/*
 * Licensed to the Apache Software Foundation (ASF) under one
 * or more contributor license agreements.  See the NOTICE file
 * distributed with this work for additional information
 * regarding copyright ownership.  The ASF licenses this file
 * to you under the Apache License, Version 2.0 (the
 * "License"); you may not use this file except in compliance
 * with the License.  You may obtain a copy of the License at
 *
 *     http://www.apache.org/licenses/LICENSE-2.0
 *
 * Unless required by applicable law or agreed to in writing, software
 * distributed under the License is distributed on an "AS IS" BASIS,
 * WITHOUT WARRANTIES OR CONDITIONS OF ANY KIND, either express or implied.
 * See the License for the specific language governing permissions and
 * limitations under the License.
 */
package org.apache.cassandra.streaming;

import java.util.ArrayList;
import java.util.Collection;
import java.util.HashMap;
import java.util.Map;
import java.util.concurrent.ScheduledFuture;
import java.util.concurrent.ScheduledThreadPoolExecutor;
import java.util.concurrent.TimeUnit;
import java.util.concurrent.TimeoutException;
import java.util.concurrent.atomic.AtomicInteger;

import com.google.common.annotations.VisibleForTesting;
import com.google.common.base.Preconditions;
import com.google.common.base.Throwables;
import org.slf4j.Logger;
import org.slf4j.LoggerFactory;

import org.apache.cassandra.concurrent.ScheduledExecutorPlus;
import org.apache.cassandra.schema.TableId;
import org.apache.cassandra.streaming.messages.OutgoingStreamMessage;
import org.apache.cassandra.utils.ExecutorUtils;

import static org.apache.cassandra.concurrent.ExecutorFactory.Global.executorFactory;

/**
 * StreamTransferTask sends streams for a given table
 */
public class StreamTransferTask extends StreamTask
{
    private static final Logger logger = LoggerFactory.getLogger(StreamTransferTask.class);
<<<<<<< HEAD
    private static final ScheduledExecutorPlus timeoutExecutor = executorFactory().scheduled("StreamingTransferTaskTimeouts");
=======
    private static final ScheduledThreadPoolExecutor timeoutExecutor = createTimeoutExecutor();
>>>>>>> 924cd8f5

    private final AtomicInteger sequenceNumber = new AtomicInteger(0);
    private boolean aborted = false;

    @VisibleForTesting
    protected final Map<Integer, OutgoingStreamMessage> streams = new HashMap<>();
    private final Map<Integer, ScheduledFuture<?>> timeoutTasks = new HashMap<>();

    private long totalSize = 0;
    private int totalFiles = 0;

    public StreamTransferTask(StreamSession session, TableId tableId)
    {
        super(session, tableId);
    }

    public synchronized void addTransferStream(OutgoingStream stream)
    {
        Preconditions.checkArgument(tableId.equals(stream.getTableId()));
        OutgoingStreamMessage message = new OutgoingStreamMessage(tableId, session, stream, sequenceNumber.getAndIncrement());
        message = StreamHook.instance.reportOutgoingStream(session, stream, message);
        streams.put(message.header.sequenceNumber, message);
        totalSize += message.stream.getEstimatedSize();
        totalFiles += message.stream.getNumFiles();
    }

    /**
     * Received ACK for stream at {@code sequenceNumber}.
     *
     * @param sequenceNumber sequence number of stream
     */
    public void complete(int sequenceNumber)
    {
        boolean signalComplete;
        synchronized (this)
        {
            ScheduledFuture<?> timeout = timeoutTasks.remove(sequenceNumber);
            if (timeout != null)
                timeout.cancel(false);

            OutgoingStreamMessage stream = streams.remove(sequenceNumber);
            if (stream != null)
                stream.complete();

            logger.debug("received sequenceNumber {}, remaining files {}", sequenceNumber, streams.keySet());
            signalComplete = streams.isEmpty();
        }

        // all file sent, notify session this task is complete.
        if (signalComplete)
            session.taskCompleted(this);
    }

    /**
     * Received ACK for stream at {@code sequenceNumber}.
     *
     * @param sequenceNumber sequence number of stream
     */
    public void timeout(int sequenceNumber)
    {
        synchronized (this)
        {
            timeoutTasks.remove(sequenceNumber);
            OutgoingStreamMessage stream = streams.remove(sequenceNumber);
            if (stream == null) return;
            stream.complete();

            logger.debug("timeout sequenceNumber {}, remaining files {}", sequenceNumber, streams.keySet());
        }

        session.sessionTimeout();
    }

    public synchronized void abort()
    {
        if (aborted)
            return;
        aborted = true;

        for (ScheduledFuture<?> future : timeoutTasks.values())
            future.cancel(false);
        timeoutTasks.clear();

        Throwable fail = null;
        for (OutgoingStreamMessage stream : streams.values())
        {
            try
            {
                stream.complete();
            }
            catch (Throwable t)
            {
                if (fail == null) fail = t;
                else fail.addSuppressed(t);
            }
        }
        streams.clear();
        if (fail != null)
            Throwables.propagate(fail);
    }

    public synchronized int getTotalNumberOfFiles()
    {
        return totalFiles;
    }

    public long getTotalSize()
    {
        return totalSize;
    }

    public synchronized Collection<OutgoingStreamMessage> getFileMessages()
    {
        // We may race between queuing all those messages and the completion of the completion of
        // the first ones. So copy the values to avoid a ConcurrentModificationException
        return new ArrayList<>(streams.values());
    }

    public synchronized OutgoingStreamMessage createMessageForRetry(int sequenceNumber)
    {
        // remove previous time out task to be rescheduled later
        ScheduledFuture<?> future = timeoutTasks.remove(sequenceNumber);
        if (future != null)
            future.cancel(false);
        return streams.get(sequenceNumber);
    }

    /**
     * Schedule timeout task to release reference for stream sent.
     * When not receiving ACK after sending to receiver in given time,
     * the task will release reference.
     *
     * @param sequenceNumber sequence number of stream sent.
     * @param time time to timeout
     * @param unit unit of given time
     * @return scheduled future for timeout task
     */
    public synchronized ScheduledFuture<?> scheduleTimeout(final int sequenceNumber, long time, TimeUnit unit)
    {
        if (!streams.containsKey(sequenceNumber))
            return null;

<<<<<<< HEAD
        ScheduledFuture future = timeoutExecutor.scheduleTimeoutWithDelay(() -> StreamTransferTask.this.timeout(sequenceNumber), time, unit);
        ScheduledFuture prev = timeoutTasks.put(sequenceNumber, future);
=======
        ScheduledFuture<?> future = timeoutExecutor.schedule(new Runnable()
        {
            public void run()
            {
                synchronized (StreamTransferTask.this)
                {
                    // remove so we don't cancel ourselves
                    timeoutTasks.remove(sequenceNumber);
                    StreamTransferTask.this.complete(sequenceNumber);
                }
            }
        }, time, unit);

        ScheduledFuture<?> prev = timeoutTasks.put(sequenceNumber, future);
>>>>>>> 924cd8f5
        assert prev == null;
        return future;
    }

    private static ScheduledThreadPoolExecutor createTimeoutExecutor()
    {
        ScheduledThreadPoolExecutor executor = new ScheduledThreadPoolExecutor(1, new NamedThreadFactory("StreamingTransferTaskTimeouts"));
        executor.setExecuteExistingDelayedTasksAfterShutdownPolicy(false);
        return executor;
    }

    @VisibleForTesting
    public static void shutdownAndWait(long timeout, TimeUnit units) throws InterruptedException, TimeoutException
    {
        ExecutorUtils.shutdownAndWait(timeout, units, timeoutExecutor);
    }
}<|MERGE_RESOLUTION|>--- conflicted
+++ resolved
@@ -22,7 +22,6 @@
 import java.util.HashMap;
 import java.util.Map;
 import java.util.concurrent.ScheduledFuture;
-import java.util.concurrent.ScheduledThreadPoolExecutor;
 import java.util.concurrent.TimeUnit;
 import java.util.concurrent.TimeoutException;
 import java.util.concurrent.atomic.AtomicInteger;
@@ -46,11 +45,7 @@
 public class StreamTransferTask extends StreamTask
 {
     private static final Logger logger = LoggerFactory.getLogger(StreamTransferTask.class);
-<<<<<<< HEAD
-    private static final ScheduledExecutorPlus timeoutExecutor = executorFactory().scheduled("StreamingTransferTaskTimeouts");
-=======
-    private static final ScheduledThreadPoolExecutor timeoutExecutor = createTimeoutExecutor();
->>>>>>> 924cd8f5
+    private static final ScheduledExecutorPlus timeoutExecutor = executorFactory().scheduled(false, "StreamingTransferTaskTimeouts");
 
     private final AtomicInteger sequenceNumber = new AtomicInteger(0);
     private boolean aborted = false;
@@ -193,36 +188,12 @@
         if (!streams.containsKey(sequenceNumber))
             return null;
 
-<<<<<<< HEAD
-        ScheduledFuture future = timeoutExecutor.scheduleTimeoutWithDelay(() -> StreamTransferTask.this.timeout(sequenceNumber), time, unit);
-        ScheduledFuture prev = timeoutTasks.put(sequenceNumber, future);
-=======
-        ScheduledFuture<?> future = timeoutExecutor.schedule(new Runnable()
-        {
-            public void run()
-            {
-                synchronized (StreamTransferTask.this)
-                {
-                    // remove so we don't cancel ourselves
-                    timeoutTasks.remove(sequenceNumber);
-                    StreamTransferTask.this.complete(sequenceNumber);
-                }
-            }
-        }, time, unit);
-
+        ScheduledFuture<?> future = timeoutExecutor.scheduleTimeoutWithDelay(() -> StreamTransferTask.this.timeout(sequenceNumber), time, unit);
         ScheduledFuture<?> prev = timeoutTasks.put(sequenceNumber, future);
->>>>>>> 924cd8f5
         assert prev == null;
         return future;
     }
 
-    private static ScheduledThreadPoolExecutor createTimeoutExecutor()
-    {
-        ScheduledThreadPoolExecutor executor = new ScheduledThreadPoolExecutor(1, new NamedThreadFactory("StreamingTransferTaskTimeouts"));
-        executor.setExecuteExistingDelayedTasksAfterShutdownPolicy(false);
-        return executor;
-    }
-
     @VisibleForTesting
     public static void shutdownAndWait(long timeout, TimeUnit units) throws InterruptedException, TimeoutException
     {
