/*
 * Licensed to the Apache Software Foundation (ASF) under one
 * or more contributor license agreements.  See the NOTICE file
 * distributed with this work for additional information
 * regarding copyright ownership.  The ASF licenses this file
 * to you under the Apache License, Version 2.0 (the
 * "License"); you may not use this file except in compliance
 * with the License.  You may obtain a copy of the License at
 *
 *     http://www.apache.org/licenses/LICENSE-2.0
 *
 * Unless required by applicable law or agreed to in writing, software
 * distributed under the License is distributed on an "AS IS" BASIS,
 * WITHOUT WARRANTIES OR CONDITIONS OF ANY KIND, either express or implied.
 * See the License for the specific language governing permissions and
 * limitations under the License.
 */
package org.apache.cassandra.streaming;

import java.io.EOFException;
import java.net.SocketTimeoutException;
import java.nio.channels.ClosedChannelException;
import java.util.*;
import java.util.concurrent.ConcurrentHashMap;
import java.util.concurrent.ConcurrentMap;
import java.util.concurrent.TimeUnit;

import javax.annotation.Nullable;

import com.google.common.annotations.VisibleForTesting;
import com.google.common.collect.*;

import io.netty.channel.Channel;
import io.netty.util.concurrent.Future; //checkstyle: permit this import
import org.apache.cassandra.concurrent.ScheduledExecutors;
import org.apache.cassandra.config.DatabaseDescriptor;
import org.apache.cassandra.locator.RangesAtEndpoint;

import org.apache.cassandra.utils.TimeUUID;
import org.apache.cassandra.utils.concurrent.FutureCombiner;
import org.slf4j.Logger;
import org.slf4j.LoggerFactory;

import org.apache.cassandra.db.ColumnFamilyStore;
import org.apache.cassandra.db.Keyspace;
import org.apache.cassandra.dht.Range;
import org.apache.cassandra.dht.Token;
import org.apache.cassandra.gms.*;
import org.apache.cassandra.locator.InetAddressAndPort;
import org.apache.cassandra.locator.Replica;
import org.apache.cassandra.metrics.StreamingMetrics;
import org.apache.cassandra.schema.TableId;
import org.apache.cassandra.streaming.async.StreamingMultiplexedChannel;
import org.apache.cassandra.streaming.messages.*;
import org.apache.cassandra.utils.FBUtilities;
import org.apache.cassandra.utils.JVMStabilityInspector;
import org.apache.cassandra.utils.NoSpamLogger;

import static com.google.common.collect.Iterables.all;
import static org.apache.cassandra.utils.Clock.Global.nanoTime;
import static org.apache.cassandra.locator.InetAddressAndPort.hostAddressAndPort;
import static org.apache.cassandra.utils.FBUtilities.getBroadcastAddressAndPort;

/**
 * Handles the streaming a one or more streams to and from a specific remote node.
 *<p/>
 * Both this node and the remote one will create a similar symmetrical {@link StreamSession}. A streaming
 * session has the following life-cycle:
 *<pre>
 * 1. Session Initialization
 *
 *   (a) A node (the initiator in the following) create a new {@link StreamSession},
 *       initialize it {@link #init(StreamResultFuture)}, and then start it ({@link #start()}).
 *       Starting a session causes a {@link StreamInitMessage} to be sent.
 *   (b) Upon reception of that {@link StreamInitMessage}, the follower creates its own {@link StreamSession},
 *       and initializes it if it still does not exist.
 *   (c) After the initiator sends the {@link StreamInitMessage}, it invokes
 *       {@link StreamSession#onInitializationComplete()} to start the streaming prepare phase.
 *
 * 2. Streaming preparation phase
 *
 *   (a) A {@link PrepareSynMessage} is sent that includes a) what files/sections this node will stream to the follower
 *       (stored locally in a {@link StreamTransferTask}, one for each table) and b) what the follower needs to
 *       stream back (stored locally in a {@link StreamReceiveTask}, one for each table).
 *   (b) Upon reception of the {@link PrepareSynMessage}, the follower records which files/sections it will receive
 *       and send back a {@link PrepareSynAckMessage}, which contains a summary of the files/sections that will be sent to
 *       the initiator.
 *   (c) When the initiator receives the {@link PrepareSynAckMessage}, it records which files/sections it will
 *       receive, and then goes to it's Streaming phase (see next section). If the intiator is to receive files,
 *       it sends a {@link PrepareAckMessage} to the follower to indicate that it can start streaming to the initiator.
 *   (d) (Optional) If the follower receives a {@link PrepareAckMessage}, it enters it's Streaming phase.
 *
 * 3. Streaming phase
 *
 *   (a) The streaming phase is started at each node by calling {@link StreamSession#startStreamingFiles(boolean)}.
 *       This will send, sequentially on each outbound streaming connection (see {@link StreamingMultiplexedChannel}),
 *       an {@link OutgoingStreamMessage} for each stream in each of the {@link StreamTransferTask}.
 *       Each {@link OutgoingStreamMessage} consists of a {@link StreamMessageHeader} that contains metadata about
 *       the stream, followed by the stream content itself. Once all the files for a {@link StreamTransferTask} are sent,
 *       the task is marked complete {@link StreamTransferTask#complete(int)}.
 *   (b) On the receiving side, the incoming data is written to disk, and once the stream is fully received,
 *       it will be marked as complete ({@link StreamReceiveTask#received(IncomingStream)}). When all streams
 *       for the {@link StreamReceiveTask} have been received, the data is added to the CFS (and 2ndary indexes/MV are built),
 *        and the task is marked complete ({@link #taskCompleted(StreamReceiveTask)}).
 *   (b) If during the streaming of a particular stream an error occurs on the receiving end of a stream
 *       (it may be either the initiator or the follower), the node will send a {@link SessionFailedMessage}
 *       to the sender and close the stream session.
 *   (c) When all transfer and receive tasks for a session are complete, the session moves to the Completion phase
 *       ({@link #maybeCompleted()}).
 *
 * 4. Completion phase
 *
 *   (a) When the initiator finishes streaming, it enters the {@link StreamSession.State#WAIT_COMPLETE} state, and waits
 *       for the follower to send a {@link CompleteMessage} once it finishes streaming too. Once the {@link CompleteMessage}
 *       is received, initiator sets its own state to {@link StreamSession.State#COMPLETE} and closes all channels attached
 *       to this session.
 *
 * </pre>
 *
 * In brief, the message passing looks like this (I for initiator, F for follwer):
 * <pre>
 * (session init)
 * I: StreamInitMessage
 * (session prepare)
 * I: PrepareSynMessage
 * F: PrepareSynAckMessage
 * I: PrepareAckMessage
 * (stream - this can happen in both directions)
 * I: OutgoingStreamMessage
 * F: ReceivedMessage
 * (completion)
 * F: CompleteMessage
 *</pre>
 *
 * All messages which derive from {@link StreamMessage} are sent by the standard internode messaging
 * (via {@link org.apache.cassandra.net.MessagingService}, while the actual files themselves are sent by a special
 * "streaming" connection type. See {@link StreamingMultiplexedChannel} for details. Because of the asynchronous
 */
public class StreamSession implements IEndpointStateChangeSubscriber
{
    private static final Logger logger = LoggerFactory.getLogger(StreamSession.class);

    // for test purpose to record received message and state transition
    public volatile static MessageStateSink sink = MessageStateSink.NONE;

    private final StreamOperation streamOperation;

    /**
     * Streaming endpoint.
     *
     * Each {@code StreamSession} is identified by this InetAddressAndPort which is broadcast address of the node streaming.
     */
    public final InetAddressAndPort peer;

    private final int index;

    // should not be null when session is started
    private StreamResultFuture streamResult;

    // stream requests to send to the peer
    protected final Set<StreamRequest> requests = Sets.newConcurrentHashSet();
    // streaming tasks are created and managed per ColumnFamily ID
    @VisibleForTesting
    protected final ConcurrentHashMap<TableId, StreamTransferTask> transfers = new ConcurrentHashMap<>();
    // data receivers, filled after receiving prepare message
    private final Map<TableId, StreamReceiveTask> receivers = new ConcurrentHashMap<>();
    private final StreamingMetrics metrics;

    final Map<String, Set<Range<Token>>> transferredRangesPerKeyspace = new HashMap<>();

    private final boolean isFollower;
    private final StreamingMultiplexedChannel channel;
    // contains both inbound and outbound channels
    private final ConcurrentMap<Object, StreamingChannel> inbound = new ConcurrentHashMap<>();
    private final ConcurrentMap<Object, StreamingChannel> outbound = new ConcurrentHashMap<>();

    // "maybeCompleted()" should be executed at most once. Because it can be executed asynchronously by IO
    // threads(serialization/deserialization) and stream messaging processing thread, causing connection closed before
    // receiving peer's CompleteMessage.
    private boolean maybeCompleted = false;
    private Future<?> closeFuture;

    private final TimeUUID pendingRepair;
    private final PreviewKind previewKind;

/**
 * State Transition:
 *
 * <pre>
 *  +------------------+-----> FAILED | ABORTED <---------------+
 *  |                  |              ^                         |
 *  |                  |              |       initiator         |
 *  INITIALIZED --> PREPARING --> STREAMING ------------> WAIT_COMPLETE ----> COMPLETED
 *  |                  |              |                         ^                 ^
 *  |                  |              |       follower          |                 |
 *  |                  |              +-------------------------)-----------------+
 *  |                  |                                        |                 |
 *  |                  |         if preview                     |                 |
 *  |                  +----------------------------------------+                 |
 *  |               nothing to request or to transfer                             |
 *  +-----------------------------------------------------------------------------+
 *                  nothing to request or to transfer
 *
 *  </pre>
 */
    public enum State
    {
        INITIALIZED(false),
        PREPARING(false),
        STREAMING(false),
        WAIT_COMPLETE(false),
        COMPLETE(true),
        FAILED(true),
        ABORTED(true);

        private final boolean finalState;

        State(boolean finalState)
        {
            this.finalState = finalState;
        }

        /**
         * @return true if current state is final, either COMPLETE, FAILED, or ABORTED.
         */
        public boolean isFinalState()
        {
             return finalState;
        }
    }

    private volatile State state = State.INITIALIZED;

    /**
     * Create new streaming session with the peer.
     */
    public StreamSession(StreamOperation streamOperation, InetAddressAndPort peer, StreamingChannel.Factory factory, @Nullable StreamingChannel controlChannel, int messagingVersion,
                         boolean isFollower, int index, TimeUUID pendingRepair, PreviewKind previewKind)
    {
        this.streamOperation = streamOperation;
        this.peer = peer;
        this.isFollower = isFollower;
        this.index = index;

        this.channel = new StreamingMultiplexedChannel(this, factory, peer, controlChannel, messagingVersion);
        this.metrics = StreamingMetrics.get(peer);
        this.pendingRepair = pendingRepair;
        this.previewKind = previewKind;
    }

    public boolean isFollower()
    {
        return isFollower;
    }

    public TimeUUID planId()
    {
        return streamResult == null ? null : streamResult.planId;
    }

    public int sessionIndex()
    {
        return index;
    }

    public StreamOperation streamOperation()
    {
        return streamResult == null ? null : streamResult.streamOperation;
    }

    public StreamOperation getStreamOperation()
    {
        return streamOperation;
    }

    public TimeUUID getPendingRepair()
    {
        return pendingRepair;
    }

    public boolean isPreview()
    {
        return previewKind.isPreview();
    }

    public PreviewKind getPreviewKind()
    {
        return previewKind;
    }

    public StreamReceiver getAggregator(TableId tableId)
    {
        assert receivers.containsKey(tableId) : "Missing tableId " + tableId;
        return receivers.get(tableId).getReceiver();
    }

    /**
     * Bind this session to report to specific {@link StreamResultFuture} and
     * perform pre-streaming initialization.
     *
     * @param streamResult result to report to
     */
    public void init(StreamResultFuture streamResult)
    {
        this.streamResult = streamResult;
        StreamHook.instance.reportStreamFuture(this, streamResult);
    }

    /**
     * Attach a channel to this session upon receiving the first inbound message.
     *
     * @param channel The channel to attach.
     * @return False if the channel was already attached, true otherwise.
     */
    public synchronized boolean attachInbound(StreamingChannel channel)
    {
        failIfFinished();

        boolean attached = inbound.putIfAbsent(channel.id(), channel) == null;
        if (attached)
            channel.onClose(() -> {
                if (null != inbound.remove(channel.id()) && inbound.isEmpty())
                    this.channel.close();
            });
        return attached;
    }

    /**
     * Attach a channel to this session upon sending the first outbound message.
     *
     * @param channel The channel to attach.
     * @return False if the channel was already attached, true otherwise.
     */
    public synchronized boolean attachOutbound(StreamingChannel channel)
    {
        failIfFinished();

        boolean attached = outbound.putIfAbsent(channel.id(), channel) == null;
        if (attached)
            channel.onClose(() -> outbound.remove(channel.id()));
        return attached;
    }

    /**
     * invoked by the node that begins the stream session (it may be sending files, receiving files, or both)
     */
    public void start()
    {
        if (requests.isEmpty() && transfers.isEmpty())
        {
            logger.info("[Stream #{}] Session does not have any tasks.", planId());
            closeSession(State.COMPLETE);
            return;
        }

        try
        {
            logger.info("[Stream #{}] Starting streaming to {}{}", planId(),
                        hostAddressAndPort(channel.peer()),
                        channel.connectedTo().equals(channel.peer()) ? "" : " through " + hostAddressAndPort(channel.connectedTo()));

            StreamInitMessage message = new StreamInitMessage(getBroadcastAddressAndPort(),
                                                              sessionIndex(),
                                                              planId(),
                                                              streamOperation(),
                                                              getPendingRepair(),
                                                              getPreviewKind());

            channel.sendControlMessage(message).sync();
            onInitializationComplete();
        }
        catch (Exception e)
        {
            JVMStabilityInspector.inspectThrowable(e);
            onError(e);
        }
    }

    /**
     * Request data fetch task to this session.
     *
     * Here, we have to encode both _local_ range transientness (encoded in Replica itself, in RangesAtEndpoint)
     * and _remote_ (source) range transientmess, which is encoded by splitting ranges into full and transient.
     *
     * @param keyspace Requesting keyspace
     * @param fullRanges Ranges to retrieve data that will return full data from the source
     * @param transientRanges Ranges to retrieve data that will return transient data from the source
     * @param columnFamilies ColumnFamily names. Can be empty if requesting all CF under the keyspace.
     */
    public void addStreamRequest(String keyspace, RangesAtEndpoint fullRanges, RangesAtEndpoint transientRanges, Collection<String> columnFamilies)
    {
        //It should either be a dummy address for repair or if it's a bootstrap/move/rebuild it should be this node
        assert all(fullRanges, Replica::isSelf) || RangesAtEndpoint.isDummyList(fullRanges) : fullRanges.toString();
        assert all(transientRanges, Replica::isSelf) || RangesAtEndpoint.isDummyList(transientRanges) : transientRanges.toString();

        requests.add(new StreamRequest(keyspace, fullRanges, transientRanges, columnFamilies));
    }

    /**
     * Set up transfer for specific keyspace/ranges/CFs
     *
     * @param keyspace Transfer keyspace
     * @param replicas Transfer ranges
     * @param columnFamilies Transfer ColumnFamilies
     * @param flushTables flush tables?
     */
    synchronized void addTransferRanges(String keyspace, RangesAtEndpoint replicas, Collection<String> columnFamilies, boolean flushTables)
    {
        failIfFinished();
        Collection<ColumnFamilyStore> stores = getColumnFamilyStores(keyspace, columnFamilies);
        if (flushTables)
            flushSSTables(stores);

        //Was it safe to remove this normalize, sorting seems not to matter, merging? Maybe we should have?
        //Do we need to unwrap here also or is that just making it worse?
        //Range and if it's transient
        RangesAtEndpoint unwrappedRanges = replicas.unwrap();
        List<OutgoingStream> streams = getOutgoingStreamsForRanges(unwrappedRanges, stores, pendingRepair, previewKind);
        addTransferStreams(streams);
        Set<Range<Token>> toBeUpdated = transferredRangesPerKeyspace.get(keyspace);
        if (toBeUpdated == null)
        {
            toBeUpdated = new HashSet<>();
        }
        toBeUpdated.addAll(replicas.ranges());
        transferredRangesPerKeyspace.put(keyspace, toBeUpdated);
    }

    private void failIfFinished()
    {
        if (state().isFinalState())
            throw new RuntimeException(String.format("Stream %s is finished with state %s", planId(), state().name()));
    }

    private Collection<ColumnFamilyStore> getColumnFamilyStores(String keyspace, Collection<String> columnFamilies)
    {
        Collection<ColumnFamilyStore> stores = new HashSet<>();
        // if columnfamilies are not specified, we add all cf under the keyspace
        if (columnFamilies.isEmpty())
        {
            stores.addAll(Keyspace.open(keyspace).getColumnFamilyStores());
        }
        else
        {
            for (String cf : columnFamilies)
                stores.add(Keyspace.open(keyspace).getColumnFamilyStore(cf));
        }
        return stores;
    }

    @VisibleForTesting
    public List<OutgoingStream> getOutgoingStreamsForRanges(RangesAtEndpoint replicas, Collection<ColumnFamilyStore> stores, TimeUUID pendingRepair, PreviewKind previewKind)
    {
        List<OutgoingStream> streams = new ArrayList<>();
        try
        {
            for (ColumnFamilyStore cfs: stores)
            {
                streams.addAll(cfs.getStreamManager().createOutgoingStreams(this, replicas, pendingRepair, previewKind));
            }
        }
        catch (Throwable t)
        {
            streams.forEach(OutgoingStream::finish);
            throw t;
        }
        return streams;
    }

    synchronized void addTransferStreams(Collection<OutgoingStream> streams)
    {
        failIfFinished();
        for (OutgoingStream stream: streams)
        {
            TableId tableId = stream.getTableId();
            StreamTransferTask task = transfers.get(tableId);
            if (task == null)
            {
                //guarantee atomicity
                StreamTransferTask newTask = new StreamTransferTask(this, tableId);
                task = transfers.putIfAbsent(tableId, newTask);
                if (task == null)
                    task = newTask;
            }
            task.addTransferStream(stream);
        }
    }

    private synchronized Future<?> closeSession(State finalState)
    {
        // it's session is already closed
        if (closeFuture != null)
            return closeFuture;

        state(finalState);

        List<Future<?>> futures = new ArrayList<>();

        // ensure aborting the tasks do not happen on the network IO thread (read: netty event loop)
        // as we don't want any blocking disk IO to stop the network thread
        if (finalState == State.FAILED || finalState == State.ABORTED)
            futures.add(ScheduledExecutors.nonPeriodicTasks.submit(this::abortTasks));

        // Channels should only be closed by the initiator; but, if this session closed
        // due to failure, channels should be always closed regardless, even if this is not the initator.
        if (!isFollower || state != State.COMPLETE)
        {
            logger.debug("[Stream #{}] Will close attached inbound {} and outbound {} channels", planId(), inbound, outbound);
            inbound.values().forEach(channel -> futures.add(channel.close()));
            outbound.values().forEach(channel -> futures.add(channel.close()));
        }

        sink.onClose(peer);
        streamResult.handleSessionComplete(this);
        closeFuture = FutureCombiner.allOf(futures);

        return closeFuture;
    }

    private void abortTasks()
    {
        try
        {
            receivers.values().forEach(StreamReceiveTask::abort);
            transfers.values().forEach(StreamTransferTask::abort);
        }
        catch (Exception e)
        {
            logger.warn("[Stream #{}] failed to abort some streaming tasks", planId(), e);
        }
    }

    /**
     * Set current state to {@code newState}.
     *
     * @param newState new state to set
     */
    public void state(State newState)
    {
        if (logger.isDebugEnabled())
            logger.debug("[Stream #{}] Changing session state from {} to {}", planId(), state, newState);

        sink.recordState(peer, newState);
        state = newState;
    }

    /**
     * @return current state
     */
    public State state()
    {
        return state;
    }

    public StreamingMultiplexedChannel getChannel()
    {
        return channel;
    }

    /**
     * Return if this session completed successfully.
     *
     * @return true if session completed successfully.
     */
    public boolean isSuccess()
    {
        return state == State.COMPLETE;
    }

    public synchronized void messageReceived(StreamMessage message)
    {
        if (message.type != StreamMessage.Type.KEEP_ALIVE)
            failIfFinished();

        sink.recordMessage(peer, message.type);

        switch (message.type)
        {
            case STREAM_INIT:
                // at follower, nop
                break;
            case PREPARE_SYN:
                // at follower
                PrepareSynMessage msg = (PrepareSynMessage) message;
                prepare(msg.requests, msg.summaries);
                break;
            case PREPARE_SYNACK:
                // at initiator
                prepareSynAck((PrepareSynAckMessage) message);
                break;
            case PREPARE_ACK:
                // at follower
                prepareAck((PrepareAckMessage) message);
                break;
            case STREAM:
                receive((IncomingStreamMessage) message);
                break;
            case RECEIVED:
                ReceivedMessage received = (ReceivedMessage) message;
                received(received.tableId, received.sequenceNumber);
                break;
            case COMPLETE:
                // at initiator
                complete();
                break;
            case KEEP_ALIVE:
                // NOP - we only send/receive the KEEP_ALIVE to force the TCP connection to remain open
                break;
            case SESSION_FAILED:
                sessionFailed();
                break;
            default:
                throw new AssertionError("unhandled StreamMessage type: " + message.getClass().getName());
        }
    }

    /**
     * Call back when connection initialization is complete to start the prepare phase.
     */
    public void onInitializationComplete()
    {
        // send prepare message
        state(State.PREPARING);
        PrepareSynMessage prepare = new PrepareSynMessage();
        prepare.requests.addAll(requests);
        for (StreamTransferTask task : transfers.values())
        {
            prepare.summaries.add(task.getSummary());
        }

        channel.sendControlMessage(prepare).syncUninterruptibly();
    }

    /**
     * Signal an error to this stream session: if it's an EOF exception, it tries to understand if the socket was closed
     * after completion or because the peer was down, otherwise sends a {@link SessionFailedMessage} and closes
     * the session as {@link State#FAILED}.
     */
    public synchronized Future<?> onError(Throwable e)
    {
        boolean isEofException = e instanceof EOFException || e instanceof ClosedChannelException;
        if (isEofException)
        {
            State state = this.state;
            if (state.finalState)
            {
                logger.debug("[Stream #{}] Socket closed after session completed with state {}", planId(), state);

                return null;
            }
            else
            {
                logger.error("[Stream #{}] Socket closed before session completion, peer {} is probably down.",
                             planId(),
                             peer.getHostAddressAndPort(),
                             e);

                return closeSession(State.FAILED);
            }
        }

        logError(e);
        // send session failure message
        if (channel.connected())
            channel.sendControlMessage(new SessionFailedMessage()).syncUninterruptibly();
        // fail session
        return closeSession(State.FAILED);
    }

    private void logError(Throwable e)
    {
        if (e instanceof SocketTimeoutException)
        {
            logger.error("[Stream #{}] Did not receive response from peer {}{} for {} secs. Is peer down? " +
                         "If not, maybe try increasing streaming_keep_alive_period.", planId(),
                         hostAddressAndPort(channel.peer()),
                         channel.peer().equals(channel.connectedTo()) ? "" : " through " + hostAddressAndPort(channel.connectedTo()),
                         2 * DatabaseDescriptor.getStreamingKeepAlivePeriod(),
                         e);
        }
        else
        {
            logger.error("[Stream #{}] Streaming error occurred on session with peer {}{}", planId(),
                         hostAddressAndPort(channel.peer()),
                         channel.peer().equals(channel.connectedTo()) ? "" : " through " + hostAddressAndPort(channel.connectedTo()),
                         e);
        }
    }

    /**
     * Prepare this session for sending/receiving files.
     */
    public void prepare(Collection<StreamRequest> requests, Collection<StreamSummary> summaries)
    {
        // prepare tasks
        state(State.PREPARING);
        ScheduledExecutors.nonPeriodicTasks.execute(() -> {
            try
            {
                prepareAsync(requests, summaries);
            }
            catch (Exception e)
            {
                onError(e);
            }
        });
    }

    public void countStreamedIn(boolean isEntireSSTable)
    {
        metrics.countStreamedIn(isEntireSSTable);
    }

    /**
     * Finish preparing the session. This method is blocking (memtables are flushed in {@link #addTransferRanges}),
     * so the logic should not execute on the main IO thread (read: netty event loop).
     */
    private void prepareAsync(Collection<StreamRequest> requests, Collection<StreamSummary> summaries)
    {
        for (StreamRequest request : requests)
            addTransferRanges(request.keyspace, RangesAtEndpoint.concat(request.full, request.transientReplicas), request.columnFamilies, true); // always flush on stream request
        for (StreamSummary summary : summaries)
            prepareReceiving(summary);

        PrepareSynAckMessage prepareSynAck = new PrepareSynAckMessage();
        if (!peer.equals(FBUtilities.getBroadcastAddressAndPort()))
            for (StreamTransferTask task : transfers.values())
                prepareSynAck.summaries.add(task.getSummary());

        streamResult.handleSessionPrepared(this);
        // After sending the message the initiator can close the channel which will cause a ClosedChannelException
        // in buffer logic, this then gets sent to onError which validates the state isFinalState, if not fails
        // the session.  To avoid a race condition between sending and setting state, make sure to update the state
        // before sending the message (without closing the channel)
        // see CASSANDRA-17116
        if (isPreview())
            state(State.COMPLETE);
        channel.sendControlMessage(prepareSynAck).syncUninterruptibly();

        if (isPreview())
            completePreview();
        else
            maybeCompleted();
    }

    private void prepareSynAck(PrepareSynAckMessage msg)
    {
        if (!msg.summaries.isEmpty())
        {
            for (StreamSummary summary : msg.summaries)
                prepareReceiving(summary);

            // only send the (final) ACK if we are expecting the peer to send this node (the initiator) some files
            if (!isPreview())
                channel.sendControlMessage(new PrepareAckMessage()).syncUninterruptibly();
        }

        if (isPreview())
            completePreview();
        else
            startStreamingFiles(true);
    }

    private void prepareAck(PrepareAckMessage msg)
    {
        if (isPreview())
            throw new RuntimeException(String.format("[Stream #%s] Cannot receive PrepareAckMessage for preview session", planId()));
        startStreamingFiles(true);
    }

    /**
     * Call back after sending StreamMessageHeader.
     *
     * @param message sent stream message
     */
    public void streamSent(OutgoingStreamMessage message)
    {
        long headerSize = message.stream.getEstimatedSize();
        StreamingMetrics.totalOutgoingBytes.inc(headerSize);
        metrics.outgoingBytes.inc(headerSize);

        if(StreamOperation.REPAIR == getStreamOperation())
        {
            StreamingMetrics.totalOutgoingRepairBytes.inc(headerSize);
            StreamingMetrics.totalOutgoingRepairSSTables.inc(message.stream.getNumFiles());
        }

        // schedule timeout for receiving ACK
        StreamTransferTask task = transfers.get(message.header.tableId);
        if (task != null)
        {
            task.scheduleTimeout(message.header.sequenceNumber, 12, TimeUnit.HOURS);
        }
    }

    /**
     * Call back after receiving a stream.
     *
     * @param message received stream
     */
    public void receive(IncomingStreamMessage message)
    {
        if (isPreview())
        {
            throw new RuntimeException(String.format("[Stream #%s] Cannot receive files for preview session", planId()));
        }

        long headerSize = message.stream.getSize();
        StreamingMetrics.totalIncomingBytes.inc(headerSize);
        metrics.incomingBytes.inc(headerSize);
        // send back file received message
        channel.sendControlMessage(new ReceivedMessage(message.header.tableId, message.header.sequenceNumber)).syncUninterruptibly();
        StreamHook.instance.reportIncomingStream(message.header.tableId, message.stream, this, message.header.sequenceNumber);
        long receivedStartNanos = nanoTime();
        try
        {
            receivers.get(message.header.tableId).received(message.stream);
        }
        finally
        {
            long latencyNanos = nanoTime() - receivedStartNanos;
            metrics.incomingProcessTime.update(latencyNanos, TimeUnit.NANOSECONDS);
            long latencyMs = TimeUnit.NANOSECONDS.toMillis(latencyNanos);
            int timeout = DatabaseDescriptor.getInternodeStreamingTcpUserTimeoutInMS();
            if (timeout > 0 && latencyMs > timeout)
                NoSpamLogger.log(logger, NoSpamLogger.Level.WARN,
                                 1, TimeUnit.MINUTES,
                                 "The time taken ({} ms) for processing the incoming stream message ({})" +
                                 " exceeded internode streaming TCP user timeout ({} ms).\n" +
                                 "The streaming connection might be closed due to tcp user timeout.\n" +
                                 "Try to increase the internode_streaming_tcp_user_timeout" +
                                 " or set it to 0 to use system defaults.",
                                 latencyMs, message, timeout);
        }
    }

    public void progress(String filename, ProgressInfo.Direction direction, long bytes, long total)
    {
        ProgressInfo progress = new ProgressInfo(peer, index, filename, direction, bytes, total);
        streamResult.handleProgress(progress);
    }

    public void received(TableId tableId, int sequenceNumber)
    {
        transfers.get(tableId).complete(sequenceNumber);
    }

    /**
     * Check if session is completed on receiving {@code StreamMessage.Type.COMPLETE} message.
     */
    public synchronized void complete()
    {
        logger.debug("[Stream #{}] handling Complete message, state = {}", planId(), state);

        if (!isFollower) // initiator
        {
            initiatorCompleteOrWait();
        }
        else // follower
        {
            // pre-4.0 nodes should not be connected via streaming, see {@link MessagingService#accept_streaming}
            throw new IllegalStateException(String.format("[Stream #%s] Complete message can be only received by the initiator!", planId()));
        }
    }

    /**
     * Synchronize both {@link #complete()} and {@link #maybeCompleted()} to avoid racing
     */
    private synchronized boolean maybeCompleted()
    {
        if (!(receivers.isEmpty() && transfers.isEmpty()))
            return false;

        // if already executed once, skip it
        if (maybeCompleted)
            return true;

        maybeCompleted = true;
        if (!isFollower) // initiator
        {
            initiatorCompleteOrWait();
        }
        else // follower
        {
            // After sending the message the initiator can close the channel which will cause a ClosedChannelException
            // in buffer logic, this then gets sent to onError which validates the state isFinalState, if not fails
            // the session.  To avoid a race condition between sending and setting state, make sure to update the state
            // before sending the message (without closing the channel)
            // see CASSANDRA-17116
            state(State.COMPLETE);
            channel.sendControlMessage(new CompleteMessage()).syncUninterruptibly();
            closeSession(State.COMPLETE);
        }

        return true;
    }

    private void initiatorCompleteOrWait()
    {
        // This is called when coordination completes AND when COMPLETE message is seen; it is possible that the
        // COMPLETE method is seen first!
        if (state == State.WAIT_COMPLETE)
            closeSession(State.COMPLETE);
        else
            state(State.WAIT_COMPLETE);
    }

    /**
     * Call back on receiving {@code StreamMessage.Type.SESSION_FAILED} message.
     */
    public synchronized void sessionFailed()
    {
        logger.error("[Stream #{}] Remote peer {} failed stream session.", planId(), peer.toString());
        closeSession(State.FAILED);
    }

    /**
     * Call back on receiving {@code StreamMessage.Type.SESSION_FAILED} message.
     */
    public synchronized void sessionTimeout()
    {
        logger.error("[Stream #{}] timeout with {}.", planId(), peer.toString());
        closeSession(State.FAILED);
    }

    /**
     * @return Current snapshot of this session info.
     */
    public SessionInfo getSessionInfo()
    {
        List<StreamSummary> receivingSummaries = Lists.newArrayList();
        for (StreamTask receiver : receivers.values())
            receivingSummaries.add(receiver.getSummary());
        List<StreamSummary> transferSummaries = Lists.newArrayList();
        for (StreamTask transfer : transfers.values())
            transferSummaries.add(transfer.getSummary());
        return new SessionInfo(channel.peer(), index, channel.connectedTo(), receivingSummaries, transferSummaries, state);
    }

    public synchronized void taskCompleted(StreamReceiveTask completedTask)
    {
        receivers.remove(completedTask.tableId);
        maybeCompleted();
    }

    public synchronized void taskCompleted(StreamTransferTask completedTask)
    {
        transfers.remove(completedTask.tableId);
        maybeCompleted();
    }

    public void onRemove(InetAddressAndPort endpoint)
    {
        logger.error("[Stream #{}] Session failed because remote peer {} has left.", planId(), peer.toString());
        closeSession(State.FAILED);
    }

    public void onRestart(InetAddressAndPort endpoint, EndpointState epState)
    {
        logger.error("[Stream #{}] Session failed because remote peer {} was restarted.", planId(), peer.toString());
        closeSession(State.FAILED);
    }

    private void completePreview()
    {
        try
        {
            state(State.WAIT_COMPLETE);
            closeSession(State.COMPLETE);
        }
        finally
        {
            // aborting the tasks here needs to be the last thing we do so that we accurately report
            // expected streaming, but don't leak any resources held by the task
            for (StreamTask task : Iterables.concat(receivers.values(), transfers.values()))
                task.abort();
        }
    }

    /**
     * Flushes matching column families from the given keyspace, or all columnFamilies
     * if the cf list is empty.
     */
    private void flushSSTables(Iterable<ColumnFamilyStore> stores)
    {
        List<Future<?>> flushes = new ArrayList<>();
        for (ColumnFamilyStore cfs : stores)
            flushes.add(cfs.forceFlush());
        FBUtilities.waitOnFutures(flushes);
    }

    @VisibleForTesting
    public synchronized void prepareReceiving(StreamSummary summary)
    {
        failIfFinished();
        if (summary.files > 0)
            receivers.put(summary.tableId, new StreamReceiveTask(this, summary.tableId, summary.files, summary.totalSize));
    }

    private void startStreamingFiles(boolean notifyPrepared)
    {
        if (notifyPrepared)
            streamResult.handleSessionPrepared(this);

        state(State.STREAMING);

        for (StreamTransferTask task : transfers.values())
        {
            Collection<OutgoingStreamMessage> messages = task.getFileMessages();
            if (!messages.isEmpty())
            {
                for (OutgoingStreamMessage ofm : messages)
                {
                    // pass the session planId/index to the OFM (which is only set at init(), after the transfers have already been created)
                    ofm.header.addSessionInfo(this);
                    // do not sync here as this does disk access
                    channel.sendControlMessage(ofm);
                }
            }
            else
            {
                taskCompleted(task); // there are no files to send
            }
        }
        maybeCompleted();
    }

    @VisibleForTesting
    public int getNumRequests()
    {
        return requests.size();
    }

    @VisibleForTesting
    public int getNumTransfers()
    {
        return transferredRangesPerKeyspace.size();
    }

    @VisibleForTesting
    public static interface MessageStateSink
    {
        static final MessageStateSink NONE = new MessageStateSink() {
            @Override
            public void recordState(InetAddressAndPort from, State state)
            {
            }

            @Override
            public void recordMessage(InetAddressAndPort from, StreamMessage.Type message)
            {
            }

            @Override
            public void onClose(InetAddressAndPort from)
            {
            }
        };

        /**
         * @param from peer that is connected in the stream session
         * @param state new state to change to
         */
        public void recordState(InetAddressAndPort from, StreamSession.State state);

        /**
         * @param from peer that sends the given message
         * @param message stream message sent by peer
         */
        public void recordMessage(InetAddressAndPort from, StreamMessage.Type message);

        /**
         *
         * @param from peer that is being disconnected
         */
        public void onClose(InetAddressAndPort from);
    }

<<<<<<< HEAD
    public static String createLogTag(StreamSession session)
    {
        return createLogTag(session, (Object) null);
    }

    public static String createLogTag(StreamSession session, StreamingChannel channel)
    {
        return createLogTag(session, channel == null ? null : channel.id());
    }

    public static String createLogTag(StreamSession session, Channel channel)
    {
        return createLogTag(session, channel == null ? null : channel.id());
    }

    public static String createLogTag(StreamSession session, Object channelId)
    {
        StringBuilder sb = new StringBuilder(64);
        sb.append("[Stream");

        if (session != null)
            sb.append(" #").append(session.planId());

        if (channelId != null)
            sb.append(" channel: ").append(channelId);

        sb.append(']');
        return sb.toString();
=======
    public synchronized void abort()
    {
        logger.info("[Stream #{}] Aborting stream session with peer {}...", planId(), peer);

        if (getMessageSender().connected())
            getMessageSender().sendMessage(new SessionFailedMessage());

        try
        {
            closeSession(State.ABORTED);
        }
        catch (Exception e)
        {
            logger.error("[Stream #{}] Error aborting stream session with peer {}", planId(), peer);
        }
>>>>>>> 00898588
    }
}<|MERGE_RESOLUTION|>--- conflicted
+++ resolved
@@ -20,7 +20,13 @@
 import java.io.EOFException;
 import java.net.SocketTimeoutException;
 import java.nio.channels.ClosedChannelException;
-import java.util.*;
+import java.util.ArrayList;
+import java.util.Collection;
+import java.util.HashMap;
+import java.util.HashSet;
+import java.util.List;
+import java.util.Map;
+import java.util.Set;
 import java.util.concurrent.ConcurrentHashMap;
 import java.util.concurrent.ConcurrentMap;
 import java.util.concurrent.TimeUnit;
@@ -28,7 +34,9 @@
 import javax.annotation.Nullable;
 
 import com.google.common.annotations.VisibleForTesting;
-import com.google.common.collect.*;
+import com.google.common.collect.Iterables;
+import com.google.common.collect.Lists;
+import com.google.common.collect.Sets;
 
 import io.netty.channel.Channel;
 import io.netty.util.concurrent.Future; //checkstyle: permit this import
@@ -1076,7 +1084,6 @@
         public void onClose(InetAddressAndPort from);
     }
 
-<<<<<<< HEAD
     public static String createLogTag(StreamSession session)
     {
         return createLogTag(session, (Object) null);
@@ -1105,13 +1112,14 @@
 
         sb.append(']');
         return sb.toString();
-=======
+    }
+
     public synchronized void abort()
     {
         logger.info("[Stream #{}] Aborting stream session with peer {}...", planId(), peer);
 
-        if (getMessageSender().connected())
-            getMessageSender().sendMessage(new SessionFailedMessage());
+        if (channel.connected())
+            channel.sendControlMessage(new SessionFailedMessage());
 
         try
         {
@@ -1121,6 +1129,5 @@
         {
             logger.error("[Stream #{}] Error aborting stream session with peer {}", planId(), peer);
         }
->>>>>>> 00898588
     }
 }