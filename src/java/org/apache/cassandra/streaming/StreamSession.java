/*
 * Licensed to the Apache Software Foundation (ASF) under one
 * or more contributor license agreements.  See the NOTICE file
 * distributed with this work for additional information
 * regarding copyright ownership.  The ASF licenses this file
 * to you under the Apache License, Version 2.0 (the
 * "License"); you may not use this file except in compliance
 * with the License.  You may obtain a copy of the License at
 *
 *     http://www.apache.org/licenses/LICENSE-2.0
 *
 * Unless required by applicable law or agreed to in writing, software
 * distributed under the License is distributed on an "AS IS" BASIS,
 * WITHOUT WARRANTIES OR CONDITIONS OF ANY KIND, either express or implied.
 * See the License for the specific language governing permissions and
 * limitations under the License.
 */
package org.apache.cassandra.streaming;

import java.io.IOException;
import java.net.InetAddress;
import java.net.Socket;
import java.net.SocketTimeoutException;
import java.util.*;
import java.util.concurrent.*;
import java.util.concurrent.atomic.AtomicBoolean;

import com.google.common.annotations.VisibleForTesting;
import com.google.common.collect.*;

import org.apache.cassandra.concurrent.DebuggableScheduledThreadPoolExecutor;
import org.apache.cassandra.db.lifecycle.LifecycleTransaction;
import org.apache.cassandra.db.lifecycle.SSTableIntervalTree;
import org.apache.cassandra.db.lifecycle.SSTableSet;
import org.apache.cassandra.db.lifecycle.View;
import org.apache.cassandra.io.sstable.format.SSTableReader;
import org.slf4j.Logger;
import org.slf4j.LoggerFactory;

import org.apache.cassandra.config.DatabaseDescriptor;
import org.apache.cassandra.db.ColumnFamilyStore;
import org.apache.cassandra.db.Keyspace;
import org.apache.cassandra.db.PartitionPosition;
import org.apache.cassandra.dht.Range;
import org.apache.cassandra.dht.Token;
import org.apache.cassandra.gms.*;
import org.apache.cassandra.metrics.StreamingMetrics;
import org.apache.cassandra.schema.TableId;
import org.apache.cassandra.service.ActiveRepairService;
import org.apache.cassandra.streaming.messages.*;
import org.apache.cassandra.utils.CassandraVersion;
import org.apache.cassandra.utils.FBUtilities;
import org.apache.cassandra.utils.JVMStabilityInspector;
import org.apache.cassandra.utils.Pair;
import org.apache.cassandra.utils.concurrent.Ref;
import org.apache.cassandra.utils.concurrent.Refs;

/**
 * Handles the streaming a one or more section of one of more sstables to and from a specific
 * remote node.
 *
 * Both this node and the remote one will create a similar symmetrical StreamSession. A streaming
 * session has the following life-cycle:
 *
 * 1. Connections Initialization
 *
 *   (a) A node (the initiator in the following) create a new StreamSession, initialize it (init())
 *       and then start it (start()). Start will create a {@link ConnectionHandler} that will create
 *       two connections to the remote node (the follower in the following) with whom to stream and send
 *       a StreamInit message. The first connection will be the incoming connection for the
 *       initiator, and the second connection will be the outgoing.
 *   (b) Upon reception of that StreamInit message, the follower creates its own StreamSession,
 *       initialize it if it still does not exist, and attach connecting socket to its ConnectionHandler
 *       according to StreamInit message's isForOutgoing flag.
 *   (d) When the both incoming and outgoing connections are established, StreamSession calls
 *       StreamSession#onInitializationComplete method to start the streaming prepare phase
 *       (StreamResultFuture.startStreaming()).
 *
 * 2. Streaming preparation phase
 *
 *   (a) This phase is started when the initiator onInitializationComplete() method is called. This method sends a
 *       PrepareMessage that includes what files/sections this node will stream to the follower
 *       (stored in a StreamTransferTask, each column family has it's own transfer task) and what
 *       the follower needs to stream back (StreamReceiveTask, same as above). If the initiator has
 *       nothing to receive from the follower, it goes directly to its Streaming phase. Otherwise,
 *       it waits for the follower PrepareMessage.
 *   (b) Upon reception of the PrepareMessage, the follower records which files/sections it will receive
 *       and send back its own PrepareMessage with a summary of the files/sections that will be sent to
 *       the initiator (prepare()). After having sent that message, the follower goes to its Streamning
 *       phase.
 *   (c) When the initiator receives the follower PrepareMessage, it records which files/sections it will
 *       receive and then goes to his own Streaming phase.
 *
 * 3. Streaming phase
 *
 *   (a) The streaming phase is started by each node (the sender in the follower, but note that each side
 *       of the StreamSession may be sender for some of the files) involved by calling startStreamingFiles().
 *       This will sequentially send a FileMessage for each file of each SteamTransferTask. Each FileMessage
 *       consists of a FileMessageHeader that indicates which file is coming and then start streaming the
 *       content for that file (StreamWriter in FileMessage.serialize()). When a file is fully sent, the
 *       fileSent() method is called for that file. If all the files for a StreamTransferTask are sent
 *       (StreamTransferTask.complete()), the task is marked complete (taskCompleted()).
 *   (b) On the receiving side, a SSTable will be written for the incoming file (StreamReader in
 *       FileMessage.deserialize()) and once the FileMessage is fully received, the file will be marked as
 *       complete (received()). When all files for the StreamReceiveTask have been received, the sstables
 *       are added to the CFS (and 2ndary index are built, StreamReceiveTask.complete()) and the task
 *       is marked complete (taskCompleted())
 *   (b) If during the streaming of a particular file an error occurs on the receiving end of a stream
 *       (FileMessage.deserialize), the node will send a SessionFailedMessage to the sender and close the stream session.
 *   (c) When all transfer and receive tasks for a session are complete, the move to the Completion phase
 *       (maybeCompleted()).
 *
 * 4. Completion phase
 *
 *   (a) When a node has finished all transfer and receive task, it enter the completion phase (maybeCompleted()).
 *       If it had already received a CompleteMessage from the other side (it is in the WAIT_COMPLETE state), that
 *       session is done is is closed (closeSession()). Otherwise, the node switch to the WAIT_COMPLETE state and
 *       send a CompleteMessage to the other side.
 */
public class StreamSession implements IEndpointStateChangeSubscriber
{

    /**
     * Version where keep-alive support was added
     */
    private static final CassandraVersion STREAM_KEEP_ALIVE = new CassandraVersion("3.10");
    private static final Logger logger = LoggerFactory.getLogger(StreamSession.class);
    private static final DebuggableScheduledThreadPoolExecutor keepAliveExecutor = new DebuggableScheduledThreadPoolExecutor("StreamKeepAliveExecutor");
    static {
        // Immediately remove keep-alive task when cancelled.
        keepAliveExecutor.setRemoveOnCancelPolicy(true);
    }

    /**
     * Streaming endpoint.
     *
     * Each {@code StreamSession} is identified by this InetAddress which is broadcast address of the node streaming.
     */
    public final InetAddress peer;
    private final int index;
    /** Actual connecting address. Can be the same as {@linkplain #peer}. */
    public final InetAddress connecting;

    // should not be null when session is started
    private StreamResultFuture streamResult;

    // stream requests to send to the peer
    protected final Set<StreamRequest> requests = Sets.newConcurrentHashSet();
    // streaming tasks are created and managed per ColumnFamily ID
    @VisibleForTesting
    protected final ConcurrentHashMap<TableId, StreamTransferTask> transfers = new ConcurrentHashMap<>();
    // data receivers, filled after receiving prepare message
    private final Map<TableId, StreamReceiveTask> receivers = new ConcurrentHashMap<>();
    private final StreamingMetrics metrics;
    /* can be null when session is created in remote */
    private final StreamConnectionFactory factory;

    public final Map<String, Set<Range<Token>>> transferredRangesPerKeyspace = new HashMap<>();

    public final ConnectionHandler handler;

    private AtomicBoolean isAborted = new AtomicBoolean(false);
    private final boolean keepSSTableLevel;
    private final boolean isIncremental;
    private ScheduledFuture<?> keepAliveFuture = null;
<<<<<<< HEAD
=======
    private final UUID pendingRepair;
>>>>>>> bd14400a

    public static enum State
    {
        INITIALIZED,
        PREPARING,
        STREAMING,
        WAIT_COMPLETE,
        COMPLETE,
        FAILED,
    }

    private volatile State state = State.INITIALIZED;
    private volatile boolean completeSent = false;

    /**
     * Create new streaming session with the peer.
     *
     * @param peer Address of streaming peer
     * @param connecting Actual connecting address
     * @param factory is used for establishing connection
     */
    public StreamSession(InetAddress peer, InetAddress connecting, StreamConnectionFactory factory, int index, boolean keepSSTableLevel, boolean isIncremental, UUID pendingRepair)
    {
        this.peer = peer;
        this.connecting = connecting;
        this.index = index;
        this.factory = factory;
        this.handler = new ConnectionHandler(this, isKeepAliveSupported()?
                                                   (int)TimeUnit.SECONDS.toMillis(2 * DatabaseDescriptor.getStreamingKeepAlivePeriod()) :
                                                   DatabaseDescriptor.getStreamingSocketTimeout());
        this.metrics = StreamingMetrics.get(connecting);
        this.keepSSTableLevel = keepSSTableLevel;
        this.isIncremental = isIncremental;
        this.pendingRepair = pendingRepair;
    }

    public UUID planId()
    {
        return streamResult == null ? null : streamResult.planId;
    }

    public int sessionIndex()
    {
        return index;
    }

    public String description()
    {
        return streamResult == null ? null : streamResult.description;
    }

    public boolean keepSSTableLevel()
    {
        return keepSSTableLevel;
    }

    public boolean isIncremental()
    {
        return isIncremental;
    }

    public UUID getPendingRepair()
    {
        return pendingRepair;
    }

    public LifecycleTransaction getTransaction(TableId tableId)
    {
        assert receivers.containsKey(tableId);
        return receivers.get(tableId).getTransaction();
    }

    private boolean isKeepAliveSupported()
    {
        CassandraVersion peerVersion = Gossiper.instance.getReleaseVersion(peer);
        return STREAM_KEEP_ALIVE.isSupportedBy(peerVersion);
    }

    /**
     * Bind this session to report to specific {@link StreamResultFuture} and
     * perform pre-streaming initialization.
     *
     * @param streamResult result to report to
     */
    public void init(StreamResultFuture streamResult)
    {
        this.streamResult = streamResult;
        StreamHook.instance.reportStreamFuture(this, streamResult);

        if (isKeepAliveSupported())
            scheduleKeepAliveTask();
        else
            logger.debug("Peer {} does not support keep-alive.", peer);
    }

    public void start()
    {
        if (requests.isEmpty() && transfers.isEmpty())
        {
            logger.info("[Stream #{}] Session does not have any tasks.", planId());
            closeSession(State.COMPLETE);
            return;
        }

        try
        {
            logger.info("[Stream #{}] Starting streaming to {}{}", planId(),
                                                                   peer,
                                                                   peer.equals(connecting) ? "" : " through " + connecting);
            handler.initiate();
            onInitializationComplete();
        }
        catch (Exception e)
        {
            JVMStabilityInspector.inspectThrowable(e);
            onError(e);
        }
    }

    public Socket createConnection() throws IOException
    {
        assert factory != null;
        return factory.createConnection(connecting);
    }

    /**
     * Request data fetch task to this session.
     *
     * @param keyspace Requesting keyspace
     * @param ranges Ranges to retrieve data
     * @param columnFamilies ColumnFamily names. Can be empty if requesting all CF under the keyspace.
     */
    public void addStreamRequest(String keyspace, Collection<Range<Token>> ranges, Collection<String> columnFamilies, long repairedAt)
    {
        requests.add(new StreamRequest(keyspace, ranges, columnFamilies, repairedAt));
    }

    /**
     * Set up transfer for specific keyspace/ranges/CFs
     *
     * Used in repair - a streamed sstable in repair will be marked with the given repairedAt time
     *
     * @param keyspace Transfer keyspace
     * @param ranges Transfer ranges
     * @param columnFamilies Transfer ColumnFamilies
     * @param flushTables flush tables?
     * @param repairedAt the time the repair started.
     */
    public synchronized void addTransferRanges(String keyspace, Collection<Range<Token>> ranges, Collection<String> columnFamilies, boolean flushTables, long repairedAt)
    {
        failIfFinished();
        Collection<ColumnFamilyStore> stores = getColumnFamilyStores(keyspace, columnFamilies);
        if (flushTables)
            flushSSTables(stores);

        List<Range<Token>> normalizedRanges = Range.normalize(ranges);
        List<SSTableStreamingSections> sections = getSSTableSectionsForRanges(normalizedRanges, stores, repairedAt, isIncremental);
        try
        {
            addTransferFiles(sections);
            Set<Range<Token>> toBeUpdated = transferredRangesPerKeyspace.get(keyspace);
            if (toBeUpdated == null)
            {
                toBeUpdated = new HashSet<>();
            }
            toBeUpdated.addAll(ranges);
            transferredRangesPerKeyspace.put(keyspace, toBeUpdated);
        }
        finally
        {
            for (SSTableStreamingSections release : sections)
                release.ref.release();
        }
    }

    private void failIfFinished()
    {
        if (state() == State.COMPLETE || state() == State.FAILED)
            throw new RuntimeException(String.format("Stream %s is finished with state %s", planId(), state().name()));
    }

    private Collection<ColumnFamilyStore> getColumnFamilyStores(String keyspace, Collection<String> columnFamilies)
    {
        Collection<ColumnFamilyStore> stores = new HashSet<>();
        // if columnfamilies are not specified, we add all cf under the keyspace
        if (columnFamilies.isEmpty())
        {
            stores.addAll(Keyspace.open(keyspace).getColumnFamilyStores());
        }
        else
        {
            for (String cf : columnFamilies)
                stores.add(Keyspace.open(keyspace).getColumnFamilyStore(cf));
        }
        return stores;
    }

    @VisibleForTesting
    public static List<SSTableStreamingSections> getSSTableSectionsForRanges(Collection<Range<Token>> ranges, Collection<ColumnFamilyStore> stores, long overriddenRepairedAt, final boolean isIncremental)
    {
        Refs<SSTableReader> refs = new Refs<>();
        try
        {
            for (ColumnFamilyStore cfStore : stores)
            {
                final List<Range<PartitionPosition>> keyRanges = new ArrayList<>(ranges.size());
                for (Range<Token> range : ranges)
                    keyRanges.add(Range.makeRowRange(range));
                refs.addAll(cfStore.selectAndReference(view -> {
                    Set<SSTableReader> sstables = Sets.newHashSet();
                    SSTableIntervalTree intervalTree = SSTableIntervalTree.build(view.select(SSTableSet.CANONICAL));
                    for (Range<PartitionPosition> keyRange : keyRanges)
                    {
                        // keyRange excludes its start, while sstableInBounds is inclusive (of both start and end).
                        // This is fine however, because keyRange has been created from a token range through Range.makeRowRange (see above).
                        // And that later method uses the Token.maxKeyBound() method to creates the range, which return a "fake" key that
                        // sort after all keys having the token. That "fake" key cannot however be equal to any real key, so that even
                        // including keyRange.left will still exclude any key having the token of the original token range, and so we're
                        // still actually selecting what we wanted.
                        for (SSTableReader sstable : View.sstablesInBounds(keyRange.left, keyRange.right, intervalTree))
                        {
                            if (!isIncremental || !sstable.isRepaired())
                                sstables.add(sstable);
                        }
                    }

                    if (logger.isDebugEnabled())
                        logger.debug("ViewFilter for {}/{} sstables", sstables.size(), Iterables.size(view.select(SSTableSet.CANONICAL)));
                    return sstables;
                }).refs);
            }

            List<SSTableStreamingSections> sections = new ArrayList<>(refs.size());
            for (SSTableReader sstable : refs)
            {
                long repairedAt = overriddenRepairedAt;
                if (overriddenRepairedAt == ActiveRepairService.UNREPAIRED_SSTABLE)
                    repairedAt = sstable.getSSTableMetadata().repairedAt;
                sections.add(new SSTableStreamingSections(refs.get(sstable),
                                                          sstable.getPositionsForRanges(ranges),
                                                          sstable.estimatedKeysForRanges(ranges),
                                                          repairedAt));
            }
            return sections;
        }
        catch (Throwable t)
        {
            refs.release();
            throw t;
        }
    }

    public synchronized void addTransferFiles(Collection<SSTableStreamingSections> sstableDetails)
    {
        failIfFinished();
        Iterator<SSTableStreamingSections> iter = sstableDetails.iterator();
        while (iter.hasNext())
        {
            SSTableStreamingSections details = iter.next();
            if (details.sections.isEmpty())
            {
                // A reference was acquired on the sstable and we won't stream it
                details.ref.release();
                iter.remove();
                continue;
            }

            TableId tableId = details.ref.get().metadata().id;
            StreamTransferTask task = transfers.get(tableId);
            if (task == null)
            {
                //guarantee atomicity
                StreamTransferTask newTask = new StreamTransferTask(this, tableId);
                task = transfers.putIfAbsent(tableId, newTask);
                if (task == null)
                    task = newTask;
            }
            task.addTransferFile(details.ref, details.estimatedKeys, details.sections, details.repairedAt);
            iter.remove();
        }
    }

    public static class SSTableStreamingSections
    {
        public final Ref<SSTableReader> ref;
        public final List<Pair<Long, Long>> sections;
        public final long estimatedKeys;
        public final long repairedAt;

        public SSTableStreamingSections(Ref<SSTableReader> ref, List<Pair<Long, Long>> sections, long estimatedKeys, long repairedAt)
        {
            this.ref = ref;
            this.sections = sections;
            this.estimatedKeys = estimatedKeys;
            this.repairedAt = repairedAt;
        }
    }

    private synchronized void closeSession(State finalState)
    {
        if (isAborted.compareAndSet(false, true))
        {
            state(finalState);

            if (finalState == State.FAILED)
            {
                for (StreamTask task : Iterables.concat(receivers.values(), transfers.values()))
                    task.abort();
            }

            if (keepAliveFuture != null)
            {
                logger.debug("[Stream #{}] Finishing keep-alive task.", planId());
                keepAliveFuture.cancel(false);
                keepAliveFuture = null;
            }

            // Note that we shouldn't block on this close because this method is called on the handler
            // incoming thread (so we would deadlock).
            handler.close();

            streamResult.handleSessionComplete(this);
        }
    }

    /**
     * Set current state to {@code newState}.
     *
     * @param newState new state to set
     */
    public void state(State newState)
    {
        state = newState;
    }

    /**
     * @return current state
     */
    public State state()
    {
        return state;
    }

    /**
     * Return if this session completed successfully.
     *
     * @return true if session completed successfully.
     */
    public boolean isSuccess()
    {
        return state == State.COMPLETE;
    }

    public void messageReceived(StreamMessage message)
    {
        switch (message.type)
        {
            case PREPARE:
                PrepareMessage msg = (PrepareMessage) message;
                prepare(msg.requests, msg.summaries);
                break;

            case FILE:
                receive((IncomingFileMessage) message);
                break;

            case RECEIVED:
                ReceivedMessage received = (ReceivedMessage) message;
                received(received.tableId, received.sequenceNumber);
                break;

            case COMPLETE:
                complete();
                break;

            case SESSION_FAILED:
                sessionFailed();
                break;
        }
    }

    /**
     * Call back when connection initialization is complete to start the prepare phase.
     */
    public void onInitializationComplete()
    {
        // send prepare message
        state(State.PREPARING);
        PrepareMessage prepare = new PrepareMessage();
        prepare.requests.addAll(requests);
        for (StreamTransferTask task : transfers.values())
            prepare.summaries.add(task.getSummary());
        handler.sendMessage(prepare);

        // if we don't need to prepare for receiving stream, start sending files immediately
        if (requests.isEmpty())
            startStreamingFiles();
    }

    /**l
     * Call back for handling exception during streaming.
     *
     * @param e thrown exception
     */
    public void onError(Throwable e)
    {
        logError(e);
        // send session failure message
        if (handler.isOutgoingConnected())
            handler.sendMessage(new SessionFailedMessage());
        // fail session
        closeSession(State.FAILED);
    }

    private void logError(Throwable e)
    {
        if (e instanceof SocketTimeoutException)
        {
            if (isKeepAliveSupported())
                logger.error("[Stream #{}] Did not receive response from peer {}{} for {} secs. Is peer down? " +
                             "If not, maybe try increasing streaming_keep_alive_period_in_secs.", planId(),
                             peer.getHostAddress(),
                             peer.equals(connecting) ? "" : " through " + connecting.getHostAddress(),
                             2 * DatabaseDescriptor.getStreamingKeepAlivePeriod(),
                             e);
            else
                logger.error("[Stream #{}] Streaming socket timed out. This means the session peer stopped responding or " +
                             "is still processing received data. If there is no sign of failure in the other end or a very " +
                             "dense table is being transferred you may want to increase streaming_socket_timeout_in_ms " +
                             "property. Current value is {}ms.", planId(), DatabaseDescriptor.getStreamingSocketTimeout(), e);
        }
        else
        {
            logger.error("[Stream #{}] Streaming error occurred on session with peer {}{}", planId(),
                                                                                            peer.getHostAddress(),
                                                                                            peer.equals(connecting) ? "" : " through " + connecting.getHostAddress(),
                                                                                            e);
        }
    }

    /**
     * Prepare this session for sending/receiving files.
     */
    public void prepare(Collection<StreamRequest> requests, Collection<StreamSummary> summaries)
    {
        // prepare tasks
        state(State.PREPARING);
        for (StreamRequest request : requests)
            addTransferRanges(request.keyspace, request.ranges, request.columnFamilies, true, request.repairedAt); // always flush on stream request
        for (StreamSummary summary : summaries)
            prepareReceiving(summary);

        // send back prepare message if prepare message contains stream request
        if (!requests.isEmpty())
        {
            PrepareMessage prepare = new PrepareMessage();
            for (StreamTransferTask task : transfers.values())
                prepare.summaries.add(task.getSummary());
            handler.sendMessage(prepare);
        }

        // if there are files to stream
        if (!maybeCompleted())
            startStreamingFiles();
    }

    /**
     * Call back after sending FileMessageHeader.
     *
     * @param header sent header
     */
    public void fileSent(FileMessageHeader header)
    {
        long headerSize = header.size();
        StreamingMetrics.totalOutgoingBytes.inc(headerSize);
        metrics.outgoingBytes.inc(headerSize);
        // schedule timeout for receiving ACK
        StreamTransferTask task = transfers.get(header.tableId);
        if (task != null)
        {
            task.scheduleTimeout(header.sequenceNumber, 12, TimeUnit.HOURS);
        }
    }

    /**
     * Call back after receiving FileMessageHeader.
     *
     * @param message received file
     */
    public void receive(IncomingFileMessage message)
    {
        long headerSize = message.header.size();
        StreamingMetrics.totalIncomingBytes.inc(headerSize);
        metrics.incomingBytes.inc(headerSize);
        // send back file received message
        handler.sendMessage(new ReceivedMessage(message.header.tableId, message.header.sequenceNumber));
        receivers.get(message.header.tableId).received(message.sstable);
    }

    public void progress(String filename, ProgressInfo.Direction direction, long bytes, long total)
    {
        ProgressInfo progress = new ProgressInfo(peer, index, filename, direction, bytes, total);
        streamResult.handleProgress(progress);
    }

    public void received(TableId tableId, int sequenceNumber)
    {
        transfers.get(tableId).complete(sequenceNumber);
    }

    /**
     * Check if session is completed on receiving {@code StreamMessage.Type.COMPLETE} message.
     */
    public synchronized void complete()
    {
        if (state == State.WAIT_COMPLETE)
        {
            if (!completeSent)
            {
                handler.sendMessage(new CompleteMessage());
                completeSent = true;
            }
            closeSession(State.COMPLETE);
        }
        else
        {
            state(State.WAIT_COMPLETE);
            handler.closeIncoming();
        }
    }

    private synchronized void scheduleKeepAliveTask()
    {
        if (keepAliveFuture == null)
        {
            int keepAlivePeriod = DatabaseDescriptor.getStreamingKeepAlivePeriod();
            logger.debug("[Stream #{}] Scheduling keep-alive task with {}s period.", planId(), keepAlivePeriod);
            keepAliveFuture = keepAliveExecutor.scheduleAtFixedRate(new KeepAliveTask(), 0, keepAlivePeriod, TimeUnit.SECONDS);
        }
    }

    /**
     * Call back on receiving {@code StreamMessage.Type.SESSION_FAILED} message.
     */
    public synchronized void sessionFailed()
    {
        logger.error("[Stream #{}] Remote peer {} failed stream session.", planId(), peer.getHostAddress());
        closeSession(State.FAILED);
    }

    /**
     * @return Current snapshot of this session info.
     */
    public SessionInfo getSessionInfo()
    {
        List<StreamSummary> receivingSummaries = Lists.newArrayList();
        for (StreamTask receiver : receivers.values())
            receivingSummaries.add(receiver.getSummary());
        List<StreamSummary> transferSummaries = Lists.newArrayList();
        for (StreamTask transfer : transfers.values())
            transferSummaries.add(transfer.getSummary());
        return new SessionInfo(peer, index, connecting, receivingSummaries, transferSummaries, state);
    }

    public synchronized void taskCompleted(StreamReceiveTask completedTask)
    {
        receivers.remove(completedTask.tableId);
        maybeCompleted();
    }

    public synchronized void taskCompleted(StreamTransferTask completedTask)
    {
        transfers.remove(completedTask.tableId);
        maybeCompleted();
    }

    public void onJoin(InetAddress endpoint, EndpointState epState) {}
    public void beforeChange(InetAddress endpoint, EndpointState currentState, ApplicationState newStateKey, VersionedValue newValue) {}
    public void onChange(InetAddress endpoint, ApplicationState state, VersionedValue value) {}
    public void onAlive(InetAddress endpoint, EndpointState state) {}
    public void onDead(InetAddress endpoint, EndpointState state) {}

    public void onRemove(InetAddress endpoint)
    {
        logger.error("[Stream #{}] Session failed because remote peer {} has left.", planId(), peer.getHostAddress());
        closeSession(State.FAILED);
    }

    public void onRestart(InetAddress endpoint, EndpointState epState)
    {
        logger.error("[Stream #{}] Session failed because remote peer {} was restarted.", planId(), peer.getHostAddress());
        closeSession(State.FAILED);
    }

    private boolean maybeCompleted()
    {
        boolean completed = receivers.isEmpty() && transfers.isEmpty();
        if (completed)
        {
            if (state == State.WAIT_COMPLETE)
            {
                if (!completeSent)
                {
                    handler.sendMessage(new CompleteMessage());
                    completeSent = true;
                }
                closeSession(State.COMPLETE);
            }
            else
            {
                // notify peer that this session is completed
                handler.sendMessage(new CompleteMessage());
                completeSent = true;
                state(State.WAIT_COMPLETE);
                handler.closeOutgoing();
            }
        }
        return completed;
    }

    /**
     * Flushes matching column families from the given keyspace, or all columnFamilies
     * if the cf list is empty.
     */
    private void flushSSTables(Iterable<ColumnFamilyStore> stores)
    {
        List<Future<?>> flushes = new ArrayList<>();
        for (ColumnFamilyStore cfs : stores)
            flushes.add(cfs.forceFlush());
        FBUtilities.waitOnFutures(flushes);
    }

    private synchronized void prepareReceiving(StreamSummary summary)
    {
        failIfFinished();
        if (summary.files > 0)
            receivers.put(summary.tableId, new StreamReceiveTask(this, summary.tableId, summary.files, summary.totalSize));
    }

    private void startStreamingFiles()
    {
        streamResult.handleSessionPrepared(this);

        state(State.STREAMING);
        for (StreamTransferTask task : transfers.values())
        {
            Collection<OutgoingFileMessage> messages = task.getFileMessages();
            if (messages.size() > 0)
                handler.sendMessages(messages);
            else
                taskCompleted(task); // there is no file to send
        }
    }

    class KeepAliveTask implements Runnable
    {
        private KeepAliveMessage last = null;

        public void run()
        {
            //to avoid jamming the message queue, we only send if the last one was sent
            if (last == null || last.wasSent())
            {
                logger.trace("[Stream #{}] Sending keep-alive to {}.", planId(), peer);
                last = new KeepAliveMessage();
                try
                {
                    handler.sendMessage(last);
                }
                catch (RuntimeException e) //connection handler is closed
                {
                    logger.debug("[Stream #{}] Could not send keep-alive message (perhaps stream session is finished?).", planId(), e);
                }
            }
            else
            {
                logger.trace("[Stream #{}] Skip sending keep-alive to {} (previous was not yet sent).", planId(), peer);
            }
        }
    }
}<|MERGE_RESOLUTION|>--- conflicted
+++ resolved
@@ -163,10 +163,7 @@
     private final boolean keepSSTableLevel;
     private final boolean isIncremental;
     private ScheduledFuture<?> keepAliveFuture = null;
-<<<<<<< HEAD
-=======
     private final UUID pendingRepair;
->>>>>>> bd14400a
 
     public static enum State
     {
