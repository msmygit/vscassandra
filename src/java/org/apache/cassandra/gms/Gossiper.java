/*
 * Licensed to the Apache Software Foundation (ASF) under one
 * or more contributor license agreements.  See the NOTICE file
 * distributed with this work for additional information
 * regarding copyright ownership.  The ASF licenses this file
 * to you under the Apache License, Version 2.0 (the
 * "License"); you may not use this file except in compliance
 * with the License.  You may obtain a copy of the License at
 *
 *     http://www.apache.org/licenses/LICENSE-2.0
 *
 * Unless required by applicable law or agreed to in writing, software
 * distributed under the License is distributed on an "AS IS" BASIS,
 * WITHOUT WARRANTIES OR CONDITIONS OF ANY KIND, either express or implied.
 * See the License for the specific language governing permissions and
 * limitations under the License.
 */
package org.apache.cassandra.gms;

import java.net.UnknownHostException;
import java.util.*;
import java.util.Map.Entry;
import java.util.concurrent.*;
import java.util.concurrent.locks.ReentrantLock;
import java.util.function.BooleanSupplier;
import java.util.function.Supplier;
import java.util.stream.Collectors;

import javax.annotation.Nonnull;
import javax.annotation.Nullable;

import com.google.common.annotations.VisibleForTesting;
import com.google.common.base.Throwables;
import com.google.common.collect.ImmutableList;
import com.google.common.collect.ImmutableMap;
import com.google.common.collect.Iterables;
import com.google.common.collect.ImmutableSet;
import com.google.common.collect.Iterables;
import com.google.common.collect.Sets;
import com.google.common.util.concurrent.ListenableFutureTask;
import com.google.common.util.concurrent.Uninterruptibles;

import org.apache.cassandra.concurrent.JMXEnabledSingleThreadExecutor;
import org.apache.cassandra.locator.InetAddressAndPort;
import org.apache.cassandra.net.NoPayload;
import org.apache.cassandra.net.Verb;
import org.apache.cassandra.nodes.Nodes;
import org.apache.cassandra.utils.CassandraVersion;
import org.apache.cassandra.utils.ExecutorUtils;
import org.apache.cassandra.utils.ExpiringMemoizingSupplier;
import org.apache.cassandra.utils.MBeanWrapper;
import org.apache.cassandra.utils.NoSpamLogger;
import org.apache.cassandra.utils.Pair;
import org.slf4j.Logger;
import org.slf4j.LoggerFactory;

import io.netty.util.concurrent.FastThreadLocal;
import org.apache.cassandra.concurrent.DebuggableScheduledThreadPoolExecutor;
import org.apache.cassandra.concurrent.JMXEnabledThreadPoolExecutor;
import org.apache.cassandra.concurrent.Stage;
import org.apache.cassandra.config.DatabaseDescriptor;
import org.apache.cassandra.db.SystemKeyspace;
import org.apache.cassandra.dht.Token;
import org.apache.cassandra.net.RequestCallback;
import org.apache.cassandra.net.Message;
import org.apache.cassandra.net.MessagingService;
import org.apache.cassandra.service.StorageService;
import org.apache.cassandra.utils.CassandraVersion;
import org.apache.cassandra.utils.ExecutorUtils;
import org.apache.cassandra.utils.FBUtilities;
import org.apache.cassandra.utils.JVMStabilityInspector;
import org.apache.cassandra.utils.MBeanWrapper;
import org.apache.cassandra.utils.NoSpamLogger;
import org.apache.cassandra.utils.Pair;
import org.apache.cassandra.utils.RecomputingSupplier;

import static org.apache.cassandra.config.CassandraRelevantProperties.GOSSIPER_QUARANTINE_DELAY;
import static org.apache.cassandra.net.NoPayload.noPayload;
import static org.apache.cassandra.net.Verb.ECHO_REQ;
import static org.apache.cassandra.net.Verb.GOSSIP_DIGEST_SYN;

/**
 * This module is responsible for Gossiping information for the local endpoint. This abstraction
 * maintains the list of live and dead endpoints. Periodically i.e. every 1 second this module
 * chooses a random node and initiates a round of Gossip with it. A round of Gossip involves 3
 * rounds of messaging. For instance if node A wants to initiate a round of Gossip with node B
 * it starts off by sending node B a GossipDigestSynMessage. Node B on receipt of this message
 * sends node A a GossipDigestAckMessage. On receipt of this message node A sends node B a
 * GossipDigestAck2Message which completes a round of Gossip. This module as and when it hears one
 * of the three above mentioned messages updates the Failure Detector with the liveness information.
 * Upon hearing a GossipShutdownMessage, this module will instantly mark the remote node as down in
 * the Failure Detector.
 *
 * This class is not threadsafe and any state changes should happen in the gossip stage.
 */

public class Gossiper implements IFailureDetectionEventListener, GossiperMBean
{
    public static final String MBEAN_NAME = "org.apache.cassandra.net:type=Gossiper";

    public static class Props
    {
        public static final String DISABLE_THREAD_VALIDATION = "cassandra.gossip.disable_thread_validation";
    }

    private static final DebuggableScheduledThreadPoolExecutor executor = new DebuggableScheduledThreadPoolExecutor("GossipTasks");

    static final ApplicationState[] STATES = ApplicationState.values();
    static final List<String> DEAD_STATES = Arrays.asList(VersionedValue.REMOVING_TOKEN, VersionedValue.REMOVED_TOKEN,
                                                          VersionedValue.STATUS_LEFT, VersionedValue.HIBERNATE);
    static ArrayList<String> SILENT_SHUTDOWN_STATES = new ArrayList<>();
    static
    {
        SILENT_SHUTDOWN_STATES.addAll(DEAD_STATES);
        SILENT_SHUTDOWN_STATES.add(VersionedValue.STATUS_BOOTSTRAPPING);
        SILENT_SHUTDOWN_STATES.add(VersionedValue.STATUS_BOOTSTRAPPING_REPLACE);
    }
    private static final List<String> ADMINISTRATIVELY_INACTIVE_STATES = Arrays.asList(VersionedValue.HIBERNATE,
                                                                                       VersionedValue.REMOVED_TOKEN,
                                                                                       VersionedValue.STATUS_LEFT);
    private volatile ScheduledFuture<?> scheduledGossipTask;
    private static final ReentrantLock taskLock = new ReentrantLock();
    public final static int intervalInMillis = 1000;
    public final static int QUARANTINE_DELAY = GOSSIPER_QUARANTINE_DELAY.getInt(StorageService.RING_DELAY_MILLIS * 2);
    private static final Logger logger = LoggerFactory.getLogger(Gossiper.class);
    private static final NoSpamLogger noSpamLogger = NoSpamLogger.getLogger(logger, 15L, TimeUnit.MINUTES);

    public static final Gossiper instance = new Gossiper(true);

    // Timestamp to prevent processing any in-flight messages for we've not send any SYN yet, see CASSANDRA-12653.
    volatile long firstSynSendAt = 0L;

    public static final long aVeryLongTime = getVeryLongTime();

    // Maximimum difference between generation value and local time we are willing to accept about a peer
    static final int MAX_GENERATION_DIFFERENCE = 86400 * 365;
    private final long fatClientTimeout;
    private final Random random = new Random();

    /* subscribers for interest in EndpointState change */
    private final List<IEndpointStateChangeSubscriber> subscribers = new CopyOnWriteArrayList<>();

    /* live member set */
    @VisibleForTesting
    final Set<InetAddressAndPort> liveEndpoints = new ConcurrentSkipListSet<>();

    /* unreachable member set */
    private final Map<InetAddressAndPort, Long> unreachableEndpoints = new ConcurrentHashMap<>();

    /* initial seeds for joining the cluster */
    @VisibleForTesting
    final Set<InetAddressAndPort> seeds = new ConcurrentSkipListSet<>();

    /* map where key is the endpoint and value is the state associated with the endpoint */
    final ConcurrentMap<InetAddressAndPort, EndpointState> endpointStateMap = new ConcurrentHashMap<>();

    /* map where key is endpoint and value is timestamp when this endpoint was removed from
     * gossip. We will ignore any gossip regarding these endpoints for QUARANTINE_DELAY time
     * after removal to prevent nodes from falsely reincarnating during the time when removal
     * gossip gets propagated to all nodes */
    private final Map<InetAddressAndPort, Long> justRemovedEndpoints = new ConcurrentHashMap<>();

    private final Map<InetAddressAndPort, Long> expireTimeEndpointMap = new ConcurrentHashMap<>();

    private volatile boolean inShadowRound = false;
    // seeds gathered during shadow round that indicated to be in the shadow round phase as well
    private final Set<InetAddressAndPort> seedsInShadowRound = new ConcurrentSkipListSet<>();
    // endpoint states as gathered during shadow round
    private final Map<InetAddressAndPort, EndpointState> endpointShadowStateMap = new ConcurrentHashMap<>();

    private volatile long lastProcessedMessageAt = System.currentTimeMillis();

    /**
     * This property is initially set to {@code true} which means that we have no information about the other nodes.
     * Once all nodes are on at least this node version, it becomes {@code false}, which means that we are not
     * upgrading from the previous version (major, minor).
     *
     * This property and anything that checks it should be removed in 5.0
     */
    private volatile boolean upgradeInProgressPossible = true;

    @VisibleForTesting
    public void clearUnsafe()
    {
        unreachableEndpoints.clear();
        liveEndpoints.clear();
        justRemovedEndpoints.clear();
        expireTimeEndpointMap.clear();
        endpointStateMap.values().forEach(EndpointState::maybeRemoveUpdater);
        endpointStateMap.clear();
        endpointShadowStateMap.clear();
        seedsInShadowRound.clear();
        Nodes.peers().get().forEach(peer -> Nodes.peers().remove(peer.getPeerAddressAndPort(), true, true));
    }

    // returns true when the node does not know the existence of other nodes.
    private static boolean isLoneNode(Map<InetAddressAndPort, EndpointState> epStates)
    {
        return epStates.isEmpty() || epStates.keySet().equals(Collections.singleton(FBUtilities.getBroadcastAddressAndPort()));
    }

    final Supplier<ExpiringMemoizingSupplier.ReturnValue<CassandraVersion>> upgradeFromVersionSupplier = () ->
    {
        // Once there are no prior version nodes we don't need to keep rechecking
        if (!upgradeInProgressPossible)
            return new ExpiringMemoizingSupplier.Memoized<>(null);

        CassandraVersion minVersion = SystemKeyspace.CURRENT_VERSION;

        // Skip the round if the gossiper has not started yet
        // Otherwise, upgradeInProgressPossible can be set to false wrongly.
        // If we don't know any epstate we don't know anything about the cluster.
        // If we only know about ourselves, we can assume that version is CURRENT_VERSION
        if (!isEnabled() || isLoneNode(endpointStateMap))
        {
            return new ExpiringMemoizingSupplier.NotMemoized<>(minVersion);
        }

        // Check the release version of all the peers it heard of. Not necessary the peer that it has/had contacted with.
        boolean allHostsHaveKnownVersion = true;
        for (InetAddressAndPort host : endpointStateMap.keySet())
        {
            CassandraVersion version = getReleaseVersion(host);

            //Raced with changes to gossip state, wait until next iteration
            if (version == null)
                allHostsHaveKnownVersion = false;
            else if (version.compareTo(minVersion) < 0)
                minVersion = version;
        }

        if (minVersion.compareTo(SystemKeyspace.CURRENT_VERSION) < 0)
            return new ExpiringMemoizingSupplier.Memoized<>(minVersion);

        if (!allHostsHaveKnownVersion)
            return new ExpiringMemoizingSupplier.NotMemoized<>(minVersion);

        upgradeInProgressPossible = false;
        return new ExpiringMemoizingSupplier.Memoized<>(null);
    };

    private final Supplier<CassandraVersion> upgradeFromVersionMemoized = ExpiringMemoizingSupplier.memoizeWithExpiration(upgradeFromVersionSupplier, 1, TimeUnit.MINUTES);

    @VisibleForTesting
    public void expireUpgradeFromVersion()
    {
        upgradeInProgressPossible = true;
        ((ExpiringMemoizingSupplier<CassandraVersion>) upgradeFromVersionMemoized).expire();
    }

    private static final boolean disableThreadValidation = Boolean.getBoolean(Props.DISABLE_THREAD_VALIDATION);

    private static long getVeryLongTime()
    {
        String newVLT =  System.getProperty("cassandra.very_long_time_ms");
        if (newVLT != null)
        {
            logger.info("Overriding aVeryLongTime to {}ms", newVLT);
            return Long.parseLong(newVLT);
        }
        return 259200 * 1000; // 3 days
    }

    private static boolean isInGossipStage()
    {
        return ((JMXEnabledSingleThreadExecutor) Stage.GOSSIP.executor()).isExecutedBy(Thread.currentThread());
    }

    private static void checkProperThreadForStateMutation()
    {
        if (disableThreadValidation || isInGossipStage())
            return;

        IllegalStateException e = new IllegalStateException("Attempting gossip state mutation from illegal thread: " + Thread.currentThread().getName());
        if (DatabaseDescriptor.strictRuntimeChecks())
        {
            throw e;
        }
        else
        {
            noSpamLogger.getStatement(Throwables.getStackTraceAsString(e)).error(e.getMessage(), e);
        }
    }

    private class GossipTask implements Runnable
    {
        public void run()
        {
            try
            {
                //wait on messaging service to start listening
                MessagingService.instance().waitUntilListening();

                taskLock.lock();

                /* Update the local heartbeat counter. */
                endpointStateMap.get(FBUtilities.getBroadcastAddressAndPort()).getHeartBeatState().updateHeartBeat();
                if (logger.isTraceEnabled())
                    logger.trace("My heartbeat is now {}", endpointStateMap.get(FBUtilities.getBroadcastAddressAndPort()).getHeartBeatState().getHeartBeatVersion());
                final List<GossipDigest> gDigests = new ArrayList<>();
                Gossiper.instance.makeRandomGossipDigest(gDigests);

                if (gDigests.size() > 0)
                {
                    GossipDigestSyn digestSynMessage = new GossipDigestSyn(DatabaseDescriptor.getClusterName(),
                                                                           DatabaseDescriptor.getPartitionerName(),
                                                                           gDigests);
                    Message<GossipDigestSyn> message = Message.out(GOSSIP_DIGEST_SYN, digestSynMessage);
                    /* Gossip to some random live member */
                    boolean gossipedToSeed = doGossipToLiveMember(message);

                    /* Gossip to some unreachable member with some probability to check if he is back up */
                    maybeGossipToUnreachableMember(message);

                    /* Gossip to a seed if we did not do so above, or we have seen less nodes
                       than there are seeds.  This prevents partitions where each group of nodes
                       is only gossiping to a subset of the seeds.

                       The most straightforward check would be to check that all the seeds have been
                       verified either as live or unreachable.  To avoid that computation each round,
                       we reason that:

                       either all the live nodes are seeds, in which case non-seeds that come online
                       will introduce themselves to a member of the ring by definition,

                       or there is at least one non-seed node in the list, in which case eventually
                       someone will gossip to it, and then do a gossip to a random seed from the
                       gossipedToSeed check.

                       See CASSANDRA-150 for more exposition. */
                    if (!gossipedToSeed || liveEndpoints.size() < seeds.size())
                        maybeGossipToSeed(message);

                    doStatusCheck();
                }
            }
            catch (Exception e)
            {
                JVMStabilityInspector.inspectThrowable(e);
                logger.error("Gossip error", e);
            }
            finally
            {
                taskLock.unlock();
            }
        }
    }

    private final RecomputingSupplier<CassandraVersion> minVersionSupplier = new RecomputingSupplier<>(this::computeMinVersion, executor);

    @VisibleForTesting
    public Gossiper(boolean registerJmx)
    {
        // half of QUARATINE_DELAY, to ensure justRemovedEndpoints has enough leeway to prevent re-gossip
        fatClientTimeout = (QUARANTINE_DELAY / 2);
        /* register with the Failure Detector for receiving Failure detector events */
        IFailureDetector.instance.registerFailureDetectionEventListener(this);

        // Register this instance with JMX
        if (registerJmx)
        {
            MBeanWrapper.instance.registerMBean(this, MBEAN_NAME);
        }

        subscribers.add(new IEndpointStateChangeSubscriber()
        {
            public void onJoin(InetAddressAndPort endpoint, EndpointState state)
	    {
                maybeRecompute(state);
            }

            public void onAlive(InetAddressAndPort endpoint, EndpointState state)
	    {
                maybeRecompute(state);
            }

            private void maybeRecompute(EndpointState state)
	    {
                if (state.getApplicationState(ApplicationState.RELEASE_VERSION) != null)
                    minVersionSupplier.recompute();
            }

            public void onChange(InetAddressAndPort endpoint, ApplicationState state, VersionedValue value)
            {
                if (state == ApplicationState.RELEASE_VERSION)
                    minVersionSupplier.recompute();
            }
        });
    }

    public void setLastProcessedMessageAt(long timeInMillis)
    {
        this.lastProcessedMessageAt = timeInMillis;
    }

    public boolean seenAnySeed()
    {
        for (Map.Entry<InetAddressAndPort, EndpointState> entry : endpointStateMap.entrySet())
        {
            if (seeds.contains(entry.getKey()))
                return true;
            try
            {
                VersionedValue internalIp = entry.getValue().getApplicationState(ApplicationState.INTERNAL_IP);
                VersionedValue internalIpAndPort = entry.getValue().getApplicationState(ApplicationState.INTERNAL_ADDRESS_AND_PORT);
                InetAddressAndPort endpoint = null;
                if (internalIpAndPort != null)
                {
                    endpoint = InetAddressAndPort.getByName(internalIpAndPort.value);
                }
                else if (internalIp != null)
                {
                    endpoint = InetAddressAndPort.getByName(internalIp.value);
                }
                if (endpoint != null && seeds.contains(endpoint))
                    return true;
            }
            catch (UnknownHostException e)
            {
                throw new RuntimeException(e);
            }
        }
        return false;
    }

    /**
     * Register for interesting state changes.
     *
     * @param subscriber module which implements the IEndpointStateChangeSubscriber
     */
    public void register(IEndpointStateChangeSubscriber subscriber)
    {
        subscribers.add(subscriber);
    }

    /**
     * Unregister interest for state changes.
     *
     * @param subscriber module which implements the IEndpointStateChangeSubscriber
     */
    public void unregister(IEndpointStateChangeSubscriber subscriber)
    {
        subscribers.remove(subscriber);
    }

    /**
     * @return a list of live gossip participants, including fat clients
     */
    public Set<InetAddressAndPort> getLiveMembers()
    {
        Set<InetAddressAndPort> liveMembers = new HashSet<>(liveEndpoints);
        if (!liveMembers.contains(FBUtilities.getBroadcastAddressAndPort()))
            liveMembers.add(FBUtilities.getBroadcastAddressAndPort());
        return liveMembers;
    }

    /**
     * @return a list of live ring members.
     */
    public Set<InetAddressAndPort> getLiveTokenOwners()
    {
        return StorageService.instance.getLiveRingMembers(true);
    }

    /**
     * @return a list of unreachable gossip participants, including fat clients
     */
    public Set<InetAddressAndPort> getUnreachableMembers()
    {
        return unreachableEndpoints.keySet();
    }

    /**
     * @return a list of unreachable token owners
     */
    public Set<InetAddressAndPort> getUnreachableTokenOwners()
    {
        Set<InetAddressAndPort> tokenOwners = new HashSet<>();
        for (InetAddressAndPort endpoint : unreachableEndpoints.keySet())
        {
            if (StorageService.instance.getTokenMetadata().isMember(endpoint))
                tokenOwners.add(endpoint);
        }

        return tokenOwners;
    }

    public long getEndpointDowntime(InetAddressAndPort ep)
    {
        Long downtime = unreachableEndpoints.get(ep);
        if (downtime != null)
            return TimeUnit.NANOSECONDS.toMillis(System.nanoTime() - downtime);
        else
            return 0L;
    }

    private boolean isShutdown(InetAddressAndPort endpoint)
    {
        EndpointState epState = endpointStateMap.get(endpoint);
        if (epState == null)
        {
            return false;
        }

        VersionedValue versionedValue = epState.getApplicationState(ApplicationState.STATUS_WITH_PORT);
        if (versionedValue == null)
        {
            versionedValue = epState.getApplicationState(ApplicationState.STATUS);
            if (versionedValue == null)
            {
                return false;
            }
        }

        String value = versionedValue.value;
        String[] pieces = value.split(VersionedValue.DELIMITER_STR, -1);
        assert (pieces.length > 0);
        String state = pieces[0];
        return state.equals(VersionedValue.SHUTDOWN);
    }

    public static void runInGossipStageBlocking(Runnable runnable)
    {
        // run immediately if we're already in the gossip stage
        if (isInGossipStage())
        {
            runnable.run();
            return;
        }

        ListenableFutureTask task = ListenableFutureTask.create(runnable, null);
        Stage.GOSSIP.execute(task);
        try
        {
            task.get();
        }
        catch (InterruptedException | ExecutionException e)
        {
            throw new AssertionError(e);
        }
    }

    /**
     * This method is part of IFailureDetectionEventListener interface. This is invoked
     * by the Failure Detector when it convicts an end point.
     *
     * @param endpoint end point that is convicted.
     */
    public void convict(InetAddressAndPort endpoint, double phi)
    {
        runInGossipStageBlocking(() -> {
            EndpointState epState = endpointStateMap.get(endpoint);
            if (epState == null)
                return;

            if (!epState.isAlive())
                return;

            logger.debug("Convicting {} with status {} - alive {}", endpoint, getGossipStatus(epState), epState.isAlive());

            if (isShutdown(endpoint))
            {
                markAsShutdown(endpoint);
            }
            else
            {
                markDead(endpoint, epState);
            }
            GossiperDiagnostics.convicted(this, endpoint, phi);
        });
    }

    /**
     * This method is used to mark a node as shutdown; that is it gracefully exited on its own and told us about it
     * @param endpoint endpoint that has shut itself down
     */
    protected void markAsShutdown(InetAddressAndPort endpoint)
    {
        checkProperThreadForStateMutation();
        EndpointState epState = endpointStateMap.get(endpoint);
        if (epState == null)
            return;
        VersionedValue shutdown = StorageService.instance.valueFactory.shutdown(true);
        epState.addApplicationState(ApplicationState.STATUS_WITH_PORT, shutdown);
        epState.addApplicationState(ApplicationState.STATUS, StorageService.instance.valueFactory.shutdown(true));
        epState.addApplicationState(ApplicationState.RPC_READY, StorageService.instance.valueFactory.rpcReady(false));
        epState.getHeartBeatState().forceHighestPossibleVersionUnsafe();
        markDead(endpoint, epState);
        IFailureDetector.instance.forceConviction(endpoint);
        GossiperDiagnostics.markedAsShutdown(this, endpoint);
        for (IEndpointStateChangeSubscriber subscriber : subscribers)
            subscriber.onChange(endpoint, ApplicationState.STATUS_WITH_PORT, shutdown);
        logger.debug("Marked {} as shutdown", endpoint);
    }

    /**
     * Return either: the greatest heartbeat or application state
     *
     * @param epState
     * @return
     */
    int getMaxEndpointStateVersion(EndpointState epState)
    {
        int maxVersion = epState.getHeartBeatState().getHeartBeatVersion();
        for (Map.Entry<ApplicationState, VersionedValue> state : epState.states())
            maxVersion = Math.max(maxVersion, state.getValue().version);
        return maxVersion;
    }

    /**
     * Removes the endpoint from gossip completely
     *
     * @param endpoint endpoint to be removed from the current membership.
     */
    private void evictFromMembership(InetAddressAndPort endpoint)
    {
        checkProperThreadForStateMutation();
        unreachableEndpoints.remove(endpoint);
        removeEndpointState(endpoint);
        Nodes.peers().remove(endpoint, true, true);
        expireTimeEndpointMap.remove(endpoint);
        IFailureDetector.instance.remove(endpoint);
        quarantineEndpoint(endpoint);
        if (logger.isDebugEnabled())
            logger.debug("evicting {} from gossip", endpoint);
        GossiperDiagnostics.evictedFromMembership(this, endpoint);
    }

    /**
     * Removes the endpoint from Gossip but retains endpoint state
     */
    public void removeEndpoint(InetAddressAndPort endpoint)
    {
        checkProperThreadForStateMutation();
        // do subscribers first so anything in the subscriber that depends on gossiper state won't get confused
        for (IEndpointStateChangeSubscriber subscriber : subscribers)
            subscriber.onRemove(endpoint);

        if(seeds.contains(endpoint))
        {
            buildSeedsList();
            seeds.remove(endpoint);
            logger.info("removed {} from seeds, updated seeds list = {}", endpoint, seeds);
            if (seeds.isEmpty())
                logger.warn("Seeds list is now empty!");
        }

        endpointStateMap.computeIfPresent(endpoint, (key, value) -> {
            value.maybeRemoveUpdater();
            return value;
        });
        liveEndpoints.remove(endpoint);
        unreachableEndpoints.remove(endpoint);
        MessagingService.instance().versions.reset(endpoint);
        quarantineEndpoint(endpoint);
        MessagingService.instance().closeOutbound(endpoint);
        MessagingService.instance().removeInbound(endpoint);
        logger.debug("removing endpoint {}", endpoint);
        GossiperDiagnostics.removedEndpoint(this, endpoint);
    }

    /**
     * Quarantines the endpoint for QUARANTINE_DELAY
     *
     * @param endpoint
     */
    private void quarantineEndpoint(InetAddressAndPort endpoint)
    {
        quarantineEndpoint(endpoint, System.currentTimeMillis());
    }

    /**
     * Quarantines the endpoint until quarantineExpiration + QUARANTINE_DELAY
     *
     * @param endpoint
     * @param quarantineExpiration
     */
    private void quarantineEndpoint(InetAddressAndPort endpoint, long quarantineExpiration)
    {
        justRemovedEndpoints.put(endpoint, quarantineExpiration);
        GossiperDiagnostics.quarantinedEndpoint(this, endpoint, quarantineExpiration);
    }

    /**
     * Quarantine endpoint specifically for replacement purposes.
     * @param endpoint
     */
    public void replacementQuarantine(InetAddressAndPort endpoint)
    {
        // remember, quarantineEndpoint will effectively already add QUARANTINE_DELAY, so this is 2x
        logger.debug("");
        quarantineEndpoint(endpoint, System.currentTimeMillis() + QUARANTINE_DELAY);
        GossiperDiagnostics.replacementQuarantine(this, endpoint);
    }

    /**
     * Remove the Endpoint and evict immediately, to avoid gossiping about this node.
     * This should only be called when a token is taken over by a new IP address.
     *
     * @param endpoint The endpoint that has been replaced
     */
    public void replacedEndpoint(InetAddressAndPort endpoint)
    {
        checkProperThreadForStateMutation();
        removeEndpoint(endpoint);
        evictFromMembership(endpoint);
        replacementQuarantine(endpoint);
        GossiperDiagnostics.replacedEndpoint(this, endpoint);
    }

    /**
     * The gossip digest is built based on randomization
     * rather than just looping through the collection of live endpoints.
     *
     * @param gDigests list of Gossip Digests.
     */
    private void makeRandomGossipDigest(List<GossipDigest> gDigests)
    {
        EndpointState epState;
        int generation = 0;
        int maxVersion = 0;

        // local epstate will be part of endpointStateMap
        List<InetAddressAndPort> endpoints = new ArrayList<>(endpointStateMap.keySet());
        Collections.shuffle(endpoints, random);
        for (InetAddressAndPort endpoint : endpoints)
        {
            epState = endpointStateMap.get(endpoint);
            if (epState != null)
            {
                generation = epState.getHeartBeatState().getGeneration();
                maxVersion = getMaxEndpointStateVersion(epState);
            }
            gDigests.add(new GossipDigest(endpoint, generation, maxVersion));
        }

        if (logger.isTraceEnabled())
        {
            StringBuilder sb = new StringBuilder();
            for (GossipDigest gDigest : gDigests)
            {
                sb.append(gDigest);
                sb.append(' ');
            }
            logger.trace("Gossip Digests are : {}", sb);
        }
    }

    /**
     * This method will begin removing an existing endpoint from the cluster by spoofing its state
     * This should never be called unless this coordinator has had 'removenode' invoked
     *
     * @param endpoint    - the endpoint being removed
     * @param hostId      - the ID of the host being removed
     * @param localHostId - my own host ID for replication coordination
     */
    public void advertiseRemoving(InetAddressAndPort endpoint, UUID hostId, UUID localHostId)
    {
        EndpointState epState = endpointStateMap.get(endpoint);
        // remember this node's generation
        int generation = epState.getHeartBeatState().getGeneration();
        logger.info("Removing host: {}", hostId);
        logger.info("Sleeping for {}ms to ensure {} does not change", StorageService.RING_DELAY_MILLIS, endpoint);
        Uninterruptibles.sleepUninterruptibly(StorageService.RING_DELAY_MILLIS, TimeUnit.MILLISECONDS);
        // make sure it did not change
        epState = endpointStateMap.get(endpoint);
        if (epState.getHeartBeatState().getGeneration() != generation)
            throw new RuntimeException("Endpoint " + endpoint + " generation changed while trying to remove it");
        // update the other node's generation to mimic it as if it had changed it itself
        logger.info("Advertising removal for {}", endpoint);
        epState.updateTimestamp(); // make sure we don't evict it too soon
        epState.getHeartBeatState().forceNewerGenerationUnsafe();
        Map<ApplicationState, VersionedValue> states = new EnumMap<>(ApplicationState.class);
        states.put(ApplicationState.STATUS_WITH_PORT, StorageService.instance.valueFactory.removingNonlocal(hostId));
        states.put(ApplicationState.STATUS, StorageService.instance.valueFactory.removingNonlocal(hostId));
        states.put(ApplicationState.REMOVAL_COORDINATOR, StorageService.instance.valueFactory.removalCoordinator(localHostId));
        epState.addApplicationStates(states);
        putEndpointState(endpoint, epState);
    }

    /**
     * Handles switching the endpoint's state from REMOVING_TOKEN to REMOVED_TOKEN
     * This should only be called after advertiseRemoving
     *
     * @param endpoint
     * @param hostId
     */
    public void advertiseTokenRemoved(InetAddressAndPort endpoint, UUID hostId)
    {
        EndpointState epState = endpointStateMap.get(endpoint);
        epState.updateTimestamp(); // make sure we don't evict it too soon
        epState.getHeartBeatState().forceNewerGenerationUnsafe();
        long expireTime = computeExpireTime();
        epState.addApplicationState(ApplicationState.STATUS_WITH_PORT, StorageService.instance.valueFactory.removedNonlocal(hostId, expireTime));
        epState.addApplicationState(ApplicationState.STATUS, StorageService.instance.valueFactory.removedNonlocal(hostId, expireTime));
        logger.info("Completing removal of {}", endpoint);
        addExpireTimeForEndpoint(endpoint, expireTime);
        putEndpointState(endpoint, epState);
        // ensure at least one gossip round occurs before returning
        Uninterruptibles.sleepUninterruptibly(intervalInMillis * 2, TimeUnit.MILLISECONDS);
    }

    public void unsafeAssassinateEndpoint(String address) throws UnknownHostException
    {
        logger.warn("Gossiper.unsafeAssassinateEndpoint is deprecated and will be removed in the next release; use assassinateEndpoint instead");
        assassinateEndpoint(address);
    }

    /**
     * Do not call this method unless you know what you are doing.
     * It will try extremely hard to obliterate any endpoint from the ring,
     * even if it does not know about it.
     *
     * @param address
     * @throws UnknownHostException
     */
    public void assassinateEndpoint(String address) throws UnknownHostException
    {
        InetAddressAndPort endpoint = InetAddressAndPort.getByName(address);
        runInGossipStageBlocking(() -> {
            EndpointState epState = endpointStateMap.get(endpoint);
            logger.warn("Assassinating {} via gossip", endpoint);

            if (epState == null)
            {
                epState = new EndpointState(new HeartBeatState((int) ((System.currentTimeMillis() + 60000) / 1000), 9999));
            }
            else
            {
                int generation = epState.getHeartBeatState().getGeneration();
                int heartbeat = epState.getHeartBeatState().getHeartBeatVersion();
                logger.info("Sleeping for {}ms to ensure {} does not change", StorageService.RING_DELAY_MILLIS, endpoint);
                Uninterruptibles.sleepUninterruptibly(StorageService.RING_DELAY_MILLIS, TimeUnit.MILLISECONDS);
                // make sure it did not change
                EndpointState newState = endpointStateMap.get(endpoint);
                if (newState == null)
                    logger.warn("Endpoint {} disappeared while trying to assassinate, continuing anyway", endpoint);
                else if (newState.getHeartBeatState().getGeneration() != generation)
                    throw new RuntimeException("Endpoint still alive: " + endpoint + " generation changed while trying to assassinate it");
                else if (newState.getHeartBeatState().getHeartBeatVersion() != heartbeat)
                    throw new RuntimeException("Endpoint still alive: " + endpoint + " heartbeat changed while trying to assassinate it");
                epState.updateTimestamp(); // make sure we don't evict it too soon
                epState.getHeartBeatState().forceNewerGenerationUnsafe();
            }

            Collection<Token> tokens = null;
            try
            {
                tokens = StorageService.instance.getTokenMetadata().getTokens(endpoint);
            }
            catch (Throwable th)
            {
                JVMStabilityInspector.inspectThrowable(th);
            }
            if (tokens == null || tokens.isEmpty())
            {
                logger.warn("Trying to assassinate an endpoint {} that does not have any tokens assigned. This should not have happened, trying to continue with a random token.", address);
                tokens = Collections.singletonList(StorageService.instance.getTokenMetadata().partitioner.getRandomToken());
            }

            long expireTime = computeExpireTime();
            epState.addApplicationState(ApplicationState.STATUS_WITH_PORT, StorageService.instance.valueFactory.left(tokens, expireTime));
            epState.addApplicationState(ApplicationState.STATUS, StorageService.instance.valueFactory.left(tokens, computeExpireTime()));
            handleMajorStateChange(endpoint, epState);
            Uninterruptibles.sleepUninterruptibly(intervalInMillis * 4, TimeUnit.MILLISECONDS);
            logger.warn("Finished assassinating {}", endpoint);
        });
    }

    public int getCurrentGenerationNumber(InetAddressAndPort endpoint)
    {
        return endpointStateMap.get(endpoint).getHeartBeatState().getGeneration();
    }

    /**
     * Returns true if the chosen target was also a seed. False otherwise
     *
     * @param message
     * @param epSet   a set of endpoint from which a random endpoint is chosen.
     * @return true if the chosen endpoint is also a seed.
     */
    private boolean sendGossip(Message<GossipDigestSyn> message, Set<InetAddressAndPort> epSet)
    {
        List<InetAddressAndPort> endpoints = ImmutableList.copyOf(epSet);

        int size = endpoints.size();
        if (size < 1)
            return false;
        /* Generate a random number from 0 -> size */
        int index = (size == 1) ? 0 : random.nextInt(size);
        InetAddressAndPort to = endpoints.get(index);
        if (logger.isTraceEnabled())
            logger.trace("Sending a GossipDigestSyn to {} ...", to);
        if (firstSynSendAt == 0)
            firstSynSendAt = System.nanoTime();
        MessagingService.instance().send(message, to);

        boolean isSeed = seeds.contains(to);
        GossiperDiagnostics.sendGossipDigestSyn(this, to);
        return isSeed;
    }

    /* Sends a Gossip message to a live member and returns true if the recipient was a seed */
    private boolean doGossipToLiveMember(Message<GossipDigestSyn> message)
    {
        int size = liveEndpoints.size();
        if (size == 0)
            return false;
        return sendGossip(message, liveEndpoints);
    }

    /* Sends a Gossip message to an unreachable member */
    private void maybeGossipToUnreachableMember(Message<GossipDigestSyn> message)
    {
        double liveEndpointCount = liveEndpoints.size();
        double unreachableEndpointCount = unreachableEndpoints.size();
        if (unreachableEndpointCount > 0)
        {
            /* based on some probability */
            double prob = unreachableEndpointCount / (liveEndpointCount + 1);
            double randDbl = random.nextDouble();
            if (randDbl < prob)
            {
                sendGossip(message, Sets.filter(unreachableEndpoints.keySet(),
                                                ep -> !isDeadState(getEndpointStateMap().get(ep))));
            }
        }
    }

    /* Possibly gossip to a seed for facilitating partition healing */
    private void maybeGossipToSeed(Message<GossipDigestSyn> prod)
    {
        int size = seeds.size();
        if (size > 0)
        {
            if (size == 1 && seeds.contains(FBUtilities.getBroadcastAddressAndPort()))
            {
                return;
            }

            if (liveEndpoints.size() == 0)
            {
                sendGossip(prod, seeds);
            }
            else
            {
                /* Gossip with the seed with some probability. */
                double probability = seeds.size() / (double) (liveEndpoints.size() + unreachableEndpoints.size());
                double randDbl = random.nextDouble();
                if (randDbl <= probability)
                    sendGossip(prod, seeds);
            }
        }
    }

    public boolean isGossipOnlyMember(InetAddressAndPort endpoint)
    {
        EndpointState epState = endpointStateMap.get(endpoint);
        if (epState == null)
        {
            return false;
        }
        return !isDeadState(epState) && !StorageService.instance.getTokenMetadata().isMember(endpoint);
    }

    /**
     * Check if this node can safely be started and join the ring.
     * If the node is bootstrapping, examines gossip state for any previous status to decide whether
     * it's safe to allow this node to start and bootstrap. If not bootstrapping, compares the host ID
     * that the node itself has (obtained by reading from system.local or generated if not present)
     * with the host ID obtained from gossip for the endpoint address (if any). This latter case
     * prevents a non-bootstrapping, new node from being started with the same address of a
     * previously started, but currently down predecessor.
     *
     * @param endpoint - the endpoint to check
     * @param localHostUUID - the host id to check
     * @param isBootstrapping - whether the node intends to bootstrap when joining
     * @param epStates - endpoint states in the cluster
     * @return true if it is safe to start the node, false otherwise
     */
    public boolean isSafeForStartup(InetAddressAndPort endpoint, UUID localHostUUID, boolean isBootstrapping,
                                    Map<InetAddressAndPort, EndpointState> epStates)
    {
        EndpointState epState = epStates.get(endpoint);
        // if there's no previous state, we're good
        if (epState == null)
            return true;

        String status = getGossipStatus(epState);

        if (status.equals(VersionedValue.HIBERNATE)
            && !SystemKeyspace.bootstrapComplete())
        {
            logger.warn("A node with the same IP in hibernate status was detected. Was a replacement already attempted?");
            return false;
        }

        //the node was previously removed from the cluster
        if (isDeadState(epState))
            return true;

        if (isBootstrapping)
        {
            // these states are not allowed to join the cluster as it would not be safe
            final List<String> unsafeStatuses = new ArrayList<String>()
            {{
                add("");                           // failed bootstrap but we did start gossiping
                add(VersionedValue.STATUS_NORMAL); // node is legit in the cluster or it was stopped with kill -9
                add(VersionedValue.SHUTDOWN);      // node was shutdown
            }};
            return !unsafeStatuses.contains(status);
        }
        else
        {
            // if the previous UUID matches what we currently have (i.e. what was read from
            // system.local at startup), then we're good to start up. Otherwise, something
            // is amiss and we need to replace the previous node
            VersionedValue previous = epState.getApplicationState(ApplicationState.HOST_ID);
            return UUID.fromString(previous.value).equals(localHostUUID);
        }
    }

    @VisibleForTesting
    void doStatusCheck()
    {
        if (logger.isTraceEnabled())
            logger.trace("Performing status check ...");

        long now = System.currentTimeMillis();
        long nowNano = System.nanoTime();

        long pending = ((JMXEnabledThreadPoolExecutor) Stage.GOSSIP.executor()).metrics.pendingTasks.getValue();
        if (pending > 0 && lastProcessedMessageAt < now - 1000)
        {
            // if some new messages just arrived, give the executor some time to work on them
            Uninterruptibles.sleepUninterruptibly(100, TimeUnit.MILLISECONDS);

            // still behind?  something's broke
            if (lastProcessedMessageAt < now - 1000)
            {
                logger.warn("Gossip stage has {} pending tasks; skipping status check (no nodes will be marked down)", pending);
                return;
            }
        }

        Set<InetAddressAndPort> eps = endpointStateMap.keySet();
        for (InetAddressAndPort endpoint : eps)
        {
            if (endpoint.equals(FBUtilities.getBroadcastAddressAndPort()))
                continue;

            IFailureDetector.instance.interpret(endpoint);
            EndpointState epState = endpointStateMap.get(endpoint);
            if (epState != null)
            {
                // check if this is a fat client. fat clients are removed automatically from
                // gossip after FatClientTimeout.  Do not remove dead states here.
                if (isGossipOnlyMember(endpoint)
                    && !justRemovedEndpoints.containsKey(endpoint)
                    && TimeUnit.NANOSECONDS.toMillis(nowNano - epState.getUpdateTimestamp()) > fatClientTimeout)
                {
                    logger.info("FatClient {} has been silent for {}ms, removing from gossip", endpoint, fatClientTimeout);
                    runInGossipStageBlocking(() -> {
                        if (!isGossipOnlyMember(endpoint))
                        {
                            // updating gossip and token metadata are not atomic, but rely on the single threaded gossip stage
                            // since status checks are done outside the gossip stage, need to confirm the state of the endpoint
                            // to make sure that the previous read data was correct
                            logger.info("Race condition marking {} as a FatClient; ignoring", endpoint);
                            return;
                        }
                        removeEndpoint(endpoint); // will put it in justRemovedEndpoints to respect quarantine delay
                        evictFromMembership(endpoint); // can get rid of the state immediately
                    });
                }

                // check for dead state removal
                long expireTime = getExpireTimeForEndpoint(endpoint);
                if (!epState.isAlive() && (now > expireTime)
                    && (!StorageService.instance.getTokenMetadata().isMember(endpoint)))
                {
                    if (logger.isDebugEnabled())
                    {
                        logger.debug("time is expiring for endpoint : {} ({})", endpoint, expireTime);
                    }
                    runInGossipStageBlocking(() -> evictFromMembership(endpoint));
                }
            }
        }

        if (!justRemovedEndpoints.isEmpty())
        {
            for (Entry<InetAddressAndPort, Long> entry : justRemovedEndpoints.entrySet())
            {
                if ((now - entry.getValue()) > QUARANTINE_DELAY)
                {
                    if (logger.isDebugEnabled())
                        logger.debug("{} elapsed, {} gossip quarantine over", QUARANTINE_DELAY, entry.getKey());
                    justRemovedEndpoints.remove(entry.getKey());
                }
            }
        }
    }

    protected long getExpireTimeForEndpoint(InetAddressAndPort endpoint)
    {
        /* default expireTime is aVeryLongTime */
        Long storedTime = expireTimeEndpointMap.get(endpoint);
        return storedTime == null ? computeExpireTime() : storedTime;
    }

    public EndpointState getEndpointStateForEndpoint(InetAddressAndPort ep)
    {
        return endpointStateMap.get(ep);
    }

    public ImmutableSet<InetAddressAndPort> getEndpoints()
    {
        return ImmutableSet.copyOf(endpointStateMap.keySet());
    }

    public int getEndpointCount()
    {
        return endpointStateMap.size();
    }

    Map<InetAddressAndPort, EndpointState> getEndpointStateMap()
    {
        return ImmutableMap.copyOf(endpointStateMap);
    }

    Map<InetAddressAndPort, Long> getJustRemovedEndpoints()
    {
        return ImmutableMap.copyOf(justRemovedEndpoints);
    }

    Map<InetAddressAndPort, Long> getUnreachableEndpoints()
    {
        return ImmutableMap.copyOf(unreachableEndpoints);
    }

    Set<InetAddressAndPort> getSeedsInShadowRound()
    {
        return ImmutableSet.copyOf(seedsInShadowRound);
    }

    long getLastProcessedMessageAt()
    {
        return lastProcessedMessageAt;
    }

    public UUID getHostId(InetAddressAndPort endpoint, Map<InetAddressAndPort, EndpointState> epStates)
    {
        return UUID.fromString(epStates.get(endpoint).getApplicationState(ApplicationState.HOST_ID).value);
    }

    /**
     * The value for the provided application state for the provided endpoint as currently known by this Gossip instance.
     *
     * @param endpoint the endpoint from which to get the endpoint state.
     * @param state the endpoint state to get.
     * @return the value of the application state {@code state} for {@code endpoint}, or {@code null} if either
     * {@code endpoint} is not known by Gossip or has no value for {@code state}.
     */
    public String getApplicationState(InetAddressAndPort endpoint, ApplicationState state)
    {
        EndpointState epState = endpointStateMap.get(endpoint);
        if (epState == null)
            return null;

        VersionedValue value = epState.getApplicationState(state);
        return value == null ? null : value.value;
    }

    EndpointState getStateForVersionBiggerThan(InetAddressAndPort forEndpoint, int version)
    {
        EndpointState epState = endpointStateMap.get(forEndpoint);
        EndpointState reqdEndpointState = null;

        if (epState != null)
        {
            /*
             * Here we try to include the Heart Beat state only if it is
             * greater than the version passed in. It might happen that
             * the heart beat version maybe lesser than the version passed
             * in and some application state has a version that is greater
             * than the version passed in. In this case we also send the old
             * heart beat and throw it away on the receiver if it is redundant.
            */
            HeartBeatState heartBeatState = epState.getHeartBeatState();
            int localHbGeneration = heartBeatState.getGeneration();
            int localHbVersion = heartBeatState.getHeartBeatVersion();
            if (localHbVersion > version)
            {
                reqdEndpointState = new EndpointState(new HeartBeatState(localHbGeneration, localHbVersion));
                if (logger.isTraceEnabled())
                    logger.trace("local heartbeat version {} greater than {} for {}", localHbVersion, version, forEndpoint);
            }
            /* Accumulate all application states whose versions are greater than "version" variable */
            Map<ApplicationState, VersionedValue> states = new EnumMap<>(ApplicationState.class);
            for (Entry<ApplicationState, VersionedValue> entry : epState.states())
            {
                VersionedValue value = entry.getValue();
                if (value.version > version)
                {
                    if (reqdEndpointState == null)
                    {
                        reqdEndpointState = new EndpointState(new HeartBeatState(localHbGeneration, localHbVersion));
                    }
                    final ApplicationState key = entry.getKey();
                    if (logger.isTraceEnabled())
                        logger.trace("Adding state {}: {}" , key, value.value);

                    states.put(key, value);
                }
            }
            if (reqdEndpointState != null)
                reqdEndpointState.addApplicationStates(states);
        }
        return reqdEndpointState;
    }

    /**
     * determine which endpoint started up earlier
     */
    public int compareEndpointStartup(InetAddressAndPort addr1, InetAddressAndPort addr2)
    {
        EndpointState ep1 = getEndpointStateForEndpoint(addr1);
        EndpointState ep2 = getEndpointStateForEndpoint(addr2);
        assert ep1 != null && ep2 != null;
        return ep1.getHeartBeatState().getGeneration() - ep2.getHeartBeatState().getGeneration();
    }

    void notifyFailureDetector(Map<InetAddressAndPort, EndpointState> remoteEpStateMap)
    {
        for (Entry<InetAddressAndPort, EndpointState> entry : remoteEpStateMap.entrySet())
        {
            notifyFailureDetector(entry.getKey(), entry.getValue());
        }
    }

    void notifyFailureDetector(InetAddressAndPort endpoint, EndpointState remoteEndpointState)
    {
        EndpointState localEndpointState = endpointStateMap.get(endpoint);
        /*
         * If the local endpoint state exists then report to the FD only
         * if the versions workout.
        */
        if (localEndpointState != null)
        {
            IFailureDetector fd = IFailureDetector.instance;
            int localGeneration = localEndpointState.getHeartBeatState().getGeneration();
            int remoteGeneration = remoteEndpointState.getHeartBeatState().getGeneration();
            if (remoteGeneration > localGeneration)
            {
                localEndpointState.updateTimestamp();
                // this node was dead and the generation changed, this indicates a reboot, or possibly a takeover
                // we will clean the fd intervals for it and relearn them
                if (!localEndpointState.isAlive())
                {
                    logger.debug("Clearing interval times for {} due to generation change", endpoint);
                    fd.remove(endpoint);
                }
                fd.report(endpoint);
                return;
            }

            if (remoteGeneration == localGeneration)
            {
                int localVersion = getMaxEndpointStateVersion(localEndpointState);
                int remoteVersion = remoteEndpointState.getHeartBeatState().getHeartBeatVersion();
                if (remoteVersion > localVersion)
                {
                    localEndpointState.updateTimestamp();
                    // just a version change, report to the fd
                    fd.report(endpoint);
                }
            }
        }

    }

    private void markAlive(final InetAddressAndPort addr, final EndpointState localState)
    {
        localState.markDead();

        Message<NoPayload> echoMessage = Message.out(ECHO_REQ, noPayload);
        logger.trace("Sending ECHO_REQ to {}", addr);
        RequestCallback echoHandler = msg ->
        {
            // force processing of the echo response onto the gossip stage, as it comes in on the REQUEST_RESPONSE stage
            runInGossipStageBlocking(() -> realMarkAlive(addr, localState));
        };

        MessagingService.instance().sendWithCallback(echoMessage, addr, echoHandler);

        GossiperDiagnostics.markedAlive(this, addr, localState);
    }

    @VisibleForTesting
    public void realMarkAlive(final InetAddressAndPort addr, final EndpointState localState)
    {
        checkProperThreadForStateMutation();
        if (logger.isTraceEnabled())
            logger.trace("marking as alive {}", addr);
        localState.markAlive();
        localState.updateTimestamp(); // prevents doStatusCheck from racing us and evicting if it was down > aVeryLongTime
        liveEndpoints.add(addr);
        unreachableEndpoints.remove(addr);
        expireTimeEndpointMap.remove(addr);
        logger.debug("removing expire time for endpoint : {}", addr);
        logger.info("InetAddress {} is now UP", addr);
        for (IEndpointStateChangeSubscriber subscriber : subscribers)
            subscriber.onAlive(addr, localState);
        if (logger.isTraceEnabled())
            logger.trace("Notified {}", subscribers);

        GossiperDiagnostics.realMarkedAlive(this, addr, localState);
    }

    @VisibleForTesting
    public void markDead(InetAddressAndPort addr, EndpointState localState)
    {
        checkProperThreadForStateMutation();
        if (logger.isTraceEnabled())
            logger.trace("marking as down {}", addr);
        silentlyMarkDead(addr, localState);
        logger.info("InetAddress {} is now DOWN", addr);
        for (IEndpointStateChangeSubscriber subscriber : subscribers)
            subscriber.onDead(addr, localState);
        if (logger.isTraceEnabled())
            logger.trace("Notified {}", subscribers);

        GossiperDiagnostics.markedDead(this, addr, localState);
    }

    /**
     * Used by {@link #markDead(InetAddressAndPort, EndpointState)} and {@link #addSavedEndpoint(InetAddressAndPort)}
     * to register a endpoint as dead.  This method is "silent" to avoid triggering listeners, diagnostics, or logs
     * on startup via addSavedEndpoint.
     */
    private void silentlyMarkDead(InetAddressAndPort addr, EndpointState localState)
    {
        localState.markDead();
        liveEndpoints.remove(addr);
        unreachableEndpoints.put(addr, System.nanoTime());
    }

    /**
     * This method is called whenever there is a "big" change in ep state (a generation change for a known node).
     *
     * @param ep      endpoint
     * @param epState EndpointState for the endpoint
     */
    private void handleMajorStateChange(InetAddressAndPort ep, EndpointState epState)
    {
        checkProperThreadForStateMutation();
        EndpointState localEpState = endpointStateMap.get(ep);
        if (!isDeadState(epState))
        {
            if (localEpState != null)
                logger.info("Node {} has restarted, now UP", ep);
            else
                logger.info("Node {} is now part of the cluster", ep);
        }
        if (logger.isTraceEnabled())
            logger.trace("Adding endpoint state for {}", ep);

        putEndpointState(ep, epState);

        if (localEpState != null)
        {   // the node restarted: it is up to the subscriber to take whatever action is necessary
            for (IEndpointStateChangeSubscriber subscriber : subscribers)
                subscriber.onRestart(ep, localEpState);
        }

        if (!isDeadState(epState))
            markAlive(ep, epState);
        else
        {
            logger.debug("Not marking {} alive due to dead state", ep);
            markDead(ep, epState);
        }
        for (IEndpointStateChangeSubscriber subscriber : subscribers)
            subscriber.onJoin(ep, epState);
        // check this at the end so nodes will learn about the endpoint
        if (isShutdown(ep))
            markAsShutdown(ep);

        GossiperDiagnostics.majorStateChangeHandled(this, ep, epState);
    }

    public boolean isAlive(InetAddressAndPort endpoint)
    {
        EndpointState epState = getEndpointStateForEndpoint(endpoint);
        if (epState == null)
            return false;
        return epState.isAlive() && !isDeadState(epState);
    }

    public boolean isDeadState(EndpointState epState)
    {
        String status = getGossipStatus(epState);
        if (status.isEmpty())
            return false;

        return DEAD_STATES.contains(status);
    }

    public boolean isSilentShutdownState(EndpointState epState)
    {
        String status = getGossipStatus(epState);
        if (status.isEmpty())
            return false;

        return SILENT_SHUTDOWN_STATES.contains(status);
    }

    public boolean isAdministrativelyInactiveState(EndpointState epState)
    {
        String status = getGossipStatus(epState);
        if (status.isEmpty())
            return false;

        return ADMINISTRATIVELY_INACTIVE_STATES.contains(status);
    }

    public boolean isAdministrativelyInactiveState(InetAddressAndPort endpoint)
    {
        EndpointState epState = getEndpointStateForEndpoint(endpoint);
        if (epState == null)
            return true; // if the end point cannot be found, treat as inactive
        return isAdministrativelyInactiveState(epState);
    }

    private static String getGossipStatus(EndpointState epState)
    {
        if (epState == null)
        {
            return "";
        }

        VersionedValue versionedValue = epState.getApplicationState(ApplicationState.STATUS_WITH_PORT);
        if (versionedValue == null)
        {
            versionedValue = epState.getApplicationState(ApplicationState.STATUS);
            if (versionedValue == null)
            {
                return "";
            }
        }

        String value = versionedValue.value;
        String[] pieces = value.split(VersionedValue.DELIMITER_STR, -1);
        assert (pieces.length > 0);
        return pieces[0];
    }

    @VisibleForTesting
    public void applyStateLocally(Map<InetAddressAndPort, EndpointState> epStateMap)
    {
        checkProperThreadForStateMutation();
        for (Entry<InetAddressAndPort, EndpointState> entry : epStateMap.entrySet())
        {
            InetAddressAndPort ep = entry.getKey();
            if ( ep.equals(FBUtilities.getBroadcastAddressAndPort()) && !isInShadowRound())
                continue;
            if (justRemovedEndpoints.containsKey(ep))
            {
                if (logger.isTraceEnabled())
                    logger.trace("Ignoring gossip for {} because it is quarantined", ep);
                continue;
            }

            EndpointState localEpStatePtr = endpointStateMap.get(ep);
            EndpointState remoteState = entry.getValue();
            if (!hasMajorVersion3Nodes())
                remoteState.removeMajorVersion3LegacyApplicationStates();

            /*
                If state does not exist just add it. If it does then add it if the remote generation is greater.
                If there is a generation tie, attempt to break it by heartbeat version.
            */
            if (localEpStatePtr != null)
            {
                int localGeneration = localEpStatePtr.getHeartBeatState().getGeneration();
                int remoteGeneration = remoteState.getHeartBeatState().getGeneration();
                long localTime = System.currentTimeMillis()/1000;
                if (logger.isTraceEnabled())
                    logger.trace("{} local generation {}, remote generation {}", ep, localGeneration, remoteGeneration);

                // We measure generation drift against local time, based on the fact that generation is initialized by time
                if (remoteGeneration > localTime + MAX_GENERATION_DIFFERENCE)
                {
                    // assume some peer has corrupted memory and is broadcasting an unbelievable generation about another peer (or itself)
                    logger.warn("received an invalid gossip generation for peer {}; local time = {}, received generation = {}", ep, localTime, remoteGeneration);
                }
                else if (remoteGeneration > localGeneration)
                {
                    if (logger.isTraceEnabled())
                        logger.trace("Updating heartbeat state generation to {} from {} for {}", remoteGeneration, localGeneration, ep);
                    // major state change will handle the update by inserting the remote state directly
                    handleMajorStateChange(ep, remoteState);
                }
                else if (remoteGeneration == localGeneration) // generation has not changed, apply new states
                {
                    /* find maximum state */
                    int localMaxVersion = getMaxEndpointStateVersion(localEpStatePtr);
                    int remoteMaxVersion = getMaxEndpointStateVersion(remoteState);
                    if (remoteMaxVersion > localMaxVersion)
                    {
                        // apply states, but do not notify since there is no major change
                        applyNewStates(ep, localEpStatePtr, remoteState);
                    }
                    else if (logger.isTraceEnabled())
                            logger.trace("Ignoring remote version {} <= {} for {}", remoteMaxVersion, localMaxVersion, ep);

                    if (!localEpStatePtr.isAlive() && !isDeadState(localEpStatePtr)) // unless of course, it was dead
                        markAlive(ep, localEpStatePtr);
                }
                else
                {
                    if (logger.isTraceEnabled())
                        logger.trace("Ignoring remote generation {} < {}", remoteGeneration, localGeneration);
                }
            }
            else
            {
                // this is a new node, report it to the FD in case it is the first time we are seeing it AND it's not alive
                IFailureDetector.instance.report(ep);
                handleMajorStateChange(ep, remoteState);
            }
        }
    }

    private void applyNewStates(InetAddressAndPort addr, EndpointState localState, EndpointState remoteState)
    {
        // don't assert here, since if the node restarts the version will go back to zero
        int oldVersion = localState.getHeartBeatState().getHeartBeatVersion();

        localState.setHeartBeatState(remoteState.getHeartBeatState());
        if (logger.isTraceEnabled())
            logger.trace("Updating heartbeat state version to {} from {} for {} ...", localState.getHeartBeatState().getHeartBeatVersion(), oldVersion, addr);

        Set<Entry<ApplicationState, VersionedValue>> remoteStates = remoteState.states();
        assert remoteState.getHeartBeatState().getGeneration() == localState.getHeartBeatState().getGeneration();


        Set<Entry<ApplicationState, VersionedValue>> updatedStates = remoteStates.stream().filter(entry -> {
            // filter out the states that are already up to date (has the same or higher version)
            VersionedValue local = localState.getApplicationState(entry.getKey());
            return (local == null || local.version < entry.getValue().version);
        }).collect(Collectors.toSet());

        if (logger.isTraceEnabled() && updatedStates.size() > 0)
        {
            for (Entry<ApplicationState, VersionedValue> entry : updatedStates)
            {
                logger.trace("Updating {} state version to {} for {}", entry.getKey().toString(), entry.getValue().version, addr);
            }
        }
        localState.addApplicationStates(updatedStates);

        // get rid of legacy fields once the cluster is not in mixed mode
        if (!hasMajorVersion3Nodes())
            localState.removeMajorVersion3LegacyApplicationStates();

        for (Entry<ApplicationState, VersionedValue> updatedEntry : updatedStates)
        {
            // filters out legacy change notifications
            // only if local state already indicates that the peer has the new fields
            if ((ApplicationState.INTERNAL_IP == updatedEntry.getKey() && localState.containsApplicationState(ApplicationState.INTERNAL_ADDRESS_AND_PORT))
                ||(ApplicationState.STATUS == updatedEntry.getKey() && localState.containsApplicationState(ApplicationState.STATUS_WITH_PORT))
                || (ApplicationState.RPC_ADDRESS == updatedEntry.getKey() && localState.containsApplicationState(ApplicationState.NATIVE_ADDRESS_AND_PORT)))
                continue;
            doOnChangeNotifications(addr, updatedEntry.getKey(), updatedEntry.getValue());
        }
    }

    // notify that a local application state is going to change (doesn't get triggered for remote changes)
    private void doBeforeChangeNotifications(InetAddressAndPort addr, EndpointState epState, ApplicationState apState, VersionedValue newValue)
    {
        for (IEndpointStateChangeSubscriber subscriber : subscribers)
        {
            subscriber.beforeChange(addr, epState, apState, newValue);
        }
    }

    // notify that an application state has changed
    public void doOnChangeNotifications(InetAddressAndPort addr, ApplicationState state, VersionedValue value)
    {
        for (IEndpointStateChangeSubscriber subscriber : subscribers)
        {
            subscriber.onChange(addr, state, value);
        }
    }

    /* Request all the state for the endpoint in the gDigest */
    private void requestAll(GossipDigest gDigest, List<GossipDigest> deltaGossipDigestList, int remoteGeneration)
    {
        /* We are here since we have no data for this endpoint locally so request everthing. */
        deltaGossipDigestList.add(new GossipDigest(gDigest.getEndpoint(), remoteGeneration, 0));
        if (logger.isTraceEnabled())
            logger.trace("requestAll for {}", gDigest.getEndpoint());
    }

    /* Send all the data with version greater than maxRemoteVersion */
    private void sendAll(GossipDigest gDigest, Map<InetAddressAndPort, EndpointState> deltaEpStateMap, int maxRemoteVersion)
    {
        EndpointState localEpStatePtr = getStateForVersionBiggerThan(gDigest.getEndpoint(), maxRemoteVersion);
        if (localEpStatePtr != null)
            deltaEpStateMap.put(gDigest.getEndpoint(), localEpStatePtr);
    }

    /**
     * Used during a shadow round to collect the current state; this method clones the current state, no filtering
     * is done.
     *
     * During the shadow round its desirable to return gossip state for remote instances that were created by this
     * process also known as "empty", this is done for host replacement to be able to replace downed hosts that are
     * in the ring but have no state in gossip (see CASSANDRA-16213).
     *
     * This method is different than {@link #examineGossiper(List, List, Map)} with respect to how "empty" states are
     * dealt with; they are kept.
     */
    Map<InetAddressAndPort, EndpointState> examineShadowState()
    {
        logger.debug("Shadow request received, adding all states");
        Map<InetAddressAndPort, EndpointState> map = new HashMap<>();
        for (Entry<InetAddressAndPort, EndpointState> e : endpointStateMap.entrySet())
        {
            InetAddressAndPort endpoint = e.getKey();
            EndpointState state = new EndpointState(e.getValue());
            if (state.isEmptyWithoutStatus())
            {
                // We have no app states loaded for this endpoint, but we may well have
                // some state persisted in the system keyspace. This can happen in the case
                // of a full cluster bounce where one or more nodes fail to come up. As
                // gossip state is transient, the peers which do successfully start will be
                // aware of the failed nodes thanks to StorageService::initServer calling
                // Gossiper.instance::addSavedEndpoint with every endpoint in TokenMetadata,
                // which itself is populated from the system tables at startup.
                // Here we know that a peer which is starting up and attempting to perform
                // a shadow round of gossip. This peer is in one of two states:
                // * it is replacing a down node, in which case it needs to learn the tokens
                //   of the down node and optionally its host id.
                // * it needs to check that no other instance is already associated with its
                //   endpoint address and port.
                // To support both of these cases, we can add the tokens and host id from
                // the system table, if they exist. These are only ever persisted to the system
                // table when the actual node to which they apply enters the UP/NORMAL state.
                // This invariant will be preserved as nodes never persist or propagate the
                // results of a shadow round, so this communication will be strictly limited
                // to this node and the node performing the shadow round.
                UUID hostId = SystemKeyspace.loadHostIds().get(endpoint);
                if (null != hostId)
                {
                    state.addApplicationState(ApplicationState.HOST_ID,
                                                 StorageService.instance.valueFactory.hostId(hostId));
                }
                Set<Token> tokens = SystemKeyspace.loadTokens().get(endpoint);
                if (null != tokens && !tokens.isEmpty())
                {
                    state.addApplicationState(ApplicationState.TOKENS,
                                                 StorageService.instance.valueFactory.tokens(tokens));
                }
            }
            map.put(endpoint, state);
        }
        return map;
    }

    /**
     * This method is used to figure the state that the Gossiper has but Gossipee doesn't. The delta digests
     * and the delta state are built up.
     *
     * When a {@link EndpointState} is "empty" then it is filtered out and not added to the delta state (see CASSANDRA-16213).
     */
    void examineGossiper(List<GossipDigest> gDigestList, List<GossipDigest> deltaGossipDigestList, Map<InetAddressAndPort, EndpointState> deltaEpStateMap)
    {
        assert !gDigestList.isEmpty() : "examineGossiper called with empty digest list";
        for ( GossipDigest gDigest : gDigestList )
        {
            int remoteGeneration = gDigest.getGeneration();
            int maxRemoteVersion = gDigest.getMaxVersion();
            /* Get state associated with the end point in digest */
            EndpointState epStatePtr = endpointStateMap.get(gDigest.getEndpoint());
            /*
                Here we need to fire a GossipDigestAckMessage. If we have some data associated with this endpoint locally
                then we follow the "if" path of the logic. If we have absolutely nothing for this endpoint we need to
                request all the data for this endpoint.
            */
            if (epStatePtr != null)
            {
                int localGeneration = epStatePtr.getHeartBeatState().getGeneration();
                /* get the max version of all keys in the state associated with this endpoint */
                int maxLocalVersion = getMaxEndpointStateVersion(epStatePtr);
                if (remoteGeneration == localGeneration && maxRemoteVersion == maxLocalVersion)
                    continue;

                if (remoteGeneration > localGeneration)
                {
                    /* we request everything from the gossiper */
                    requestAll(gDigest, deltaGossipDigestList, remoteGeneration);
                }
                else if (remoteGeneration < localGeneration)
                {
                    /* send all data with generation = localgeneration and version > -1 */
                    sendAll(gDigest, deltaEpStateMap, HeartBeatState.EMPTY_VERSION);
                }
                else if (remoteGeneration == localGeneration)
                {
                    /*
                        If the max remote version is greater then we request the remote endpoint send us all the data
                        for this endpoint with version greater than the max version number we have locally for this
                        endpoint.
                        If the max remote version is lesser, then we send all the data we have locally for this endpoint
                        with version greater than the max remote version.
                    */
                    if (maxRemoteVersion > maxLocalVersion)
                    {
                        deltaGossipDigestList.add(new GossipDigest(gDigest.getEndpoint(), remoteGeneration, maxLocalVersion));
                    }
                    else if (maxRemoteVersion < maxLocalVersion)
                    {
                        /* send all data with generation = localgeneration and version > maxRemoteVersion */
                        sendAll(gDigest, deltaEpStateMap, maxRemoteVersion);
                    }
                }
            }
            else
            {
                /* We are here since we have no data for this endpoint locally so request everything. */
                requestAll(gDigest, deltaGossipDigestList, remoteGeneration);
            }
        }
    }

    public void start(int generationNumber)
    {
        start(generationNumber, new EnumMap<>(ApplicationState.class));
    }

    /**
     * Start the gossiper with the generation number, preloading the map of application states before starting
     */
    public void start(int generationNbr, Map<ApplicationState, VersionedValue> preloadLocalStates)
    {
        buildSeedsList();
        /* initialize the heartbeat state for this localEndpoint */
        maybeInitializeLocalState(generationNbr);
        EndpointState localState = endpointStateMap.get(FBUtilities.getBroadcastAddressAndPort());
        localState.addApplicationStates(preloadLocalStates);
        minVersionSupplier.recompute();

        //notify snitches that Gossiper is about to start
        DatabaseDescriptor.getEndpointSnitch().gossiperStarting();
        if (logger.isTraceEnabled())
            logger.trace("gossip started with generation {}", localState.getHeartBeatState().getGeneration());

        scheduledGossipTask = executor.scheduleWithFixedDelay(new GossipTask(),
                                                              Gossiper.intervalInMillis,
                                                              Gossiper.intervalInMillis,
                                                              TimeUnit.MILLISECONDS);
    }

    public synchronized Map<InetAddressAndPort, EndpointState> doShadowRound()
    {
        return doShadowRound(Collections.EMPTY_SET);
    }

    /**
     * Do a single 'shadow' round of gossip by retrieving endpoint states that will be stored exclusively in the
     * map return value, instead of endpointStateMap.
     *
     * Used when preparing to join the ring:
     * <ul>
     *     <li>when replacing a node, to get and assume its tokens</li>
     *     <li>when joining, to check that the local host id matches any previous id for the endpoint address</li>
     * </ul>
     *
     * Method is synchronized, as we use an in-progress flag to indicate that shadow round must be cleared
     * again by calling {@link Gossiper#maybeFinishShadowRound(InetAddressAndPort, boolean, Map)}. This will update
     * {@link Gossiper#endpointShadowStateMap} with received values, in order to return an immutable copy to the
     * caller of {@link Gossiper#doShadowRound()}. Therefor only a single shadow round execution is permitted at
     * the same time.
     *
     * @param peers Additional peers to try gossiping with.
     * @return endpoint states gathered during shadow round or empty map
     */
    public synchronized Map<InetAddressAndPort, EndpointState> doShadowRound(Set<InetAddressAndPort> peers)
    {
        buildSeedsList();
        // it may be that the local address is the only entry in the seed + peers
        // list in which case, attempting a shadow round is pointless
        if (seeds.isEmpty() && peers.isEmpty())
            return endpointShadowStateMap;

        boolean isSeed = DatabaseDescriptor.getSeeds().contains(FBUtilities.getBroadcastAddressAndPort());
        // We double RING_DELAY if we're not a seed to increase chance of successful startup during a full cluster bounce,
        // giving the seeds a chance to startup before we fail the shadow round
        int shadowRoundDelay = isSeed ? StorageService.RING_DELAY_MILLIS : StorageService.RING_DELAY_MILLIS * 2;
        seedsInShadowRound.clear();
        endpointShadowStateMap.clear();
        // send a completely empty syn
        List<GossipDigest> gDigests = new ArrayList<>();
        GossipDigestSyn digestSynMessage = new GossipDigestSyn(DatabaseDescriptor.getClusterName(),
                DatabaseDescriptor.getPartitionerName(),
                gDigests);
        Message<GossipDigestSyn> message = Message.out(GOSSIP_DIGEST_SYN, digestSynMessage);

        inShadowRound = true;
        boolean includePeers = false;
        int slept = 0;
        try
        {
            while (true)
            {
                if (slept % 5000 == 0)
                { // CASSANDRA-8072, retry at the beginning and every 5 seconds
                    logger.trace("Sending shadow round GOSSIP DIGEST SYN to seeds {}", seeds);

                    for (InetAddressAndPort seed : seeds)
                        MessagingService.instance().send(message, seed);

                    // Send to any peers we already know about, but only if a seed didn't respond.
                    if (includePeers)
                    {
                        logger.trace("Sending shadow round GOSSIP DIGEST SYN to known peers {}", peers);
                        for (InetAddressAndPort peer : peers)
                            MessagingService.instance().send(message, peer);
                    }
                    includePeers = true;
                }

                Thread.sleep(1000);
                if (!inShadowRound)
                    break;

                slept += 1000;
                if (slept > shadowRoundDelay)
                {
                    // if we got here no peers could be gossiped to. If we're a seed that's OK, but otherwise we stop. See CASSANDRA-13851
                    if (!isSeed)
                        throw new RuntimeException("Unable to gossip with any peers");

                    inShadowRound = false;
                    break;
                }
            }
        }
        catch (InterruptedException wtf)
        {
            throw new RuntimeException(wtf);
        }

        return ImmutableMap.copyOf(endpointShadowStateMap);
    }

    @VisibleForTesting
    void buildSeedsList()
    {
        for (InetAddressAndPort seed : DatabaseDescriptor.getSeeds())
        {
            if (seed.equals(FBUtilities.getBroadcastAddressAndPort()))
                continue;
            seeds.add(seed);
        }
    }

    /**
     * JMX interface for triggering an update of the seed node list.
     */
    public List<String> reloadSeeds()
    {
        logger.trace("Triggering reload of seed node list");

        // Get the new set in the same that buildSeedsList does
        Set<InetAddressAndPort> tmp = new HashSet<>();
        try
        {
            for (InetAddressAndPort seed : DatabaseDescriptor.getSeeds())
            {
                if (seed.equals(FBUtilities.getBroadcastAddressAndPort()))
                    continue;
                tmp.add(seed);
            }
        }
        // If using the SimpleSeedProvider invalid yaml added to the config since startup could
        // cause this to throw. Additionally, third party seed providers may throw exceptions.
        // Handle the error and return a null to indicate that there was a problem.
        catch (Throwable e)
        {
            JVMStabilityInspector.inspectThrowable(e);
            logger.warn("Error while getting seed node list: {}", e.getLocalizedMessage());
            return null;
        }

        if (tmp.size() == 0)
        {
            logger.trace("New seed node list is empty. Not updating seed list.");
            return getSeeds();
        }

        if (tmp.equals(seeds))
        {
            logger.trace("New seed node list matches the existing list.");
            return getSeeds();
        }

        // Add the new entries
        seeds.addAll(tmp);
        // Remove the old entries
        seeds.retainAll(tmp);
        logger.trace("New seed node list after reload {}", seeds);
        return getSeeds();
    }

    /**
     * JMX endpoint for getting the list of seeds from the node
     */
    public List<String> getSeeds()
    {
        List<String> seedList = new ArrayList<>();
        for (InetAddressAndPort seed : seeds)
        {
            seedList.add(seed.toString());
        }
        return seedList;
    }

    // initialize local HB state if needed, i.e., if gossiper has never been started before.
    public void maybeInitializeLocalState(int generationNbr)
    {
        HeartBeatState hbState = new HeartBeatState(generationNbr);
        EndpointState localState = new EndpointState(hbState);
        localState.markAlive();
        putEndpointStateIfAbsent(FBUtilities.getBroadcastAddressAndPort(), localState);
    }

    public void forceNewerGeneration()
    {
        EndpointState epstate = endpointStateMap.get(FBUtilities.getBroadcastAddressAndPort());
        epstate.getHeartBeatState().forceNewerGenerationUnsafe();
    }


    /**
     * Add an endpoint we knew about previously, but whose state is unknown
     */
    public void addSavedEndpoint(InetAddressAndPort ep)
    {
        checkProperThreadForStateMutation();
        if (ep.equals(FBUtilities.getBroadcastAddressAndPort()))
        {
            logger.debug("Attempt to add self as saved endpoint");
            return;
        }

        //preserve any previously known, in-memory data about the endpoint (such as DC, RACK, and so on)
        EndpointState epState = endpointStateMap.get(ep);
        if (epState != null)
        {
            logger.debug("not replacing a previous epState for {}, but reusing it: {}", ep, epState);
            epState.setHeartBeatState(HeartBeatState.empty());
        }
        else
        {
            epState = new EndpointState(HeartBeatState.empty());
            logger.info("Adding {} as there was no previous epState; new state is {}", ep, epState);
        }

        epState.markDead();
        putEndpointState(ep, epState);
        silentlyMarkDead(ep, epState);
        if (logger.isTraceEnabled())
            logger.trace("Adding saved endpoint {} {}", ep, epState.getHeartBeatState().getGeneration());
    }

    private void addLocalApplicationStateInternal(ApplicationState state, VersionedValue value)
    {
        assert taskLock.isHeldByCurrentThread();
        InetAddressAndPort epAddr = FBUtilities.getBroadcastAddressAndPort();
        EndpointState epState = endpointStateMap.get(epAddr);
        assert epState != null : "Can't find endpoint state for " + epAddr;
        // Fire "before change" notifications:
        doBeforeChangeNotifications(epAddr, epState, state, value);
        // Notifications may have taken some time, so preventively raise the version
        // of the new value, otherwise it could be ignored by the remote node
        // if another value with a newer version was received in the meantime:
        value = StorageService.instance.valueFactory.cloneWithHigherVersion(value);
        // Add to local application state and fire "on change" notifications:
        epState.addApplicationState(state, value);
        doOnChangeNotifications(epAddr, state, value);
    }

    public void addLocalApplicationState(ApplicationState applicationState, VersionedValue value)
    {
        addLocalApplicationStates(Arrays.asList(Pair.create(applicationState, value)));
    }

    public void addLocalApplicationStates(List<Pair<ApplicationState, VersionedValue>> states)
    {
        taskLock.lock();
        try
        {
            for (Pair<ApplicationState, VersionedValue> pair : states)
            {
               addLocalApplicationStateInternal(pair.left, pair.right);
            }
        }
        finally
        {
            taskLock.unlock();
        }

    }

    public void stop()
    {
        EndpointState mystate = endpointStateMap.get(FBUtilities.getBroadcastAddressAndPort());
        if (mystate != null && !isSilentShutdownState(mystate) && StorageService.instance.isJoined())
        {
            logger.info("Announcing shutdown");
            addLocalApplicationState(ApplicationState.STATUS_WITH_PORT, StorageService.instance.valueFactory.shutdown(true));
            addLocalApplicationState(ApplicationState.STATUS, StorageService.instance.valueFactory.shutdown(true));
            Message message = Message.out(Verb.GOSSIP_SHUTDOWN, noPayload);
            for (InetAddressAndPort ep : liveEndpoints)
                MessagingService.instance().send(message, ep);
            Uninterruptibles.sleepUninterruptibly(Integer.getInteger("cassandra.shutdown_announce_in_ms", 2000), TimeUnit.MILLISECONDS);
        }
        else
            logger.warn("No local state, state is in silent shutdown, or node hasn't joined, not announcing shutdown");
        if (scheduledGossipTask != null)
            scheduledGossipTask.cancel(false);
    }

    public boolean isEnabled()
    {
        ScheduledFuture<?> scheduledGossipTask = this.scheduledGossipTask;
        return (scheduledGossipTask != null) && (!scheduledGossipTask.isCancelled());
    }

    public boolean sufficientForStartupSafetyCheck(Map<InetAddressAndPort, EndpointState> epStateMap)
    {
        // it is possible for a previously queued ack to be sent to us when we come back up in shadow
        EndpointState localState = epStateMap.get(FBUtilities.getBroadcastAddressAndPort());
        // return false if response doesn't contain state necessary for safety check
        return localState == null || isDeadState(localState) || localState.containsApplicationState(ApplicationState.HOST_ID);
    }

    protected void maybeFinishShadowRound(InetAddressAndPort respondent, boolean isInShadowRound, Map<InetAddressAndPort, EndpointState> epStateMap)
    {
        if (inShadowRound)
        {
            if (!isInShadowRound)
            {
                if (!sufficientForStartupSafetyCheck(epStateMap))
                {
                    logger.debug("Not exiting shadow round because received ACK with insufficient states {} -> {}",
                                 FBUtilities.getBroadcastAddressAndPort(), epStateMap.get(FBUtilities.getBroadcastAddressAndPort()));
                    return;
                }

                if (!seeds.contains(respondent))
                    logger.warn("Received an ack from {}, who isn't a seed. Ensure your seed list includes a live node. Exiting shadow round",
                                respondent);
                logger.debug("Received a regular ack from {}, can now exit shadow round", respondent);
                // respondent sent back a full ack, so we can exit our shadow round
                endpointShadowStateMap.putAll(epStateMap);
                inShadowRound = false;
                seedsInShadowRound.clear();
            }
            else
            {
                // respondent indicates it too is in a shadow round, if all seeds
                // are in this state then we can exit our shadow round. Otherwise,
                // we keep retrying the SR until one responds with a full ACK or
                // we learn that all seeds are in SR.
                logger.debug("Received an ack from {} indicating it is also in shadow round", respondent);
                seedsInShadowRound.add(respondent);
                if (seedsInShadowRound.containsAll(seeds))
                {
                    logger.debug("All seeds are in a shadow round, clearing this node to exit its own");
                    inShadowRound = false;
                    seedsInShadowRound.clear();
                }
            }
        }
    }

    protected boolean isInShadowRound()
    {
        return inShadowRound;
    }

    /**
     * Creates a new dead {@link EndpointState} that is {@link EndpointState#isEmptyWithoutStatus() empty}.  This is used during
     * host replacement for edge cases where the seed notified that the endpoint was empty, so need to add such state
     * into gossip explicitly (as empty endpoints are not gossiped outside of the shadow round).
     *
     * see CASSANDRA-16213
     */
    public void initializeUnreachableNodeUnsafe(InetAddressAndPort addr)
    {
        EndpointState state = new EndpointState(HeartBeatState.empty());
        state.markDead();
        EndpointState oldState = putEndpointStateIfAbsent(addr, state);
        if (null != oldState)
        {
            throw new RuntimeException("Attempted to initialize endpoint state for unreachable node, " +
                                       "but found existing endpoint state for it.");
        }
    }

    @VisibleForTesting
    public void initializeNodeUnsafe(InetAddressAndPort addr, UUID uuid, int generationNbr)
    {
        initializeNodeUnsafe(addr, uuid, MessagingService.current_version, generationNbr);
    }

    @VisibleForTesting
    public void initializeNodeUnsafe(InetAddressAndPort addr, UUID uuid, int netVersion, int generationNbr)
    {
        HeartBeatState hbState = new HeartBeatState(generationNbr);
        EndpointState newState = new EndpointState(hbState);
        newState.markAlive();
        EndpointState oldState = putEndpointStateIfAbsent(addr, newState);
        EndpointState localState = oldState == null ? newState : oldState;

        // always add the version state
        Map<ApplicationState, VersionedValue> states = new EnumMap<>(ApplicationState.class);
        states.put(ApplicationState.NET_VERSION, StorageService.instance.valueFactory.networkVersion(netVersion));
        states.put(ApplicationState.HOST_ID, StorageService.instance.valueFactory.hostId(uuid));
        localState.addApplicationStates(states);
    }

    @VisibleForTesting
    public void injectApplicationState(InetAddressAndPort endpoint, ApplicationState state, VersionedValue value)
    {
        EndpointState localState = endpointStateMap.get(endpoint);
        localState.addApplicationState(state, value);
        localState.maybeSetUpdater(update -> Nodes.updateLocalOrPeer(endpoint, update, false));
        localState.maybeUpdate();
    }

    public long getEndpointDowntime(String address) throws UnknownHostException
    {
        return getEndpointDowntime(InetAddressAndPort.getByName(address));
    }

    public int getCurrentGenerationNumber(String address) throws UnknownHostException
    {
        return getCurrentGenerationNumber(InetAddressAndPort.getByName(address));
    }

    public void addExpireTimeForEndpoint(InetAddressAndPort endpoint, long expireTime)
    {
        if (logger.isDebugEnabled())
        {
            logger.debug("adding expire time for endpoint : {} ({})", endpoint, expireTime);
        }
        expireTimeEndpointMap.put(endpoint, expireTime);
    }

    public static long computeExpireTime()
    {
        return System.currentTimeMillis() + Gossiper.aVeryLongTime;
    }

    @Nullable
    private CassandraVersion getReleaseVersion(InetAddressAndPort ep)
    {
        EndpointState state = getEndpointStateForEndpoint(ep);
        VersionedValue applicationState = state != null ? state.getApplicationState(ApplicationState.RELEASE_VERSION) : null;
        return applicationState != null
               ? new CassandraVersion(applicationState.value)
               : null;
    }

    public Map<String, List<String>> getReleaseVersionsWithPort()
    {
        Map<String, List<String>> results = new HashMap<>();
        Iterable<InetAddressAndPort> allHosts = Iterables.concat(Gossiper.instance.getLiveMembers(), Gossiper.instance.getUnreachableMembers());

        for (InetAddressAndPort host : allHosts)
        {
            CassandraVersion version = getReleaseVersion(host);
            String stringVersion = version == null ? "" : version.toString();
            List<String> hosts = results.get(stringVersion);
            if (hosts == null)
            {
                hosts = new ArrayList<>();
                results.put(stringVersion, hosts);
            }
            hosts.add(host.getHostAddressAndPort());
        }

        return results;
    }

    public static void waitToSettle()
    {
        int forceAfter = Integer.getInteger("cassandra.skip_wait_for_gossip_to_settle", -1);
        if (forceAfter == 0)
        {
            return;
        }
        final int GOSSIP_SETTLE_MIN_WAIT_MS = 5000;
        final int GOSSIP_SETTLE_POLL_INTERVAL_MS = 1000;
        final int GOSSIP_SETTLE_POLL_SUCCESSES_REQUIRED = 3;

        logger.info("Waiting for gossip to settle...");
        Uninterruptibles.sleepUninterruptibly(GOSSIP_SETTLE_MIN_WAIT_MS, TimeUnit.MILLISECONDS);
        int totalPolls = 0;
        int numOkay = 0;
        int epSize = Gossiper.instance.getEndpointCount();
        while (numOkay < GOSSIP_SETTLE_POLL_SUCCESSES_REQUIRED)
        {
            Uninterruptibles.sleepUninterruptibly(GOSSIP_SETTLE_POLL_INTERVAL_MS, TimeUnit.MILLISECONDS);
            int currentSize = Gossiper.instance.getEndpointCount();
            totalPolls++;
            if (currentSize == epSize)
            {
                logger.debug("Gossip looks settled.");
                numOkay++;
            }
            else
            {
                logger.info("Gossip not settled after {} polls.", totalPolls);
                numOkay = 0;
            }
            epSize = currentSize;
            if (forceAfter > 0 && totalPolls > forceAfter)
            {
                logger.warn("Gossip not settled but startup forced by cassandra.skip_wait_for_gossip_to_settle. Gossip total polls: {}",
                            totalPolls);
                break;
            }
        }
        if (totalPolls > GOSSIP_SETTLE_POLL_SUCCESSES_REQUIRED)
            logger.info("Gossip settled after {} extra polls; proceeding", totalPolls - GOSSIP_SETTLE_POLL_SUCCESSES_REQUIRED);
        else
            logger.info("No gossip backlog; proceeding");
    }

    /**
     * Blockingly wait for all live nodes to agree on the current schema version.
     *
     * @param maxWait maximum time to wait for schema agreement
     * @param unit TimeUnit of maxWait
     * @return true if agreement was reached, false if not
     */
    public boolean waitForSchemaAgreement(long maxWait, TimeUnit unit, BooleanSupplier abortCondition)
    {
        int waited = 0;
        int toWait = 50;

        Set<InetAddressAndPort> members = getLiveTokenOwners();

        while (true)
        {
            if (nodesAgreeOnSchema(members))
                return true;

            if (waited >= unit.toMillis(maxWait) || abortCondition.getAsBoolean())
                return false;

            Uninterruptibles.sleepUninterruptibly(toWait, TimeUnit.MILLISECONDS);
            waited += toWait;
            toWait = Math.min(1000, toWait * 2);
        }
    }

    /**
     * Returns {@code false} only if the information about the version of each node in the cluster is available and
     * ALL the nodes are on 4.0+ (regardless of the patch version).
     */
    public boolean hasMajorVersion3Nodes()
    {
        return isUpgradingFromVersionLowerThan(CassandraVersion.CASSANDRA_4_0) || // this is quite obvious
               // however if we discovered only nodes at current version so far (in particular only this node),
               // but still there are nodes with unknown version, we also want to report that the cluster may have nodes at 3.x
               upgradeInProgressPossible && !isUpgradingFromVersionLowerThan(SystemKeyspace.CURRENT_VERSION.familyLowerBound.get());
    }

    /**
     * Returns {@code true} if there are nodes on version lower than the provided version
     */
    public boolean isUpgradingFromVersionLowerThan(CassandraVersion referenceVersion)
    {
        CassandraVersion v = upgradeFromVersionMemoized.get();
        if (SystemKeyspace.NULL_VERSION.equals(v) && scheduledGossipTask == null)
            return false;

        return v != null && v.compareTo(referenceVersion) < 0;
    }

    private boolean nodesAgreeOnSchema(Collection<InetAddressAndPort> nodes)
    {
        UUID expectedVersion = null;

        for (InetAddressAndPort node : nodes)
        {
            EndpointState state = getEndpointStateForEndpoint(node);
            UUID remoteVersion = state.getSchemaVersion();

            if (null == expectedVersion)
                expectedVersion = remoteVersion;

            if (null == expectedVersion || !expectedVersion.equals(remoteVersion))
                return false;
        }

        return true;
    }

    @VisibleForTesting
    public void stopShutdownAndWait(long timeout, TimeUnit unit) throws InterruptedException, TimeoutException
    {
        stop();
        ExecutorUtils.shutdownAndWait(timeout, unit, executor);
    }

<<<<<<< HEAD
    private EndpointState putEndpointState(InetAddressAndPort endpoint, @Nonnull EndpointState state)
    {
        state.maybeSetUpdater(update -> Nodes.updateLocalOrPeer(endpoint, update, false));

        EndpointState prev = endpointStateMap.put(endpoint, state);
        if (prev != null && prev != state)
            prev.maybeRemoveUpdater();

        state.maybeUpdate();

        return prev;
    }

    private EndpointState putEndpointStateIfAbsent(InetAddressAndPort endpoint, @Nonnull EndpointState state)
    {
        state.maybeSetUpdater(update -> Nodes.updateLocalOrPeer(endpoint, update, false));

        EndpointState prev = endpointStateMap.putIfAbsent(endpoint, state);

        if (prev != null && prev != state)
            state.maybeRemoveUpdater();
        else
            state.maybeUpdate();

        return prev;
    }

    private EndpointState removeEndpointState(InetAddressAndPort endpoint)
    {
        EndpointState removedState = endpointStateMap.remove(endpoint);
        if (removedState != null)
            removedState.maybeRemoveUpdater();
        return removedState;
    }

=======
    @Nullable
    public CassandraVersion getMinVersion(long delay, TimeUnit timeUnit)
    {
        try
        {
            return minVersionSupplier.get(delay, timeUnit);
        }
        catch (TimeoutException e)
        {
            // Timeouts here are harmless: they won't cause reprepares and may only
            // cause the old version of the hash to be kept for longer
            return null;
        }
        catch (Throwable e)
        {
            logger.error("Caught an exception while waiting for min version", e);
            return null;
        }
    }

    @Nullable
    private String getReleaseVersionString(InetAddressAndPort ep)
    {
        EndpointState state = getEndpointStateForEndpoint(ep);
        if (state == null)
            return null;

        VersionedValue value = state.getApplicationState(ApplicationState.RELEASE_VERSION);
        return value == null ? null : value.value;
    }

    private CassandraVersion computeMinVersion()
    {
        CassandraVersion minVersion = null;

        for (InetAddressAndPort addr : Iterables.concat(Gossiper.instance.getLiveMembers(),
                                                 Gossiper.instance.getUnreachableMembers()))
        {
            String versionString = getReleaseVersionString(addr);
            // Raced with changes to gossip state, wait until next iteration
            if (versionString == null)
                return null;

            CassandraVersion version;

            try
            {
                version = new CassandraVersion(versionString);
            }
            catch (Throwable t)
            {
                JVMStabilityInspector.inspectThrowable(t);
                String message = String.format("Can't parse version string %s", versionString);
                logger.warn(message);
                if (logger.isDebugEnabled())
                    logger.debug(message, t);
                return null;
            }

            if (minVersion == null || version.compareTo(minVersion) < 0)
                minVersion = version;
        }

        return minVersion;
    }
>>>>>>> 5bc9f7c7
}<|MERGE_RESOLUTION|>--- conflicted
+++ resolved
@@ -35,7 +35,6 @@
 import com.google.common.collect.ImmutableMap;
 import com.google.common.collect.Iterables;
 import com.google.common.collect.ImmutableSet;
-import com.google.common.collect.Iterables;
 import com.google.common.collect.Sets;
 import com.google.common.util.concurrent.ListenableFutureTask;
 import com.google.common.util.concurrent.Uninterruptibles;
@@ -54,7 +53,6 @@
 import org.slf4j.Logger;
 import org.slf4j.LoggerFactory;
 
-import io.netty.util.concurrent.FastThreadLocal;
 import org.apache.cassandra.concurrent.DebuggableScheduledThreadPoolExecutor;
 import org.apache.cassandra.concurrent.JMXEnabledThreadPoolExecutor;
 import org.apache.cassandra.concurrent.Stage;
@@ -65,13 +63,8 @@
 import org.apache.cassandra.net.Message;
 import org.apache.cassandra.net.MessagingService;
 import org.apache.cassandra.service.StorageService;
-import org.apache.cassandra.utils.CassandraVersion;
-import org.apache.cassandra.utils.ExecutorUtils;
 import org.apache.cassandra.utils.FBUtilities;
 import org.apache.cassandra.utils.JVMStabilityInspector;
-import org.apache.cassandra.utils.MBeanWrapper;
-import org.apache.cassandra.utils.NoSpamLogger;
-import org.apache.cassandra.utils.Pair;
 import org.apache.cassandra.utils.RecomputingSupplier;
 
 import static org.apache.cassandra.config.CassandraRelevantProperties.GOSSIPER_QUARANTINE_DELAY;
@@ -365,17 +358,17 @@
         subscribers.add(new IEndpointStateChangeSubscriber()
         {
             public void onJoin(InetAddressAndPort endpoint, EndpointState state)
-	    {
+            {
                 maybeRecompute(state);
             }
 
             public void onAlive(InetAddressAndPort endpoint, EndpointState state)
-	    {
+            {
                 maybeRecompute(state);
             }
 
             private void maybeRecompute(EndpointState state)
-	    {
+            {
                 if (state.getApplicationState(ApplicationState.RELEASE_VERSION) != null)
                     minVersionSupplier.recompute();
             }
@@ -2322,43 +2315,6 @@
         ExecutorUtils.shutdownAndWait(timeout, unit, executor);
     }
 
-<<<<<<< HEAD
-    private EndpointState putEndpointState(InetAddressAndPort endpoint, @Nonnull EndpointState state)
-    {
-        state.maybeSetUpdater(update -> Nodes.updateLocalOrPeer(endpoint, update, false));
-
-        EndpointState prev = endpointStateMap.put(endpoint, state);
-        if (prev != null && prev != state)
-            prev.maybeRemoveUpdater();
-
-        state.maybeUpdate();
-
-        return prev;
-    }
-
-    private EndpointState putEndpointStateIfAbsent(InetAddressAndPort endpoint, @Nonnull EndpointState state)
-    {
-        state.maybeSetUpdater(update -> Nodes.updateLocalOrPeer(endpoint, update, false));
-
-        EndpointState prev = endpointStateMap.putIfAbsent(endpoint, state);
-
-        if (prev != null && prev != state)
-            state.maybeRemoveUpdater();
-        else
-            state.maybeUpdate();
-
-        return prev;
-    }
-
-    private EndpointState removeEndpointState(InetAddressAndPort endpoint)
-    {
-        EndpointState removedState = endpointStateMap.remove(endpoint);
-        if (removedState != null)
-            removedState.maybeRemoveUpdater();
-        return removedState;
-    }
-
-=======
     @Nullable
     public CassandraVersion getMinVersion(long delay, TimeUnit timeUnit)
     {
@@ -2424,5 +2380,40 @@
 
         return minVersion;
     }
->>>>>>> 5bc9f7c7
+
+    private EndpointState putEndpointState(InetAddressAndPort endpoint, @Nonnull EndpointState state)
+    {
+        state.maybeSetUpdater(update -> Nodes.updateLocalOrPeer(endpoint, update, false));
+
+        EndpointState prev = endpointStateMap.put(endpoint, state);
+        if (prev != null && prev != state)
+            prev.maybeRemoveUpdater();
+
+        state.maybeUpdate();
+
+        return prev;
+    }
+
+    private EndpointState putEndpointStateIfAbsent(InetAddressAndPort endpoint, @Nonnull EndpointState state)
+    {
+        state.maybeSetUpdater(update -> Nodes.updateLocalOrPeer(endpoint, update, false));
+
+        EndpointState prev = endpointStateMap.putIfAbsent(endpoint, state);
+
+        if (prev != null && prev != state)
+            state.maybeRemoveUpdater();
+        else
+            state.maybeUpdate();
+
+        return prev;
+    }
+
+    private EndpointState removeEndpointState(InetAddressAndPort endpoint)
+    {
+        EndpointState removedState = endpointStateMap.remove(endpoint);
+        if (removedState != null)
+            removedState.maybeRemoveUpdater();
+        return removedState;
+    }
+
 }