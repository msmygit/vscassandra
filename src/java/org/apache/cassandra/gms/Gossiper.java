--- conflicted
+++ resolved
@@ -1546,7 +1546,6 @@
                                                               TimeUnit.MILLISECONDS);
     }
 
-<<<<<<< HEAD
     @VisibleForTesting
     public void startForTest()
     {
@@ -1554,11 +1553,11 @@
                                                               Gossiper.intervalInMillis,
                                                               Gossiper.intervalInMillis,
                                                               TimeUnit.MILLISECONDS);
-=======
-    public synchronized Map<InetAddressAndPort, EndpointState> doShadowRound()
-    {
-        return doShadowRound(Collections.EMPTY_SET);
->>>>>>> 88b01c86
+    }
+
+    public synchronized Map<InetAddress, EndpointState> doShadowRound()
+    {
+        return doShadowRound(Collections.emptySet());
     }
 
     /**
@@ -1580,22 +1579,15 @@
      * @param peers Additional peers to try gossiping with.
      * @return endpoint states gathered during shadow round or empty map
      */
-<<<<<<< HEAD
-    public synchronized Map<InetAddress, EndpointState> doShadowRound()
+    public synchronized Map<InetAddress, EndpointState> doShadowRound(Set<InetAddress> peers)
     {
         buildSeedsList(seeds);
-        // it may be that the local address is the only entry in the seed
-=======
-    public synchronized Map<InetAddressAndPort, EndpointState> doShadowRound(Set<InetAddressAndPort> peers)
-    {
-        buildSeedsList();
         // it may be that the local address is the only entry in the seed + peers
->>>>>>> 88b01c86
         // list in which case, attempting a shadow round is pointless
         if (seeds.isEmpty() && peers.isEmpty())
             return endpointShadowStateMap;
 
-        boolean isSeed = DatabaseDescriptor.getSeeds().contains(FBUtilities.getBroadcastAddressAndPort());
+        boolean isSeed = DatabaseDescriptor.getSeeds().contains(FBUtilities.getBroadcastAddress());
         // We double RING_DELAY if we're not a seed to increase chance of successful startup during a full cluster bounce,
         // giving the seeds a chance to startup before we fail the shadow round
         int shadowRoundDelay =  isSeed ? StorageService.RING_DELAY : StorageService.RING_DELAY * 2;
@@ -1618,21 +1610,15 @@
                 { // CASSANDRA-8072, retry at the beginning and every 5 seconds
                     logger.trace("Sending shadow round GOSSIP DIGEST SYN to seeds {}", seeds);
 
-<<<<<<< HEAD
                     MessagingService.instance().send(Verbs.GOSSIP.SYN.newDispatcher(seeds, digestSynMessage));
-=======
-                    for (InetAddressAndPort seed : seeds)
-                        MessagingService.instance().sendOneWay(message, seed);
 
                     // Send to any peers we already know about, but only if a seed didn't respond.
                     if (includePeers)
                     {
                         logger.trace("Sending shadow round GOSSIP DIGEST SYN to known peers {}", peers);
-                        for (InetAddressAndPort peer : peers)
-                            MessagingService.instance().sendOneWay(message, peer);
+                        MessagingService.instance().send(Verbs.GOSSIP.SYN.newDispatcher(peers, digestSynMessage));
                     }
                     includePeers = true;
->>>>>>> 88b01c86
                 }
 
                 Thread.sleep(1000);
@@ -1642,15 +1628,9 @@
                 slept += 1000;
                 if (slept > shadowRoundDelay)
                 {
-<<<<<<< HEAD
-                    // if we don't consider ourself to be a seed, fail out
-                    if (!DatabaseDescriptor.getSeeds().contains(FBUtilities.getBroadcastAddress()))
-                        throw new RuntimeException("Unable to gossip with any seeds");
-=======
                     // if we got here no peers could be gossiped to. If we're a seed that's OK, but otherwise we stop. See CASSANDRA-13851
                     if (!isSeed)
                         throw new RuntimeException("Unable to gossip with any peers");
->>>>>>> 88b01c86
 
                     inShadowRound = false;
                     break;
