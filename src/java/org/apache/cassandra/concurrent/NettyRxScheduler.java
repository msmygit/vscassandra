/*
 * Licensed to the Apache Software Foundation (ASF) under one
 * or more contributor license agreements.  See the NOTICE file
 * distributed with this work for additional information
 * regarding copyright ownership.  The ASF licenses this file
 * to you under the Apache License, Version 2.0 (the
 * "License"); you may not use this file except in compliance
 * with the License.  You may obtain a copy of the License at
 *
 *     http://www.apache.org/licenses/LICENSE-2.0
 *
 * Unless required by applicable law or agreed to in writing, software
 * distributed under the License is distributed on an "AS IS" BASIS,
 * WITHOUT WARRANTIES OR CONDITIONS OF ANY KIND, either express or implied.
 * See the License for the specific language governing permissions and
 * limitations under the License.
 */

package org.apache.cassandra.concurrent;

import java.util.HashMap;
import java.util.IdentityHashMap;
import java.util.List;
import java.util.Map;
import java.util.concurrent.Callable;
import java.util.concurrent.CountDownLatch;
import java.util.concurrent.Executors;
import java.util.concurrent.Future;
import java.util.concurrent.RejectedExecutionException;
import java.util.concurrent.TimeUnit;

import com.google.common.util.concurrent.Uninterruptibles;

import io.netty.util.concurrent.EventExecutor;
import io.netty.util.concurrent.EventExecutorGroup;
import io.netty.util.concurrent.FastThreadLocal;
import io.netty.util.concurrent.GlobalEventExecutor;
import io.reactivex.Scheduler;
import io.reactivex.disposables.Disposable;
import io.reactivex.disposables.CompositeDisposable;
import io.reactivex.internal.disposables.EmptyDisposable;
import io.reactivex.internal.schedulers.ImmediateThinScheduler;
import io.reactivex.internal.schedulers.ScheduledRunnable;
import io.reactivex.plugins.RxJavaPlugins;
import io.reactivex.schedulers.Schedulers;
import org.apache.cassandra.config.DatabaseDescriptor;
import org.apache.cassandra.config.SchemaConstants;
import org.apache.cassandra.db.ColumnFamilyStore;
import org.apache.cassandra.db.DecoratedKey;
import org.apache.cassandra.db.PartitionPosition;
import org.apache.cassandra.dht.Range;
import org.apache.cassandra.dht.Token;
import org.apache.cassandra.rx.RxSubscriptionDebugger;
import org.apache.cassandra.service.NativeTransportService;
import org.apache.cassandra.service.StorageService;
import org.apache.cassandra.utils.FBUtilities;

import org.slf4j.Logger;
import org.slf4j.LoggerFactory;


/**
 * RxScheduler which wraps the Netty event loop scheduler.
 *
 * This is initialized on startup:
 * @see NativeTransportService#initializeTPC()
 *
 * Each netty loop run managed on a single thread which may be pinned to a particular
 * CPU.  Cassandra can route tasks relative to a particular partition to a single loop
 * thereby avoiding any multi-threaded access, removing the need to concurrent datastructures
 * and locks.
 *
 */
public class NettyRxScheduler extends Scheduler
{
    private static final Logger logger = LoggerFactory.getLogger(NettyRxScheduler.class);

    public final static FastThreadLocal<NettyRxScheduler> localNettyEventLoop = new FastThreadLocal<NettyRxScheduler>()
    {
        protected NettyRxScheduler initialValue()
        {
            return new NettyRxScheduler(GlobalEventExecutor.INSTANCE, Integer.MAX_VALUE);
        }
    };

    final static Map<String, List<PartitionPosition>> keyspaceToRangeMapping = new HashMap<>();

    final static IdentityHashMap<Thread, Integer> eventLoopThreads = new IdentityHashMap<>();

    public static final int NUM_NETTY_THREADS = Integer.valueOf(System.getProperty("io.netty.eventLoopThreads", String.valueOf(FBUtilities.getAvailableProcessors())));

    //Each array entry maps to a cpuId.
    final static NettyRxScheduler[] perCoreSchedulers = new NettyRxScheduler[NUM_NETTY_THREADS];
    static
    {
        perCoreSchedulers[0] = new NettyRxScheduler(GlobalEventExecutor.INSTANCE.next(), 0);
    }

    private static volatile boolean isStartup = true;


    final EventExecutorGroup eventLoop;
    public final int cpuId;
    public final long cpuThreadId;
    public final String cpuThreadName;

    public static NettyRxScheduler instance()
    {
        return localNettyEventLoop.get();
    }

    public static synchronized NettyRxScheduler register(EventExecutor loop, int cpuId)
    {
        NettyRxScheduler scheduler = localNettyEventLoop.get();
        if (scheduler == null || scheduler.eventLoop != loop)
        {
            assert loop.inEventLoop();
            scheduler = new NettyRxScheduler(loop, cpuId);
            localNettyEventLoop.set(scheduler);
            perCoreSchedulers[cpuId] = scheduler;
            eventLoopThreads.put(Thread.currentThread(), cpuId);
            logger.info("Putting {} on core {}", Thread.currentThread().getName(), cpuId);
            isStartup = false;
        }

        return scheduler;
    }

    public static boolean inEventLoop()
    {
        return isStartup || eventLoopThreads.containsKey(Thread.currentThread());
    }

    public static Integer getCoreId()
    {
        if (isStartup)
            return 0;

        return eventLoopThreads.get(Thread.currentThread());
    }

    public static int getNumNettyThreads()
    {
        return isStartup ? 1 : NUM_NETTY_THREADS;
    }

    private NettyRxScheduler(EventExecutorGroup eventLoop, int cpuId)
    {
        assert eventLoop != null;
        assert cpuId >= 0;
        this.eventLoop = eventLoop;
        this.cpuId = cpuId;
        this.cpuThreadId = Thread.currentThread().getId();
        this.cpuThreadName = Thread.currentThread().getName();
    }

    public static Scheduler getForCore(int core)
    {
        NettyRxScheduler scheduler = perCoreSchedulers[core];
        assert scheduler != null && scheduler.cpuId == core : scheduler == null ? "NPE" : "" + scheduler.cpuId + " != " + core;

        if (isStartup)
            return ImmediateThinScheduler.INSTANCE;

        return scheduler;
    }

    public static Scheduler getForKey(String keyspaceName, DecoratedKey key, boolean useImmediateForLocal)
    {
        // force all system table operations to go through a single core
        if (isStartup)
            return ImmediateThinScheduler.INSTANCE;

<<<<<<< HEAD
        // TODO need to discuss what to do about system tables
        // Convert OP partitions to top level partitioner for secondary indexes; always route
        // system table mutations through core 0
=======
        Integer callerCoreId = null;
        if (useImmediateForLocal)
            callerCoreId = getCoreId();

        // Convert OP partitions to top level partitioner
        // Needed for 2i and System tables
>>>>>>> adc6fbc7
        if (key.getPartitioner() != DatabaseDescriptor.getPartitioner())
        {
            if (SchemaConstants.isSystemKeyspace(keyspaceName)
                        || SchemaConstants.REPLICATED_SYSTEM_KEYSPACE_NAMES.contains(keyspaceName))
                return getForCore(0);
            key = DatabaseDescriptor.getPartitioner().decorateKey(key.getKey());
        }

        List<PartitionPosition> keyspaceRanges = getRangeList(keyspaceName);

        PartitionPosition rangeStart = keyspaceRanges.get(0);
        for (int i = 1; i < keyspaceRanges.size(); i++)
        {
            PartitionPosition next = keyspaceRanges.get(i);
            if (key.compareTo(rangeStart) >= 0 && key.compareTo(next) < 0)
            {
                //logger.info("Read moving to {} from {}", i-1, getCoreId());

                if (useImmediateForLocal)
                    return callerCoreId != null && callerCoreId == i - 1 ? ImmediateThinScheduler.INSTANCE : getForCore(i - 1);


                return getForCore(i - 1);
            }

            rangeStart = next;
        }

        throw new IllegalStateException(String.format("Unable to map %s to cpu for %s", key, keyspaceName));
    }

    public static List<PartitionPosition> getRangeList(String keyspaceName)
    {
        return getRangeList(keyspaceName, true);
    }

    public static List<PartitionPosition> getRangeList(String keyspaceName, boolean persist)
    {
        List<PartitionPosition> ranges = keyspaceToRangeMapping.get(keyspaceName);

        if (ranges != null)
            return ranges;

        List<Range<Token>> localRanges = StorageService.getStartupTokenRanges(keyspaceName);
        List<PartitionPosition> splits = StorageService.getCpuBoundries(localRanges, DatabaseDescriptor.getPartitioner(), NUM_NETTY_THREADS);

        if (persist)
        {
            if (instance().cpuId == 0)
            {
                keyspaceToRangeMapping.put(keyspaceName, splits);
            }
            else
            {
                CountDownLatch ready = new CountDownLatch(1);

                getForCore(0).scheduleDirect(() -> {
                    keyspaceToRangeMapping.put(keyspaceName, splits);
                    ready.countDown();
                });

                Uninterruptibles.awaitUninterruptibly(ready);
            }
        }

        return splits;
    }


    @Override
    public Scheduler.Worker createWorker()
    {
        return new Worker(eventLoop);
    }

    private static class Worker extends Scheduler.Worker
    {
        private final EventExecutorGroup nettyEventLoop;

        private final CompositeDisposable tasks;

        volatile boolean disposed;

        Worker(EventExecutorGroup nettyEventLoop)
        {
            this.nettyEventLoop = nettyEventLoop;
            this.tasks = new CompositeDisposable();
        }

        @Override
        public void dispose()
        {
            if (!disposed)
            {
                disposed = true;
                tasks.dispose();
            }
        }

        @Override
        public boolean isDisposed()
        {
            return disposed;
        }

        @Override
        public Disposable schedule(Runnable action)
        {
            if (disposed)
            {
                return EmptyDisposable.INSTANCE;
            }

            return scheduleActual(action, 0, null, tasks);
        }

        @Override
        public Disposable schedule(Runnable action, long delayTime, TimeUnit unit)
        {
            if (disposed)
            {
                return EmptyDisposable.INSTANCE;
            }

            return scheduleActual(action, delayTime, unit, tasks);
        }

        public ScheduledRunnable scheduleActual(final Runnable run, long delayTime, TimeUnit unit, CompositeDisposable parent)
        {
            Runnable decoratedRun = RxJavaPlugins.onSchedule(run);

            ScheduledRunnable sr = new ScheduledRunnable(decoratedRun, parent);

            if (parent != null)
            {
                if (!parent.add(sr))
                {
                    return sr;
                }
            }

            Future<?> f;
            try
            {
                if (delayTime <= 0)
                {
                    f = nettyEventLoop.submit((Callable)sr);
                }
                else
                {
                    f = nettyEventLoop.schedule((Callable)sr, delayTime, unit);
                }
                sr.setFuture(f);
            }
            catch (RejectedExecutionException ex)
            {
                RxJavaPlugins.onError(ex);
            }

            return sr;
        }
    }

    public static void initRx()
    {
        final Scheduler ioScheduler = Schedulers.from(Executors.newFixedThreadPool(DatabaseDescriptor.getConcurrentWriters()));
        RxJavaPlugins.setComputationSchedulerHandler((s) -> NettyRxScheduler.instance());
        RxJavaPlugins.initIoScheduler(() -> ioScheduler);
        RxJavaPlugins.setErrorHandler(t -> logger.error("RxJava unexpected Exception ", t));
        //RxSubscriptionDebugger.enable();
    }

}<|MERGE_RESOLUTION|>--- conflicted
+++ resolved
@@ -171,23 +171,18 @@
         if (isStartup)
             return ImmediateThinScheduler.INSTANCE;
 
-<<<<<<< HEAD
-        // TODO need to discuss what to do about system tables
-        // Convert OP partitions to top level partitioner for secondary indexes; always route
-        // system table mutations through core 0
-=======
         Integer callerCoreId = null;
         if (useImmediateForLocal)
             callerCoreId = getCoreId();
 
-        // Convert OP partitions to top level partitioner
-        // Needed for 2i and System tables
->>>>>>> adc6fbc7
+        // Convert OP partitions to top level partitioner for secondary indexes; always route
+        // system table mutations through core 0
         if (key.getPartitioner() != DatabaseDescriptor.getPartitioner())
         {
             if (SchemaConstants.isSystemKeyspace(keyspaceName)
                         || SchemaConstants.REPLICATED_SYSTEM_KEYSPACE_NAMES.contains(keyspaceName))
                 return getForCore(0);
+
             key = DatabaseDescriptor.getPartitioner().decorateKey(key.getKey());
         }
 
