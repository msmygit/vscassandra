--- conflicted
+++ resolved
@@ -18,63 +18,9 @@
 
 package org.apache.cassandra.concurrent;
 
-<<<<<<< HEAD
-import java.io.File;
-import java.io.IOException;
-import java.nio.channels.AsynchronousFileChannel;
-import java.nio.file.StandardOpenOption;
-import java.util.HashMap;
-import java.util.List;
-import java.util.Map;
-import java.util.concurrent.Callable;
-import java.util.concurrent.CountDownLatch;
 import java.util.concurrent.Executor;
-import java.util.concurrent.Future;
-import java.util.concurrent.RejectedExecutionException;
-import java.util.concurrent.TimeUnit;
-import java.util.concurrent.atomic.AtomicBoolean;
-import java.util.concurrent.atomic.AtomicLong;
-import java.util.stream.Collectors;
 
-import com.google.common.util.concurrent.Uninterruptibles;
-
-import io.netty.channel.EventLoop;
-import io.netty.channel.EventLoopGroup;
-import io.netty.channel.epoll.AIOEpollFileChannel;
-import io.netty.channel.epoll.EpollEventLoop;
-import io.netty.util.concurrent.DefaultThreadFactory;
-import io.netty.util.concurrent.EventExecutor;
-import io.netty.util.concurrent.EventExecutorGroup;
-import io.netty.util.concurrent.FastThreadLocal;
-import io.netty.util.concurrent.FastThreadLocalThread;
-import io.netty.util.concurrent.GlobalEventExecutor;
-import io.reactivex.Scheduler;
-import io.reactivex.disposables.Disposable;
-import io.reactivex.disposables.Disposables;
-import io.reactivex.internal.disposables.DisposableContainer;
-import io.reactivex.internal.disposables.EmptyDisposable;
-import io.reactivex.internal.disposables.ListCompositeDisposable;
-import io.reactivex.internal.schedulers.ScheduledRunnable;
-import io.reactivex.plugins.RxJavaPlugins;
-import net.nicoulaj.compilecommand.annotations.Inline;
-import org.apache.cassandra.config.DatabaseDescriptor;
-import org.apache.cassandra.db.DecoratedKey;
-import org.apache.cassandra.db.Keyspace;
-import org.apache.cassandra.dht.Range;
-import org.apache.cassandra.dht.Token;
-import org.apache.cassandra.schema.SchemaConstants;
-import org.apache.cassandra.service.CassandraDaemon;
-import org.apache.cassandra.service.NativeTransportService;
-import org.apache.cassandra.service.StorageService;
-import org.apache.cassandra.utils.FBUtilities;
-import org.apache.cassandra.utils.concurrent.OpOrderThreaded;
-
-import org.slf4j.Logger;
-import org.slf4j.LoggerFactory;
-
-=======
 import com.google.common.annotations.VisibleForTesting;
->>>>>>> 38cbb3ba
 
 /**
  * RxJava Scheduler which wraps a TPC event loop.
@@ -82,264 +28,14 @@
 public class TPCScheduler extends EventLoopBasedScheduler<TPCEventLoop>
 {
     /**
-<<<<<<< HEAD
-     * Set this to true in order to log the caller's thread stack trace in case of exception when running a task on an Rx scheduler.
-     */
-    private static boolean LOG_CALLER_STACK_ON_EXCEPTION = System.getProperty("cassandra.log_caller_stack_on_tpc_exception", "false")
-                                                                 .equalsIgnoreCase("true");
-
-    private static boolean FORCE_DISABLE_AIO = System.getProperty("cassandra.force_disable_aio", "false").equalsIgnoreCase("true");
-
-    private static final Logger logger = LoggerFactory.getLogger(TPCScheduler.class);
-
-    public final static FastThreadLocal<TPCScheduler> localNettyEventLoop = new FastThreadLocal<TPCScheduler>()
-    {
-        protected TPCScheduler initialValue()
-        {
-            return new TPCScheduler(GlobalEventExecutor.INSTANCE.next(), Integer.MAX_VALUE);
-        }
-    };
-
-    final static Map<String, List<Token>> keyspaceToRangeMapping = new HashMap<>();
-
-    public static final int NUM_NETTY_THREADS = Integer.valueOf(System.getProperty("io.netty.eventLoopThreads", String.valueOf(FBUtilities.getAvailableProcessors())));
-
-    // monotonically increased in order to distribute in a round robin fashion the next core for scheduling a task
-    private final static AtomicLong roundRobinIndex = new AtomicLong(0);
-
-    // set to true once the Netty event loop group is registered, this should only happen once per JVM
-    // but unit tests may try to register multiple times if they are run without forking per test class
-    private final static AtomicBoolean nettyEventGroupRegistered = new AtomicBoolean(false);
-
-    //Each array entry maps to a cpuId.
-    final static TPCScheduler[] perCoreSchedulers = new TPCScheduler[NUM_NETTY_THREADS];
-
-    final static OpOrderThreaded.ThreadIdentifier threadIdentifier = new OpOrderThreaded.ThreadIdentifier()
-    {
-        public int idFor(Thread t)
-        {
-            if (t instanceof TPCThread)
-                return ((TPCThread)t).getCpuId();
-            return NUM_NETTY_THREADS;
-
-//          This is what we should be doing:
-
-//            if (!StorageService.instance.isInitialized())
-//                return 0;
-//
-//            throw new IllegalStateException("TPC OpOrder groups can only be created and accessed from TPC threads.");
-
-//          Bit it doesn't currently work!
-
-            // SA: I disagree on checking if SS is Initialized, that is only relevant for assigning PKs to cores
-            // if we assign pks correctly, until SS is initialized, the only TPC thread is core zero - so I think here we
-            // just need to throw if t is not a netty rx thread
-            // the reason for returning NUM_NETTY_THREADS is that in the metrics we initialize N_CORES+1 size
-            // arrays, and use CAS only for the last item, but it seems this method is no longer used by metrics code
-        }
-
-        public boolean barrierPermitted()
-        {
-            if (!isTPCThread())
-                return true;
-
-            throw new IllegalStateException("Barriers should not be issued from a TPC thread.");
-        }
-    };
-
-    public static OpOrderThreaded newOpOrderThreaded(Object creator)
-    {
-        return new OpOrderThreaded(creator, threadIdentifier, NUM_NETTY_THREADS + 1);
-    }
-
-    @Override // TracingAwareExecutor
-    public void execute(Runnable runnable, ExecutorLocals locals)
-    {
-        scheduleDirect(new ExecutorLocals.WrappedRunnable(runnable, locals));
-    }
-
-    private final static class TPCThread extends FastThreadLocalThread
-    {
-        private int cpuId;
-
-        public TPCThread(ThreadGroup group, Runnable target, String name)
-        {
-            super(group, target, name);
-            this.cpuId = perCoreSchedulers.length; // this means this is not a TPC thread
-        }
-
-        public int getCpuId()
-        {
-            return cpuId;
-        }
-
-        void setCpuId(int cpuId)
-        {
-            this.cpuId = cpuId;
-        }
-    }
-
-    public final static class NettyRxThreadFactory extends DefaultThreadFactory
-    {
-        public NettyRxThreadFactory(Class<?> poolType, int priority)
-        {
-            super(poolType, priority);
-        }
-
-        public NettyRxThreadFactory(String poolName, int priority)
-        {
-            super(poolName, priority);
-        }
-
-        protected Thread newThread(Runnable r, String name)
-        {
-            return new TPCThread(this.threadGroup, r, name);
-        }
-    }
-
-    /** The event loop for executing tasks on the thread assigned to a core. Note that all threads have a thread
-     * local NettyRxScheduler, but only threads assigned to a core have a dedicated event loop, the other ones
-     * share the Netty global executor and should really not rely on the event loop, so this must stay private.
-     */
-    private final EventExecutorGroup eventLoop;
-
-    /** The cpu id assigned to this scheduler, or Integer.MAX_VALUE for non-assigned threads */
-    public final int cpuId;
-
-    /** The thread of which we are the scheduler */
-    public final Thread cpuThread;
-
-    /** Return a thread local instance of this class */
-    public static TPCScheduler instance()
-    {
-        return localNettyEventLoop.get();
-    }
-
-    public static void register()
-    {
-        if (!nettyEventGroupRegistered.compareAndSet(false, true))
-            return; // this should only happen if unit tests are run without forking a JVM per test class, TODO change into an assertion?
-
-        EventLoopGroup workerGroup = NativeTransportService.eventLoopGroup;
-        CountDownLatch ready = new CountDownLatch(NUM_NETTY_THREADS);
-
-        for (int i = 0; i < NUM_NETTY_THREADS; i++)
-        {
-            final int cpuId = i;
-            final EventLoop loop = workerGroup.next();
-            loop.schedule(() -> {
-                TPCScheduler.register(loop, cpuId);
-                logger.info("Allocated netty {} thread to {}", workerGroup, Thread.currentThread().getName());
-
-                ready.countDown();
-            }, 0, TimeUnit.SECONDS);
-        }
-
-        Uninterruptibles.awaitUninterruptibly(ready);
-        initRx();
-    }
-
-    public static synchronized TPCScheduler register(EventExecutor loop, int cpuId)
-    {
-        assert loop.inEventLoop();
-        assert cpuId >= 0 && cpuId < perCoreSchedulers.length;
-        assert perCoreSchedulers[cpuId] == null;
-
-        Thread t = Thread.currentThread();
-        assert t instanceof TPCThread;
-
-        TPCScheduler scheduler = new TPCScheduler(loop, cpuId);
-        localNettyEventLoop.set(scheduler);
-        perCoreSchedulers[cpuId] = scheduler;
-
-        logger.info("Putting {} on core {}", t.getName(), cpuId);
-        return scheduler;
-    }
-
-    /**
-     * @return the core id for netty threads, otherwise the number of cores. Callers can verify if the returned
-     * core is valid via {@link TPCScheduler#isValidCoreId(Integer)}, or alternatively can allocate an
-     * array with length num_cores + 1, and use thread safe operations only on the last element.
-     */
-    public static int getCoreId()
-    {
-        return getCoreId(Thread.currentThread());
-    }
-
-    /**
-     * @return the core id for netty threads, otherwise the number of cores. Callers can verify if the returned
-     * core is valid via {@link TPCScheduler#isValidCoreId(Integer)}, or alternatively can allocate an
-     * array with length num_cores + 1, and use thread safe operations only on the last element.
-     */
-    public static int getCoreId(Thread t)
-    {
-        return t instanceof TPCThread ? ((TPCThread)t).getCpuId() : perCoreSchedulers.length;
-    }
-
-    /**
-     * If the specified scheduler is a Netty rx scheduler, return its core id. Otherwise return an
-     * invalid core id.
-=======
      * Creates a new TPC scheduler that wraps the provided TPC event loop.
->>>>>>> 38cbb3ba
      *
      * @param eventLoop the event loop to wrap.
      */
     @VisibleForTesting
     public TPCScheduler(TPCEventLoop eventLoop)
     {
-<<<<<<< HEAD
-        return isValidCoreId(getCoreId());
-    }
-
-    private TPCScheduler(EventExecutorGroup eventLoop, int cpuId)
-    {
-        assert eventLoop != null;
-        assert cpuId >= 0;
-        this.eventLoop = eventLoop;
-        this.cpuId = cpuId;
-        this.cpuThread = Thread.currentThread();
-
-        if (isValidCoreId(cpuId) && cpuThread instanceof TPCThread)
-            ((TPCThread)cpuThread).setCpuId(cpuId);
-    }
-
-    /**
-     * Creates an executor that tries to stay on the local thread.
-     * Used by ChunkCache
-     *
-     * @return
-     */
-    public static Executor getWrappedExecutor()
-    {
-        return command ->
-        {
-            Executor executor = null;
-
-            if (!isStarted())
-            {
-                executor = GlobalEventExecutor.INSTANCE.next();
-            }
-            else
-            {
-                Integer coreId = getCoreId();
-
-                if (coreId == null || coreId == perCoreSchedulers.length)
-                    coreId = getNextCore();
-
-                executor = perCoreSchedulers[coreId].eventLoop;
-            }
-
-            executor.execute(command);
-        };
-    }
-
-    public static int getNumCores()
-    {
-        return perCoreSchedulers.length;
-=======
         super(eventLoop);
->>>>>>> 38cbb3ba
     }
 
     /**
@@ -351,331 +47,20 @@
     }
 
     /**
-<<<<<<< HEAD
-     * Return a scheduler for a specific core.
-     *
-     * @param core - the core number for which we want a scheduler of
-     *
-     * @return - the scheduler of the core specified, or the scheduler of core zero if not yet assigned
-     */
-    public static TPCScheduler getForCore(int core)
-    {
-        return perCoreSchedulers[core];
-    }
-
-    public static boolean isValidCoreId(Integer coreId)
-    {
-        return coreId != null && coreId >= 0 && coreId < getNumCores();
-    }
-
-    public static boolean isStarted()
-    {
-        // nothing we can do until we have the local ranges
-        return StorageService.instance.isInitialized();
-    }
-
-    public static AsynchronousFileChannel openFileChannel(File file, boolean mmapped) throws IOException
-    {
-        if (FORCE_DISABLE_AIO || mmapped || !isStarted())
-            return AsynchronousFileChannel.open(file.toPath(), StandardOpenOption.READ);
-
-        Integer coreId = getCoreId();
-
-        if (coreId == null || coreId == perCoreSchedulers.length)
-            coreId = getNextCore();
-
-        EpollEventLoop loop = (EpollEventLoop)perCoreSchedulers[coreId].eventLoop;
-
-        return new AIOEpollFileChannel(file, loop);
-    }
-
-    /**
-     * Return the id of the core that is assigned to run operations on the specified keyspace
-     * and partition key, see {@link TPCScheduler#perCoreSchedulers}.
-=======
      * The core corresponding to this scheduler.
->>>>>>> 38cbb3ba
      * <p>
      * This is simply a shortcut for {@code thread().coreId()}.
      */
     public int coreId()
     {
-<<<<<<< HEAD
-        // nothing we can do until we have the local ranges
-        if (!isStarted())
-            return 0;
-
-        // Convert OP partitions to top level partitioner for secondary indexes; always route
-        // system table mutations through core 0
-        if (key.getPartitioner() != DatabaseDescriptor.getPartitioner())
-        {
-            if (SchemaConstants.isSystemKeyspace(keyspaceName))
-                return 0;
-
-            key = DatabaseDescriptor.getPartitioner().decorateKey(key.getKey());
-        }
-
-        List<Token> keyspaceRanges = getRangeList(keyspaceName, true);
-        Token keyToken = key.getToken();
-
-        Token rangeStart = keyspaceRanges.get(0);
-        for (int i = 1; i < keyspaceRanges.size(); i++)
-        {
-            Token next = keyspaceRanges.get(i);
-            if (keyToken.compareTo(rangeStart) >= 0 && keyToken.compareTo(next) < 0)
-            {
-                if (logger.isTraceEnabled())
-                    logger.trace("Read moving to {} from {}", i-1, getCoreId());
-                return i - 1;
-            }
-
-            rangeStart = next;
-        }
-
-        throw new IllegalStateException(String.format("Unable to map %s to cpu for %s", key, keyspaceName));
+        return thread().coreId();
     }
 
     /**
-     * Return the Netty rx scheduler of the core that is assigned to run operations on the specified keyspace
-     * and partition key, see {@link TPCScheduler#perCoreSchedulers}.
-     * <p>
-     * The scheduler for core zero is returned if {@link StorageService} is not yet initialized,
-     * since in this case we cannot assign any partition key to any core.
-     *
-     * @param keyspaceName - the keyspace name
-     * @param key - the partition key
-     *
-     * @return the Netty RX scheduler
+     * To access the underlying executor
      */
-    @Inline
-    public static TPCScheduler getForKey(String keyspaceName, DecoratedKey key)
-    {
-        return getForCore(getCoreForKey(keyspaceName, key));
-    }
-
-    public static List<Token> getRangeList(String keyspaceName, boolean persist)
-    {
-        return getRangeList(Keyspace.open(keyspaceName), persist);
-    }
-
-    public static List<Token> getRangeList(Keyspace keyspace, boolean persist)
-    {
-        List<Token> ranges = keyspaceToRangeMapping.get(keyspace.getName());
-
-        if (ranges != null)
-            return ranges;
-
-        List<Range<Token>> localRanges = StorageService.getStartupTokenRanges(keyspace);
-        List<Token> splits = StorageService.getCpuBoundries(localRanges, DatabaseDescriptor.getPartitioner(), NUM_NETTY_THREADS)
-                                          .stream()
-                                          .map(s -> s.getToken())
-                                          .collect(Collectors.toList());
-
-        if (persist)
-        {
-            if (instance().cpuId == 0)
-            {
-                keyspaceToRangeMapping.put(keyspace.getName(), splits);
-            }
-            else
-            {
-                CountDownLatch ready = new CountDownLatch(1);
-
-                getForCore(0).scheduleDirect(() -> {
-                    keyspaceToRangeMapping.put(keyspace.getName(), splits);
-                    ready.countDown();
-                });
-
-                Uninterruptibles.awaitUninterruptibly(ready);
-            }
-        }
-
-        return splits;
-    }
-
     public Executor getExecutor()
     {
         return eventLoop;
     }
-
-    @Override
-    public Disposable scheduleDirect(Runnable run, long delay, TimeUnit unit)
-    {
-        //TODO - shouldn't the worker be disposed?
-        return createWorker().scheduleDirect(run, delay, unit);
-    }
-
-    @Override
-    public Worker createWorker()
-    {
-        return new Worker(eventLoop);
-    }
-
-    private static class Worker extends Scheduler.Worker
-    {
-        private final EventExecutorGroup nettyEventLoop;
-
-        private final ListCompositeDisposable tasks;
-
-        volatile boolean disposed;
-
-        Worker(EventExecutorGroup nettyEventLoop)
-        {
-            this.nettyEventLoop = nettyEventLoop;
-            this.tasks = new ListCompositeDisposable();
-        }
-
-        @Override
-        public void dispose()
-        {
-            if (!disposed)
-            {
-                disposed = true;
-                tasks.dispose();
-            }
-        }
-
-        @Override
-        public boolean isDisposed()
-        {
-            return disposed;
-        }
-
-        @Override
-        public Disposable schedule(Runnable action)
-        {
-            if (disposed)
-            {
-                return EmptyDisposable.INSTANCE;
-            }
-
-            return scheduleActual(action, 0, null, tasks);
-        }
-
-        @Override
-        public Disposable schedule(Runnable action, long delayTime, TimeUnit unit)
-        {
-            if (disposed)
-            {
-                return EmptyDisposable.INSTANCE;
-            }
-
-            return scheduleActual(action, delayTime, unit, tasks);
-        }
-
-        public Disposable scheduleDirect(final Runnable run, long delayTime, TimeUnit unit)
-        {
-            Runnable decoratedRun = RxJavaPlugins.onSchedule(run);
-            try
-            {
-                Future<?> f;
-                if (delayTime <= 0)
-                {
-                    f = nettyEventLoop.submit(decoratedRun);
-                }
-                else
-                {
-                    f = nettyEventLoop.schedule(decoratedRun, delayTime, unit);
-                }
-                return Disposables.fromFuture(f);
-            }
-            catch (RejectedExecutionException ex)
-            {
-                RxJavaPlugins.onError(ex);
-                return EmptyDisposable.INSTANCE;
-            }
-        }
-
-        public ScheduledRunnable scheduleActual(final Runnable run, long delayTime, TimeUnit unit, DisposableContainer parent)
-        {
-            Runnable decoratedRun = RxJavaPlugins.onSchedule(run);
-
-            ScheduledRunnable sr = new ScheduledRunnable(decoratedRun, parent);
-
-            if (parent != null)
-            {
-                if (!parent.add(sr))
-                {
-                    return sr;
-                }
-            }
-
-            Future<?> f;
-            try
-            {
-                if (delayTime <= 0)
-                {
-                    f = nettyEventLoop.submit((Callable)sr);
-                }
-                else
-                {
-                    f = nettyEventLoop.schedule((Callable)sr, delayTime, unit);
-                }
-                sr.setFuture(f);
-            }
-            catch (RejectedExecutionException ex)
-            {
-                RxJavaPlugins.onError(ex);
-            }
-
-            return sr;
-        }
-    }
-
-    /**
-     * Log the caller thread stack trace in case of exception when running a task.
-     */
-    private static final class RunnableWithCallerThreadInfo implements Runnable
-    {
-        private final Runnable runnable;
-        private final FBUtilities.Debug.ThreadInfo threadInfo;
-
-        RunnableWithCallerThreadInfo(Runnable runnable)
-        {
-            this.runnable = runnable;
-            this.threadInfo = new FBUtilities.Debug.ThreadInfo();
-        }
-
-        public void run()
-        {
-            try
-            {
-                runnable.run();
-            }
-            catch (Throwable t)
-            {
-                logger.error("Got exception {} with message <{}> when running Rx task. Caller's thread stack:\n{}",
-                             t.getClass().getName(), t.getMessage(),
-                             FBUtilities.Debug.getStackTrace(threadInfo));
-                throw t;
-            }
-        }
-    }
-
-    private static void initRx()
-    {
-        RxJavaPlugins.setComputationSchedulerHandler((s) -> TPCScheduler.instance());
-        RxJavaPlugins.setErrorHandler(e -> CassandraDaemon.defaultExceptionHandler.accept(Thread.currentThread(), e));
-
-        /**
-         * This handler wraps every scheduled task with a runnable that sets the thread local state to
-         * the same state as the thread requesting the task to be scheduled, that means every time
-         * a scheduler subscribe is called, and therefore indirectly every time observeOn or subscribeOn
-         * are called. Provided that the thread local of the calling thread is not changed after scheduling
-         * the task, we can be confident that the scheduler's thread will inherit the same thread state,
-         * see APOLLO-488 for more details.
-         */
-        RxJavaPlugins.setScheduleHandler((runnable) -> {
-            Runnable ret = runnable instanceof ExecutorLocals.WrappedRunnable
-                           ? runnable
-                           : new ExecutorLocals.WrappedRunnable(runnable);
-
-          return LOG_CALLER_STACK_ON_EXCEPTION ? new RunnableWithCallerThreadInfo(ret) : ret;
-        });
-
-        //RxSubscriptionDebugger.enable();
-=======
-        return thread().coreId();
->>>>>>> 38cbb3ba
-    }
 }