/*
 *
 * Licensed to the Apache Software Foundation (ASF) under one
 * or more contributor license agreements.  See the NOTICE file
 * distributed with this work for additional information
 * regarding copyright ownership.  The ASF licenses this file
 * to you under the Apache License, Version 2.0 (the
 * "License"); you may not use this file except in compliance
 * with the License.  You may obtain a copy of the License at
 *
 *   http://www.apache.org/licenses/LICENSE-2.0
 *
 * Unless required by applicable law or agreed to in writing,
 * software distributed under the License is distributed on an
 * "AS IS" BASIS, WITHOUT WARRANTIES OR CONDITIONS OF ANY
 * KIND, either express or implied.  See the License for the
 * specific language governing permissions and limitations
 * under the License.
 *
 */
package org.apache.cassandra.index.internal;

import java.nio.ByteBuffer;
import java.util.NavigableSet;

import org.slf4j.Logger;
import org.slf4j.LoggerFactory;

import io.reactivex.Observable;
import io.reactivex.Single;
import org.apache.cassandra.schema.TableMetadata;
import org.apache.cassandra.db.*;
import org.apache.cassandra.db.filter.*;
import org.apache.cassandra.db.partitions.UnfilteredPartitionIterator;
import org.apache.cassandra.db.rows.FlowablePartitions;
import org.apache.cassandra.db.rows.RowIterator;
import org.apache.cassandra.db.rows.UnfilteredRowIterator;
import org.apache.cassandra.db.rows.UnfilteredRowIterators;
import org.apache.cassandra.dht.AbstractBounds;
import org.apache.cassandra.index.Index;
import org.apache.cassandra.utils.btree.BTreeSet;

public abstract class CassandraIndexSearcher implements Index.Searcher
{
    private static final Logger logger = LoggerFactory.getLogger(CassandraIndexSearcher.class);

    private final RowFilter.Expression expression;
    protected final CassandraIndex index;
    protected final ReadCommand command;

    public CassandraIndexSearcher(ReadCommand command,
                                  RowFilter.Expression expression,
                                  CassandraIndex index)
    {
        this.command = command;
        this.expression = expression;
        this.index = index;
    }

    @SuppressWarnings("resource") // Both the OpOrder and 'indexIter' are closed on exception, or through the closing of the result
    // of this method.
    public Single<UnfilteredPartitionIterator> search(ReadExecutionController executionController)
    {
        // the value of the index expression is the partition key in the index table
        DecoratedKey indexKey = index.getBackingTable().get().decorateKey(expression.getIndexValue());
        Single<UnfilteredRowIterator> indexIter = queryIndex(indexKey, command, executionController);

        return indexIter.flatMap(i -> queryDataFromIndex(indexKey, UnfilteredRowIterators.filter(i, command.nowInSec()), command, executionController));
    }

    private Single<UnfilteredRowIterator> queryIndex(DecoratedKey indexKey, ReadCommand command, ReadExecutionController executionController)
    {
        ClusteringIndexFilter filter = makeIndexFilter(command);
        ColumnFamilyStore indexCfs = index.getBackingTable().get();
<<<<<<< HEAD
        CFMetaData indexCfm = indexCfs.metadata;
        return Single.just(FlowablePartitions.toIterator(SinglePartitionReadCommand.create(indexCfm, command.nowInSec(), indexKey, ColumnFilter.all(indexCfm), filter)
                                         .queryMemtableAndDisk(indexCfs, executionController.indexReadController())));
=======
        TableMetadata indexMetadata = indexCfs.metadata();
        return SinglePartitionReadCommand.create(indexMetadata, command.nowInSec(), indexKey, ColumnFilter.all(indexMetadata), filter)
                                         .queryMemtableAndDisk(indexCfs, executionController.indexReadController());
>>>>>>> 5fd93392
    }

    private ClusteringIndexFilter makeIndexFilter(ReadCommand command)
    {
        if (command instanceof SinglePartitionReadCommand)
        {
            // Note: as yet there's no route to get here - a 2i query *always* uses a
            // PartitionRangeReadCommand. This is here in preparation for coming changes
            // in SelectStatement.
            SinglePartitionReadCommand sprc = (SinglePartitionReadCommand)command;
            ByteBuffer pk = sprc.partitionKey().getKey();
            ClusteringIndexFilter filter = sprc.clusteringIndexFilter();

            if (filter instanceof ClusteringIndexNamesFilter)
            {
                NavigableSet<Clustering> requested = ((ClusteringIndexNamesFilter)filter).requestedRows();
                BTreeSet.Builder<Clustering> clusterings = BTreeSet.builder(index.getIndexComparator());
                for (Clustering c : requested)
                    clusterings.add(makeIndexClustering(pk, c));
                return new ClusteringIndexNamesFilter(clusterings.build(), filter.isReversed());
            }
            else
            {
                Slices requested = ((ClusteringIndexSliceFilter)filter).requestedSlices();
                Slices.Builder builder = new Slices.Builder(index.getIndexComparator());
                for (Slice slice : requested)
                    builder.add(makeIndexBound(pk, slice.start()), makeIndexBound(pk, slice.end()));
                return new ClusteringIndexSliceFilter(builder.build(), filter.isReversed());
            }
        }
        else
        {

            DataRange dataRange = ((PartitionRangeReadCommand)command).dataRange();
            AbstractBounds<PartitionPosition> range = dataRange.keyRange();

            Slice slice = Slice.ALL;

            /*
             * XXX: If the range requested is a token range, we'll have to start at the beginning (and stop at the end) of
             * the indexed row unfortunately (which will be inefficient), because we have no way to intuit the smallest possible
             * key having a given token. A potential fix would be to actually store the token along the key in the indexed row.
             */
            if (range.left instanceof DecoratedKey)
            {
                // the right hand side of the range may not be a DecoratedKey (for instance if we're paging),
                // but if it is, we can optimise slightly by restricting the slice
                if (range.right instanceof DecoratedKey)
                {

                    DecoratedKey startKey = (DecoratedKey) range.left;
                    DecoratedKey endKey = (DecoratedKey) range.right;

                    ClusteringBound start = ClusteringBound.BOTTOM;
                    ClusteringBound end = ClusteringBound.TOP;

                    /*
                     * For index queries over a range, we can't do a whole lot better than querying everything for the key range, though for
                     * slice queries where we can slightly restrict the beginning and end.
                     */
                    if (!dataRange.isNamesQuery())
                    {
                        ClusteringIndexSliceFilter startSliceFilter = ((ClusteringIndexSliceFilter) dataRange.clusteringIndexFilter(
                                                                                                                                   startKey));
                        ClusteringIndexSliceFilter endSliceFilter = ((ClusteringIndexSliceFilter) dataRange.clusteringIndexFilter(
                                                                                                                                 endKey));

                        // We can't effectively support reversed queries when we have a range, so we don't support it
                        // (or through post-query reordering) and shouldn't get there.
                        assert !startSliceFilter.isReversed() && !endSliceFilter.isReversed();

                        Slices startSlices = startSliceFilter.requestedSlices();
                        Slices endSlices = endSliceFilter.requestedSlices();

                        if (startSlices.size() > 0)
                            start = startSlices.get(0).start();

                        if (endSlices.size() > 0)
                            end = endSlices.get(endSlices.size() - 1).end();
                    }

                    slice = Slice.make(makeIndexBound(startKey.getKey(), start),
                                       makeIndexBound(endKey.getKey(), end));
                }
                else
                {
                    // otherwise, just start the index slice from the key we do have
                    slice = Slice.make(makeIndexBound(((DecoratedKey)range.left).getKey(), ClusteringBound.BOTTOM),
                                       ClusteringBound.TOP);
                }
            }
            return new ClusteringIndexSliceFilter(Slices.with(index.getIndexComparator(), slice), false);
        }
    }

    private ClusteringBound makeIndexBound(ByteBuffer rowKey, ClusteringBound bound)
    {
        return index.buildIndexClusteringPrefix(rowKey, bound, null)
                                 .buildBound(bound.isStart(), bound.isInclusive());
    }

    protected Clustering makeIndexClustering(ByteBuffer rowKey, Clustering clustering)
    {
        return index.buildIndexClusteringPrefix(rowKey, clustering, null).build();
    }

    protected abstract Single<UnfilteredPartitionIterator> queryDataFromIndex(DecoratedKey indexKey,
                                                                                  RowIterator indexHits,
                                                                                  ReadCommand command,
                                                                                  ReadExecutionController executionController);
}<|MERGE_RESOLUTION|>--- conflicted
+++ resolved
@@ -72,15 +72,9 @@
     {
         ClusteringIndexFilter filter = makeIndexFilter(command);
         ColumnFamilyStore indexCfs = index.getBackingTable().get();
-<<<<<<< HEAD
-        CFMetaData indexCfm = indexCfs.metadata;
-        return Single.just(FlowablePartitions.toIterator(SinglePartitionReadCommand.create(indexCfm, command.nowInSec(), indexKey, ColumnFilter.all(indexCfm), filter)
+        TableMetadata indexMetadata = indexCfs.metadata();
+        return Single.just(FlowablePartitions.toIterator(SinglePartitionReadCommand.create(indexMetadata, command.nowInSec(), indexKey, ColumnFilter.all(indexMetadata), filter)
                                          .queryMemtableAndDisk(indexCfs, executionController.indexReadController())));
-=======
-        TableMetadata indexMetadata = indexCfs.metadata();
-        return SinglePartitionReadCommand.create(indexMetadata, command.nowInSec(), indexKey, ColumnFilter.all(indexMetadata), filter)
-                                         .queryMemtableAndDisk(indexCfs, executionController.indexReadController());
->>>>>>> 5fd93392
     }
 
     private ClusteringIndexFilter makeIndexFilter(ReadCommand command)
