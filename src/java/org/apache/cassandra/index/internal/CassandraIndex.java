/*
 *
 * Licensed to the Apache Software Foundation (ASF) under one
 * or more contributor license agreements.  See the NOTICE file
 * distributed with this work for additional information
 * regarding copyright ownership.  The ASF licenses this file
 * to you under the Apache License, Version 2.0 (the
 * "License"); you may not use this file except in compliance
 * with the License.  You may obtain a copy of the License at
 *
 *   http://www.apache.org/licenses/LICENSE-2.0
 *
 * Unless required by applicable law or agreed to in writing,
 * software distributed under the License is distributed on an
 * "AS IS" BASIS, WITHOUT WARRANTIES OR CONDITIONS OF ANY
 * KIND, either express or implied.  See the License for the
 * specific language governing permissions and limitations
 * under the License.
 *
 */
package org.apache.cassandra.index.internal;

import java.nio.ByteBuffer;
import java.util.*;
import java.util.concurrent.Callable;
import java.util.concurrent.Future;
import java.util.function.BiFunction;
import java.util.stream.Collectors;
import java.util.stream.StreamSupport;

import com.google.common.collect.ImmutableSet;

import org.slf4j.Logger;
import org.slf4j.LoggerFactory;

import io.reactivex.Completable;
import org.apache.cassandra.schema.TableMetadata;
import org.apache.cassandra.schema.TableMetadataRef;
import org.apache.cassandra.schema.ColumnMetadata;
import org.apache.cassandra.cql3.Operator;
import org.apache.cassandra.cql3.statements.IndexTarget;
import org.apache.cassandra.db.*;
import org.apache.cassandra.db.compaction.CompactionManager;
import org.apache.cassandra.db.filter.RowFilter;
import org.apache.cassandra.db.lifecycle.SSTableSet;
import org.apache.cassandra.db.lifecycle.View;
import org.apache.cassandra.db.marshal.AbstractType;
import org.apache.cassandra.db.marshal.CollectionType;
import org.apache.cassandra.db.marshal.EmptyType;
import org.apache.cassandra.db.partitions.PartitionIterator;
import org.apache.cassandra.db.partitions.PartitionUpdate;
import org.apache.cassandra.db.rows.*;
import org.apache.cassandra.dht.LocalPartitioner;
import org.apache.cassandra.exceptions.InvalidRequestException;
import org.apache.cassandra.index.*;
import org.apache.cassandra.index.internal.composites.CompositesSearcher;
import org.apache.cassandra.index.internal.composites.StaticColumnsSearcher;
import org.apache.cassandra.index.internal.keys.KeysSearcher;
import org.apache.cassandra.index.transactions.IndexTransaction;
import org.apache.cassandra.index.transactions.UpdateTransaction;
import org.apache.cassandra.io.sstable.ReducingKeyIterator;
import org.apache.cassandra.io.sstable.format.SSTableReader;
import org.apache.cassandra.schema.IndexMetadata;
import org.apache.cassandra.utils.FBUtilities;
import org.apache.cassandra.utils.Pair;
import org.apache.cassandra.utils.concurrent.OpOrder;
import org.apache.cassandra.utils.concurrent.Refs;

import static org.apache.cassandra.cql3.statements.RequestValidations.checkFalse;

/**
 * Index implementation which indexes the values for a single column in the base
 * table and which stores its index data in a local, hidden table.
 */
public abstract class CassandraIndex implements Index
{
    private static final Logger logger = LoggerFactory.getLogger(CassandraIndex.class);

    public final ColumnFamilyStore baseCfs;
    protected IndexMetadata metadata;
    protected ColumnFamilyStore indexCfs;
    protected ColumnMetadata indexedColumn;
    protected CassandraIndexFunctions functions;

    protected CassandraIndex(ColumnFamilyStore baseCfs, IndexMetadata indexDef)
    {
        this.baseCfs = baseCfs;
        setMetadata(indexDef);
    }

    /**
     * Returns true if an index of this type can support search predicates of the form [column] OPERATOR [value]
     * @param indexedColumn
     * @param operator
     * @return
     */
    protected boolean supportsOperator(ColumnMetadata indexedColumn, Operator operator)
    {
        return operator == Operator.EQ;
    }

    /**
     * Used to construct an the clustering for an entry in the index table based on values from the base data.
     * The clustering columns in the index table encode the values required to retrieve the correct data from the base
     * table and varies depending on the kind of the indexed column. See indexCfsMetadata for more details
     * Used whenever a row in the index table is written or deleted.
     * @param partitionKey from the base data being indexed
     * @param prefix from the base data being indexed
     * @param path from the base data being indexed
     * @return a clustering prefix to be used to insert into the index table
     */
    protected abstract CBuilder buildIndexClusteringPrefix(ByteBuffer partitionKey,
                                                           ClusteringPrefix prefix,
                                                           CellPath path);

    /**
     * Used at search time to convert a row in the index table into a simple struct containing the values required
     * to retrieve the corresponding row from the base table.
     * @param indexedValue the partition key of the indexed table (i.e. the value that was indexed)
     * @param indexEntry a row from the index table
     * @return
     */
    public abstract IndexEntry decodeEntry(DecoratedKey indexedValue,
                                           Row indexEntry);

    /**
     * Check whether a value retrieved from an index is still valid by comparing it to current row from the base table.
     * Used at read time to identify out of date index entries so that they can be excluded from search results and
     * repaired
     * @param row the current row from the primary data table
     * @param indexValue the value we retrieved from the index
     * @param nowInSec
     * @return true if the index is out of date and the entry should be dropped
     */
    public abstract boolean isStale(Row row, ByteBuffer indexValue, int nowInSec);

    /**
     * Extract the value to be inserted into the index from the components of the base data
     * @param partitionKey from the primary data
     * @param clustering from the primary data
     * @param path from the primary data
     * @param cellValue from the primary data
     * @return a ByteBuffer containing the value to be inserted in the index. This will be used to make the partition
     * key in the index table
     */
    protected abstract ByteBuffer getIndexedValue(ByteBuffer partitionKey,
                                                  Clustering clustering,
                                                  CellPath path,
                                                  ByteBuffer cellValue);

    public ColumnMetadata getIndexedColumn()
    {
        return indexedColumn;
    }

    public ClusteringComparator getIndexComparator()
    {
        return indexCfs.metadata().comparator;
    }

    public ColumnFamilyStore getIndexCfs()
    {
        return indexCfs;
    }

    public void register(IndexRegistry registry)
    {
        registry.registerIndex(this);
    }

    public Callable<?> getInitializationTask()
    {
        // if we're just linking in the index on an already-built index post-restart or if the base
        // table is empty we've nothing to do. Otherwise, submit for building via SecondaryIndexBuilder
        return isBuilt() || baseCfs.isEmpty() ? null : getBuildIndexTask();
    }

    public IndexMetadata getIndexMetadata()
    {
        return metadata;
    }

    public Optional<ColumnFamilyStore> getBackingTable()
    {
        return indexCfs == null ? Optional.empty() : Optional.of(indexCfs);
    }

    public Callable<Void> getBlockingFlushTask()
    {
        return () -> {
            indexCfs.forceBlockingFlush();
            return null;
        };
    }

    public Callable<?> getInvalidateTask()
    {
        return () -> {
            invalidate();
            return null;
        };
    }

    public Callable<?> getMetadataReloadTask(IndexMetadata indexDef)
    {
        return () -> {
            indexCfs.reload();
            return null;
        };
    }

    @Override
    public void validate(ReadCommand command) throws InvalidRequestException
    {
        Optional<RowFilter.Expression> target = getTargetExpression(command.rowFilter().getExpressions());

        if (target.isPresent())
        {
            ByteBuffer indexValue = target.get().getIndexValue();
            checkFalse(indexValue.remaining() > FBUtilities.MAX_UNSIGNED_SHORT,
                       "Index expression values may not be larger than 64K");
        }
    }

    private void setMetadata(IndexMetadata indexDef)
    {
        metadata = indexDef;
        Pair<ColumnMetadata, IndexTarget.Type> target = TargetParser.parse(baseCfs.metadata(), indexDef);
        functions = getFunctions(indexDef, target);
        TableMetadataRef tableRef = TableMetadataRef.forOfflineTools(indexCfsMetadata(baseCfs.metadata(), indexDef));
        indexCfs = ColumnFamilyStore.createColumnFamilyStore(baseCfs.keyspace,
                                                             tableRef.name,
                                                             tableRef,
                                                             baseCfs.getTracker().loadsstables);
        indexedColumn = target.left;
    }

    public Callable<?> getTruncateTask(final long truncatedAt)
    {
        return () -> {
            indexCfs.discardSSTables(truncatedAt);
            return null;
        };
    }

    public boolean shouldBuildBlocking()
    {
        // built-in indexes are always included in builds initiated from SecondaryIndexManager
        return true;
    }

    public boolean dependsOn(ColumnMetadata column)
    {
        return indexedColumn.name.equals(column.name);
    }

    public boolean supportsExpression(ColumnMetadata column, Operator operator)
    {
        return indexedColumn.name.equals(column.name)
               && supportsOperator(indexedColumn, operator);
    }

    private boolean supportsExpression(RowFilter.Expression expression)
    {
        return supportsExpression(expression.column(), expression.operator());
    }

    public AbstractType<?> customExpressionValueType()
    {
        return null;
    }

    public long getEstimatedResultRows()
    {
        return indexCfs.getMeanCells();
    }

    /**
     * No post processing of query results, just return them unchanged
     */
    public BiFunction<PartitionIterator, ReadCommand, PartitionIterator> postProcessorFor(ReadCommand command)
    {
        return (partitionIterator, readCommand) -> partitionIterator;
    }

    public RowFilter getPostIndexQueryFilter(RowFilter filter)
    {
        return getTargetExpression(filter.getExpressions()).map(filter::without)
                                                           .orElse(filter);
    }

    private Optional<RowFilter.Expression> getTargetExpression(List<RowFilter.Expression> expressions)
    {
        return expressions.stream().filter(this::supportsExpression).findFirst();
    }

    public Index.Searcher searcherFor(ReadCommand command)
    {
        Optional<RowFilter.Expression> target = getTargetExpression(command.rowFilter().getExpressions());

        if (target.isPresent())
        {
            switch (getIndexMetadata().kind)
            {
                case COMPOSITES:
                    if (!indexedColumn.isStatic())
                        return new CompositesSearcher(command, target.get(), this);
                    else
                        return new StaticColumnsSearcher(command, target.get(), this);
                case KEYS:
                    return new KeysSearcher(command, target.get(), this);
                default:
                    throw new IllegalStateException(String.format("Unsupported index type %s for index %s on %s",
                                                                  metadata.kind,
                                                                  metadata.name,
                                                                  indexedColumn.name.toString()));
            }
        }

        return null;

    }

    public void validate(PartitionUpdate update) throws InvalidRequestException
    {
        switch (indexedColumn.kind)
        {
            case PARTITION_KEY:
                validatePartitionKey(update.partitionKey());
                break;
            case CLUSTERING:
                validateClusterings(update);
                break;
            case REGULAR:
                if (update.columns().regulars.contains(indexedColumn))
                    validateRows(update);
                break;
            case STATIC:
                if (update.columns().statics.contains(indexedColumn))
                    validateRows(Collections.singleton(update.staticRow()));
                break;
        }
    }

    public Indexer indexerFor(final DecoratedKey key,
                              final RegularAndStaticColumns columns,
                              final int nowInSec,
                              final OpOrder.Group opGroup,
                              final IndexTransaction.Type transactionType)
    {
        /**
         * Indexes on regular and static columns (the non primary-key ones) only care about updates with live
         * data for the column they index. In particular, they don't care about having just row or range deletions
         * as they don't know how to update the index table unless they know exactly the value that is deleted.
         *
         * Note that in practice this means that those indexes are only purged of stale entries on compaction,
         * when we resolve both the deletion and the prior data it deletes. Of course, such stale entries are also
         * filtered on read.
         */
        if (!isPrimaryKeyIndex() && !columns.contains(indexedColumn))
            return null;

        return new Indexer()
        {
            public void begin()
            {
            }

            public Completable partitionDelete(DeletionTime deletionTime)
            {
                return Completable.complete();
            }

            public Completable rangeTombstone(RangeTombstone tombstone)
            {
                return Completable.complete();
            }

            public Completable insertRow(Row row)
            {
<<<<<<< HEAD
                if (row.isStatic() != indexedColumn.isStatic())
                    return Completable.complete();
=======
                if (row.isStatic() && !indexedColumn.isStatic() && !indexedColumn.isPartitionKey())
                    return;
>>>>>>> db893e33

                if (isPrimaryKeyIndex())
                {
                    return indexPrimaryKey(row.clustering(),
                                           getPrimaryKeyIndexLiveness(row),
                                           row.deletion());
                }
                else
                {
                    if (indexedColumn.isComplex())
                        return indexCells(row.clustering(), row.getComplexColumnData(indexedColumn));
                    else
                        return indexCell(row.clustering(), row.getCell(indexedColumn));
                }
            }

            public Completable removeRow(Row row)
            {
                if (isPrimaryKeyIndex())
                    return Completable.complete();

                if (indexedColumn.isComplex())
                    return removeCells(row.clustering(), row.getComplexColumnData(indexedColumn));
                else
                    return removeCell(row.clustering(), row.getCell(indexedColumn));
            }

            public Completable updateRow(Row oldRow, Row newRow)
            {
                assert oldRow.isStatic() == newRow.isStatic();
                Completable result = Completable.complete();
                if (newRow.isStatic() != indexedColumn.isStatic())
                    return result;


                if (isPrimaryKeyIndex())
                    result = indexPrimaryKey(newRow.clustering(),
                                             newRow.primaryKeyLivenessInfo(),
                                             newRow.deletion());

                if (indexedColumn.isComplex())
                {
                    return result.concatWith(Completable.concatArray(indexCells(newRow.clustering(), newRow.getComplexColumnData(indexedColumn)),
                                                                     removeCells(oldRow.clustering(), oldRow.getComplexColumnData(indexedColumn))));
                }
                else
                {
                    return result.concatWith(Completable.concatArray(indexCell(newRow.clustering(), newRow.getCell(indexedColumn)),
                                                                     removeCell(oldRow.clustering(), oldRow.getCell(indexedColumn))));
                }
            }

            public Completable finish()
            {
                return Completable.complete();
            }

            private Completable indexCells(Clustering clustering, Iterable<Cell> cells)
            {
                if (cells == null)
                    return Completable.complete();

                Completable result = Completable.complete();

                for (Cell cell : cells)
                     result = result.concatWith(indexCell(clustering, cell));

                return result;
            }

            private Completable indexCell(Clustering clustering, Cell cell)
            {
                if (cell == null || !cell.isLive(nowInSec))
                    return Completable.complete();

                return insert(key.getKey(),
                              clustering,
                              cell,
                              LivenessInfo.withExpirationTime(cell.timestamp(), cell.ttl(), cell.localDeletionTime()),
                              opGroup);
            }

            private Completable removeCells(Clustering clustering, Iterable<Cell> cells)
            {
                if (cells == null)
                    return Completable.complete();

                Completable result = Completable.complete();

                for (Cell cell : cells)
                    result = result.concatWith(removeCell(clustering, cell));

                return result;
            }

            private Completable removeCell(Clustering clustering, Cell cell)
            {
                if (cell == null || !cell.isLive(nowInSec))
                    return Completable.complete();

                return delete(key.getKey(), clustering, cell, opGroup, nowInSec);
            }

            private Completable indexPrimaryKey(final Clustering clustering,
                                         final LivenessInfo liveness,
                                         final Row.Deletion deletion)
            {
                Completable result = Completable.complete();

                if (liveness.timestamp() != LivenessInfo.NO_TIMESTAMP)
                    result = result.concatWith(insert(key.getKey(), clustering, null, liveness, opGroup));

                if (!deletion.isLive())
                    result = result.concatWith(delete(key.getKey(), clustering, deletion.time(), opGroup));

                return result;
            }

            private LivenessInfo getPrimaryKeyIndexLiveness(Row row)
            {
                long timestamp = row.primaryKeyLivenessInfo().timestamp();
                int ttl = row.primaryKeyLivenessInfo().ttl();
                for (Cell cell : row.cells())
                {
                    long cellTimestamp = cell.timestamp();
                    if (cell.isLive(nowInSec))
                    {
                        if (cellTimestamp > timestamp)
                        {
                            timestamp = cellTimestamp;
                            ttl = cell.ttl();
                        }
                    }
                }
                return LivenessInfo.create(timestamp, ttl, nowInSec);
            }
        };
    }

    /**
     * Specific to internal indexes, this is called by a
     * searcher when it encounters a stale entry in the index
     * @param indexKey the partition key in the index table
     * @param indexClustering the clustering in the index table
     * @param deletion deletion timestamp etc
     * @param opGroup the operation under which to perform the deletion
     */
    public Completable deleteStaleEntry(DecoratedKey indexKey,
                                 Clustering indexClustering,
                                 DeletionTime deletion,
                                 OpOrder.Group opGroup)
    {
        logger.trace("Removed index entry for stale value {}", indexKey);
        return doDelete(indexKey, indexClustering, deletion, opGroup);
    }

    /**
     * Called when adding a new entry to the index
     */
    private Completable insert(ByteBuffer rowKey,
                        Clustering clustering,
                        Cell cell,
                        LivenessInfo info,
                        OpOrder.Group opGroup)
    {
        DecoratedKey valueKey = getIndexKeyFor(getIndexedValue(rowKey,
                                                               clustering,
                                                               cell));
        Row row = BTreeRow.noCellLiveRow(buildIndexClustering(rowKey, clustering, cell), info);
        PartitionUpdate upd = partitionUpdate(valueKey, row);
        logger.trace("Inserting entry into index for value {}", valueKey);
        return indexCfs.apply(upd, UpdateTransaction.NO_OP, opGroup, null);
    }

    /**
     * Called when deleting entries on non-primary key columns
     */
    private Completable delete(ByteBuffer rowKey,
                        Clustering clustering,
                        Cell cell,
                        OpOrder.Group opGroup,
                        int nowInSec)
    {
        DecoratedKey valueKey = getIndexKeyFor(getIndexedValue(rowKey,
                                                               clustering,
                                                               cell));
        return doDelete(valueKey,
                        buildIndexClustering(rowKey, clustering, cell),
                        new DeletionTime(cell.timestamp(), nowInSec),
                        opGroup);
    }

    /**
     * Called when deleting entries from indexes on primary key columns
     */
    private Completable delete(ByteBuffer rowKey,
                        Clustering clustering,
                        DeletionTime deletion,
                        OpOrder.Group opGroup)
    {
        DecoratedKey valueKey = getIndexKeyFor(getIndexedValue(rowKey,
                                                               clustering,
                                                               null));
        return doDelete(valueKey,
                        buildIndexClustering(rowKey, clustering, null),
                        deletion,
                        opGroup);
    }

    private Completable doDelete(DecoratedKey indexKey,
                          Clustering indexClustering,
                          DeletionTime deletion,
                          OpOrder.Group opGroup)
    {
        Row row = BTreeRow.emptyDeletedRow(indexClustering, Row.Deletion.regular(deletion));
        PartitionUpdate upd = partitionUpdate(indexKey, row);
        logger.trace("Removing index entry for value {}", indexKey);
        return indexCfs.apply(upd, UpdateTransaction.NO_OP, opGroup, null);
    }

    private void validatePartitionKey(DecoratedKey partitionKey) throws InvalidRequestException
    {
        assert indexedColumn.isPartitionKey();
        validateIndexedValue(getIndexedValue(partitionKey.getKey(), null, null));
    }

    private void validateClusterings(PartitionUpdate update) throws InvalidRequestException
    {
        assert indexedColumn.isClusteringColumn();
        for (Row row : update)
            validateIndexedValue(getIndexedValue(null, row.clustering(), null));
    }

    private void validateRows(Iterable<Row> rows)
    {
        assert !indexedColumn.isPrimaryKeyColumn();
        for (Row row : rows)
        {
            if (indexedColumn.isComplex())
            {
                ComplexColumnData data = row.getComplexColumnData(indexedColumn);
                if (data != null)
                {
                    for (Cell cell : data)
                    {
                        validateIndexedValue(getIndexedValue(null, null, cell.path(), cell.value()));
                    }
                }
            }
            else
            {
                validateIndexedValue(getIndexedValue(null, null, row.getCell(indexedColumn)));
            }
        }
    }

    private void validateIndexedValue(ByteBuffer value)
    {
        if (value != null && value.remaining() >= FBUtilities.MAX_UNSIGNED_SHORT)
            throw new InvalidRequestException(String.format(
                                                           "Cannot index value of size %d for index %s on %s(%s) (maximum allowed size=%d)",
                                                           value.remaining(),
                                                           metadata.name,
                                                           baseCfs.metadata,
                                                           indexedColumn.name.toString(),
                                                           FBUtilities.MAX_UNSIGNED_SHORT));
    }

    private ByteBuffer getIndexedValue(ByteBuffer rowKey,
                                       Clustering clustering,
                                       Cell cell)
    {
        return getIndexedValue(rowKey,
                               clustering,
                               cell == null ? null : cell.path(),
                               cell == null ? null : cell.value()
        );
    }

    private Clustering buildIndexClustering(ByteBuffer rowKey,
                                            Clustering clustering,
                                            Cell cell)
    {
        return buildIndexClusteringPrefix(rowKey,
                                          clustering,
                                          cell == null ? null : cell.path()).build();
    }

    private DecoratedKey getIndexKeyFor(ByteBuffer value)
    {
        return indexCfs.decorateKey(value);
    }

    private PartitionUpdate partitionUpdate(DecoratedKey valueKey, Row row)
    {
        return PartitionUpdate.singleRowUpdate(indexCfs.metadata(), valueKey, row);
    }

    private void invalidate()
    {
        // interrupt in-progress compactions
        Collection<ColumnFamilyStore> cfss = Collections.singleton(indexCfs);
        CompactionManager.instance.interruptCompactionForCFs(cfss, true);
        CompactionManager.instance.waitForCessation(cfss);
        Keyspace.writeOrder.awaitNewBarrier();
        indexCfs.forceBlockingFlush();
        indexCfs.readOrdering.awaitNewBarrier();
        indexCfs.invalidate();
    }

    private boolean isBuilt()
    {
        return SystemKeyspace.isIndexBuilt(baseCfs.keyspace.getName(), metadata.name);
    }

    private boolean isPrimaryKeyIndex()
    {
        return indexedColumn.isPrimaryKeyColumn();
    }

    private Callable<?> getBuildIndexTask()
    {
        return () -> {
            buildBlocking();
            return null;
        };
    }

    private void buildBlocking()
    {
        baseCfs.forceBlockingFlush();

        try (ColumnFamilyStore.RefViewFragment viewFragment = baseCfs.selectAndReference(View.selectFunction(SSTableSet.CANONICAL));
             Refs<SSTableReader> sstables = viewFragment.refs)
        {
            if (sstables.isEmpty())
            {
                logger.info("No SSTable data for {}.{} to build index {} from, marking empty index as built",
                            baseCfs.metadata.keyspace,
                            baseCfs.metadata.name,
                            metadata.name);
                baseCfs.indexManager.markIndexBuilt(metadata.name);
                return;
            }

            logger.info("Submitting index build of {} for data in {}",
                        metadata.name,
                        getSSTableNames(sstables));

            SecondaryIndexBuilder builder = new CollatedViewIndexBuilder(baseCfs,
                                                                         Collections.singleton(this),
                                                                         new ReducingKeyIterator(sstables));
            Future<?> future = CompactionManager.instance.submitIndexBuild(builder);
            FBUtilities.waitOnFuture(future);
            indexCfs.forceBlockingFlush();
            baseCfs.indexManager.markIndexBuilt(metadata.name);
        }
        logger.info("Index build of {} complete", metadata.name);
    }

    private static String getSSTableNames(Collection<SSTableReader> sstables)
    {
        return StreamSupport.stream(sstables.spliterator(), false)
                            .map(SSTableReader::toString)
                            .collect(Collectors.joining(", "));
    }

    /**
     * Construct the TableMetadata for an index table, the clustering columns in the index table
     * vary dependent on the kind of the indexed value.
     * @param baseCfsMetadata
     * @param indexMetadata
     * @return
     */
    public static TableMetadata indexCfsMetadata(TableMetadata baseCfsMetadata, IndexMetadata indexMetadata)
    {
        Pair<ColumnMetadata, IndexTarget.Type> target = TargetParser.parse(baseCfsMetadata, indexMetadata);
        CassandraIndexFunctions utils = getFunctions(indexMetadata, target);
        ColumnMetadata indexedColumn = target.left;
        AbstractType<?> indexedValueType = utils.getIndexedValueType(indexedColumn);

        TableMetadata.Builder builder =
            TableMetadata.builder(baseCfsMetadata.keyspace, baseCfsMetadata.indexTableName(indexMetadata), baseCfsMetadata.id)
                         // tables for legacy KEYS indexes are non-compound and dense
                         .isDense(indexMetadata.isKeys())
                         .isCompound(!indexMetadata.isKeys())
                         .partitioner(new LocalPartitioner(indexedValueType))
                         .addPartitionKeyColumn(indexedColumn.name, indexedColumn.type)
                         .addClusteringColumn("partition_key", baseCfsMetadata.partitioner.partitionOrdering());

        if (indexMetadata.isKeys())
        {
            // A dense, compact table for KEYS indexes must have a compact
            // value column defined, even though it is never used
            CompactTables.DefaultNames names =
                CompactTables.defaultNameGenerator(ImmutableSet.of(indexedColumn.name.toString(), "partition_key"));
            builder.addRegularColumn(names.defaultCompactValueName(), EmptyType.instance);
        }
        else
        {
            // The clustering columns for a table backing a COMPOSITES index are dependent
            // on the specific type of index (there are specializations for indexes on collections)
            utils.addIndexClusteringColumns(builder, baseCfsMetadata, indexedColumn);
        }

        return builder.build().updateIndexTableMetadata(baseCfsMetadata.params);
    }

    /**
     * Factory method for new CassandraIndex instances
     * @param baseCfs
     * @param indexMetadata
     * @return
     */
    public static CassandraIndex newIndex(ColumnFamilyStore baseCfs, IndexMetadata indexMetadata)
    {
        return getFunctions(indexMetadata, TargetParser.parse(baseCfs.metadata(), indexMetadata)).newIndexInstance(baseCfs, indexMetadata);
    }

    static CassandraIndexFunctions getFunctions(IndexMetadata indexDef,
                                                Pair<ColumnMetadata, IndexTarget.Type> target)
    {
        if (indexDef.isKeys())
            return CassandraIndexFunctions.KEYS_INDEX_FUNCTIONS;

        ColumnMetadata indexedColumn = target.left;
        if (indexedColumn.type.isCollection() && indexedColumn.type.isMultiCell())
        {
            switch (((CollectionType)indexedColumn.type).kind)
            {
                case LIST:
                    return CassandraIndexFunctions.COLLECTION_VALUE_INDEX_FUNCTIONS;
                case SET:
                    return CassandraIndexFunctions.COLLECTION_KEY_INDEX_FUNCTIONS;
                case MAP:
                    switch (target.right)
                    {
                        case KEYS:
                            return CassandraIndexFunctions.COLLECTION_KEY_INDEX_FUNCTIONS;
                        case KEYS_AND_VALUES:
                            return CassandraIndexFunctions.COLLECTION_ENTRY_INDEX_FUNCTIONS;
                        case VALUES:
                            return CassandraIndexFunctions.COLLECTION_VALUE_INDEX_FUNCTIONS;
                    }
                    throw new AssertionError();
            }
        }

        switch (indexedColumn.kind)
        {
            case CLUSTERING:
                return CassandraIndexFunctions.CLUSTERING_COLUMN_INDEX_FUNCTIONS;
            case REGULAR:
            case STATIC:
                return CassandraIndexFunctions.REGULAR_COLUMN_INDEX_FUNCTIONS;
            case PARTITION_KEY:
                return CassandraIndexFunctions.PARTITION_KEY_INDEX_FUNCTIONS;
            //case COMPACT_VALUE:
            //    return new CompositesIndexOnCompactValue();
        }
        throw new AssertionError();
    }
}<|MERGE_RESOLUTION|>--- conflicted
+++ resolved
@@ -378,13 +378,8 @@
 
             public Completable insertRow(Row row)
             {
-<<<<<<< HEAD
-                if (row.isStatic() != indexedColumn.isStatic())
+                if (row.isStatic() && !indexedColumn.isStatic() && !indexedColumn.isPartitionKey())
                     return Completable.complete();
-=======
-                if (row.isStatic() && !indexedColumn.isStatic() && !indexedColumn.isPartitionKey())
-                    return;
->>>>>>> db893e33
 
                 if (isPrimaryKeyIndex())
                 {
