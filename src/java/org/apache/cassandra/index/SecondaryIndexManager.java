/*
 * Licensed to the Apache Software Foundation (ASF) under one
 * or more contributor license agreements.  See the NOTICE file
 * distributed with this work for additional information
 * regarding copyright ownership.  The ASF licenses this file
 * to you under the Apache License, Version 2.0 (the
 * "License"); you may not use this file except in compliance
 * with the License.  You may obtain a copy of the License at
 *
 *     http://www.apache.org/licenses/LICENSE-2.0
 *
 * Unless required by applicable law or agreed to in writing, software
 * distributed under the License is distributed on an "AS IS" BASIS,
 * WITHOUT WARRANTIES OR CONDITIONS OF ANY KIND, either express or implied.
 * See the License for the specific language governing permissions and
 * limitations under the License.
 */
package org.apache.cassandra.index;

import java.lang.reflect.Constructor;
import java.util.ArrayList;
import java.util.Collection;
import java.util.Collections;
import java.util.HashMap;
import java.util.HashSet;
import java.util.List;
import java.util.Map;
import java.util.Objects;
import java.util.Optional;
import java.util.Set;
import java.util.concurrent.*;
import java.util.function.Function;
import java.util.stream.Collectors;
import java.util.stream.Stream;

import com.google.common.base.Joiner;
import com.google.common.base.Strings;
import com.google.common.collect.ImmutableSet;
import com.google.common.collect.Iterables;
import com.google.common.collect.Maps;
import com.google.common.collect.Sets;
import com.google.common.primitives.Longs;
import com.google.common.util.concurrent.Futures;
import com.google.common.util.concurrent.MoreExecutors;
import org.apache.commons.lang3.StringUtils;
import org.slf4j.Logger;
import org.slf4j.LoggerFactory;

import io.reactivex.Completable;
import io.reactivex.Observable;
import org.apache.cassandra.concurrent.JMXEnabledThreadPoolExecutor;
import org.apache.cassandra.concurrent.NamedThreadFactory;
import org.apache.cassandra.concurrent.StageManager;
<<<<<<< HEAD
import org.apache.cassandra.concurrent.TPCOpOrder;
import org.apache.cassandra.config.ColumnDefinition;
=======
>>>>>>> ec536dc0
import org.apache.cassandra.config.DatabaseDescriptor;
import org.apache.cassandra.cql3.statements.IndexTarget;
import org.apache.cassandra.db.*;
import org.apache.cassandra.db.commitlog.CommitLogPosition;
import org.apache.cassandra.db.compaction.CompactionManager;
import org.apache.cassandra.db.filter.RowFilter;
import org.apache.cassandra.db.lifecycle.SSTableSet;
import org.apache.cassandra.db.lifecycle.View;
import org.apache.cassandra.db.partitions.*;
import org.apache.cassandra.db.rows.*;
import org.apache.cassandra.exceptions.InvalidRequestException;
import org.apache.cassandra.index.internal.CassandraIndex;
import org.apache.cassandra.index.transactions.*;
import org.apache.cassandra.io.sstable.format.SSTableReader;
import org.apache.cassandra.schema.ColumnMetadata;
import org.apache.cassandra.schema.IndexMetadata;
import org.apache.cassandra.schema.Indexes;
import org.apache.cassandra.service.pager.SinglePartitionPager;
import org.apache.cassandra.tracing.Tracing;
import org.apache.cassandra.transport.ProtocolVersion;
import org.apache.cassandra.utils.FBUtilities;
import org.apache.cassandra.utils.concurrent.Refs;

/**
 * Handles the core maintenance functionality associated with indexes: adding/removing them to or from
 * a table, (re)building during bootstrap or other streaming operations, flushing, reloading metadata
 * and so on.
 *
 * The Index interface defines a number of methods which return {@code Callable<?>}. These are primarily the
 * management tasks for an index implementation. Most of them are currently executed in a blocking
 * fashion via submission to SIM's blockingExecutor. This provides the desired behaviour in pretty
 * much all cases, as tasks like flushing an index needs to be executed synchronously to avoid potentially
 * deadlocking on the FlushWriter or PostFlusher. Several of these {@code Callable<?>} returning methods on Index could
 * then be defined with as void and called directly from SIM (rather than being run via the executor service).
 * Separating the task defintion from execution gives us greater flexibility though, so that in future, for example,
 * if the flush process allows it we leave open the possibility of executing more of these tasks asynchronously.
 *
 * The primary exception to the above is the Callable returned from Index#addIndexedColumn. This may
 * involve a significant effort, building a new index over any existing data. We perform this task asynchronously;
 * as it is called as part of a schema update, which we do not want to block for a long period. Building non-custom
 * indexes is performed on the CompactionManager.
 *
 * This class also provides instances of processors which listen to updates to the base table and forward to
 * registered Indexes the info required to keep those indexes up to date.
 * There are two variants of these processors, each with a factory method provided by SIM:
 *      IndexTransaction: deals with updates generated on the regular write path.
 *      CleanupTransaction: used when partitions are modified during compaction or cleanup operations.
 * Further details on their usage and lifecycles can be found in the interface definitions below.
 *
 * Finally, the bestIndexFor method is used at query time to identify the most selective index of those able
 * to satisfy any search predicates defined by a ReadCommand's RowFilter. It returns a thin IndexAccessor object
 * which enables the ReadCommand to access the appropriate functions of the Index at various stages in its lifecycle.
 * e.g. the getEstimatedResultRows is required when StorageProxy calculates the initial concurrency factor for
 * distributing requests to replicas, whereas a Searcher instance is needed when the ReadCommand is executed locally on
 * a target replica.
 */
public class SecondaryIndexManager implements IndexRegistry
{
    private static final Logger logger = LoggerFactory.getLogger(SecondaryIndexManager.class);

    // default page size (in rows) when rebuilding the index for a whole partition
    public static final int DEFAULT_PAGE_SIZE = 10000;

    private Map<String, Index> indexes = Maps.newConcurrentMap();

    /**
     * The indexes that are ready to server requests.
     */
    private Set<String> builtIndexes = Sets.newConcurrentHashSet();

    // executes tasks returned by Indexer#addIndexColumn which may require index(es) to be (re)built
    private static final ExecutorService asyncExecutor =
        new JMXEnabledThreadPoolExecutor(1,
                                         StageManager.KEEPALIVE,
                                         TimeUnit.SECONDS,
                                         new LinkedBlockingQueue<>(),
                                         new NamedThreadFactory("SecondaryIndexManagement"),
                                         "internal");

    // executes all blocking tasks produced by Indexers e.g. getFlushTask, getMetadataReloadTask etc
    private static final ExecutorService blockingExecutor = MoreExecutors.newDirectExecutorService();

    /**
     * The underlying column family containing the source data for these indexes
     */
    public final ColumnFamilyStore baseCfs;

    public SecondaryIndexManager(ColumnFamilyStore baseCfs)
    {
        this.baseCfs = baseCfs;
    }


    /**
     * Drops and adds new indexes associated with the underlying CF
     */
    public void reload()
    {
        // figure out what needs to be added and dropped.
        Indexes tableIndexes = baseCfs.metadata().indexes;
        indexes.keySet()
               .stream()
               .filter(indexName -> !tableIndexes.has(indexName))
               .forEach(this::removeIndex);

        // we call add for every index definition in the collection as
        // some may not have been created here yet, only added to schema
        for (IndexMetadata tableIndex : tableIndexes)
            addIndex(tableIndex);
    }

    private Future<?> reloadIndex(IndexMetadata indexDef)
    {
        Index index = indexes.get(indexDef.name);
        Callable<?> reloadTask = index.getMetadataReloadTask(indexDef);
        return reloadTask == null
               ? Futures.immediateFuture(null)
               : blockingExecutor.submit(reloadTask);
    }

    private Future<?> createIndex(IndexMetadata indexDef)
    {
        Index index = createInstance(indexDef);
        index.register(this);

        // if the index didn't register itself, we can probably assume that no initialization needs to happen
        final Callable<?> initialBuildTask = indexes.containsKey(indexDef.name)
                                           ? index.getInitializationTask()
                                           : null;
        if (initialBuildTask == null)
        {
            // We need to make sure that the index is marked as built in the case where the initialBuildTask
            // does not need to be run (if the index didn't register itself or if the base table was empty).
            markIndexBuilt(indexDef.name);
            return Futures.immediateFuture(null);
        }
        return asyncExecutor.submit(index.getInitializationTask());
    }

    /**
     * Adds and builds a index
     * @param indexDef the IndexMetadata describing the index
     */
    public synchronized Future<?> addIndex(IndexMetadata indexDef)
    {
        if (indexes.containsKey(indexDef.name))
            return reloadIndex(indexDef);
        else
            return createIndex(indexDef);
    }

    /**
     * Checks if the specified index is queryable.
     *
     * @param index the index
     * @return <code>true</code> if the specified index is queryable, <code>false</code> otherwise
     */
    public boolean isIndexQueryable(Index index)
    {
        return builtIndexes.contains(index.getIndexMetadata().name);
    }

    public synchronized void removeIndex(String indexName)
    {
        Index index = unregisterIndex(indexName);
        if (null != index)
        {
            markIndexRemoved(indexName);
            executeBlocking(index.getInvalidateTask());
        }
    }


    public Set<IndexMetadata> getDependentIndexes(ColumnMetadata column)
    {
        if (indexes.isEmpty())
            return Collections.emptySet();

        Set<IndexMetadata> dependentIndexes = new HashSet<>();
        for (Index index : indexes.values())
            if (index.dependsOn(column))
                dependentIndexes.add(index.getIndexMetadata());

        return dependentIndexes;
    }

    /**
     * Called when dropping a Table
     */
    public void markAllIndexesRemoved()
    {
       getBuiltIndexNames().forEach(this::markIndexRemoved);
    }

    /**
    * Does a full, blocking rebuild of the indexes specified by columns from the sstables.
    * Caller must acquire and release references to the sstables used here.
    * Note also that only this method of (re)building indexes:
    *   a) takes a set of index *names* rather than Indexers
    *   b) marks exsiting indexes removed prior to rebuilding
    *
    * @param sstables the data to build from
    * @param indexNames the list of indexes to be rebuilt
    */
    public void rebuildIndexesBlocking(Collection<SSTableReader> sstables, Set<String> indexNames)
    {
        Set<Index> toRebuild = indexes.values().stream()
                                               .filter(index -> indexNames.contains(index.getIndexMetadata().name))
                                               .filter(Index::shouldBuildBlocking)
                                               .collect(Collectors.toSet());
        if (toRebuild.isEmpty())
        {
            logger.info("No defined indexes with the supplied names: {}", Joiner.on(',').join(indexNames));
            return;
        }

        toRebuild.forEach(indexer -> markIndexRemoved(indexer.getIndexMetadata().name));

        buildIndexesBlocking(sstables, toRebuild);

        toRebuild.forEach(indexer -> markIndexBuilt(indexer.getIndexMetadata().name));
    }

    public void buildAllIndexesBlocking(Collection<SSTableReader> sstables)
    {
        buildIndexesBlocking(sstables, indexes.values()
                                              .stream()
                                              .filter(Index::shouldBuildBlocking)
                                              .collect(Collectors.toSet()));
    }

    // For convenience, may be called directly from Index impls
    public void buildIndexBlocking(Index index)
    {
        if (index.shouldBuildBlocking())
        {
            try (ColumnFamilyStore.RefViewFragment viewFragment = baseCfs.selectAndReference(View.selectFunction(SSTableSet.CANONICAL));
                 Refs<SSTableReader> sstables = viewFragment.refs)
            {
                buildIndexesBlocking(sstables, Collections.singleton(index));
                markIndexBuilt(index.getIndexMetadata().name);
            }
        }
    }

    /**
     * Checks if the specified {@link ColumnFamilyStore} is a secondary index.
     *
     * @param cfs the <code>ColumnFamilyStore</code> to check.
     * @return <code>true</code> if the specified <code>ColumnFamilyStore</code> is a secondary index,
     * <code>false</code> otherwise.
     */
    public static boolean isIndexColumnFamilyStore(ColumnFamilyStore cfs)
    {
        return isIndexColumnFamily(cfs.name);
    }

    /**
     * Checks if the specified {@link ColumnFamilyStore} is the one secondary index.
     *
     * @param cfName the name of the <code>ColumnFamilyStore</code> to check.
     * @return <code>true</code> if the specified <code>ColumnFamilyStore</code> is a secondary index,
     * <code>false</code> otherwise.
     */
    public static boolean isIndexColumnFamily(String cfName)
    {
        return cfName.contains(Directories.SECONDARY_INDEX_NAME_SEPARATOR);
    }

    /**
     * Returns the parent of the specified {@link ColumnFamilyStore}.
     *
     * @param cfs the <code>ColumnFamilyStore</code>
     * @return the parent of the specified <code>ColumnFamilyStore</code>
     */
    public static ColumnFamilyStore getParentCfs(ColumnFamilyStore cfs)
    {
        String parentCfs = getParentCfsName(cfs.name);
        return cfs.keyspace.getColumnFamilyStore(parentCfs);
    }

    /**
     * Returns the parent name of the specified {@link ColumnFamilyStore}.
     *
     * @param cfName the <code>ColumnFamilyStore</code> name
     * @return the parent name of the specified <code>ColumnFamilyStore</code>
     */
    public static String getParentCfsName(String cfName)
    {
        assert isIndexColumnFamily(cfName);
        return StringUtils.substringBefore(cfName, Directories.SECONDARY_INDEX_NAME_SEPARATOR);
    }

    /**
     * Returns the index name
     *
     * @param cfs the <code>ColumnFamilyStore</code>
     * @return the index name
     */
    public static String getIndexName(ColumnFamilyStore cfs)
    {
        return getIndexName(cfs.name);
    }

    /**
     * Returns the index name
     *
     * @param cfName the <code>ColumnFamilyStore</code> name
     * @return the index name
     */
    public static String getIndexName(String cfName)
    {
        assert isIndexColumnFamily(cfName);
        return StringUtils.substringAfter(cfName, Directories.SECONDARY_INDEX_NAME_SEPARATOR);
    }

    private void buildIndexesBlocking(Collection<SSTableReader> sstables, Set<Index> indexes)
    {
        if (indexes.isEmpty())
            return;

        logger.info("Submitting index build of {} for data in {}",
                    indexes.stream().map(i -> i.getIndexMetadata().name).collect(Collectors.joining(",")),
                    sstables.stream().map(SSTableReader::toString).collect(Collectors.joining(",")));

        Map<Index.IndexBuildingSupport, Set<Index>> byType = new HashMap<>();
        for (Index index : indexes)
        {
            Set<Index> stored = byType.computeIfAbsent(index.getBuildTaskSupport(), i -> new HashSet<>());
            stored.add(index);
        }

        List<Future<?>> futures = byType.entrySet()
                                        .stream()
                                        .map((e) -> e.getKey().getIndexBuildTask(baseCfs, e.getValue(), sstables))
                                        .map(CompactionManager.instance::submitIndexBuild)
                                        .collect(Collectors.toList());

        FBUtilities.waitOnFutures(futures);

        flushIndexesBlocking(indexes);
        logger.info("Index build of {} complete",
                    indexes.stream().map(i -> i.getIndexMetadata().name).collect(Collectors.joining(",")));
    }

    /**
     * Marks the specified index as build.
     * <p>This method is public as it need to be accessible from the {@link Index} implementations</p>
     * @param indexName the index name
     */
    public void markIndexBuilt(String indexName)
    {
        builtIndexes.add(indexName);
        if (DatabaseDescriptor.isDaemonInitialized())
            SystemKeyspace.setIndexBuilt(baseCfs.keyspace.getName(), indexName);
    }

    /**
     * Marks the specified index as removed.
     * <p>This method is public as it need to be accessible from the {@link Index} implementations</p>
     * @param indexName the index name
     */
    public void markIndexRemoved(String indexName)
    {
        SystemKeyspace.setIndexRemoved(baseCfs.keyspace.getName(), indexName);
    }

    public Index getIndexByName(String indexName)
    {
        return indexes.get(indexName);
    }

    private Index createInstance(IndexMetadata indexDef)
    {
        Index newIndex;
        if (indexDef.isCustom())
        {
            assert indexDef.options != null;
            String className = indexDef.options.get(IndexTarget.CUSTOM_INDEX_OPTION_NAME);
            assert ! Strings.isNullOrEmpty(className);
            try
            {
                Class<? extends Index> indexClass = FBUtilities.classForName(className, "Index");
                Constructor<? extends Index> ctor = indexClass.getConstructor(ColumnFamilyStore.class, IndexMetadata.class);
                newIndex = ctor.newInstance(baseCfs, indexDef);
            }
            catch (Exception e)
            {
                throw new RuntimeException(e);
            }
        }
        else
        {
            newIndex = CassandraIndex.newIndex(baseCfs, indexDef);
        }
        return newIndex;
    }

    /**
     * Truncate all indexes
     */
    public void truncateAllIndexesBlocking(final long truncatedAt)
    {
        executeAllBlocking(indexes.values().stream(), (index) -> index.getTruncateTask(truncatedAt));
    }

    /**
     * Remove all indexes
     */
    public void invalidateAllIndexesBlocking()
    {
        markAllIndexesRemoved();
        executeAllBlocking(indexes.values().stream(), Index::getInvalidateTask);
    }

    /**
     * Perform a blocking flush all indexes
     */
    public void flushAllIndexesBlocking()
    {
       flushIndexesBlocking(ImmutableSet.copyOf(indexes.values()));
    }

    /**
     * Perform a blocking flush of selected indexes
     */
    public void flushIndexesBlocking(Set<Index> indexes)
    {
        if (indexes.isEmpty())
            return;

        List<Observable<CommitLogPosition>> wait = new ArrayList<>();
        List<Index> nonCfsIndexes = new ArrayList<>();

        // for each CFS backed index, submit a flush task which we'll wait on for completion
        // for the non-CFS backed indexes, we'll flush those while we wait.
        synchronized (baseCfs.getTracker())
        {
            indexes.forEach(index ->
                index.getBackingTable()
                     .map(cfs -> wait.add(cfs.forceFlush().toObservable()))
                     .orElseGet(() -> nonCfsIndexes.add(index)));
        }

        executeAllBlocking(nonCfsIndexes.stream(), Index::getBlockingFlushTask);
        Observable.merge(wait).blockingLast();
    }

    /**
     * Performs a blocking flush of all custom indexes
     */
    public void flushAllNonCFSBackedIndexesBlocking()
    {
        executeAllBlocking(indexes.values()
                                  .stream()
                                  .filter(index -> !index.getBackingTable().isPresent()),
                           Index::getBlockingFlushTask);
    }

    /**
     * Performs a blocking execution of pre-join tasks of all indexes
     */
    public void executePreJoinTasksBlocking(boolean hadBootstrap)
    {
        logger.info("Executing pre-join{} tasks for: {}", hadBootstrap ? " post-bootstrap" : "", this.baseCfs);
        executeAllBlocking(indexes.values().stream(), (index) -> {
            return index.getPreJoinTask(hadBootstrap);
        });
    }

    /**
     * @return all indexes which are marked as built and ready to use
     */
    public List<String> getBuiltIndexNames()
    {
        Set<String> allIndexNames = new HashSet<>();
        indexes.values().stream()
                .map(i -> i.getIndexMetadata().name)
                .forEach(allIndexNames::add);
        return SystemKeyspace.getBuiltIndexes(baseCfs.keyspace.getName(), allIndexNames);
    }

    /**
     * @return all backing Tables used by registered indexes
     */
    public Set<ColumnFamilyStore> getAllIndexColumnFamilyStores()
    {
        Set<ColumnFamilyStore> backingTables = new HashSet<>();
        indexes.values().forEach(index -> index.getBackingTable().ifPresent(backingTables::add));
        return backingTables;
    }

    /**
     * @return if there are ANY indexes registered for this table
     */
    public boolean hasIndexes()
    {
        return !indexes.isEmpty();
    }

    /**
     * When building an index against existing data in sstables, add the given partition to the index
     */
    public void indexPartition(DecoratedKey key, Set<Index> indexes, int pageSize)
    {
        if (logger.isTraceEnabled())
            logger.trace("Indexing partition {}", baseCfs.metadata().partitionKeyType.getString(key.getKey()));

        if (!indexes.isEmpty())
        {
            SinglePartitionReadCommand cmd = SinglePartitionReadCommand.fullPartitionRead(baseCfs.metadata(),
                                                                                          FBUtilities.nowInSeconds(),
                                                                                          key);
            int nowInSec = cmd.nowInSec();
            boolean readStatic = false;

            SinglePartitionPager pager = new SinglePartitionPager(cmd, null, ProtocolVersion.CURRENT);
            while (!pager.isExhausted())
            {
                try (ReadExecutionController controller = cmd.executionController();
<<<<<<< HEAD
                     TPCOpOrder.Group writeGroup = Keyspace.writeOrder.start())
                {

                    RowIterator partition = PartitionIterators.getOnlyElement(pager.fetchPageInternal(pageSize, controller).blockingGet(), cmd).blockingGet();

                    Set<Index.Indexer> indexers = indexes.stream()
                                                         .map(index -> index.indexerFor(key,
                                                                                        partition.columns(),
                                                                                        nowInSec,
                                                                                        writeGroup,
                                                                                        IndexTransaction.Type.UPDATE))
                                                         .filter(Objects::nonNull)
                                                         .collect(Collectors.toSet());

                    indexers.forEach(Index.Indexer::begin);

                    // only process the static row once per partition
                    if (!readStatic && !partition.staticRow().isEmpty())
                    {
                        indexers.forEach(indexer -> indexer.insertRow(partition.staticRow()));
                        readStatic = true;
=======
                     OpOrder.Group writeGroup = Keyspace.writeOrder.start();
                     UnfilteredPartitionIterator page = pager.fetchPageUnfiltered(pageSize, controller, baseCfs.metadata()))
                {
                    if (!page.hasNext())
                        break;

                    try (UnfilteredRowIterator partition = page.next()) {
                        Set<Index.Indexer> indexers = indexes.stream()
                                                             .map(index -> index.indexerFor(key,
                                                                                            partition.columns(),
                                                                                            nowInSec,
                                                                                            writeGroup,
                                                                                            IndexTransaction.Type.UPDATE))
                                                             .filter(Objects::nonNull)
                                                             .collect(Collectors.toSet());

                        // Short-circuit empty partitions if static row is processed or isn't read
                        if (!readStatic && partition.isEmpty() && partition.staticRow().isEmpty())
                            break;

                        indexers.forEach(Index.Indexer::begin);

                        if (!readStatic)
                        {
                            if (!partition.staticRow().isEmpty())
                                indexers.forEach(indexer -> indexer.insertRow(partition.staticRow()));
                            indexers.forEach((Index.Indexer i) -> i.partitionDelete(partition.partitionLevelDeletion()));
                            readStatic = true;
                        }

                        MutableDeletionInfo.Builder deletionBuilder = MutableDeletionInfo.builder(partition.partitionLevelDeletion(), baseCfs.getComparator(), false);

                        while (partition.hasNext())
                        {
                            Unfiltered unfilteredRow = partition.next();

                            if (unfilteredRow.isRow())
                            {
                                Row row = (Row) unfilteredRow;
                                indexers.forEach(indexer -> indexer.insertRow(row));
                            }
                            else
                            {
                                assert unfilteredRow.isRangeTombstoneMarker();
                                RangeTombstoneMarker marker = (RangeTombstoneMarker) unfilteredRow;
                                deletionBuilder.add(marker);
                            }
                        }

                        MutableDeletionInfo deletionInfo = deletionBuilder.build();
                        if (deletionInfo.hasRanges())
                        {
                            Iterator<RangeTombstone> iter = deletionInfo.rangeIterator(false);
                            while (iter.hasNext())
                                indexers.forEach(indexer -> indexer.rangeTombstone(iter.next()));
                        }

                        indexers.forEach(Index.Indexer::finish);
>>>>>>> ec536dc0
                    }
                }
            }
        }
    }

    /**
     * Return the page size used when indexing an entire partition
     */
    public int calculateIndexingPageSize()
    {
        if (Boolean.getBoolean("cassandra.force_default_indexing_page_size"))
            return DEFAULT_PAGE_SIZE;

        double targetPageSizeInBytes = 32 * 1024 * 1024;
        double meanPartitionSize = baseCfs.getMeanPartitionSize();
        if (meanPartitionSize <= 0)
            return DEFAULT_PAGE_SIZE;

        int meanCellsPerPartition = baseCfs.getMeanColumns();
        if (meanCellsPerPartition <= 0)
            return DEFAULT_PAGE_SIZE;

        int columnsPerRow = baseCfs.metadata().regularColumns().size();
        if (columnsPerRow <= 0)
            return DEFAULT_PAGE_SIZE;

        int meanRowsPerPartition = meanCellsPerPartition / columnsPerRow;
        double meanRowSize = meanPartitionSize / meanRowsPerPartition;

        int pageSize = (int) Math.max(1, Math.min(DEFAULT_PAGE_SIZE, targetPageSizeInBytes / meanRowSize));

        logger.trace("Calculated page size {} for indexing {}.{} ({}/{}/{}/{})",
                     pageSize,
                     baseCfs.metadata.keyspace,
                     baseCfs.metadata.name,
                     meanPartitionSize,
                     meanCellsPerPartition,
                     meanRowsPerPartition,
                     meanRowSize);

        return pageSize;
    }

    /**
     * Delete all data from all indexes for this partition.
     * For when cleanup rips a partition out entirely.
     *
     * TODO : improve cleanup transaction to batch updates and perform them async
     */
    public void deletePartition(UnfilteredRowIterator partition, int nowInSec)
    {
        // we need to acquire memtable lock because secondary index deletion may
        // cause a race (see CASSANDRA-3712). This is done internally by the
        // index transaction when it commits
        CleanupTransaction indexTransaction = newCleanupTransaction(partition.partitionKey(),
                                                                    partition.columns(),
                                                                    nowInSec);
        indexTransaction.start();
        indexTransaction.onPartitionDeletion(new DeletionTime(FBUtilities.timestampMicros(), nowInSec));
        indexTransaction.commit().blockingGet();

        while (partition.hasNext())
        {
            Unfiltered unfiltered = partition.next();
            if (unfiltered.kind() != Unfiltered.Kind.ROW)
                continue;

            indexTransaction = newCleanupTransaction(partition.partitionKey(),
                                                     partition.columns(),
                                                     nowInSec);
            indexTransaction.start();
            indexTransaction.onRowDelete((Row)unfiltered);
            indexTransaction.commit().blockingGet();
        }
    }

    /**
     * Called at query time to choose which (if any) of the registered index implementations to use for a given query.
     *
     * This is a two step processes, firstly compiling the set of searchable indexes then choosing the one which reduces
     * the search space the most.
     *
     * In the first phase, if the command's RowFilter contains any custom index expressions, the indexes that they
     * specify are automatically included. Following that, the registered indexes are filtered to include only those
     * which support the standard expressions in the RowFilter.
     *
     * The filtered set then sorted by selectivity, as reported by the Index implementations' getEstimatedResultRows
     * method.
     *
     * Implementation specific validation of the target expression, either custom or standard, by the selected
     * index should be performed in the searcherFor method to ensure that we pick the right index regardless of
     * the validity of the expression.
     *
     * This method is only called once during the lifecycle of a ReadCommand and the result is
     * cached for future use when obtaining a Searcher, getting the index's underlying CFS for
     * ReadOrderGroup, or an estimate of the result size from an average index query.
     *
     * @param command ReadCommand to be executed
     * @return an Index instance, ready to use during execution of the command, or null if none
     * of the registered indexes can support the command.
     */
    public Index getBestIndexFor(ReadCommand command)
    {
        if (indexes.isEmpty() || command.rowFilter().isEmpty())
            return null;

        Set<Index> searchableIndexes = new HashSet<>();
        for (RowFilter.Expression expression : command.rowFilter())
        {
            if (expression.isCustom())
            {
                // Only a single custom expression is allowed per query and, if present,
                // we want to always favour the index specified in such an expression
                RowFilter.CustomExpression customExpression = (RowFilter.CustomExpression)expression;
                logger.trace("Command contains a custom index expression, using target index {}", customExpression.getTargetIndex().name);
                Tracing.trace("Command contains a custom index expression, using target index {}", customExpression.getTargetIndex().name);
                return indexes.get(customExpression.getTargetIndex().name);
            }
            else if (!expression.isUserDefined())
            {
                indexes.values().stream()
                       .filter(index -> index.supportsExpression(expression.column(), expression.operator()))
                       .forEach(searchableIndexes::add);
            }
        }

        if (searchableIndexes.isEmpty())
        {
            logger.trace("No applicable indexes found");
            Tracing.trace("No applicable indexes found");
            return null;
        }

        Index selected = searchableIndexes.size() == 1
                         ? Iterables.getOnlyElement(searchableIndexes)
                         : searchableIndexes.stream()
                                            .min((a, b) -> Longs.compare(a.getEstimatedResultRows(),
                                                                         b.getEstimatedResultRows()))
                                            .orElseThrow(() -> new AssertionError("Could not select most selective index"));

        // pay for an additional threadlocal get() rather than build the strings unnecessarily
        if (Tracing.isTracing())
        {
            Tracing.trace("Index mean cardinalities are {}. Scanning with {}.",
                          searchableIndexes.stream().map(i -> i.getIndexMetadata().name + ':' + i.getEstimatedResultRows())
                                           .collect(Collectors.joining(",")),
                          selected.getIndexMetadata().name);
        }
        return selected;
    }

    public Optional<Index> getBestIndexFor(RowFilter.Expression expression)
    {
        return indexes.values().stream().filter((i) -> i.supportsExpression(expression.column(), expression.operator())).findFirst();
    }

    /**
     * Called at write time to ensure that values present in the update
     * are valid according to the rules of all registered indexes which
     * will process it. The partition key as well as the clustering and
     * cell values for each row in the update may be checked by index
     * implementations
     * @param update PartitionUpdate containing the values to be validated by registered Index implementations
     * @throws InvalidRequestException
     */
    public void validate(PartitionUpdate update) throws InvalidRequestException
    {
        for (Index index : indexes.values())
            index.validate(update);
    }

    /**
     * IndexRegistry methods
     */
    public void registerIndex(Index index)
    {
        String name = index.getIndexMetadata().name;
        indexes.put(name, index);
        logger.trace("Registered index {}", name);
    }

    public void unregisterIndex(Index index)
    {
        unregisterIndex(index.getIndexMetadata().name);
    }

    private Index unregisterIndex(String name)
    {
        Index removed = indexes.remove(name);
        builtIndexes.remove(name);
        logger.trace(removed == null ? "Index {} was not registered" : "Removed index {} from registry",
                     name);
        return removed;
    }

    public Index getIndex(IndexMetadata metadata)
    {
        return indexes.get(metadata.name);
    }

    public Collection<Index> listIndexes()
    {
        return ImmutableSet.copyOf(indexes.values());
    }

    /**
     * Handling of index updates.
     * Implementations of the various IndexTransaction interfaces, for keeping indexes in sync with base data
     * during updates, compaction and cleanup. Plus factory methods for obtaining transaction instances.
     */

    /**
     * Transaction for updates on the write path.
     */
    public UpdateTransaction newUpdateTransaction(PartitionUpdate update, TPCOpOrder.Group opGroup, int nowInSec)
    {
        if (!hasIndexes())
            return UpdateTransaction.NO_OP;

        Index.Indexer[] indexers = indexes.values().stream()
                                          .map(i -> i.indexerFor(update.partitionKey(),
                                                                 update.columns(),
                                                                 nowInSec,
                                                                 opGroup,
                                                                 IndexTransaction.Type.UPDATE))
                                          .filter(Objects::nonNull)
                                          .toArray(Index.Indexer[]::new);

        return indexers.length == 0 ? UpdateTransaction.NO_OP : new WriteTimeTransaction(indexers);
    }

    /**
     * Transaction for use when merging rows during compaction
     */
    public CompactionTransaction newCompactionTransaction(DecoratedKey key,
                                                          RegularAndStaticColumns regularAndStaticColumns,
                                                          int versions,
                                                          int nowInSec)
    {
        // the check for whether there are any registered indexes is already done in CompactionIterator
        return new IndexGCTransaction(key, regularAndStaticColumns, versions, nowInSec, listIndexes());
    }

    /**
     * Transaction for use when removing partitions during cleanup
     */
    public CleanupTransaction newCleanupTransaction(DecoratedKey key,
                                                    RegularAndStaticColumns regularAndStaticColumns,
                                                    int nowInSec)
    {
        if (!hasIndexes())
            return CleanupTransaction.NO_OP;

        return new CleanupGCTransaction(key, regularAndStaticColumns, nowInSec, listIndexes());
    }

    /**
     * A single use transaction for processing a partition update on the regular write path
     */
    private static final class WriteTimeTransaction implements UpdateTransaction
    {
        private final Index.Indexer[] indexers;
        private Completable allCompletables;

        private WriteTimeTransaction(Index.Indexer...indexers)
        {
            // don't allow null indexers, if we don't need any use a NullUpdater object
            for (Index.Indexer indexer : indexers) assert indexer != null;
            this.indexers = indexers;
            this.allCompletables = Completable.complete();
        }

        public void start()
        {
            for (Index.Indexer indexer : indexers)
                indexer.begin();
        }

        public void onPartitionDeletion(DeletionTime deletionTime)
        {
            for (Index.Indexer indexer : indexers)
                allCompletables = allCompletables.concatWith(indexer.partitionDelete(deletionTime));
        }

        public void onRangeTombstone(RangeTombstone tombstone)
        {
            for (Index.Indexer indexer : indexers)
                allCompletables = allCompletables.concatWith(indexer.rangeTombstone(tombstone));
        }

        public void onInserted(Row row)
        {
            for (Index.Indexer indexer : indexers)
                allCompletables = allCompletables.concatWith(indexer.insertRow(row));
        }

        public void onUpdated(Row existing, Row updated)
        {
            final Row.Builder toRemove = BTreeRow.sortedBuilder();
            toRemove.newRow(existing.clustering());
            toRemove.addPrimaryKeyLivenessInfo(existing.primaryKeyLivenessInfo());
            toRemove.addRowDeletion(existing.deletion());
            final Row.Builder toInsert = BTreeRow.sortedBuilder();
            toInsert.newRow(updated.clustering());
            toInsert.addPrimaryKeyLivenessInfo(updated.primaryKeyLivenessInfo());
            toInsert.addRowDeletion(updated.deletion());
            // diff listener collates the columns to be added & removed from the indexes
            RowDiffListener diffListener = new RowDiffListener()
            {
                public void onPrimaryKeyLivenessInfo(int i, Clustering clustering, LivenessInfo merged, LivenessInfo original)
                {
                }

                public void onDeletion(int i, Clustering clustering, Row.Deletion merged, Row.Deletion original)
                {
                }

                public void onComplexDeletion(int i, Clustering clustering, ColumnMetadata column, DeletionTime merged, DeletionTime original)
                {
                }

                public void onCell(int i, Clustering clustering, Cell merged, Cell original)
                {
                    if (merged != null && !merged.equals(original))
                        toInsert.addCell(merged);

                    if (merged == null || (original != null && shouldCleanupOldValue(original, merged)))
                        toRemove.addCell(original);

                }
            };
            Rows.diff(diffListener, updated, existing);
            Row oldRow = toRemove.build();
            Row newRow = toInsert.build();

            for (Index.Indexer indexer : indexers)
                allCompletables = allCompletables.concatWith(indexer.updateRow(oldRow, newRow));
        }

        public Completable commit()
        {
            for (Index.Indexer indexer : indexers)
                allCompletables = allCompletables.concatWith(indexer.finish());

            return allCompletables;
        }

        private boolean shouldCleanupOldValue(Cell oldCell, Cell newCell)
        {
            // If either the value or timestamp is different, then we
            // should delete from the index. If not, then we can infer that
            // at least one of the cells is an ExpiringColumn and that the
            // difference is in the expiry time. In this case, we don't want to
            // delete the old value from the index as the tombstone we insert
            // will just hide the inserted value.
            // Completely identical cells (including expiring columns with
            // identical ttl & localExpirationTime) will not get this far due
            // to the oldCell.equals(newCell) in StandardUpdater.update
            return !oldCell.value().equals(newCell.value()) || oldCell.timestamp() != newCell.timestamp();
        }
    }

    /**
     * A single-use transaction for updating indexes for a single partition during compaction where the only
     * operation is to merge rows
     * TODO : make this smarter at batching updates so we can use a single transaction to process multiple rows in
     * a single partition
     */
    private static final class IndexGCTransaction implements CompactionTransaction
    {
        private final DecoratedKey key;
        private final RegularAndStaticColumns columns;
        private final int versions;
        private final int nowInSec;
        private final Collection<Index> indexes;

        private Row[] rows;

        private IndexGCTransaction(DecoratedKey key,
                                   RegularAndStaticColumns columns,
                                   int versions,
                                   int nowInSec,
                                   Collection<Index> indexes)
        {
            this.key = key;
            this.columns = columns;
            this.versions = versions;
            this.indexes = indexes;
            this.nowInSec = nowInSec;
        }

        public void start()
        {
            if (versions > 0)
                rows = new Row[versions];
        }

        public void onRowMerge(Row merged, Row...versions)
        {
            // Diff listener constructs rows representing deltas between the merged and original versions
            // These delta rows are then passed to registered indexes for removal processing
            final Row.Builder[] builders = new Row.Builder[versions.length];
            RowDiffListener diffListener = new RowDiffListener()
            {
                public void onPrimaryKeyLivenessInfo(int i, Clustering clustering, LivenessInfo merged, LivenessInfo original)
                {
                    if (original != null && (merged == null || !merged.isLive(nowInSec)))
                        getBuilder(i, clustering).addPrimaryKeyLivenessInfo(original);
                }

                public void onDeletion(int i, Clustering clustering, Row.Deletion merged, Row.Deletion original)
                {
                }

                public void onComplexDeletion(int i, Clustering clustering, ColumnMetadata column, DeletionTime merged, DeletionTime original)
                {
                }

                public void onCell(int i, Clustering clustering, Cell merged, Cell original)
                {
                    if (original != null && (merged == null || !merged.isLive(nowInSec)))
                        getBuilder(i, clustering).addCell(original);
                }

                private Row.Builder getBuilder(int index, Clustering clustering)
                {
                    if (builders[index] == null)
                    {
                        builders[index] = BTreeRow.sortedBuilder();
                        builders[index].newRow(clustering);
                    }
                    return builders[index];
                }
            };

            Rows.diff(diffListener, merged, versions);

            for(int i = 0; i < builders.length; i++)
                if (builders[i] != null)
                    rows[i] = builders[i].build();
        }

        public Completable commit()
        {
            if (rows == null)
                return Completable.complete();


            Completable r = Completable.complete();
            TPCOpOrder.Group opGroup = Keyspace.writeOrder.start();

            for (Index index : indexes)
            {
                Index.Indexer indexer = index.indexerFor(key, columns, nowInSec, opGroup, Type.COMPACTION);
                if (indexer == null)
                    continue;

                indexer.begin();
                for (Row row : rows)
                    if (row != null)
                        r = r.concatWith(indexer.removeRow(row));

                r = r.concatWith(indexer.finish());
            }

            return r.doOnTerminate(() -> opGroup.close());
        }
    }

    /**
     * A single-use transaction for updating indexes for a single partition during cleanup, where
     * partitions and rows are only removed
     * TODO : make this smarter at batching updates so we can use a single transaction to process multiple rows in
     * a single partition
     */
    private static final class CleanupGCTransaction implements CleanupTransaction
    {
        private final DecoratedKey key;
        private final RegularAndStaticColumns columns;
        private final int nowInSec;
        private final Collection<Index> indexes;

        private Row row;
        private DeletionTime partitionDelete;

        private CleanupGCTransaction(DecoratedKey key,
                                     RegularAndStaticColumns columns,
                                     int nowInSec,
                                     Collection<Index> indexes)
        {
            this.key = key;
            this.columns = columns;
            this.indexes = indexes;
            this.nowInSec = nowInSec;
        }

        public void start()
        {
        }

        public void onPartitionDeletion(DeletionTime deletionTime)
        {
            partitionDelete = deletionTime;
        }

        public void onRowDelete(Row row)
        {
            this.row = row;
        }

        public Completable commit()
        {
            if (row == null && partitionDelete == null)
                return Completable.complete();

            TPCOpOrder.Group opGroup = Keyspace.writeOrder.start();
            Completable r = Completable.complete();

            for (Index index : indexes)
            {
                Index.Indexer indexer = index.indexerFor(key, columns, nowInSec, opGroup, Type.CLEANUP);
                if (indexer == null)
                    continue;

                indexer.begin();

                if (partitionDelete != null)
                    r = r.concatWith(indexer.partitionDelete(partitionDelete));

                if (row != null)
                    r = r.concatWith(indexer.removeRow(row));

                r = r.concatWith(indexer.finish());
            }

            return r.doOnTerminate(() -> opGroup.close());
        }
    }

    private static void executeBlocking(Callable<?> task)
    {
        if (null != task)
            FBUtilities.waitOnFuture(blockingExecutor.submit(task));
    }

    private static void executeAllBlocking(Stream<Index> indexers, Function<Index, Callable<?>> function)
    {
        if (function == null)
        {
            logger.error("failed to flush indexes: {} because flush task is missing.", indexers);
            return;
        }

        List<Future<?>> waitFor = new ArrayList<>();
        indexers.forEach(indexer -> {
            Callable<?> task = function.apply(indexer);
            if (null != task)
                waitFor.add(blockingExecutor.submit(task));
        });
        FBUtilities.waitOnFutures(waitFor);
    }
}<|MERGE_RESOLUTION|>--- conflicted
+++ resolved
@@ -18,16 +18,7 @@
 package org.apache.cassandra.index;
 
 import java.lang.reflect.Constructor;
-import java.util.ArrayList;
-import java.util.Collection;
-import java.util.Collections;
-import java.util.HashMap;
-import java.util.HashSet;
-import java.util.List;
-import java.util.Map;
-import java.util.Objects;
-import java.util.Optional;
-import java.util.Set;
+import java.util.*;
 import java.util.concurrent.*;
 import java.util.function.Function;
 import java.util.stream.Collectors;
@@ -51,11 +42,7 @@
 import org.apache.cassandra.concurrent.JMXEnabledThreadPoolExecutor;
 import org.apache.cassandra.concurrent.NamedThreadFactory;
 import org.apache.cassandra.concurrent.StageManager;
-<<<<<<< HEAD
 import org.apache.cassandra.concurrent.TPCOpOrder;
-import org.apache.cassandra.config.ColumnDefinition;
-=======
->>>>>>> ec536dc0
 import org.apache.cassandra.config.DatabaseDescriptor;
 import org.apache.cassandra.cql3.statements.IndexTarget;
 import org.apache.cassandra.db.*;
@@ -521,9 +508,7 @@
     public void executePreJoinTasksBlocking(boolean hadBootstrap)
     {
         logger.info("Executing pre-join{} tasks for: {}", hadBootstrap ? " post-bootstrap" : "", this.baseCfs);
-        executeAllBlocking(indexes.values().stream(), (index) -> {
-            return index.getPreJoinTask(hadBootstrap);
-        });
+        executeAllBlocking(indexes.values().stream(), (index) -> index.getPreJoinTask(hadBootstrap));
     }
 
     /**
@@ -576,36 +561,13 @@
             while (!pager.isExhausted())
             {
                 try (ReadExecutionController controller = cmd.executionController();
-<<<<<<< HEAD
-                     TPCOpOrder.Group writeGroup = Keyspace.writeOrder.start())
-                {
-
-                    RowIterator partition = PartitionIterators.getOnlyElement(pager.fetchPageInternal(pageSize, controller).blockingGet(), cmd).blockingGet();
-
-                    Set<Index.Indexer> indexers = indexes.stream()
-                                                         .map(index -> index.indexerFor(key,
-                                                                                        partition.columns(),
-                                                                                        nowInSec,
-                                                                                        writeGroup,
-                                                                                        IndexTransaction.Type.UPDATE))
-                                                         .filter(Objects::nonNull)
-                                                         .collect(Collectors.toSet());
-
-                    indexers.forEach(Index.Indexer::begin);
-
-                    // only process the static row once per partition
-                    if (!readStatic && !partition.staticRow().isEmpty())
-                    {
-                        indexers.forEach(indexer -> indexer.insertRow(partition.staticRow()));
-                        readStatic = true;
-=======
-                     OpOrder.Group writeGroup = Keyspace.writeOrder.start();
-                     UnfilteredPartitionIterator page = pager.fetchPageUnfiltered(pageSize, controller, baseCfs.metadata()))
+                     TPCOpOrder.Group writeGroup = Keyspace.writeOrder.start();
+                     UnfilteredPartitionIterator page = pager.fetchPageUnfiltered(pageSize, controller, baseCfs.metadata()).blockingGet())
                 {
                     if (!page.hasNext())
                         break;
 
-                    try (UnfilteredRowIterator partition = page.next()) {
+                    try (UnfilteredRowIterator partition = page.next().blockingGet()) {
                         Set<Index.Indexer> indexers = indexes.stream()
                                                              .map(index -> index.indexerFor(key,
                                                                                             partition.columns(),
@@ -657,7 +619,6 @@
                         }
 
                         indexers.forEach(Index.Indexer::finish);
->>>>>>> ec536dc0
                     }
                 }
             }
