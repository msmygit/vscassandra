/*
 * Licensed to the Apache Software Foundation (ASF) under one
 * or more contributor license agreements.  See the NOTICE file
 * distributed with this work for additional information
 * regarding copyright ownership.  The ASF licenses this file
 * to you under the Apache License, Version 2.0 (the
 * "License"); you may not use this file except in compliance
 * with the License.  You may obtain a copy of the License at
 *
 *     http://www.apache.org/licenses/LICENSE-2.0
 *
 * Unless required by applicable law or agreed to in writing, software
 * distributed under the License is distributed on an "AS IS" BASIS,
 * WITHOUT WARRANTIES OR CONDITIONS OF ANY KIND, either express or implied.
 * See the License for the specific language governing permissions and
 * limitations under the License.
 */
package org.apache.cassandra.index.sai.disk;

import java.io.IOException;
import java.lang.invoke.MethodHandles;
import java.util.concurrent.TimeUnit;
import javax.annotation.concurrent.NotThreadSafe;

import com.google.common.base.Stopwatch;
import org.slf4j.Logger;
import org.slf4j.LoggerFactory;

import org.apache.cassandra.index.sai.IndexContext;
import org.apache.cassandra.index.sai.QueryContext;
import org.apache.cassandra.index.sai.utils.AbortedOperationException;
import org.apache.cassandra.index.sai.utils.PrimaryKey;
import org.apache.cassandra.index.sai.utils.RangeIterator;
import org.apache.cassandra.io.util.FileUtils;
import org.apache.cassandra.utils.Throwables;

/**
 * A range iterator based on {@link PostingList}.
 *
 * <ol>
 *   <li> fetch next segment row id from posting list or skip to specific segment row id if {@link #skipTo(PrimaryKey)} is called </li>
 *   <li> add segmentRowIdOffset to obtain the sstable row id </li>
 *   <li> produce a {@link PrimaryKey} from {@link PrimaryKeyMap#primaryKeyFromRowId(long)} which is used
 *       to avoid fetching duplicated keys due to partition-level indexing on wide partition schema.
 *       <br/>
 *       Note: in order to reduce disk access in multi-index query, partition keys will only be fetched for intersected tokens
 *       in {@link org.apache.cassandra.index.sai.plan.StorageAttachedIndexSearcher}.
 *  </li>
 * </ol>
 *
 */

@NotThreadSafe
public class PostingListRangeIterator extends RangeIterator
{
    private static final Logger logger = LoggerFactory.getLogger(MethodHandles.lookup().lookupClass());

    private final Stopwatch timeToExhaust = Stopwatch.createStarted();
    private final QueryContext queryContext;

    private final PostingList postingList;
    private final IndexContext indexContext;
    private final PrimaryKeyMap primaryKeyMap;
    private final IndexSearcherContext searcherContext;

    private boolean needsSkipping = false;
    private PrimaryKey skipToToken = null;


    /**
     * Create a direct PostingListRangeIterator where the underlying PostingList is materialised
     * immediately so the posting list size can be used.
     */
    public PostingListRangeIterator(IndexContext indexContext,
                                    PrimaryKeyMap primaryKeyMap,
                                    IndexSearcherContext searcherContext)
    {
        super(searcherContext.minimumKey, searcherContext.maximumKey, searcherContext.count());

        this.indexContext = indexContext;
        this.primaryKeyMap = primaryKeyMap;
        this.postingList = searcherContext.postingList;
        this.searcherContext = searcherContext;
        this.queryContext = this.searcherContext.context;
    }

    @Override
    protected void performSkipTo(PrimaryKey nextKey)
    {
        if (skipToToken != null && skipToToken.compareTo(nextKey) >= 0)
            return;

        skipToToken = nextKey;
        needsSkipping = true;
    }

    @Override
    protected PrimaryKey computeNext()
    {
        try
        {
            queryContext.checkpoint();

            // just end the iterator if we don't have a postingList or current segment is skipped
            if (exhausted())
                return endOfData();

            long rowId = getNextRowId();
            if (rowId == PostingList.END_OF_STREAM)
                return endOfData();

            return primaryKeyMap.primaryKeyFromRowId(rowId);
        }
        catch (Throwable t)
        {
            //TODO We aren't tidying up resources here
            if (!(t instanceof AbortedOperationException))
                logger.error(indexContext.logMessage("Unable to provide next token!"), t);

            throw Throwables.cleaned(t);
        }
    }

    @Override
    public void close() throws IOException
    {
        if (logger.isTraceEnabled())
        {
            final long exhaustedInMills = timeToExhaust.stop().elapsed(TimeUnit.MILLISECONDS);
            logger.trace(indexContext.logMessage("PostinListRangeIterator exhausted after {} ms"), exhaustedInMills);
        }

        FileUtils.closeQuietly(postingList, primaryKeyMap);
    }

    private boolean exhausted()
    {
        return needsSkipping && skipToToken.compareTo(getMaximum()) > 0;
    }

    /**
     * reads the next sstable row ID from the underlying posting list, potentially skipping to get there.
     */
    private long getNextRowId() throws IOException
    {
        long segmentRowId;
        if (needsSkipping)
        {
<<<<<<< HEAD
            long targetRowID = primaryKeyMap.firstRowIdFromPrimaryKey(skipToToken);
            // skipToToken is larger than max token in token file
            if (targetRowID == Long.MAX_VALUE)
=======
            long targetRowID = primaryKeyMap.ceiling(skipToToken);
            // skipToToken is larger than max token in token file
            if (primaryKeyMap.isNotFound(targetRowID))
>>>>>>> 60ea0497
            {
                return PostingList.END_OF_STREAM;
            }

            segmentRowId = postingList.advance(targetRowID - searcherContext.segmentRowIdOffset);
            needsSkipping = false;
        }
        else
        {
            segmentRowId = postingList.nextPosting();
        }

        return segmentRowId != PostingList.END_OF_STREAM
               ? segmentRowId + searcherContext.segmentRowIdOffset
               : PostingList.END_OF_STREAM;
    }
}<|MERGE_RESOLUTION|>--- conflicted
+++ resolved
@@ -146,15 +146,9 @@
         long segmentRowId;
         if (needsSkipping)
         {
-<<<<<<< HEAD
-            long targetRowID = primaryKeyMap.firstRowIdFromPrimaryKey(skipToToken);
-            // skipToToken is larger than max token in token file
-            if (targetRowID == Long.MAX_VALUE)
-=======
             long targetRowID = primaryKeyMap.ceiling(skipToToken);
             // skipToToken is larger than max token in token file
             if (primaryKeyMap.isNotFound(targetRowID))
->>>>>>> 60ea0497
             {
                 return PostingList.END_OF_STREAM;
             }
