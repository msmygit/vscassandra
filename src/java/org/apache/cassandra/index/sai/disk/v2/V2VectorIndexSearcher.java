/*
 * Licensed to the Apache Software Foundation (ASF) under one
 * or more contributor license agreements.  See the NOTICE file
 * distributed with this work for additional information
 * regarding copyright ownership.  The ASF licenses this file
 * to you under the Apache License, Version 2.0 (the
 * "License"); you may not use this file except in compliance
 * with the License.  You may obtain a copy of the License at
 *
 *     http://www.apache.org/licenses/LICENSE-2.0
 *
 * Unless required by applicable law or agreed to in writing, software
 * distributed under the License is distributed on an "AS IS" BASIS,
 * WITHOUT WARRANTIES OR CONDITIONS OF ANY KIND, either express or implied.
 * See the License for the specific language governing permissions and
 * limitations under the License.
 */
package org.apache.cassandra.index.sai.disk.v2;

import java.io.IOException;
import java.lang.invoke.MethodHandles;
import javax.annotation.Nullable;

import com.google.common.base.MoreObjects;
import com.google.common.base.Preconditions;
import org.slf4j.Logger;
import org.slf4j.LoggerFactory;

import io.github.jbellis.jvector.util.Bits;
import io.github.jbellis.jvector.util.SparseFixedBitSet;
import org.agrona.collections.IntArrayList;
import org.apache.cassandra.db.PartitionPosition;
import org.apache.cassandra.dht.AbstractBounds;
import org.apache.cassandra.index.sai.IndexContext;
import org.apache.cassandra.index.sai.QueryContext;
import org.apache.cassandra.index.sai.disk.IndexSearcherContext;
import org.apache.cassandra.index.sai.disk.PostingList;
import org.apache.cassandra.index.sai.disk.PostingListRangeIterator;
import org.apache.cassandra.index.sai.disk.PrimaryKeyMap;
import org.apache.cassandra.index.sai.disk.format.IndexDescriptor;
import org.apache.cassandra.index.sai.disk.v1.IndexSearcher;
import org.apache.cassandra.index.sai.disk.v1.PerIndexFiles;
import org.apache.cassandra.index.sai.disk.v1.SegmentMetadata;
import org.apache.cassandra.index.sai.disk.v1.postings.VectorPostingList;
import org.apache.cassandra.index.sai.disk.v2.hnsw.CassandraOnDiskHnsw;
import org.apache.cassandra.index.sai.disk.vector.JVectorLuceneOnDiskGraph;
import org.apache.cassandra.index.sai.disk.vector.OptimizeFor;
import org.apache.cassandra.index.sai.disk.vector.VectorMemtableIndex;
import org.apache.cassandra.index.sai.plan.Expression;
import org.apache.cassandra.index.sai.utils.ArrayPostingList;
import org.apache.cassandra.index.sai.utils.AtomicRatio;
import org.apache.cassandra.index.sai.utils.PrimaryKey;
import org.apache.cassandra.index.sai.utils.RangeIterator;
import org.apache.cassandra.index.sai.utils.RangeUtil;
import org.apache.cassandra.index.sai.utils.SegmentOrdering;
import org.apache.cassandra.io.sstable.SSTableId;
import org.apache.cassandra.tracing.Tracing;

import static java.lang.Math.max;
import static java.lang.Math.min;
import static java.lang.Math.pow;

/**
 * Executes ann search against the graph for an individual index segment.
 */
public class V2VectorIndexSearcher extends IndexSearcher implements SegmentOrdering
{
    private static final Logger logger = LoggerFactory.getLogger(MethodHandles.lookup().lookupClass());

    private final JVectorLuceneOnDiskGraph graph;
    private final PrimaryKey.Factory keyFactory;
    private final SSTableId<?> sstableId;
    private int globalBruteForceRows; // not final so test can inject its own setting
    private final AtomicRatio actualExpectedRatio = new AtomicRatio();
    private final ThreadLocal<SparseFixedBitSet> cachedBitSets;

    public V2VectorIndexSearcher(PrimaryKeyMap.Factory primaryKeyMapFactory,
                                 PerIndexFiles perIndexFiles,
                                 SegmentMetadata segmentMetadata,
                                 IndexDescriptor indexDescriptor,
                                 IndexContext indexContext) throws IOException
    {
        this(primaryKeyMapFactory, perIndexFiles, segmentMetadata, indexDescriptor, indexContext, new CassandraOnDiskHnsw(segmentMetadata.componentMetadatas, perIndexFiles, indexContext));
    }

    protected V2VectorIndexSearcher(PrimaryKeyMap.Factory primaryKeyMapFactory,
                                    PerIndexFiles perIndexFiles,
                                    SegmentMetadata segmentMetadata,
                                    IndexDescriptor indexDescriptor,
                                    IndexContext indexContext,
                                    JVectorLuceneOnDiskGraph graph) throws IOException
    {
        super(primaryKeyMapFactory, perIndexFiles, segmentMetadata, indexDescriptor, indexContext);
        this.graph = graph;
        this.keyFactory = PrimaryKey.factory(indexContext.comparator(), indexContext.indexFeatureSet());
        cachedBitSets = ThreadLocal.withInitial(() -> new SparseFixedBitSet(graph.size()));
        this.sstableId = primaryKeyMapFactory.getSSTableId();

        globalBruteForceRows = Integer.MAX_VALUE;
    }

    @Override
    public long indexFileCacheSize()
    {
        return graph.ramBytesUsed();
    }

    @Override
    public RangeIterator<Long> search(Expression exp, AbstractBounds<PartitionPosition> keyRange, QueryContext context, boolean defer, int limit) throws IOException
    {
        PostingList results = searchPosting(context, exp, keyRange, limit);
        return toSSTableRowIdsIterator(results, context);
    }

    private PostingList searchPosting(QueryContext context, Expression exp, AbstractBounds<PartitionPosition> keyRange, int limit) throws IOException
    {
        if (logger.isTraceEnabled())
            logger.trace(indexContext.logMessage("Searching on expression '{}'..."), exp);

        if (exp.getOp() != Expression.Op.ANN)
            throw new IllegalArgumentException(indexContext.logMessage("Unsupported expression during ANN index query: " + exp));

        int topK = topKFor(limit);
        BitsOrPostingList bitsOrPostingList = bitsOrPostingListForKeyRange(context, keyRange, topK);
        if (bitsOrPostingList.skipANN())
            return bitsOrPostingList.postingList();

        float[] queryVector = exp.lower.value.vector;
        var vectorPostings = graph.search(queryVector, topK, limit, bitsOrPostingList.getBits(), context,
                                          context.getScoreRecorder(sstableId, metadata.segmentRowIdOffset));
        if (bitsOrPostingList.expectedNodesVisited >= 0)
            updateExpectedNodes(vectorPostings.getVisitedCount(), bitsOrPostingList.expectedNodesVisited);
        return vectorPostings;
    }

    /**
     * If we are optimizing for recall, ask the index to search for more than `limit` results,
     * which (since it will search deeper in the graph) will tend to surface slightly better
     * candidates in the process.
     */
    private int topKFor(int limit)
    {
        var n = indexContext.getIndexWriterConfig().getOptimizeFor() == OptimizeFor.LATENCY
                ? 1
                : 0.271 + 9.729 * pow(limit, -0.375); // scales smoothly from n=10 at limit=1 to n=2 at limit=100 to n=1 at limit=1000
        return (int) (n * limit);
    }

    /**
     * Return bit set if needs to search HNSW; otherwise return posting list to bypass HNSW
     */
    private BitsOrPostingList bitsOrPostingListForKeyRange(QueryContext context, AbstractBounds<PartitionPosition> keyRange, int limit) throws IOException
    {
        try (PrimaryKeyMap primaryKeyMap = primaryKeyMapFactory.newPerSSTablePrimaryKeyMap())
        {
            // not restricted
            if (RangeUtil.coversFullRing(keyRange))
                return new BitsOrPostingList(context.bitsetForShadowedPrimaryKeys(metadata, primaryKeyMap, graph));

            PrimaryKey firstPrimaryKey = keyFactory.createTokenOnly(keyRange.left.getToken());
            PrimaryKey lastPrimaryKey = keyFactory.createTokenOnly(keyRange.right.getToken());

            // it will return the next row id if given key is not found.
            long minSSTableRowId = primaryKeyMap.firstRowIdFromPrimaryKey(firstPrimaryKey);
            long maxSSTableRowId = primaryKeyMap.lastRowIdFromPrimaryKey(lastPrimaryKey);

            if (minSSTableRowId > maxSSTableRowId)
                return new BitsOrPostingList(PostingList.EMPTY);

            // if it covers entire segment, skip bit set
            if (minSSTableRowId <= metadata.minSSTableRowId && maxSSTableRowId >= metadata.maxSSTableRowId)
                return new BitsOrPostingList(context.bitsetForShadowedPrimaryKeys(metadata, primaryKeyMap, graph));

            minSSTableRowId = Math.max(minSSTableRowId, metadata.minSSTableRowId);
            maxSSTableRowId = min(maxSSTableRowId, metadata.maxSSTableRowId);

            // If num of matches are not bigger than limit, skip ANN.
            // (nRows should not include shadowed rows, but context doesn't break those out by segment,
            // so we will live with the inaccuracy.)
            var nRows = Math.toIntExact(maxSSTableRowId - minSSTableRowId + 1);
            int maxBruteForceRows = min(globalBruteForceRows, maxBruteForceRows(limit, nRows, graph.size()));
            logger.trace("Search range covers {} rows; max brute force rows is {} for sstable index with {} nodes, LIMIT {}",
                         nRows, maxBruteForceRows, graph.size(), limit);
            Tracing.trace("Search range covers {} rows; max brute force rows is {} for sstable index with {} nodes, LIMIT {}",
                          nRows, maxBruteForceRows, graph.size(), limit);
            if (nRows <= maxBruteForceRows)
            {
                IntArrayList postings = new IntArrayList(Math.toIntExact(nRows), -1);
                for (long sstableRowId = minSSTableRowId; sstableRowId <= maxSSTableRowId; sstableRowId++)
                {
                    if (context.shouldInclude(sstableRowId, primaryKeyMap))
                        postings.addInt(metadata.toSegmentRowId(sstableRowId));
                }
                return new BitsOrPostingList(new ArrayPostingList(postings.toIntArray()));
            }

            // create a bitset of ordinals corresponding to the rows in the given key range
            SparseFixedBitSet bits = bitSetForSearch();
            boolean hasMatches = false;
            try (var ordinalsView = graph.getOrdinalsView())
            {
                for (long sstableRowId = minSSTableRowId; sstableRowId <= maxSSTableRowId; sstableRowId++)
                {
                    if (context.shouldInclude(sstableRowId, primaryKeyMap))
                    {
                        int segmentRowId = metadata.toSegmentRowId(sstableRowId);
                        int ordinal = ordinalsView.getOrdinalForRowId(segmentRowId);
                        if (ordinal >= 0)
                        {
                            bits.set(ordinal);
                            hasMatches = true;
                        }
                    }
                }
            }
            catch (IOException e)
            {
                throw new RuntimeException(e);
            }

            if (!hasMatches)
                return new BitsOrPostingList(PostingList.EMPTY);

            return new BitsOrPostingList(bits, VectorMemtableIndex.expectedNodesVisited(limit, nRows, graph.size()));
        }
    }

    private int maxBruteForceRows(int limit, int nPermittedOrdinals, int graphSize)
    {
        int expectedNodes = expectedNodesVisited(limit, nPermittedOrdinals, graphSize);
        // ANN index will do a bunch of extra work besides the full comparisons (performing PQ similarity for each edge);
        // brute force from sstable will also do a bunch of extra work (going through trie index to look up row).
        // VSTODO I'm not sure which one is more expensive (and it depends on things like sstable chunk cache hit ratio)
        // so I'm leaving it as a 1:1 ratio for now.
        return max(limit, expectedNodes);
    }

    private int expectedNodesVisited(int limit, int nPermittedOrdinals, int graphSize)
    {
        var observedRatio = actualExpectedRatio.getUpdateCount() > 10 ? actualExpectedRatio.get() : 1.0;
        return (int) (observedRatio * VectorMemtableIndex.expectedNodesVisited(limit, nPermittedOrdinals, graphSize));
    }

    private void updateExpectedNodes(int actualNodesVisited, int expectedNodesVisited)
    {
        assert expectedNodesVisited >= 0 : expectedNodesVisited;
        assert actualNodesVisited >= 0 : actualNodesVisited;
        if (actualNodesVisited > 2 * expectedNodesVisited || expectedNodesVisited > 2 * actualNodesVisited)
            logger.warn("Predicted visiting {} nodes, but actually visited {}", expectedNodesVisited, actualNodesVisited);
        actualExpectedRatio.updateAndGet(actualNodesVisited, expectedNodesVisited);
    }

    private SparseFixedBitSet bitSetForSearch()
    {
        var bits = cachedBitSets.get();
        bits.clear();
        return bits;
    }

    @Override
    public RangeIterator<PrimaryKey> limitToTopResults(QueryContext context, RangeIterator<Long> iterator, Expression exp, int limit) throws IOException
    {
        try (PrimaryKeyMap primaryKeyMap = primaryKeyMapFactory.newPerSSTablePrimaryKeyMap())
        {
            // the iterator represents keys from all the segments in our sstable -- we'll only pull of those that
            // are from our own token range so we can use row ids to order the results by vector similarity.
            var maxSegmentRowId = metadata.toSegmentRowId(metadata.maxSSTableRowId);
            SparseFixedBitSet bits = bitSetForSearch();
            var rowIds = new IntArrayList();
            try (var ordinalsView = graph.getOrdinalsView())
            {
                while (iterator.hasNext())
                {
                    Long sstableRowId = iterator.peek();
                    // if sstable row id has exceeded current ANN segment, stop
                    if (sstableRowId > metadata.maxSSTableRowId)
                        break;

                    iterator.next();
                    // skip rows that are not in our segment (or more preciesely, have no vectors that were indexed)
                    if (sstableRowId < metadata.minSSTableRowId)
                        continue;

                    int segmentRowId = metadata.toSegmentRowId(sstableRowId);
                    rowIds.add(segmentRowId);

                    int ordinal = ordinalsView.getOrdinalForRowId(segmentRowId);
                    if (ordinal >= 0)
                    {
                        if (context.shouldInclude(sstableRowId, primaryKeyMap))
                            bits.set(ordinal);
                    }
                }
            }

            // if we have a small number of results then let TopK processor do exact NN computation
            int topK = topKFor(limit);
            var maxBruteForceRows = min(globalBruteForceRows, maxBruteForceRows(topK, rowIds.size(), graph.size()));
            logger.trace("SAI materialized {} rows; max brute force rows is {} for sstable index with {} nodes of degree {}, LIMIT {}",
                         rowIds.size(), maxBruteForceRows, graph.size(), indexContext.getIndexWriterConfig().getMaximumNodeConnections(), limit);
            Tracing.trace("SAI materialized {} rows; max brute force rows is {} for sstable index with {} nodes of degree {}, LIMIT {}",
                          rowIds.size(), maxBruteForceRows, graph.size(), indexContext.getIndexWriterConfig().getMaximumNodeConnections(), limit);
            if (rowIds.size() <= maxBruteForceRows)
<<<<<<< HEAD
                return toPrimaryKeyIterator(new ArrayPostingList(rowIds.toIntArray()), context);
=======
            {
                var results = new VectorPostingList(rowIds.intStream().iterator(), rowIds.size(), 0);
                return toPrimaryKeyIterator(results, context, true);
            }
>>>>>>> 03492e5c

            // else ask the index to perform a search limited to the bits we created
            float[] queryVector = exp.lower.value.vector;
            var results = graph.search(queryVector, topK, limit, bits, context,
                                       context.getScoreRecorder(sstableId, metadata.segmentRowIdOffset));
            updateExpectedNodes(results.getVisitedCount(), VectorMemtableIndex.expectedNodesVisited(limit, maxSegmentRowId, graph.size()));
            return toPrimaryKeyIterator(results, context, false);
        }
    }

    RangeIterator<PrimaryKey> toPrimaryKeyIterator(PostingList postingList, QueryContext queryContext, boolean isBruteForce) throws IOException
    {
        if (postingList == null || postingList.size() == 0)
            return RangeIterator.emptyKeys();

        IndexSearcherContext searcherContext = new IndexSearcherContext(metadata.minKey,
                                                                        metadata.maxKey,
                                                                        metadata.minSSTableRowId,
                                                                        metadata.maxSSTableRowId,
                                                                        metadata.segmentRowIdOffset,
                                                                        queryContext,
                                                                        postingList.peekable());

        return new PostingListRangeIterator(indexContext, primaryKeyMapFactory.newPerSSTablePrimaryKeyMap(), searcherContext, isBruteForce);
    }

    @Override
    public String toString()
    {
        return MoreObjects.toStringHelper(this)
                          .add("indexContext", indexContext)
                          .toString();
    }

    @Override
    public void close() throws IOException
    {
        graph.close();
    }

    private static class BitsOrPostingList
    {
        private final Bits bits;
        private final int expectedNodesVisited;
        private final PostingList postingList;

        public BitsOrPostingList(@Nullable Bits bits, int expectedNodesVisited)
        {
            this.bits = bits;
            this.expectedNodesVisited = expectedNodesVisited;
            this.postingList = null;
        }

        public BitsOrPostingList(@Nullable Bits bits)
        {
            this.bits = bits;
            this.postingList = null;
            this.expectedNodesVisited = -1;
        }

        public BitsOrPostingList(PostingList postingList)
        {
            this.bits = null;
            this.postingList = Preconditions.checkNotNull(postingList);
            this.expectedNodesVisited = -1;
        }

        @Nullable
        public Bits getBits()
        {
            Preconditions.checkState(!skipANN());
            return bits;
        }

        public PostingList postingList()
        {
            Preconditions.checkState(skipANN());
            return postingList;
        }

        public boolean skipANN()
        {
            return postingList != null;
        }
    }
}<|MERGE_RESOLUTION|>--- conflicted
+++ resolved
@@ -301,14 +301,7 @@
             Tracing.trace("SAI materialized {} rows; max brute force rows is {} for sstable index with {} nodes of degree {}, LIMIT {}",
                           rowIds.size(), maxBruteForceRows, graph.size(), indexContext.getIndexWriterConfig().getMaximumNodeConnections(), limit);
             if (rowIds.size() <= maxBruteForceRows)
-<<<<<<< HEAD
-                return toPrimaryKeyIterator(new ArrayPostingList(rowIds.toIntArray()), context);
-=======
-            {
-                var results = new VectorPostingList(rowIds.intStream().iterator(), rowIds.size(), 0);
-                return toPrimaryKeyIterator(results, context, true);
-            }
->>>>>>> 03492e5c
+                return toPrimaryKeyIterator(new ArrayPostingList(rowIds.toIntArray()), context, true);
 
             // else ask the index to perform a search limited to the bits we created
             float[] queryVector = exp.lower.value.vector;
