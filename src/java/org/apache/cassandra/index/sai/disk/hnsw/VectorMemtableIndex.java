/*
 * Licensed to the Apache Software Foundation (ASF) under one
 * or more contributor license agreements.  See the NOTICE file
 * distributed with this work for additional information
 * regarding copyright ownership.  The ASF licenses this file
 * to you under the Apache License, Version 2.0 (the
 * "License"); you may not use this file except in compliance
 * with the License.  You may obtain a copy of the License at
 *
 *     http://www.apache.org/licenses/LICENSE-2.0
 *
 * Unless required by applicable law or agreed to in writing, software
 * distributed under the License is distributed on an "AS IS" BASIS,
 * WITHOUT WARRANTIES OR CONDITIONS OF ANY KIND, either express or implied.
 * See the License for the specific language governing permissions and
 * limitations under the License.
 */

package org.apache.cassandra.index.sai.disk.hnsw;

import java.io.IOException;
import java.nio.ByteBuffer;
import java.util.ArrayList;
import java.util.Iterator;
import java.util.PriorityQueue;
import java.util.concurrent.ThreadLocalRandom;
import java.util.concurrent.atomic.AtomicInteger;
import java.util.concurrent.atomic.LongAdder;
import javax.annotation.Nullable;

import org.apache.cassandra.config.DatabaseDescriptor;
import org.apache.cassandra.db.Clustering;
import org.apache.cassandra.db.DecoratedKey;
import org.apache.cassandra.db.PartitionPosition;
import org.apache.cassandra.dht.AbstractBounds;
import org.apache.cassandra.dht.Token;
import org.apache.cassandra.index.sai.IndexContext;
<<<<<<< HEAD
import org.apache.cassandra.index.sai.memory.FilteringKeyRangeIterator;
=======
import org.apache.cassandra.index.sai.iterators.KeyRangeIterator;
>>>>>>> 0ff45660
import org.apache.cassandra.index.sai.memory.MemtableIndex;
import org.apache.cassandra.index.sai.plan.Expression;
import org.apache.cassandra.index.sai.utils.PrimaryKey;
import org.apache.cassandra.index.sai.utils.RangeIterator;
import org.apache.cassandra.utils.ObjectSizes;
import org.apache.cassandra.utils.Pair;
import org.apache.cassandra.utils.bytecomparable.ByteComparable;
import org.apache.lucene.index.VectorEncoding;
import org.apache.lucene.util.Bits;
import org.apache.lucene.util.FixedBitSet;
import org.apache.lucene.util.hnsw.HnswGraphBuilder;
import org.apache.lucene.util.hnsw.HnswGraphSearcher;
import org.apache.lucene.util.hnsw.NeighborQueue;
import org.apache.lucene.util.hnsw.RandomAccessVectorValues;

public class VectorMemtableIndex implements MemtableIndex
{
    private final IndexContext indexContext;
    private final ByteBufferVectorValues vectorValues = new ByteBufferVectorValues();
    private final ArrayList<PrimaryKey> keys = new ArrayList<>();
    private final HnswGraphBuilder<float[]> builder;
    private final LongAdder writeCount = new LongAdder();

    private final AtomicInteger cachedDimensions = new AtomicInteger();

    private static final Token.KeyBound MIN_KEY_BOUND = DatabaseDescriptor.getPartitioner().getMinimumToken().minKeyBound();

    private PrimaryKey minimumKey;
    private PrimaryKey maximumKey;

    public VectorMemtableIndex(IndexContext indexContext) {
        this.indexContext = indexContext;
        try
        {
            builder = HnswGraphBuilder.create(vectorValues,
                                              VectorEncoding.FLOAT32,
                                              indexContext.getIndexWriterConfig().getSimilarityFunction(),
                                              indexContext.getIndexWriterConfig().getMaximumNodeConnections(),
                                              indexContext.getIndexWriterConfig().getConstructionBeamWidth(),
                                              ThreadLocalRandom.current().nextLong());
        }
        catch (IOException e)
        {
            throw new RuntimeException(e);
        }
    }

    // TODO either we need to create a concurrent graph builder (possible!), or
    // do sharding in the memtable with brute force search, followed by building the actual graph on flush
    @Override
    public synchronized void index(DecoratedKey key, Clustering clustering, ByteBuffer value, Memtable memtable, OpOrder.Group opGroup)
    {
        var primaryKey = indexContext.keyFactory().create(key, clustering);
        if (minimumKey == null)
            minimumKey = primaryKey;
        else if (primaryKey.compareTo(minimumKey) < 0)
            minimumKey = primaryKey;
        if (maximumKey == null)
            maximumKey = primaryKey;
        else if (primaryKey.compareTo(maximumKey) > 0)
            maximumKey = primaryKey;
        keys.add(primaryKey);
        var vector = vectorValues.add(value);
        writeCount.increment();
        try
        {
            builder.addGraphNode(vectorValues.size() - 1, vector);
        }
        catch (IOException e)
        {
            throw new RuntimeException(e);
        }
    }

    @Override
    public synchronized RangeIterator search(Expression expr, AbstractBounds<PartitionPosition> keyRange, int limit)
    {
        assert expr.getOp() == Expression.Op.ANN : "Only ANN is supported for vector search, received " + expr.getOp();

        var buffer = expr.lower.value.raw;
        float[] qv = (float[])indexContext.getValidator().getSerializer().deserialize(buffer);

<<<<<<< HEAD
        TreeSet<PrimaryKey> keys = Arrays.stream(nn.nodes())
                         .mapToObj(this.keys::get)
                         .collect(Collectors.toCollection(TreeSet::new));

        return keys.isEmpty() ? RangeIterator.empty() : new FilteringKeyRangeIterator(keys, keyRange);
=======
        return new BatchKeyRangeIterator(qv, limit, keyRange);
>>>>>>> 0ff45660
    }

    private static boolean coversFullRing(AbstractBounds<PartitionPosition> keyRange)
    {
        return keyRange.left.equals(MIN_KEY_BOUND) && keyRange.right.equals(MIN_KEY_BOUND);
    }

    @Override
    public Iterator<Pair<ByteComparable, Iterator<PrimaryKey>>> iterator(DecoratedKey min, DecoratedKey max)
    {
        throw new UnsupportedOperationException(); // TODO
    }

    @Override
    public long writeCount()
    {
        return writeCount.longValue();
    }

    @Override
    public long estimatedOnHeapMemoryUsed()
    {
        return vectorValues.ramBytesUsed() + builder.getGraph().ramBytesUsed();
    }

    @Override
    public long estimatedOffHeapMemoryUsed()
    {
        return 0;
    }

    @Override
    public boolean isEmpty()
    {
        return vectorValues.size() == 0;
    }

    @Nullable
    @Override
    public ByteBuffer getMinTerm()
    {
        return null;
    }

    @Nullable
    @Override
    public ByteBuffer getMaxTerm()
    {
        return null;
    }

    private class KeyRangeFilteringBits implements Bits
    {
        private final AbstractBounds<PartitionPosition> keyRange;

        public KeyRangeFilteringBits(AbstractBounds<PartitionPosition> keyRange)
        {
            this.keyRange = keyRange;
        }

        @Override
        public boolean get(int index)
        {
            PrimaryKey key = keys.get(index);
            return keyRange.contains(key.partitionKey());
        }

        @Override
        public int length()
        {
            return keys.size();
        }
    }

    private class BatchKeyRangeIterator extends KeyRangeIterator
    {
        private final float[] queryVector;
        private int limit;

        private Bits bits;
        private PriorityQueue<PrimaryKey> keyQueue = new PriorityQueue<>();

        BatchKeyRangeIterator(float[] queryVector, int limit, AbstractBounds<PartitionPosition> keyRange)
        {
            super(minimumKey, maximumKey, writeCount.longValue());
            this.queryVector = queryVector;
            this.limit = limit;
            // key range doesn't full token ring, we need to filter keys inside ANN search
            if (!keys.isEmpty() && !coversFullRing(keyRange))
                bits = new KeyRangeFilteringBits(keyRange);
        }

        @Override
        protected void performSkipTo(PrimaryKey nextKey)
        {
            PrimaryKey key;
            while ((key = doComputeNext()) != null)
            {
                if (key.compareTo(nextKey) >= 0)
                    break;
                keyQueue.poll();
            }
        }

        @Override
        public void close() throws IOException
        {
        }

        @Override
        protected PrimaryKey computeNext()
        {
            return doComputeNext() == null ? null : keyQueue.poll();
        }

        private PrimaryKey doComputeNext()
        {
            if (keyQueue.isEmpty())
            {
                readBatch();
                if (keyQueue.isEmpty())
                    return null;
            }
            return keyQueue.peek();
        }

        private void readBatch()
        {
            try
            {
                NeighborQueue neighborQueue = HnswGraphSearcher.search(queryVector,
                                                                       limit,
                                                                       vectorValues,
                                                                       VectorEncoding.FLOAT32,
                                                                       indexContext.getIndexWriterConfig().getSimilarityFunction(),
                                                                       builder.getGraph(),
                                                                       bits,
                                                                       Integer.MAX_VALUE);
                if (bits == null || bits instanceof KeyRangeFilteringBits)
                    bits = new InvertedFilteringBits(bits);
                limit *= 2;

                for (int node : neighborQueue.nodes())
                {
                    ((InvertedFilteringBits)bits).set(node);
                    keyQueue.add(keys.get(node));
                }
            }
            catch (IOException e)
            {
                throw new RuntimeException(e);
            }
        }
    }

    private class InvertedFilteringBits implements Bits
    {
        private final FixedBitSet ignoredBits = new FixedBitSet(writeCount.intValue());
        private final Bits rangeBits;

        InvertedFilteringBits(Bits rangeBits)
        {
            this.rangeBits = rangeBits;
        }

        public void set(int index)
        {
            ignoredBits.set(index);
        }

        @Override
        public boolean get(int index)
        {
            return (rangeBits == null || rangeBits.get(index)) && !ignoredBits.get(index);
        }

        @Override
        public int length()
        {
            return ignoredBits.length();
        }
    }

    private class ByteBufferVectorValues implements RandomAccessVectorValues<float[]>
    {
        private final ArrayList<ByteBuffer> buffers = new ArrayList<>();

        public ByteBufferVectorValues() {}

        @Override
        public int size()
        {
            return buffers.size();
        }

        @Override
        public int dimension()
        {
            // if cached dimensions is 0, then this is being called for the first time;
            // compute it from the current vector length
            int i = cachedDimensions.get();
            if (i == 0)
            {
                i = vectorValue(0).length;
                cachedDimensions.set(i);
            }
            return i;
        }

        @Override
        public float[] vectorValue(int i)
        {
            return (float[])indexContext.getValidator().getSerializer().deserialize(buffers.get(i));
        }

        public float[] add(ByteBuffer buffer) {
            buffers.add(buffer);
            return vectorValue(buffers.size() - 1);
        }

        @Override
        public RandomAccessVectorValues<float[]> copy()
        {
            return this;
        }

        public long ramBytesUsed()
        {
            return ObjectSizes.measure(buffers) + buffers.size() * (4L * dimension());
        }
    }
}<|MERGE_RESOLUTION|>--- conflicted
+++ resolved
@@ -32,14 +32,10 @@
 import org.apache.cassandra.db.Clustering;
 import org.apache.cassandra.db.DecoratedKey;
 import org.apache.cassandra.db.PartitionPosition;
+import org.apache.cassandra.db.memtable.Memtable;
 import org.apache.cassandra.dht.AbstractBounds;
 import org.apache.cassandra.dht.Token;
 import org.apache.cassandra.index.sai.IndexContext;
-<<<<<<< HEAD
-import org.apache.cassandra.index.sai.memory.FilteringKeyRangeIterator;
-=======
-import org.apache.cassandra.index.sai.iterators.KeyRangeIterator;
->>>>>>> 0ff45660
 import org.apache.cassandra.index.sai.memory.MemtableIndex;
 import org.apache.cassandra.index.sai.plan.Expression;
 import org.apache.cassandra.index.sai.utils.PrimaryKey;
@@ -47,6 +43,7 @@
 import org.apache.cassandra.utils.ObjectSizes;
 import org.apache.cassandra.utils.Pair;
 import org.apache.cassandra.utils.bytecomparable.ByteComparable;
+import org.apache.cassandra.utils.concurrent.OpOrder;
 import org.apache.lucene.index.VectorEncoding;
 import org.apache.lucene.util.Bits;
 import org.apache.lucene.util.FixedBitSet;
@@ -122,15 +119,7 @@
         var buffer = expr.lower.value.raw;
         float[] qv = (float[])indexContext.getValidator().getSerializer().deserialize(buffer);
 
-<<<<<<< HEAD
-        TreeSet<PrimaryKey> keys = Arrays.stream(nn.nodes())
-                         .mapToObj(this.keys::get)
-                         .collect(Collectors.toCollection(TreeSet::new));
-
-        return keys.isEmpty() ? RangeIterator.empty() : new FilteringKeyRangeIterator(keys, keyRange);
-=======
         return new BatchKeyRangeIterator(qv, limit, keyRange);
->>>>>>> 0ff45660
     }
 
     private static boolean coversFullRing(AbstractBounds<PartitionPosition> keyRange)
@@ -205,7 +194,7 @@
         }
     }
 
-    private class BatchKeyRangeIterator extends KeyRangeIterator
+    private class BatchKeyRangeIterator extends RangeIterator
     {
         private final float[] queryVector;
         private int limit;
