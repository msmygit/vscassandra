/*
 * Licensed to the Apache Software Foundation (ASF) under one
 * or more contributor license agreements.  See the NOTICE file
 * distributed with this work for additional information
 * regarding copyright ownership.  The ASF licenses this file
 * to you under the Apache License, Version 2.0 (the
 * "License"); you may not use this file except in compliance
 * with the License.  You may obtain a copy of the License at
 *
 *     http://www.apache.org/licenses/LICENSE-2.0
 *
 * Unless required by applicable law or agreed to in writing, software
 * distributed under the License is distributed on an "AS IS" BASIS,
 * WITHOUT WARRANTIES OR CONDITIONS OF ANY KIND, either express or implied.
 * See the License for the specific language governing permissions and
 * limitations under the License.
 */

package org.apache.cassandra.index.sai.disk.vector;

import java.io.IOException;
import java.nio.ByteBuffer;
import java.util.HashSet;
import java.util.Iterator;
import java.util.List;
import java.util.NavigableSet;
import java.util.PriorityQueue;
import java.util.Set;
import java.util.concurrent.ConcurrentSkipListSet;
import java.util.concurrent.atomic.LongAdder;
import java.util.function.Function;
import java.util.stream.Collectors;
import java.util.stream.IntStream;
import javax.annotation.Nullable;

import org.slf4j.Logger;
import org.slf4j.LoggerFactory;

import io.github.jbellis.jvector.util.Bits;
import org.apache.cassandra.db.Clustering;
import org.apache.cassandra.db.DecoratedKey;
import org.apache.cassandra.db.PartitionPosition;
import org.apache.cassandra.db.memtable.Memtable;
import org.apache.cassandra.dht.AbstractBounds;
import org.apache.cassandra.index.sai.IndexContext;
import org.apache.cassandra.index.sai.QueryContext;
import org.apache.cassandra.index.sai.disk.format.IndexDescriptor;
import org.apache.cassandra.index.sai.disk.v1.SegmentMetadata;
import org.apache.cassandra.index.sai.memory.MemtableIndex;
import org.apache.cassandra.index.sai.plan.Expression;
import org.apache.cassandra.index.sai.utils.PrimaryKey;
import org.apache.cassandra.index.sai.utils.RangeIterator;
import org.apache.cassandra.index.sai.utils.RangeUtil;
import org.apache.cassandra.tracing.Tracing;
import org.apache.cassandra.utils.Pair;
import org.apache.cassandra.utils.bytecomparable.ByteComparable;
import org.apache.cassandra.utils.concurrent.OpOrder;

import static java.lang.Math.log;
import static java.lang.Math.max;
import static java.lang.Math.min;
import static java.lang.Math.pow;

public class VectorMemtableIndex implements MemtableIndex
{
    private final Logger logger = LoggerFactory.getLogger(VectorMemtableIndex.class);

    private final IndexContext indexContext;
    private final CassandraOnHeapGraph<PrimaryKey> graph;
    private final LongAdder writeCount = new LongAdder();

    private PrimaryKey minimumKey;
    private PrimaryKey maximumKey;

    private final NavigableSet<PrimaryKey> primaryKeys = new ConcurrentSkipListSet<>();

    public VectorMemtableIndex(IndexContext indexContext)
    {
        this.indexContext = indexContext;
        this.graph = new CassandraOnHeapGraph<>(indexContext.getValidator(), indexContext.getIndexWriterConfig());
    }

    @Override
    public void index(DecoratedKey key, Clustering clustering, ByteBuffer value, Memtable memtable, OpOrder.Group opGroup)
    {
        if (value == null || value.remaining() == 0)
            return;

        var primaryKey = indexContext.keyFactory().create(key, clustering);
        long allocatedBytes = index(primaryKey, value);
        memtable.markExtraOnHeapUsed(allocatedBytes, opGroup);
    }

    private long index(PrimaryKey primaryKey, ByteBuffer value)
    {
        if (value == null || value.remaining() == 0)
            return 0;

        updateKeyBounds(primaryKey);

        writeCount.increment();
        primaryKeys.add(primaryKey);
        return graph.add(value, primaryKey, CassandraOnHeapGraph.InvalidVectorBehavior.FAIL);
    }

    @Override
    public void update(DecoratedKey key, Clustering clustering, ByteBuffer oldValue, ByteBuffer newValue, Memtable memtable, OpOrder.Group opGroup)
    {
        int oldRemaining = oldValue == null ? 0 : oldValue.remaining();
        int newRemaining = newValue == null ? 0 : newValue.remaining();
        if (oldRemaining == 0 && newRemaining == 0)
            return;

        boolean different;
        if (oldRemaining != newRemaining)
        {
            assert oldRemaining == 0 || newRemaining == 0; // one of them is null
            different = true;
        }
        else
        {
            different = IntStream.range(0, oldRemaining).anyMatch(i -> oldValue.get(i) != newValue.get(i));
        }

        if (different)
        {
            var primaryKey = indexContext.keyFactory().create(key, clustering);
            // update bounds because only rows with vectors are included in the key bounds,
            // so if the vector was null before, we won't have included it
            updateKeyBounds(primaryKey);

            // make the changes in this order so we don't have a window where the row is not in the index at all
            if (newRemaining > 0)
                graph.add(newValue, primaryKey, CassandraOnHeapGraph.InvalidVectorBehavior.FAIL);
            if (oldRemaining > 0)
                graph.remove(oldValue, primaryKey);

            // remove primary key if it's no longer indexed
            if (newRemaining <= 0 && oldRemaining > 0)
                primaryKeys.remove(primaryKey);
        }
    }

    private void updateKeyBounds(PrimaryKey primaryKey) {
        if (minimumKey == null)
            minimumKey = primaryKey;
        else if (primaryKey.compareTo(minimumKey) < 0)
            minimumKey = primaryKey;
        if (maximumKey == null)
            maximumKey = primaryKey;
        else if (primaryKey.compareTo(maximumKey) > 0)
            maximumKey = primaryKey;
    }

    @Override
    public RangeIterator search(QueryContext queryContext, Expression expr, AbstractBounds<PartitionPosition> keyRange, int limit)
    {
        assert expr.getOp() == Expression.Op.ANN : "Only ANN is supported for vector search, received " + expr.getOp();

        float[] qv = expr.lower.value.vector;

        Bits bits = null;
        if (!RangeUtil.coversFullRing(keyRange))
        {
            // if left bound is MIN_BOUND or KEY_BOUND, we need to include all token-only PrimaryKeys with same token
            boolean leftInclusive = keyRange.left.kind() != PartitionPosition.Kind.MAX_BOUND;
            // if right bound is MAX_BOUND or KEY_BOUND, we need to include all token-only PrimaryKeys with same token
            boolean rightInclusive = keyRange.right.kind() != PartitionPosition.Kind.MIN_BOUND;
            // if right token is MAX (Long.MIN_VALUE), there is no upper bound
            boolean isMaxToken = keyRange.right.getToken().isMinimum(); // max token

            PrimaryKey left = indexContext.keyFactory().createTokenOnly(keyRange.left.getToken()); // lower bound
            PrimaryKey right = isMaxToken ? null : indexContext.keyFactory().createTokenOnly(keyRange.right.getToken()); // upper bound

            Set<PrimaryKey> resultKeys = isMaxToken ? primaryKeys.tailSet(left, leftInclusive) : primaryKeys.subSet(left, leftInclusive, right, rightInclusive);
            if (!queryContext.getShadowedPrimaryKeys().isEmpty())
                resultKeys = resultKeys.stream().filter(pk -> !queryContext.containsShadowedPrimaryKey(pk)).collect(Collectors.toSet());

            if (resultKeys.isEmpty())
                return RangeIterator.empty();

            int bruteForceRows = maxBruteForceRows(limit, resultKeys.size(), graph.size());
            logger.trace("Search range covers {} rows; max brute force rows is {} for memtable index with {} nodes, LIMIT {}",
                         resultKeys.size(), bruteForceRows, graph.size(), limit);
            Tracing.trace("Search range covers {} rows; max brute force rows is {} for memtable index with {} nodes, LIMIT {}",
                          resultKeys.size(), bruteForceRows, graph.size(), limit);
            if (resultKeys.size() <= bruteForceRows)
                return new ReorderingRangeIterator(new PriorityQueue<>(resultKeys));
            else
                bits = new KeyRangeFilteringBits(keyRange, queryContext.bitsetForShadowedPrimaryKeys(graph));
        }
        else
        {
            // partition/range deletion won't trigger index update, so we have to filter shadow primary keys in memtable index
            bits = queryContext.bitsetForShadowedPrimaryKeys(graph);
        }

        var keyQueue = graph.search(qv, limit, bits);
        if (keyQueue.isEmpty())
            return RangeIterator.empty();
        return new ReorderingRangeIterator(keyQueue);
    }

    @Override
    public RangeIterator limitToTopResults(QueryContext context, List<PrimaryKey> iterator, Expression exp, int limit)
    {
<<<<<<< HEAD
        // todo why hash set? Don't we have the keys in priority order already?
=======
        if (minimumKey == null)
        {
            assert maximumKey == null : "Minimum key is null but maximum key is not";
            return RangeIterator.emptyKeys();
        }
>>>>>>> 4cab4f18
        Set<PrimaryKey> results = new HashSet<>();
        for (PrimaryKey key : iterator)
        {
            if (!context.containsShadowedPrimaryKey(key))
                results.add(key);
        }

        int maxBruteForceRows = maxBruteForceRows(limit, results.size(), graph.size());
        logger.trace("SAI materialized {} rows; max brute force rows is {} for memtable index with {} nodes, LIMIT {}",
                     results.size(), maxBruteForceRows, graph.size(), limit);
        Tracing.trace("SAI materialized {} rows; max brute force rows is {} for memtable index with {} nodes, LIMIT {}",
                      results.size(), maxBruteForceRows, graph.size(), limit);
        if (results.size() <= maxBruteForceRows)
        {
            if (results.isEmpty())
                return RangeIterator.empty();
            return new ReorderingRangeIterator(new PriorityQueue<>(results));
        }

        float[] qv = exp.lower.value.vector;
        var bits = new KeyFilteringBits(results);
        var keyQueue = graph.search(qv, limit, bits);
        if (keyQueue.isEmpty())
            return RangeIterator.empty();
        return new ReorderingRangeIterator(keyQueue);
    }

    private int maxBruteForceRows(int limit, int nPermittedOrdinals, int graphSize)
    {
        int expectedNodesVisited = expectedNodesVisited(limit, nPermittedOrdinals, graphSize);
        int expectedComparisons = indexContext.getIndexWriterConfig().getMaximumNodeConnections() * expectedNodesVisited;
        // in-memory comparisons are cheaper than pulling a row off disk and then comparing
        // VSTODO this is dramatically oversimplified
        // larger dimension should increase this, because comparisons are more expensive
        // lower chunk cache hit ratio should decrease this, because loading rows is more expensive
        double memoryToDiskFactor = 0.25;
        return (int) max(limit, memoryToDiskFactor * expectedComparisons);
    }

    /**
     * All parameters must be greater than zero.  nPermittedOrdinals may be larger than graphSize.
     */
    public static int expectedNodesVisited(int limit, int nPermittedOrdinals, int graphSize)
    {
        // constants are computed by Code Interpreter based on observed comparison counts in tests
        // https://chat.openai.com/share/2b1d7195-b4cf-4a45-8dce-1b9b2f893c75
        var K = limit;
        var B = min(nPermittedOrdinals, graphSize);
        var N = graphSize;
        var raw = (int) (0.7 * pow(log(N), 2) * pow(N, 0.33) * pow(log(K), 2) * pow(log((double) N / B), 2) / pow(B, 0.13));
        // we will always visit at least min(limit, graphSize) nodes, and we can't visit more nodes than exist in the graph
        return min(max(raw, min(limit, graphSize)), graphSize);
    }

    @Override
    public Iterator<Pair<ByteComparable, Iterator<PrimaryKey>>> iterator(DecoratedKey min, DecoratedKey max)
    {
        // This method is only used when merging an in-memory index with a RowMapping. This is done a different
        // way with the graph using the writeData method below.
        throw new UnsupportedOperationException();
    }

    public SegmentMetadata.ComponentMetadataMap writeData(IndexDescriptor indexDescriptor, IndexContext indexContext, Function<PrimaryKey, Integer> postingTransformer) throws IOException
    {
        return graph.writeData(indexDescriptor, indexContext, postingTransformer);
    }

    @Override
    public long writeCount()
    {
        return writeCount.longValue();
    }

    @Override
    public long estimatedOnHeapMemoryUsed()
    {
        return graph.ramBytesUsed();
    }

    @Override
    public long estimatedOffHeapMemoryUsed()
    {
        return 0;
    }

    @Override
    public boolean isEmpty()
    {
        return graph.isEmpty();
    }

    @Nullable
    @Override
    public ByteBuffer getMinTerm()
    {
        return null;
    }

    @Nullable
    @Override
    public ByteBuffer getMaxTerm()
    {
        return null;
    }

    private class KeyRangeFilteringBits implements Bits
    {
        private final AbstractBounds<PartitionPosition> keyRange;
        @Nullable
        private final Bits bits;

        public KeyRangeFilteringBits(AbstractBounds<PartitionPosition> keyRange, @Nullable Bits bits)
        {
            this.keyRange = keyRange;
            this.bits = bits;
        }

        @Override
        public boolean get(int ordinal)
        {
            if (bits != null && !bits.get(ordinal))
                return false;

            var keys = graph.keysFromOrdinal(ordinal);
            return keys.stream().anyMatch(k -> keyRange.contains(k.partitionKey()));
        }

        @Override
        public int length()
        {
            return graph.size();
        }
    }

    private class ReorderingRangeIterator extends RangeIterator
    {
        private final PriorityQueue<PrimaryKey> keyQueue;

        ReorderingRangeIterator(PriorityQueue<PrimaryKey> keyQueue)
        {
            super(minimumKey, maximumKey, keyQueue.size());
            this.keyQueue = keyQueue;
        }

        @Override
        protected void performSkipTo(PrimaryKey nextKey)
        {
            while (!keyQueue.isEmpty() && keyQueue.peek().compareTo(nextKey) < 0)
                keyQueue.poll();
        }

        @Override
        public void close() {}

        @Override
        protected PrimaryKey computeNext()
        {
            if (keyQueue.isEmpty())
                return endOfData();
            return keyQueue.poll();
        }
    }

    private class KeyFilteringBits implements Bits
    {
        private final Set<PrimaryKey> results;

        public KeyFilteringBits(Set<PrimaryKey> results)
        {
            this.results = results;
        }

        @Override
        public boolean get(int i)
        {
            var pk = graph.keysFromOrdinal(i);
            return results.stream().anyMatch(pk::contains);
        }

        @Override
        public int length()
        {
            return results.size();
        }
    }
}<|MERGE_RESOLUTION|>--- conflicted
+++ resolved
@@ -204,15 +204,12 @@
     @Override
     public RangeIterator limitToTopResults(QueryContext context, List<PrimaryKey> iterator, Expression exp, int limit)
     {
-<<<<<<< HEAD
-        // todo why hash set? Don't we have the keys in priority order already?
-=======
         if (minimumKey == null)
         {
             assert maximumKey == null : "Minimum key is null but maximum key is not";
             return RangeIterator.emptyKeys();
         }
->>>>>>> 4cab4f18
+        // todo why hash set? Don't we have the keys in priority order already?
         Set<PrimaryKey> results = new HashSet<>();
         for (PrimaryKey key : iterator)
         {
