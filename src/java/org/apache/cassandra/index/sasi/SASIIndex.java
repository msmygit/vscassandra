--- conflicted
+++ resolved
@@ -74,13 +74,7 @@
                                                        Set<Index> indexes,
                                                        Collection<SSTableReader> sstablesToRebuild)
         {
-<<<<<<< HEAD
-            NavigableMap<SSTableReader, Map<ColumnMetadata, ColumnIndex>> sstables = new TreeMap<>(Comparator.comparingInt(a -> a.descriptor.generation));
-=======
-            NavigableMap<SSTableReader, Multimap<ColumnMetadata, ColumnIndex>>sstables = new TreeMap<>((a, b) -> {
-                return Integer.compare(a.descriptor.generation, b.descriptor.generation);
-            });
->>>>>>> 80af094a
+            NavigableMap<SSTableReader, Multimap<ColumnMetadata, ColumnIndex>> sstables = new TreeMap<>(Comparator.comparingInt(a -> a.descriptor.generation));
 
             indexes.stream()
                    .filter((i) -> i instanceof SASIIndex)
