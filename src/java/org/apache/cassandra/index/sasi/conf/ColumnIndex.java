/*
 * Licensed to the Apache Software Foundation (ASF) under one
 * or more contributor license agreements.  See the NOTICE file
 * distributed with this work for additional information
 * regarding copyright ownership.  The ASF licenses this file
 * to you under the Apache License, Version 2.0 (the
 * "License"); you may not use this file except in compliance
 * with the License.  You may obtain a copy of the License at
 *
 *     http://www.apache.org/licenses/LICENSE-2.0
 *
 * Unless required by applicable law or agreed to in writing, software
 * distributed under the License is distributed on an "AS IS" BASIS,
 * WITHOUT WARRANTIES OR CONDITIONS OF ANY KIND, either express or implied.
 * See the License for the specific language governing permissions and
 * limitations under the License.
 */
package org.apache.cassandra.index.sasi.conf;

import java.nio.ByteBuffer;
import java.util.Collection;
import java.util.Collections;
import java.util.Optional;
import java.util.Set;
import java.util.concurrent.ConcurrentHashMap;
import java.util.concurrent.ConcurrentMap;
import java.util.concurrent.atomic.AtomicReference;

import com.google.common.annotations.VisibleForTesting;
import com.google.common.base.Objects;

import org.apache.cassandra.schema.ColumnMetadata;
import org.apache.cassandra.cql3.Operator;
import org.apache.cassandra.db.DecoratedKey;
import org.apache.cassandra.db.Memtable;
import org.apache.cassandra.db.marshal.AbstractType;
import org.apache.cassandra.db.marshal.AsciiType;
import org.apache.cassandra.db.marshal.UTF8Type;
import org.apache.cassandra.db.rows.Cell;
import org.apache.cassandra.db.rows.Row;
import org.apache.cassandra.index.sasi.analyzer.AbstractAnalyzer;
import org.apache.cassandra.index.sasi.conf.view.View;
import org.apache.cassandra.index.sasi.disk.OnDiskIndexBuilder;
import org.apache.cassandra.index.sasi.disk.Token;
import org.apache.cassandra.index.sasi.memory.IndexMemtable;
import org.apache.cassandra.index.sasi.plan.Expression;
import org.apache.cassandra.index.sasi.plan.Expression.Op;
import org.apache.cassandra.index.sasi.utils.RangeIterator;
import org.apache.cassandra.index.sasi.utils.RangeUnionIterator;
import org.apache.cassandra.io.sstable.Component;
import org.apache.cassandra.io.sstable.format.SSTableReader;
import org.apache.cassandra.schema.IndexMetadata;
import org.apache.cassandra.utils.FBUtilities;

public class ColumnIndex
{
    private static final String FILE_NAME_FORMAT = "SI_%s.db";

    private final AbstractType<?> keyValidator;

<<<<<<< HEAD
    private final ColumnMetadata column;
=======
    private final ColumnDefinition column;
    // Config can be null if the column index is "fake", created for the filtering expression.
>>>>>>> 82b166ed
    private final Optional<IndexMetadata> config;

    private final AtomicReference<IndexMemtable> memtable;
    private final ConcurrentMap<Memtable, IndexMemtable> pendingFlush = new ConcurrentHashMap<>();

    private final IndexMode mode;

    private final Component component;
    private final DataTracker tracker;

    private final boolean isTokenized;

    public ColumnIndex(AbstractType<?> keyValidator, ColumnMetadata column, IndexMetadata metadata)
    {
        this.keyValidator = keyValidator;
        this.column = column;
        this.config = metadata == null ? Optional.empty() : Optional.of(metadata);
        this.mode = IndexMode.getMode(column, config);
        this.memtable = new AtomicReference<>(new IndexMemtable(this));
        this.tracker = new DataTracker(keyValidator, this);
        this.component = new Component(Component.Type.SECONDARY_INDEX, String.format(FILE_NAME_FORMAT, getIndexName()));
        this.isTokenized = getAnalyzer().isTokenizing();
    }

    /**
     * Initialize this column index with specific set of SSTables.
     *
     * @param sstables The sstables to be used by index initially.
     *
     * @return A collection of sstables which don't have this specific index attached to them.
     */
    public Iterable<SSTableReader> init(Set<SSTableReader> sstables)
    {
        return tracker.update(Collections.emptySet(), sstables);
    }

    public AbstractType<?> keyValidator()
    {
        return keyValidator;
    }

    public long index(DecoratedKey key, Row row)
    {
        return getCurrentMemtable().index(key, getValueOf(column, row, FBUtilities.nowInSeconds()));
    }

    public void switchMemtable()
    {
        // discard current memtable with all of it's data, useful on truncate
        memtable.set(new IndexMemtable(this));
    }

    public void switchMemtable(Memtable parent)
    {
        pendingFlush.putIfAbsent(parent, memtable.getAndSet(new IndexMemtable(this)));
    }

    public void discardMemtable(Memtable parent)
    {
        pendingFlush.remove(parent);
    }

    @VisibleForTesting
    public IndexMemtable getCurrentMemtable()
    {
        return memtable.get();
    }

    @VisibleForTesting
    public Collection<IndexMemtable> getPendingMemtables()
    {
        return pendingFlush.values();
    }

    public RangeIterator<Long, Token> searchMemtable(Expression e)
    {
        RangeIterator.Builder<Long, Token> builder = new RangeUnionIterator.Builder<>();
        builder.add(getCurrentMemtable().search(e));
        for (IndexMemtable memtable : getPendingMemtables())
            builder.add(memtable.search(e));

        return builder.build();
    }

    public void update(Collection<SSTableReader> oldSSTables, Collection<SSTableReader> newSSTables)
    {
        tracker.update(oldSSTables, newSSTables);
    }

    public ColumnMetadata getDefinition()
    {
        return column;
    }

    public AbstractType<?> getValidator()
    {
        return column.cellValueType();
    }

    public Component getComponent()
    {
        return component;
    }

    public IndexMode getMode()
    {
        return mode;
    }

    public String getColumnName()
    {
        return column.name.toString();
    }

    public String getIndexName()
    {
        return config.isPresent() ? config.get().name : "undefined";
    }

    public AbstractAnalyzer getAnalyzer()
    {
        AbstractAnalyzer analyzer = mode.getAnalyzer(getValidator());
        analyzer.init(config.isPresent() ? config.get().options : Collections.emptyMap(), column.cellValueType());
        return analyzer;
    }

    public View getView()
    {
        return tracker.getView();
    }

    public boolean hasSSTable(SSTableReader sstable)
    {
        return tracker.hasSSTable(sstable);
    }

    public void dropData(Collection<SSTableReader> sstablesToRebuild)
    {
        tracker.dropData(sstablesToRebuild);
    }

    public void dropData(long truncateUntil)
    {
        switchMemtable();
        tracker.dropData(truncateUntil);
    }

    public boolean isIndexed()
    {
        return mode != IndexMode.NOT_INDEXED;
    }

    public boolean isLiteral()
    {
        AbstractType<?> validator = getValidator();
        return isIndexed() ? mode.isLiteral : (validator instanceof UTF8Type || validator instanceof AsciiType);
    }

    public boolean supports(Operator op)
    {
        if (op == Operator.LIKE)
            return isLiteral();

        Op operator = Op.valueOf(op);
        return !(isTokenized && operator == Op.EQ) // EQ is only applicable to non-tokenized indexes
               && !(isTokenized && mode.mode == OnDiskIndexBuilder.Mode.CONTAINS && operator == Op.PREFIX) // PREFIX not supported on tokenized CONTAINS mode indexes
               && !(isLiteral() && operator == Op.RANGE) // RANGE only applicable to indexes non-literal indexes
               && mode.supports(operator); // for all other cases let's refer to index itself

    }

    public static ByteBuffer getValueOf(ColumnMetadata column, Row row, int nowInSecs)
    {
        if (row == null)
            return null;

        switch (column.kind)
        {
            case CLUSTERING:
                // skip indexing of static clustering when regular column is indexed
                if (row.isStatic())
                    return null;

                return row.clustering().get(column.position());

            // treat static cell retrieval the same was as regular
            // only if row kind is STATIC otherwise return null
            case STATIC:
                if (!row.isStatic())
                    return null;
            case REGULAR:
                Cell cell = row.getCell(column);
                return cell == null || !cell.isLive(nowInSecs) ? null : cell.value();

            default:
                return null;
        }
    }

    public String toString()
    {
        return "ColumnIndex(column = " + getColumnName() + ", name = " + getIndexName() + ")";
    }

    public boolean equals(Object obj)
    {
        if (obj == this)
            return true;

        if (!(obj instanceof ColumnIndex))
            return false;

        ColumnIndex other = (ColumnIndex) obj;

        return Objects.equal(column, other.column) &&
               Objects.equal(config, other.config) &&
               Objects.equal(keyValidator, other.keyValidator);
    }

    public int hashCode()
    {
        return Objects.hashCode(column, config, keyValidator);
    }
}<|MERGE_RESOLUTION|>--- conflicted
+++ resolved
@@ -58,12 +58,8 @@
 
     private final AbstractType<?> keyValidator;
 
-<<<<<<< HEAD
     private final ColumnMetadata column;
-=======
-    private final ColumnDefinition column;
     // Config can be null if the column index is "fake", created for the filtering expression.
->>>>>>> 82b166ed
     private final Optional<IndexMetadata> config;
 
     private final AtomicReference<IndexMemtable> memtable;
