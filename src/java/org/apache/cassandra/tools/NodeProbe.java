--- conflicted
+++ resolved
@@ -1539,7 +1539,11 @@
         }
     }
 
-<<<<<<< HEAD
+    public long getPid()
+    {
+        return ssProxy.getPid();
+    }
+
     public ActiveRepairServiceMBean getRepairServiceProxy()
     {
         return arsProxy;
@@ -1548,11 +1552,6 @@
     public MemoryOnlyStatusMBean getMemoryOnlyStatusProxy()
     {
         return mosProxy;
-=======
-    public long getPid()
-    {
-        return ssProxy.getPid();
->>>>>>> 324435b3
     }
 }
 
