--- conflicted
+++ resolved
@@ -322,7 +322,6 @@
         {
             failed = true;
             out.println("Aborted upgrading sstables for at least one table in keyspace " + keyspaceName + ", check server logs for more information.");
-<<<<<<< HEAD
         }
     }
 
@@ -335,20 +334,6 @@
         }
     }
 
-=======
-        }
-    }
-
-    public void garbageCollect(PrintStream out, String tombstoneOption, int jobs, String keyspaceName, String... tableNames) throws IOException, ExecutionException, InterruptedException
-    {
-        if (garbageCollect(tombstoneOption, jobs, keyspaceName, tableNames) != 0)
-        {
-            failed = true;
-            out.println("Aborted garbage collection for at least one table in keyspace " + keyspaceName + ", check server logs for more information.");
-        }
-    }
-
->>>>>>> bd14400a
     public void forceUserDefinedCompaction(String datafiles) throws IOException, ExecutionException, InterruptedException
     {
         compactionProxy.forceUserDefinedCompaction(datafiles);
