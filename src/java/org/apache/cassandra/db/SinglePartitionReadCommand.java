--- conflicted
+++ resolved
@@ -554,45 +554,27 @@
             return queryMemtableAndSSTablesInTimestampOrder(cfs, (ClusteringIndexNamesFilter) clusteringIndexFilter(), metricsCollector);
 
         try
-        {
-            Tracing.trace("Acquiring sstable references");
-
-            ColumnFamilyStore.ViewFragment view = cfs.select(View.select(SSTableSet.LIVE, partitionKey()));
-            List<CsFlow<FlowableUnfilteredPartition>> allIterators = new ArrayList<>(Iterables.size(view.memtables) + view.sstables.size());
-            List<SSTableReader> ssTableReaders = new ArrayList<>(view.sstables);
-
-<<<<<<< HEAD
-            ClusteringIndexFilter filter = clusteringIndexFilter();
-            long minTimestamp = Long.MAX_VALUE;
+    {
+        Tracing.trace("Acquiring sstable references");
+        ColumnFamilyStore.ViewFragment view = cfs.select(View.select(SSTableSet.LIVE, partitionKey()));
+        List<CsFlow<FlowableUnfilteredPartition> > allIterators = new ArrayList<>(Iterables.size(view.memtables) + view.sstables.size());
+        List<SSTableReader> ssTableReaders = new ArrayList<>(view.sstables);ClusteringIndexFilter filter = clusteringIndexFilter();
+        long minTimestamp = Long.MAX_VALUE;
+
+
             for (Memtable memtable : view.memtables)
             {
                 Partition partition = memtable.getPartition(partitionKey());
                 if (partition == null)
                     continue;
-=======
-        for (Memtable memtable : view.memtables)
-        {
-            Partition partition = memtable.getPartition(partitionKey());
-            if (partition == null)
-                continue;
->>>>>>> fe17b43b
 
             minTimestamp = Math.min(minTimestamp, memtable.getMinTimestamp());
 
-<<<<<<< HEAD
+
                 UnfilteredRowIterator iter = filter.getUnfilteredRowIterator(columnFilter(), partition);
                 oldestUnrepairedTombstone = Math.min(oldestUnrepairedTombstone, partition.stats().minLocalDeletionTime);
                 allIterators.add(CsFlow.just(FlowablePartitions.fromIterator(iter, null)));
-            }
-=======
-            @SuppressWarnings("resource") // 'iter' is added to iterators which is closed on exception, or through the closing of the final merged iterator
-            UnfilteredRowIterator iter = filter.getUnfilteredRowIterator(columnFilter(), partition);
-            oldestUnrepairedTombstone = Math.min(oldestUnrepairedTombstone, partition.stats().minLocalDeletionTime);
-            iterators.add(FlowablePartitions.fromIterator(iter, null));
-        }
->>>>>>> fe17b43b
-
-            int numMemtableIterators = allIterators.size();
+            }int numMemtableIterators = allIterators.size();
 
         /*
          * We can't eliminate full sstables based on the timestamp of what we've already read like
@@ -606,16 +588,14 @@
          * In other words, iterating in maxTimestamp order allow to do our mostRecentPartitionTombstone elimination
          * in one pass, and minimize the number of sstables for which we read a partition tombstone.
          */
-<<<<<<< HEAD
             Collections.sort(view.sstables, SSTableReader.maxTimestampComparator);
 
             int nonIntersectingSSTables = 0;
-
             List<SSTableReader> skippedSSTablesWithTombstones = null;
 
             for (SSTableReader sstable : view.sstables)
             {
-                if (!shouldInclude(sstable))
+                 if  (!shouldInclude(sstable))
                 {
                     nonIntersectingSSTables++;
                     if (sstable.mayHaveTombstones())
@@ -625,45 +605,19 @@
                         skippedSSTablesWithTombstones.add(sstable);
                     }
                     continue;
-=======
-        Collections.sort(view.sstables, SSTableReader.maxTimestampComparator);
-        long mostRecentPartitionTombstone = Long.MIN_VALUE;
-        int nonIntersectingSSTables = 0;
-        List<SSTableReader> skippedSSTablesWithTombstones = null;
-
-        for (SSTableReader sstable : view.sstables)
-        {
-            // if we've already seen a partition tombstone with a timestamp greater
-            // than the most recent update to this sstable, we can skip it
-            if (sstable.getMaxTimestamp() < mostRecentPartitionTombstone)
-                break;
-            // TODO: Filter out flow content if table or partition covered by partition-level deletion
-
-            if (!shouldInclude(sstable))
-            {
-                nonIntersectingSSTables++;
-                if (sstable.mayHaveTombstones())
-                { // if sstable has tombstones we need to check after one pass if it can be safely skipped
-                    if (skippedSSTablesWithTombstones == null)
-                        skippedSSTablesWithTombstones = new ArrayList<>();
-                    skippedSSTablesWithTombstones.add(sstable);
->>>>>>> fe17b43b
                 }
-                continue;
+
+            minTimestamp = Math.min(minTimestamp, sstable.getMinTimestamp());
+
+                @SuppressWarnings("resource") // 'iter' is added to iterators which is closed on exception,
+                // or through the closing of the final merged iterator
+                CsFlow<FlowableUnfilteredPartition>/*WithLowerBound*/ iter = makeFlowable( sstable, metricsCollector);
+                if (!sstable.isRepaired())
+                    oldestUnrepairedTombstone = Math.min(oldestUnrepairedTombstone, sstable.getMinLocalDeletionTime());
+
+                allIterators.add(iter);
+                ssTableReaders.add(sstable);
             }
-
-            minTimestamp = Math.min(minTimestamp, sstable.getMinTimestamp());
-
-            @SuppressWarnings("resource") // 'iter' is added to iterators which is closed on exception,
-                       // or through the closing of the final merged iterator
-            FlowableUnfilteredPartition/*WithLowerBound*/ iter = makeFlowable(cfs, sstable, metricsCollector);
-            if (!sstable.isRepaired())
-                oldestUnrepairedTombstone = Math.min(oldestUnrepairedTombstone, sstable.getMinLocalDeletionTime());
-
-            iterators.add(iter);
-            mostRecentPartitionTombstone = Math.max(mostRecentPartitionTombstone,
-                                                    iter.header.partitionLevelDeletion.markedForDeleteAt());
-        }
 
         int includedDueToTombstones = 0;
         // Check for sstables with tombstones that are not expired
@@ -674,63 +628,31 @@
                 if (sstable.getMaxTimestamp() <= minTimestamp)
                     continue;
 
-                @SuppressWarnings("resource") // 'iter' is added to iterators which is closed on exception,
-                // or through the closing of the final merged iterator
-                CsFlow<FlowableUnfilteredPartition>/*WithLowerBound*/ iter = makeFlowable(sstable, metricsCollector);
-                if (!sstable.isRepaired())
-                    oldestUnrepairedTombstone = Math.min(oldestUnrepairedTombstone, sstable.getMinLocalDeletionTime());
-
-<<<<<<< HEAD
-                allIterators.add(iter);
-                ssTableReaders.add(sstable);
-=======
-                iterators.add(iter);
-                includedDueToTombstones++;
->>>>>>> fe17b43b
-            }
-        }
-        if (Tracing.isTracing())
-            Tracing.trace("Skipped {}/{} non-slice-intersecting sstables, included {} due to tombstones",
-                          nonIntersectingSSTables, view.sstables.size(), includedDueToTombstones);
-
-<<<<<<< HEAD
-            int includedDueToTombstones = 0;
-            // Check for sstables with tombstones that are not expired
-            if (skippedSSTablesWithTombstones != null)
-            {
-                for (SSTableReader sstable : skippedSSTablesWithTombstones)
-                {
-                    if (sstable.getMaxTimestamp() <= minTimestamp)
-                        continue;
-
-                    @SuppressWarnings("resource") // 'iter' is added to iterators which is close on exception,
+                    @SuppressWarnings("resource") // 'iter' is added to iterators which is closed on exception,
                     // or through the closing of the final merged iterator
-                    CsFlow<FlowableUnfilteredPartition>/*WithLowerBound*/ iter = makeFlowable(sstable, metricsCollector);
+                    CsFlow<FlowableUnfilteredPartition>/*WithLowerBound*/ iter = makeFlowable( sstable, metricsCollector);
                     if (!sstable.isRepaired())
                         oldestUnrepairedTombstone = Math.min(oldestUnrepairedTombstone, sstable.getMinLocalDeletionTime());
 
                     allIterators.add(iter);
-                    ssTableReaders.add(sstable);
-                    includedDueToTombstones++;
+                    ssTableReaders.add(sstable);includedDueToTombstones++;}
                 }
-            }
 
             if (Tracing.isTracing())
                 Tracing.trace("Skipped {}/{} non-slice-intersecting sstables, included {} due to tombstones",
                               nonIntersectingSSTables, view.sstables.size(), includedDueToTombstones);
 
-
             if (allIterators.isEmpty())
                 return CsFlow.just(FlowablePartitions.empty(cfs.metadata(), partitionKey(), filter.isReversed()));
 
-            StorageHook.instance.reportRead(cfs.metadata().id, partitionKey());
+        StorageHook.instance.reportRead(cfs.metadata().id, partitionKey());
             cfs.metric.samplers.get(TableMetrics.Sampler.READS).addSample(partitionKey.getKey(), partitionKey.hashCode(), 1);
 
-            //Split the iterators into memtable vs sstable
+            //Split theiteratorsinto memtable vs sstable
             List<CsFlow<FlowableUnfilteredPartition>> iters = allIterators;
 
             return CsFlow.merge(iters, Comparator.comparing((c) -> 0),
-                                new Reducer<FlowableUnfilteredPartition, List<FlowableUnfilteredPartition>>()
+            new Reducer<FlowableUnfilteredPartition, List<FlowableUnfilteredPartition>>()
                                 {
                                     List<FlowableUnfilteredPartition> fups = new ArrayList<>(iters.size());
 
@@ -780,27 +702,14 @@
                                       {
                                           filtered = l;
                                       }
-
-                                      return CsFlow.just(FlowablePartitions.merge(filtered, nowInSec()));
+            return CsFlow.just(FlowablePartitions.merge(filtered, nowInSec()));
                                   });
         }
         catch (Throwable t)
         {
             JVMStabilityInspector.inspectThrowable(t);
             throw t;
-        }
-=======
-        if (iterators.isEmpty())
-            return FlowablePartitions.empty(cfs.metadata(), partitionKey(), filter.isReversed());
-
-        StorageHook.instance.reportRead(cfs.metadata().id, partitionKey());
-
-        FlowableUnfilteredPartition merged = FlowablePartitions.merge(iterators, nowInSec());
-
-        DecoratedKey key = merged.header.partitionKey;
-        cfs.metric.samplers.get(TableMetrics.Sampler.READS).addSample(merged.header.partitionKey.getKey(), key.hashCode(), 1);
-        return merged;
->>>>>>> fe17b43b
+
     }
 
 
@@ -815,25 +724,16 @@
         return clusteringIndexFilter().shouldInclude(sstable);
     }
 
-<<<<<<< HEAD
     private CsFlow<FlowableUnfilteredPartition> makeFlowable(final SSTableReader sstable, final ClusteringIndexNamesFilter clusterFilter, SSTableReadsListener listener)
-=======
-    private FlowableUnfilteredPartition makeFlowable(ColumnFamilyStore cfs,
-                                                     SSTableReader sstable,
-                                                     SSTableReadsListener listener)
->>>>>>> fe17b43b
     {
         return sstable.flow(partitionKey(), clusterFilter.getSlices(metadata()), columnFilter(), isReversed(), listener);
     }
 
-<<<<<<< HEAD
     private CsFlow<FlowableUnfilteredPartition> makeFlowable(final SSTableReader sstable, SSTableReadsListener listener)
     {
         return sstable.flow(partitionKey(), clusteringIndexFilter().getSlices(metadata()), columnFilter(), isReversed(), listener);
     }
 
-=======
->>>>>>> fe17b43b
     private boolean queriesMulticellType(TableMetadata table)
     {
         if (!table.hasMulticellOrCounterColumn)
