/*
 * Licensed to the Apache Software Foundation (ASF) under one
 * or more contributor license agreements.  See the NOTICE file
 * distributed with this work for additional information
 * regarding copyright ownership.  The ASF licenses this file
 * to you under the Apache License, Version 2.0 (the
 * "License"); you may not use this file except in compliance
 * with the License.  You may obtain a copy of the License at
 *
 *     http://www.apache.org/licenses/LICENSE-2.0
 *
 * Unless required by applicable law or agreed to in writing, software
 * distributed under the License is distributed on an "AS IS" BASIS,
 * WITHOUT WARRANTIES OR CONDITIONS OF ANY KIND, either express or implied.
 * See the License for the specific language governing permissions and
 * limitations under the License.
 */
package org.apache.cassandra.db.lifecycle;

import java.io.ByteArrayOutputStream;
import java.io.IOException;
import java.io.PrintStream;
import java.nio.file.Files;
import java.nio.file.NoSuchFileException;
import java.util.List;
import java.util.Map;
import java.util.Queue;
import java.util.UUID;
import java.util.concurrent.ConcurrentLinkedQueue;
import javax.annotation.Nullable;

import com.codahale.metrics.Counter;
import com.google.common.annotations.VisibleForTesting;
import com.google.common.base.Preconditions;
import org.slf4j.Logger;
import org.slf4j.LoggerFactory;

import com.codahale.metrics.Counter;
import org.apache.cassandra.concurrent.ScheduledExecutors;
import org.apache.cassandra.config.DatabaseDescriptor;
<<<<<<< HEAD
=======
import org.apache.cassandra.schema.TableMetadata;
import org.apache.cassandra.db.Directories;
>>>>>>> b4b9f319
import org.apache.cassandra.db.SystemKeyspace;
import org.apache.cassandra.db.compaction.OperationType;
import org.apache.cassandra.db.lifecycle.LogRecord.Type;
import org.apache.cassandra.io.FSWriteError;
import org.apache.cassandra.io.sstable.Component;
import org.apache.cassandra.io.sstable.Descriptor;
import org.apache.cassandra.io.sstable.SSTable;
import org.apache.cassandra.io.sstable.SnapshotDeletingTask;
import org.apache.cassandra.io.sstable.format.SSTableReader;
import org.apache.cassandra.io.util.File;
import org.apache.cassandra.io.util.FileUtils;
import org.apache.cassandra.service.StorageService;
import org.apache.cassandra.utils.Throwables;
import org.apache.cassandra.utils.concurrent.Ref;
import org.apache.cassandra.utils.concurrent.RefCounted;

/**
 * IMPORTANT: When this object is involved in a transactional graph, and is not encapsulated in a LifecycleTransaction,
 * for correct behaviour its commit MUST occur before any others, since it may legitimately fail. This is consistent
 * with the Transactional API, which permits one failing action to occur at the beginning of the commit phase, but also
 * *requires* that the prepareToCommit() phase only take actions that can be rolled back.
 *
 * IMPORTANT: The transaction must complete (commit or abort) before any temporary files are deleted, even though the
 * txn log file itself will not be deleted until all tracked files are deleted. This is required by FileLister to ensure
 * a consistent disk state. LifecycleTransaction ensures this requirement, so this class should really never be used
 * outside of LT. @see LogAwareFileLister.classifyFiles()
 *
 * A class that tracks sstable files involved in a transaction across sstables:
 * if the transaction succeeds the old files should be deleted and the new ones kept; vice-versa if it fails.
 *
 * The transaction log file contains new and old sstables as follows:
 *
 * add:[sstable-2][CRC]
 * remove:[sstable-1,max_update_time,num files][CRC]
 *
 * where sstable-2 is a new sstable to be retained if the transaction succeeds and sstable-1 is an old sstable to be
 * removed. CRC is an incremental CRC of the file content up to this point. For old sstable files we also log the
 * last update time of all files for the sstable descriptor and the number of sstable files.
 *
 * Upon commit we add a final line to the log file:
 *
 * commit:[commit_time][CRC]
 *
 * When the transaction log is cleaned-up by the TransactionTidier, which happens only after any old sstables have been
 * osoleted, then any sstable files for old sstables are removed before deleting the transaction log if the transaction
 * was committed, vice-versa if the transaction was aborted.
 *
 * On start-up we look for any transaction log files and repeat the cleanup process described above.
 *
 * See CASSANDRA-7066 for full details.
 */
final class LogTransaction extends AbstractLogTransaction
{
    private static final Logger logger = LoggerFactory.getLogger(LogTransaction.class);

    /**
     * If the format of the lines in the transaction log is wrong or the checksum
     * does not match, then we throw this exception.
     */
    public static final class CorruptTransactionLogException extends RuntimeException
    {
        public final LogFile txnFile;

        public CorruptTransactionLogException(String message, LogFile txnFile)
        {
            super(message);
            this.txnFile = txnFile;
        }
    }

    private final LogFile txnFile;
    // We need an explicit lock because the transaction tidier cannot store a reference to the transaction
    private final Object lock;
    private final Ref<LogTransaction> selfRef;
    // Deleting sstables is tricky because the mmapping might not have been finalized yet,
    // and delete will fail (on Windows) until it is (we only force the unmapping on SUN VMs).
    // Additionally, we need to make sure to delete the data file first, so on restart the others
    // will be recognized as GCable.
    protected static final Queue<Runnable> failedDeletions = new ConcurrentLinkedQueue<>();

    LogTransaction(OperationType opType, UUID uuid)
    {
        Preconditions.checkNotNull(opType);
        Preconditions.checkNotNull(uuid);

        this.txnFile = new LogFile(opType, uuid);
        this.lock = new Object();
        this.selfRef = new Ref<>(this, new TransactionTidier(txnFile, lock));

        if (logger.isTraceEnabled())
            logger.trace("Created transaction logs with id {}", txnFile.id());
    }

    /**
     * Track a reader as new.
     **/
    @Override
    public void trackNew(SSTable table)
    {
        synchronized (lock)
        {
            if (logger.isTraceEnabled())
                logger.trace("Track NEW sstable {} in {}", table.getFilename(), txnFile.toString());

            txnFile.add(table);
        }
    }

    /**
     * Stop tracking a reader as new.
     */
    @Override
    public void untrackNew(SSTable table)
    {
        synchronized (lock)
        {
            txnFile.remove(table);
        }
    }

    @Override
    public OperationType opType()
    {
        return txnFile.type();
    }

    /**
     * helper method for tests, creates the remove records per sstable
     */
    @VisibleForTesting
    ReaderTidier obsoleted(SSTableReader sstable)
    {
        return obsoleted(sstable, LogRecord.make(Type.REMOVE, sstable), null);
    }

    /**
     * Schedule a reader for deletion as soon as it is fully unreferenced.
     */
    ReaderTidier obsoleted(SSTableReader reader, LogRecord logRecord, @Nullable Tracker tracker)
    {
        synchronized (lock)
        {
            if (logger.isTraceEnabled())
                logger.trace("Track OLD sstable {} in {}", reader.getFilename(), txnFile.toString());

            if (txnFile.contains(Type.ADD, reader, logRecord))
            {
                if (txnFile.contains(Type.REMOVE, reader, logRecord))
                    throw new IllegalArgumentException();

                return new SSTableTidier(reader, true, this, tracker);
            }

            txnFile.addRecord(logRecord);

            if (tracker != null)
                tracker.notifyDeleting(reader);

            return new SSTableTidier(reader, false, this, tracker);
        }
    }

    Map<SSTable, LogRecord> makeRemoveRecords(Iterable<SSTableReader> sstables)
    {
        synchronized (lock)
        {
            return txnFile.makeRecords(Type.REMOVE, sstables);
        }
    }

    @Override
    public UUID id()
    {
        return txnFile.id();
    }

    @Override
    public Throwable prepareForObsoletion(Iterable<SSTableReader> readers,
                                          List<AbstractLogTransaction.Obsoletion> obsoletions,
                                          Tracker tracker,
                                          Throwable accumulate)
    {

        Map<SSTable, LogRecord> logRecords = makeRemoveRecords(readers);
        for (SSTableReader reader : readers)
        {
            try
            {
                obsoletions.add(new AbstractLogTransaction.Obsoletion(reader, obsoleted(reader, logRecords.get(reader), tracker)));
            }
            catch (Throwable t)
            {
                accumulate = Throwables.merge(accumulate, t);
            }
        }
        return accumulate;
    }

    @VisibleForTesting
    LogFile txnFile()
    {
        return txnFile;
    }

    @VisibleForTesting
    List<File> logFiles()
    {
        return txnFile.getFiles();
    }

    @VisibleForTesting
    List<File> logFilePaths()
    {
        return txnFile.getFilePaths();
    }

    static void delete(File file)
    {
        try
        {
            if (!StorageService.instance.isDaemonSetupCompleted())
                logger.info("Unfinished transaction log, deleting {} ", file);
            else if (logger.isTraceEnabled())
                logger.trace("Deleting {}", file);

            Files.delete(file.toPath());
        }
        catch (NoSuchFileException e)
        {
            logger.error("Unable to delete {} as it does not exist, see debug log file for stack trace", file);
            if (logger.isDebugEnabled())
            {
                ByteArrayOutputStream baos = new ByteArrayOutputStream();
                try (PrintStream ps = new PrintStream(baos))
                {
                    e.printStackTrace(ps);
                }
                logger.debug("Unable to delete {} as it does not exist, stack trace:\n {}", file, baos);
            }
        }
        catch (IOException e)
        {
            logger.error("Unable to delete {}", file, e);
            FileUtils.handleFSErrorAndPropagate(new FSWriteError(e, file));
        }
    }

    /**
     * The transaction tidier.
     *
     * When the transaction reference is fully released we try to delete all the obsolete files
     * depending on the transaction result, as well as the transaction log file.
     */
    private static class TransactionTidier implements RefCounted.Tidy, Runnable
    {
        private final LogFile data;
        private final Object lock;

        TransactionTidier(LogFile data, Object lock)
        {
            this.data = data;
            this.lock = lock;
        }

        public void tidy()
        {
            run();
        }

        public String name()
        {
            return data.toString();
        }

        public void run()
        {
            synchronized (lock)
            {
                if (logger.isTraceEnabled())
                    logger.trace("Removing files for transaction {}", name());

                // this happens if we forget to close a txn and the garbage collector closes it for us
                // or if the transaction journal was never properly created in the first place
                if (!data.completed())
                {
                    logger.error("{} was not completed, trying to abort it now", data);

                    Throwable err = Throwables.perform((Throwable) null, data::abort);
                    if (err != null)
                        logger.error("Failed to abort {}", data, err);
                }

                Throwable err = data.removeUnfinishedLeftovers(null);

                if (err != null)
                {
                    logger.info("Failed deleting files for transaction {}, we'll retry after GC and on on server restart", name(), err);
                    failedDeletions.add(this);
                }
                else
                {
                    if (logger.isTraceEnabled())
                        logger.trace("Closing file transaction {}", name());

                    data.close();
                }
            }
        }
    }

    /**
     * The SSTableReader tidier. When a reader is fully released and no longer referenced
     * by any one, we run this. It keeps a reference to the parent transaction and releases
     * it when done, so that the final transaction cleanup can run when all obsolete readers
     * are released.
     */
    private static class SSTableTidier implements ReaderTidier
    {
        // must not retain a reference to the SSTableReader, else leak detection cannot kick in
        private final Descriptor desc;
        private final long sizeOnDisk;
        private final boolean wasNew;
        private final Object lock;
        private final Ref<LogTransaction> parentRef;
<<<<<<< HEAD
        private final UUID txnId;
        private final boolean onlineTxn;
=======
>>>>>>> b4b9f319
        private final Counter totalDiskSpaceUsed;

        public SSTableTidier(SSTableReader referent, boolean wasNew, LogTransaction parent, Tracker tracker)
        {
            this.desc = referent.descriptor;
            this.sizeOnDisk = referent.bytesOnDisk();
            this.wasNew = wasNew;
            this.lock = parent.lock;
            this.parentRef = parent.selfRef.tryRef();
<<<<<<< HEAD
            this.txnId = parent.id();
            this.onlineTxn = tracker != null && !tracker.isDummy();
            this.totalDiskSpaceUsed = tracker != null && tracker.cfstore != null ? tracker.cfstore.metric.totalDiskSpaceUsed : null;
=======
>>>>>>> b4b9f319

            if (this.parentRef == null)
                throw new IllegalStateException("Transaction already completed");

            // While the parent cfs may be dropped in the interim of us taking a reference to this and using it, at worst
            // we'll be updating a metric for a now dropped ColumnFamilyStore. We do not hold a reference to the tracker or
            // cfs as that would create a strong ref loop and violate our ability to do leak detection.
            totalDiskSpaceUsed = parent.tracker != null && parent.tracker.cfstore != null ?
                                 parent.tracker.cfstore.metric.totalDiskSpaceUsed :
                                 null;
        }

        @Override
        public void commit()
        {
<<<<<<< HEAD
            if (onlineTxn && DatabaseDescriptor.supportsSSTableReadMeter())
                SystemKeyspace.clearSSTableReadMeter(desc.ksname, desc.cfname, desc.id);
=======
            // While this may be a dummy tracker w/out information in the metrics table, we attempt to delete regardless
            // and allow the delete to silently fail if this is an invalid ks + cf combination at time of tidy run.
            if (DatabaseDescriptor.isDaemonInitialized())
                SystemKeyspace.clearSSTableReadMeter(desc.ksname, desc.cfname, desc.generation);
>>>>>>> b4b9f319

            synchronized (lock)
            {
                try
                {
                    // If we can't successfully delete the DATA component, set the task to be retried later: see TransactionTidier
                    File datafile = desc.fileFor(Component.DATA);

                    if (logger.isTraceEnabled())
                        logger.trace("Tidier running for old sstable {}", desc.baseFileUri());

                    if (datafile.exists())
                        delete(datafile);
                    else if (!wasNew)
                        logger.error("SSTableTidier ran with no existing data file for an sstable that was not new");

                    // let the remainder be cleaned up by delete
                    SSTable.delete(desc, SSTable.discoverComponentsFor(desc));
                }
                catch (Throwable t)
                {
                    logger.error("Failed deletion for {}, we'll retry after GC and on server restart", desc);
                    failedDeletions.add(this::commit);
                    return;
                }

<<<<<<< HEAD
                if (totalDiskSpaceUsed != null && !wasNew)
=======
                // It's possible we're the last one's holding a ref to this metric if it's already been released in the
                // parent TableMetrics; we run this regardless rather than holding a ref to that CFS or Tracker and thus
                // creating a strong ref loop
                if (DatabaseDescriptor.isDaemonInitialized() && totalDiskSpaceUsed != null && !wasNew)
>>>>>>> b4b9f319
                    totalDiskSpaceUsed.dec(sizeOnDisk);

                // release the referent to the parent so that the all transaction files can be released
                parentRef.release();
            }
        }

        @Override
        public Throwable abort(Throwable accumulate)
        {
            synchronized (lock)
            {
                return Throwables.perform(accumulate, parentRef::release);
            }
        }
    }


    static void rescheduleFailedDeletions()
    {
        Runnable task;
        while ( null != (task = failedDeletions.poll()))
            ScheduledExecutors.nonPeriodicTasks.submit(task);

        // On Windows, snapshots cannot be deleted so long as a segment of the root element is memory-mapped in NTFS.
        SnapshotDeletingTask.rescheduleFailedTasks();
    }

    @VisibleForTesting
    Throwable complete(Throwable accumulate)
    {
        if (logger.isTraceEnabled())
            logger.trace("Completing txn {} with last record {}",
                         txnFile.toString(), txnFile.getLastRecord());

        try
        {
            accumulate = selfRef.ensureReleased(accumulate);
            return accumulate;
        }
        catch (Throwable t)
        {
            logger.error("Failed to complete file transaction id {}", id(), t);
            return Throwables.merge(accumulate, t);
        }
    }

    protected Throwable doCommit(Throwable accumulate)
    {
        synchronized (lock)
        {
            return complete(Throwables.perform(accumulate, txnFile::commit));
        }
    }

    protected Throwable doAbort(Throwable accumulate)
    {
        synchronized (lock)
        {
            return complete(Throwables.perform(accumulate, txnFile::abort));
        }
    }

    protected void doPrepare() { }
}<|MERGE_RESOLUTION|>--- conflicted
+++ resolved
@@ -27,9 +27,9 @@
 import java.util.Queue;
 import java.util.UUID;
 import java.util.concurrent.ConcurrentLinkedQueue;
+import com.codahale.metrics.Counter;
 import javax.annotation.Nullable;
 
-import com.codahale.metrics.Counter;
 import com.google.common.annotations.VisibleForTesting;
 import com.google.common.base.Preconditions;
 import org.slf4j.Logger;
@@ -38,11 +38,6 @@
 import com.codahale.metrics.Counter;
 import org.apache.cassandra.concurrent.ScheduledExecutors;
 import org.apache.cassandra.config.DatabaseDescriptor;
-<<<<<<< HEAD
-=======
-import org.apache.cassandra.schema.TableMetadata;
-import org.apache.cassandra.db.Directories;
->>>>>>> b4b9f319
 import org.apache.cassandra.db.SystemKeyspace;
 import org.apache.cassandra.db.compaction.OperationType;
 import org.apache.cassandra.db.lifecycle.LogRecord.Type;
@@ -367,11 +362,7 @@
         private final boolean wasNew;
         private final Object lock;
         private final Ref<LogTransaction> parentRef;
-<<<<<<< HEAD
-        private final UUID txnId;
         private final boolean onlineTxn;
-=======
->>>>>>> b4b9f319
         private final Counter totalDiskSpaceUsed;
 
         public SSTableTidier(SSTableReader referent, boolean wasNew, LogTransaction parent, Tracker tracker)
@@ -381,12 +372,7 @@
             this.wasNew = wasNew;
             this.lock = parent.lock;
             this.parentRef = parent.selfRef.tryRef();
-<<<<<<< HEAD
-            this.txnId = parent.id();
             this.onlineTxn = tracker != null && !tracker.isDummy();
-            this.totalDiskSpaceUsed = tracker != null && tracker.cfstore != null ? tracker.cfstore.metric.totalDiskSpaceUsed : null;
-=======
->>>>>>> b4b9f319
 
             if (this.parentRef == null)
                 throw new IllegalStateException("Transaction already completed");
@@ -394,23 +380,16 @@
             // While the parent cfs may be dropped in the interim of us taking a reference to this and using it, at worst
             // we'll be updating a metric for a now dropped ColumnFamilyStore. We do not hold a reference to the tracker or
             // cfs as that would create a strong ref loop and violate our ability to do leak detection.
-            totalDiskSpaceUsed = parent.tracker != null && parent.tracker.cfstore != null ?
-                                 parent.tracker.cfstore.metric.totalDiskSpaceUsed :
+            totalDiskSpaceUsed = tracker != null && tracker.cfstore != null ?
+                                 tracker.cfstore.metric.totalDiskSpaceUsed :
                                  null;
         }
 
         @Override
         public void commit()
         {
-<<<<<<< HEAD
             if (onlineTxn && DatabaseDescriptor.supportsSSTableReadMeter())
                 SystemKeyspace.clearSSTableReadMeter(desc.ksname, desc.cfname, desc.id);
-=======
-            // While this may be a dummy tracker w/out information in the metrics table, we attempt to delete regardless
-            // and allow the delete to silently fail if this is an invalid ks + cf combination at time of tidy run.
-            if (DatabaseDescriptor.isDaemonInitialized())
-                SystemKeyspace.clearSSTableReadMeter(desc.ksname, desc.cfname, desc.generation);
->>>>>>> b4b9f319
 
             synchronized (lock)
             {
@@ -437,14 +416,10 @@
                     return;
                 }
 
-<<<<<<< HEAD
-                if (totalDiskSpaceUsed != null && !wasNew)
-=======
                 // It's possible we're the last one's holding a ref to this metric if it's already been released in the
                 // parent TableMetrics; we run this regardless rather than holding a ref to that CFS or Tracker and thus
                 // creating a strong ref loop
                 if (DatabaseDescriptor.isDaemonInitialized() && totalDiskSpaceUsed != null && !wasNew)
->>>>>>> b4b9f319
                     totalDiskSpaceUsed.dec(sizeOnDisk);
 
                 // release the referent to the parent so that the all transaction files can be released
