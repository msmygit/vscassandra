/*
 * Licensed to the Apache Software Foundation (ASF) under one
 * or more contributor license agreements.  See the NOTICE file
 * distributed with this work for additional information
 * regarding copyright ownership.  The ASF licenses this file
 * to you under the Apache License, Version 2.0 (the
 * "License"); you may not use this file except in compliance
 * with the License.  You may obtain a copy of the License at
 *
 *     http://www.apache.org/licenses/LICENSE-2.0
 *
 * Unless required by applicable law or agreed to in writing, software
 * distributed under the License is distributed on an "AS IS" BASIS,
 * WITHOUT WARRANTIES OR CONDITIONS OF ANY KIND, either express or implied.
 * See the License for the specific language governing permissions and
 * limitations under the License.
 */

package org.apache.cassandra.db.compaction;

import java.util.ArrayList;
import java.util.Arrays;
import java.util.Collection;
import java.util.Collections;
import java.util.Comparator;
import java.util.NavigableMap;
import java.util.Objects;
import java.util.TreeMap;
import java.util.concurrent.TimeUnit;
import java.util.HashSet;
import java.util.List;
import java.util.Map;
import java.util.Set;

import com.google.common.annotations.VisibleForTesting;
import com.google.common.collect.*;
import org.slf4j.Logger;
import org.slf4j.LoggerFactory;

import org.apache.cassandra.db.lifecycle.LifecycleTransaction;
import org.apache.cassandra.exceptions.ConfigurationException;
import org.apache.cassandra.schema.CompactionParams;

import static com.google.common.collect.Iterables.filter;
import static org.apache.cassandra.db.compaction.CompactionStrategyOptions.TOMBSTONE_COMPACTION_INTERVAL_OPTION;
import static org.apache.cassandra.db.compaction.CompactionStrategyOptions.TOMBSTONE_THRESHOLD_OPTION;
import static org.apache.cassandra.db.compaction.CompactionStrategyOptions.UNCHECKED_TOMBSTONE_COMPACTION_OPTION;

public class TimeWindowCompactionStrategy extends LegacyAbstractCompactionStrategy.WithAggregates
{
    private static final Logger logger = LoggerFactory.getLogger(TimeWindowCompactionStrategy.class);

    private final TimeWindowCompactionStrategyOptions twcsOptions;
    private final Set<CompactionSSTable> sstables = new HashSet<>();
    private long lastExpiredCheck;
    private long highestWindowSeen;

    public TimeWindowCompactionStrategy(CompactionStrategyFactory factory, Map<String, String> options)
    {
        super(factory, options);
        this.twcsOptions = new TimeWindowCompactionStrategyOptions(options);
        String[] tsOpts = { UNCHECKED_TOMBSTONE_COMPACTION_OPTION, TOMBSTONE_COMPACTION_INTERVAL_OPTION, TOMBSTONE_THRESHOLD_OPTION };
        if (Arrays.stream(tsOpts).map(options::get).filter(Objects::nonNull).anyMatch(v -> !v.equals("false")))
        {
            logger.debug("Enabling tombstone compactions for TWCS");
        }
        else
        {
            logger.debug("Disabling tombstone compactions for TWCS");
            super.options.setDisableTombstoneCompactions(true);
        }
    }

    @Override
    public AbstractCompactionTask createCompactionTask(final int gcBefore,
                                                       LifecycleTransaction txn,
                                                       boolean isMaximal,
                                                       boolean splitOutput)
    {
        return new TimeWindowCompactionTask(realm, txn, gcBefore, ignoreOverlaps(), this);
    }

    /**
     *
     * @param gcBefore
     * @return
     */
    @Override
    protected synchronized CompactionAggregate getNextBackgroundAggregate(final int gcBefore)
    {
        if (realm.getLiveSSTables().isEmpty())
            return null;

        Set<? extends CompactionSSTable> compacting = realm.getCompactingSSTables();
        Set<CompactionSSTable> noncompacting;
        synchronized (sstables)
        {
            noncompacting = ImmutableSet.copyOf(filter(sstables, sstable -> !compacting.contains(sstable)));
        }

        // Find fully expired SSTables. Those will be included no matter what.
        Set<CompactionSSTable> expired = Collections.emptySet();

        if (System.currentTimeMillis() - lastExpiredCheck > twcsOptions.expiredSSTableCheckFrequency)
        {
            logger.debug("TWCS expired check sufficiently far in the past, checking for fully expired SSTables");
            expired = CompactionController.getFullyExpiredSSTables(realm,
                                                                   noncompacting,
                                                                   twcsOptions.ignoreOverlaps
                                                                       ? Collections.emptySet()
                                                                       : realm.getOverlappingLiveSSTables(noncompacting),
                                                                   gcBefore,
                                                                   twcsOptions.ignoreOverlaps);
            lastExpiredCheck = System.currentTimeMillis();
        }
        else
        {
            logger.debug("TWCS skipping check for fully expired SSTables");
        }

        Set<CompactionSSTable> candidates = Sets.newHashSet(Iterables.filter(noncompacting, sstable -> !sstable.isMarkedSuspect()));

        CompactionAggregate compactionCandidate = getNextNonExpiredSSTables(Sets.difference(candidates, expired), gcBefore);
        if (expired.isEmpty())
            return compactionCandidate;

        logger.debug("Including expired sstables: {}", expired);
        if (compactionCandidate == null)
        {
            long timestamp = getWindowBoundsInMillis(twcsOptions.sstableWindowUnit, twcsOptions.sstableWindowSize,
                                                     Collections.max(expired, Comparator.comparing(CompactionSSTable::getMaxTimestamp)).getMaxTimestamp());
            return CompactionAggregate.createTimeTiered(expired, timestamp);
        }

        return compactionCandidate.withExpired(expired);
    }

    private CompactionAggregate getNextNonExpiredSSTables(Iterable<CompactionSSTable> nonExpiringSSTables, final int gcBefore)
    {
        List<CompactionAggregate> candidates = getCompactionCandidates(nonExpiringSSTables);
        backgroundCompactions.setPending(this, candidates);

        CompactionAggregate ret = candidates.isEmpty() ? null : candidates.get(0);

        // if there is no sstable to compact in standard way, try compacting single sstable whose droppable tombstone
        // ratio is greater than threshold.
        if (ret == null || ret.isEmpty())
            ret = makeTombstoneCompaction(gcBefore, nonExpiringSSTables, list -> Collections.min(list, CompactionSSTable.sizeComparator));

        return ret;
    }

    private List<CompactionAggregate> getCompactionCandidates(Iterable<CompactionSSTable> candidateSSTables)
    {
        NavigableMap<Long, List<CompactionSSTable>> buckets = getBuckets(candidateSSTables, twcsOptions.sstableWindowUnit, twcsOptions.sstableWindowSize, twcsOptions.timestampResolution);
        // Update the highest window seen, if necessary
        if (!buckets.isEmpty())
        {
            long maxKey = buckets.lastKey();
            if (maxKey > this.highestWindowSeen)
                this.highestWindowSeen = maxKey;
        }

        return getBucketAggregates(buckets,
                                   realm.getMinimumCompactionThreshold(),
                                   realm.getMaximumCompactionThreshold(),
                                   twcsOptions.stcsOptions,
                                   this.highestWindowSeen);
    }


    @Override
    public void replaceSSTables(Collection<CompactionSSTable> removed, Collection<CompactionSSTable> added)
    {
        synchronized (sstables)
        {
            for (CompactionSSTable remove : removed)
                sstables.remove(remove);
            sstables.addAll(added);
        }
    }

    @Override
    public void addSSTable(CompactionSSTable sstable)
    {
        synchronized (sstables)
        {
            sstables.add(sstable);
        }
    }

    @Override
<<<<<<< HEAD
    void removeDeadSSTables()
=======
    protected synchronized Set<SSTableReader> getSSTables()
>>>>>>> b4b9f319
    {
        removeDeadSSTables(sstables);
    }

    @Override
    public void removeSSTable(CompactionSSTable sstable)
    {
        synchronized (sstables)
        {
            sstables.remove(sstable);
        }
    }

    @Override
    public Set<CompactionSSTable> getSSTables()
    {
        synchronized (sstables)
        {
            return ImmutableSet.copyOf(sstables);
        }
    }

    /**
     * Find the lowest timestamp in a given window/unit pair and
     * return it expressed as milliseconds, the caller should adjust accordingly
     */
    static long getWindowBoundsInMillis(TimeUnit windowTimeUnit, int windowTimeSize, long timestampInMillis)
    {

        long sizeInMillis = TimeUnit.MILLISECONDS.convert(windowTimeSize, windowTimeUnit);
        return (timestampInMillis / sizeInMillis) * sizeInMillis;
    }

    /**
     * Group files with similar max timestamp into buckets.
     * <p/>
     * The max timestamp of each sstable is converted into the timestamp resolution and then the window bounds are
     * calculated by calling {@link #getWindowBoundsInMillis(TimeUnit, int, long)}. The sstable is added to the bucket
     * with the same lower timestamp bound. If the lower timestamp bound is higher than any other seen, then it is recorded
     * as the max timestamp seen that will be returned.
     *
     * @param files the candidate sstables
     * @param sstableWindowUnit the time unit for {@code sstableWindowSize}
     * @param sstableWindowSize the size of the time window by which sstables are grouped
     * @param timestampResolution the time unit for converting the sstable timestamp
     * @return A pair, where the left element is the bucket representation (multi-map of lower bound timestamp to sstables),
     *         and the right is the highest lower bound timestamp seen
     */
    @VisibleForTesting
    static NavigableMap<Long, List<CompactionSSTable>> getBuckets(Iterable<CompactionSSTable> files, TimeUnit sstableWindowUnit, int sstableWindowSize, TimeUnit timestampResolution)
    {
        NavigableMap<Long, List<CompactionSSTable>> buckets = new TreeMap<>(Long::compare);

        // For each sstable, add sstable to the time bucket
        // Where the bucket is the file's max timestamp rounded to the nearest window bucket
        for (CompactionSSTable f : files)
        {
            assert TimeWindowCompactionStrategyOptions.validTimestampTimeUnits.contains(timestampResolution);
            long tStamp = TimeUnit.MILLISECONDS.convert(f.getMaxTimestamp(), timestampResolution);
            addToBuckets(buckets, f, tStamp, sstableWindowUnit, sstableWindowSize);
        }

        logger.trace("buckets {}, max timestamp {}", buckets, buckets.isEmpty() ? "none" : buckets.lastKey().toString());
        return buckets;
    }

    @VisibleForTesting
    static void addToBuckets(NavigableMap<Long, List<CompactionSSTable>> buckets, CompactionSSTable f, long tStamp, TimeUnit sstableWindowUnit, int sstableWindowSize)
    {
        long bound = getWindowBoundsInMillis(sstableWindowUnit, sstableWindowSize, tStamp);
        buckets.computeIfAbsent(bound,
                                key -> new ArrayList<>())
               .add(f);
    }

    /**
     * If the current bucket has at least minThreshold SSTables, choose that one. For any other bucket, at least 2 SSTables is enough.
     * In any case, limit to maxThreshold SSTables.
     *
     * @param buckets A map from a bucket id to a set of tables, sorted by id and then by table size
     * @param minThreshold minimum number of sstables in a bucket to qualify.
     * @param maxThreshold maximum number of sstables to compact at once (the returned bucket will be trimmed down to this).
     * @param stcsOptions the options for {@link SizeTieredCompactionStrategy} to be used in the newest bucket
     * @param now the latest timestamp in milliseconds
     *
     * @return a list of compaction aggregates, one per time bucket
     */
    @VisibleForTesting
    static List<CompactionAggregate> getBucketAggregates(NavigableMap<Long, List<CompactionSSTable>> buckets,
                                                         int minThreshold,
                                                         int maxThreshold,
                                                         SizeTieredCompactionStrategyOptions stcsOptions,
                                                         long now)
    {
        List<CompactionAggregate> ret = new ArrayList<>(buckets.size());
        boolean nextCompactionFound = false; // set to true once the first bucket with a compaction is found

        for (Map.Entry<Long, List<CompactionSSTable>> entry : buckets.descendingMap().entrySet())
        {
            Long key = entry.getKey();
            List<CompactionSSTable> bucket = entry.getValue();
            logger.trace("Key {}, now {}", key, now);

            CompactionPick selected = CompactionPick.EMPTY;
            List<CompactionPick> pending = new ArrayList<>(1);

            if (bucket.size() >= minThreshold && key >= now)
            {
                // If we're in the newest bucket, we'll use STCS to prioritize sstables
                SizeTieredCompactionStrategy.SizeTieredBuckets stcsBuckets = new SizeTieredCompactionStrategy.SizeTieredBuckets(bucket,
                                                                                                                                stcsOptions,
                                                                                                                                minThreshold,
                                                                                                                                maxThreshold);
                stcsBuckets.aggregate();

                for (CompactionAggregate stcsAggregate : stcsBuckets.getAggregates())
                {
                    if (selected.isEmpty())
                    {
                        selected = stcsAggregate.getSelected().withParent(key);
                        for (CompactionPick comp : stcsAggregate.getActive())
                        {
                            if (comp != stcsAggregate.getSelected())
                                pending.add(comp);
                        }
                    }
                    else
                    {
                        pending.addAll(stcsAggregate.getActive());
                    }
                }

                if (!selected.isEmpty())
                    logger.debug("Newest window has STCS compaction candidates, {}, data files {} , options {}",
                                 nextCompactionFound ? "eligible but not selected due to prior candidate" : "will be selected for compaction",
                                 stcsBuckets.pairs(),
                                 stcsOptions);
                else
                    logger.debug("No STCS compactions found for first window, data files {}, options {}", stcsBuckets.pairs(), stcsOptions);

                if (!nextCompactionFound && !selected.isEmpty())
                {
                    nextCompactionFound = true;
                    ret.add(0, CompactionAggregate.createTimeTiered(bucket, selected, pending, key)); // the first one will be submitted for compaction
                }
                else
                {
                    ret.add(CompactionAggregate.createTimeTiered(bucket, selected, pending, key));
                }
            }
            else if (bucket.size() >= 2 && key < now)
            {
                List<CompactionSSTable> sstables = bucket;

                // Sort the largest sstables off the end before splitting by maxThreshold
                Collections.sort(sstables, CompactionSSTable.sizeComparator);

                int i = 0;
                while ((bucket.size() - i) >= 2)
                {
                    List<CompactionSSTable> pick = sstables.subList(i, i + Math.min(bucket.size() - i, maxThreshold));
                    if (selected.isEmpty())
                        selected = CompactionPick.create(key, pick);
                    else
                        pending.add(CompactionPick.create(key, pick));

                    i += pick.size();
                }

                if (!nextCompactionFound)
                {
                    logger.debug("bucket size {} >= 2 and not in current bucket, compacting what's here: {}", bucket.size(), bucket);
                    nextCompactionFound = true;
                    ret.add(0, CompactionAggregate.createTimeTiered(bucket, selected, pending, key)); // the first one will be submitted for compaction
                }
                else
                {
                    logger.trace("bucket size {} >= 2 and not in current bucket, eligible but not selected: {}", bucket.size(), bucket);
                    ret.add(CompactionAggregate.createTimeTiered(bucket, selected, pending, key));
                }
            }
            else
            {
                logger.trace("No compaction necessary for bucket size {} , key {}, now {}", bucket.size(), key, now);
                ret.add(CompactionAggregate.createTimeTiered(bucket, selected, pending, key)); // add an empty aggregate anyway so we get a full view
            }
        }
<<<<<<< HEAD
        return ret;
=======
        return new NewestBucket(sstables, estimatedRemainingTasks);
    }

    /**
     * @param bucket set of sstables
     * @param maxThreshold maximum number of sstables in a single compaction task.
     * @return A bucket trimmed to the maxThreshold newest sstables.
     */
    @VisibleForTesting
    static List<SSTableReader> trimToThreshold(Set<SSTableReader> bucket, int maxThreshold)
    {
        List<SSTableReader> ssTableReaders = new ArrayList<>(bucket);

        // Trim the largest sstables off the end to meet the maxThreshold
        Collections.sort(ssTableReaders, SSTableReader.sizeComparator);

        return ImmutableList.copyOf(Iterables.limit(ssTableReaders, maxThreshold));
    }

    @Override
    @SuppressWarnings("resource") // transaction is closed by AbstractCompactionTask::execute
    public synchronized Collection<AbstractCompactionTask> getMaximalTask(int gcBefore, boolean splitOutput)
    {
        Iterable<SSTableReader> filteredSSTables = filterSuspectSSTables(sstables);
        if (Iterables.isEmpty(filteredSSTables))
            return null;
        LifecycleTransaction txn = cfs.getTracker().tryModify(filteredSSTables, OperationType.COMPACTION);
        if (txn == null)
            return null;
        return Collections.singleton(new TimeWindowCompactionTask(cfs, txn, gcBefore, options.ignoreOverlaps));
    }

    /**
     * TWCS should not group sstables for anticompaction - this can mix new and old data
     */
    @Override
    public Collection<Collection<SSTableReader>> groupSSTablesForAntiCompaction(Collection<SSTableReader> sstablesToGroup)
    {
        Collection<Collection<SSTableReader>> groups = new ArrayList<>(sstablesToGroup.size());
        for (SSTableReader sstable : sstablesToGroup)
        {
            groups.add(Collections.singleton(sstable));
        }
        return groups;
    }

    @Override
    @SuppressWarnings("resource") // transaction is closed by AbstractCompactionTask::execute
    public synchronized AbstractCompactionTask getUserDefinedTask(Collection<SSTableReader> sstables, int gcBefore)
    {
        assert !sstables.isEmpty(); // checked for by CM.submitUserDefined

        LifecycleTransaction modifier = cfs.getTracker().tryModify(sstables, OperationType.COMPACTION);
        if (modifier == null)
        {
            logger.debug("Unable to mark {} for compaction; probably a background compaction got to it first.  You can disable background compactions temporarily if this is a problem", sstables);
            return null;
        }

        return new TimeWindowCompactionTask(cfs, modifier, gcBefore, options.ignoreOverlaps).setUserDefined(true);
>>>>>>> b4b9f319
    }

    boolean ignoreOverlaps()
    {
        return twcsOptions.ignoreOverlaps;
    }

    public long getMaxSSTableBytes()
    {
        return Long.MAX_VALUE;
    }


    public static Map<String, String> validateOptions(Map<String, String> options) throws ConfigurationException
    {
        Map<String, String> uncheckedOptions = CompactionStrategyOptions.validateOptions(options);
        uncheckedOptions = TimeWindowCompactionStrategyOptions.validateOptions(options, uncheckedOptions);

        uncheckedOptions.remove(CompactionParams.Option.MIN_THRESHOLD.toString());
        uncheckedOptions.remove(CompactionParams.Option.MAX_THRESHOLD.toString());

        return uncheckedOptions;
    }

    public String toString()
    {
        return String.format("TimeWindowCompactionStrategy[%s/%s]",
                             realm.getMinimumCompactionThreshold(),
                             realm.getMaximumCompactionThreshold());
    }
}<|MERGE_RESOLUTION|>--- conflicted
+++ resolved
@@ -190,11 +190,7 @@
     }
 
     @Override
-<<<<<<< HEAD
     void removeDeadSSTables()
-=======
-    protected synchronized Set<SSTableReader> getSSTables()
->>>>>>> b4b9f319
     {
         removeDeadSSTables(sstables);
     }
@@ -382,70 +378,21 @@
                 ret.add(CompactionAggregate.createTimeTiered(bucket, selected, pending, key)); // add an empty aggregate anyway so we get a full view
             }
         }
-<<<<<<< HEAD
         return ret;
-=======
-        return new NewestBucket(sstables, estimatedRemainingTasks);
-    }
-
-    /**
-     * @param bucket set of sstables
-     * @param maxThreshold maximum number of sstables in a single compaction task.
-     * @return A bucket trimmed to the maxThreshold newest sstables.
-     */
-    @VisibleForTesting
-    static List<SSTableReader> trimToThreshold(Set<SSTableReader> bucket, int maxThreshold)
-    {
-        List<SSTableReader> ssTableReaders = new ArrayList<>(bucket);
-
-        // Trim the largest sstables off the end to meet the maxThreshold
-        Collections.sort(ssTableReaders, SSTableReader.sizeComparator);
-
-        return ImmutableList.copyOf(Iterables.limit(ssTableReaders, maxThreshold));
-    }
-
-    @Override
-    @SuppressWarnings("resource") // transaction is closed by AbstractCompactionTask::execute
-    public synchronized Collection<AbstractCompactionTask> getMaximalTask(int gcBefore, boolean splitOutput)
-    {
-        Iterable<SSTableReader> filteredSSTables = filterSuspectSSTables(sstables);
-        if (Iterables.isEmpty(filteredSSTables))
-            return null;
-        LifecycleTransaction txn = cfs.getTracker().tryModify(filteredSSTables, OperationType.COMPACTION);
-        if (txn == null)
-            return null;
-        return Collections.singleton(new TimeWindowCompactionTask(cfs, txn, gcBefore, options.ignoreOverlaps));
     }
 
     /**
      * TWCS should not group sstables for anticompaction - this can mix new and old data
      */
     @Override
-    public Collection<Collection<SSTableReader>> groupSSTablesForAntiCompaction(Collection<SSTableReader> sstablesToGroup)
-    {
-        Collection<Collection<SSTableReader>> groups = new ArrayList<>(sstablesToGroup.size());
-        for (SSTableReader sstable : sstablesToGroup)
+    public Collection<Collection<CompactionSSTable>> groupSSTablesForAntiCompaction(Collection<? extends CompactionSSTable> sstablesToGroup)
+    {
+        Collection<Collection<CompactionSSTable>> groups = new ArrayList<>(sstablesToGroup.size());
+        for (CompactionSSTable sstable : sstablesToGroup)
         {
             groups.add(Collections.singleton(sstable));
         }
         return groups;
-    }
-
-    @Override
-    @SuppressWarnings("resource") // transaction is closed by AbstractCompactionTask::execute
-    public synchronized AbstractCompactionTask getUserDefinedTask(Collection<SSTableReader> sstables, int gcBefore)
-    {
-        assert !sstables.isEmpty(); // checked for by CM.submitUserDefined
-
-        LifecycleTransaction modifier = cfs.getTracker().tryModify(sstables, OperationType.COMPACTION);
-        if (modifier == null)
-        {
-            logger.debug("Unable to mark {} for compaction; probably a background compaction got to it first.  You can disable background compactions temporarily if this is a problem", sstables);
-            return null;
-        }
-
-        return new TimeWindowCompactionTask(cfs, modifier, gcBefore, options.ignoreOverlaps).setUserDefined(true);
->>>>>>> b4b9f319
     }
 
     boolean ignoreOverlaps()
