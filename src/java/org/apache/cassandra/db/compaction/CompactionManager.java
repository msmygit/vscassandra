--- conflicted
+++ resolved
@@ -32,10 +32,7 @@
 import java.util.UUID;
 import java.util.concurrent.BlockingQueue;
 import java.util.concurrent.Callable;
-<<<<<<< HEAD
 import java.util.concurrent.CompletableFuture;
-=======
->>>>>>> b4b9f319
 import java.util.concurrent.ExecutionException;
 import java.util.concurrent.ExecutorService;
 import java.util.concurrent.Executors;
@@ -53,23 +50,13 @@
 
 import com.google.common.annotations.VisibleForTesting;
 import com.google.common.base.Preconditions;
-<<<<<<< HEAD
 import com.google.common.base.Predicates;
 import com.google.common.collect.ArrayListMultimap;
 import com.google.common.collect.Collections2;
-=======
-import com.google.common.collect.ArrayListMultimap;
-import com.google.common.collect.Collections2;
-import com.google.common.collect.ConcurrentHashMultiset;
->>>>>>> b4b9f319
 import com.google.common.collect.Iterables;
 import com.google.common.collect.Lists;
 import com.google.common.collect.Maps;
 import com.google.common.collect.Multimap;
-<<<<<<< HEAD
-=======
-import com.google.common.collect.Multiset;
->>>>>>> b4b9f319
 import com.google.common.collect.Sets;
 import com.google.common.util.concurrent.Futures;
 import com.google.common.util.concurrent.ListenableFuture;
@@ -84,11 +71,8 @@
 import org.apache.cassandra.concurrent.DebuggableThreadPoolExecutor;
 import org.apache.cassandra.concurrent.JMXEnabledThreadPoolExecutor;
 import org.apache.cassandra.concurrent.NamedThreadFactory;
-<<<<<<< HEAD
 import org.apache.cassandra.concurrent.ScheduledExecutors;
 import org.apache.cassandra.config.Config;
-=======
->>>>>>> b4b9f319
 import org.apache.cassandra.config.DatabaseDescriptor;
 import org.apache.cassandra.db.ColumnFamilyStore;
 import org.apache.cassandra.db.DecoratedKey;
@@ -97,11 +81,7 @@
 import org.apache.cassandra.db.Keyspace;
 import org.apache.cassandra.db.SerializationHeader;
 import org.apache.cassandra.db.SystemKeyspace;
-<<<<<<< HEAD
 import org.apache.cassandra.db.compaction.BackgroundCompactionRunner.RequestResult;
-=======
-import org.apache.cassandra.db.compaction.CompactionInfo.Holder;
->>>>>>> b4b9f319
 import org.apache.cassandra.db.lifecycle.ILifecycleTransaction;
 import org.apache.cassandra.db.lifecycle.LifecycleTransaction;
 import org.apache.cassandra.db.lifecycle.SSTableIntervalTree;
@@ -133,10 +113,7 @@
 import org.apache.cassandra.metrics.TableMetrics;
 import org.apache.cassandra.schema.CompactionParams.TombstoneOption;
 import org.apache.cassandra.schema.Schema;
-<<<<<<< HEAD
 import org.apache.cassandra.schema.SchemaConstants;
-=======
->>>>>>> b4b9f319
 import org.apache.cassandra.schema.TableMetadata;
 import org.apache.cassandra.service.ActiveRepairService;
 import org.apache.cassandra.service.StorageService;
@@ -144,10 +121,7 @@
 import org.apache.cassandra.utils.FBUtilities;
 import org.apache.cassandra.utils.JVMStabilityInspector;
 import org.apache.cassandra.utils.MBeanWrapper;
-<<<<<<< HEAD
 import org.apache.cassandra.utils.NonThrowingCloseable;
-=======
->>>>>>> b4b9f319
 import org.apache.cassandra.utils.Throwables;
 import org.apache.cassandra.utils.UUIDGen;
 import org.apache.cassandra.utils.WrappedRunnable;
@@ -353,7 +327,7 @@
     @VisibleForTesting
     public boolean hasOngoingOrPendingTasks()
     {
-        if (!active.getCompactions().isEmpty() || !compactingCF.isEmpty())
+        if (!active.getTableOperations().isEmpty())
             return true;
 
         int pendingTasks = executor.getPendingTaskCount() +
@@ -654,44 +628,12 @@
             @Override
             public Iterable<SSTableReader> filterSSTables(LifecycleTransaction transaction)
             {
-<<<<<<< HEAD
                 Iterable<SSTableReader> originals = transaction.originals();
                 if (cfStore.onlyPurgeRepairedTombstones())
                     originals = Iterables.filter(originals, SSTableReader::isRepaired);
                 List<SSTableReader> sortedSSTables = Lists.newArrayList(originals);
                 Collections.sort(sortedSSTables, SSTableReader.maxTimestampAscending);
                 return sortedSSTables;
-=======
-                List<SSTableReader> filteredSSTables = new ArrayList<>();
-                if (cfStore.getCompactionStrategyManager().onlyPurgeRepairedTombstones())
-                {
-                    for (SSTableReader sstable : transaction.originals())
-                    {
-                        if (!sstable.isRepaired())
-                        {
-                            try
-                            {
-                                transaction.cancel(sstable);
-                            }
-                            catch (Throwable t)
-                            {
-                                logger.warn(String.format("Unable to cancel %s from transaction %s", sstable, transaction.opId()), t);
-                            }
-                        }
-                        else
-                        {
-                            filteredSSTables.add(sstable);
-                        }
-                    }
-                }
-                else
-                {
-                    filteredSSTables.addAll(transaction.originals());
-                }
-
-                filteredSSTables.sort(SSTableReader.maxTimestampAscending);
-                return filteredSSTables;
->>>>>>> b4b9f319
             }
 
             @Override
