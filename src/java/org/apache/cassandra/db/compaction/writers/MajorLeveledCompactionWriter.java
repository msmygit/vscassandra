--- conflicted
+++ resolved
@@ -107,10 +107,7 @@
         sstableWriter.switchWriter(SSTableWriter.create(cfs.newSSTableDescriptor(getDirectories().getLocationForDisk(sstableDirectory)),
                 keysPerSSTable,
                 minRepairedAt,
-<<<<<<< HEAD
-=======
                 pendingRepair,
->>>>>>> bd14400a
                 cfs.metadata,
                 new MetadataCollector(txn.originals(), cfs.metadata().comparator, currentLevel),
                 SerializationHeader.make(cfs.metadata(), txn.originals()),
@@ -118,9 +115,5 @@
                 txn));
         partitionsWritten = 0;
         sstablesWritten = 0;
-<<<<<<< HEAD
-
-=======
->>>>>>> bd14400a
     }
 }