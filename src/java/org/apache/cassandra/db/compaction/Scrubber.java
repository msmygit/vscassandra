--- conflicted
+++ resolved
@@ -168,13 +168,8 @@
         List<SSTableReader> finished = new ArrayList<>();
         boolean completed = false;
         outputHandler.output(String.format("Scrubbing %s (%s)", sstable, FBUtilities.prettyPrintMemory(dataFile.length())));
-<<<<<<< HEAD
-
-        try (SSTableRewriter writer = SSTableRewriter.construct(cfs, transaction, false, sstable.maxDataAge))
-=======
         try (SSTableRewriter writer = SSTableRewriter.construct(cfs, transaction, false, sstable.maxDataAge);
              Refs<SSTableReader> refs = Refs.ref(Collections.singleton(sstable)))
->>>>>>> 8547f747
         {
             if (indexIterator != null)
             {
