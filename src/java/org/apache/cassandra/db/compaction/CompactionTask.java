/*
 * Licensed to the Apache Software Foundation (ASF) under one
 * or more contributor license agreements.  See the NOTICE file
 * distributed with this work for additional information
 * regarding copyright ownership.  The ASF licenses this file
 * to you under the Apache License, Version 2.0 (the
 * "License"); you may not use this file except in compliance
 * with the License.  You may obtain a copy of the License at
 *
 *     http://www.apache.org/licenses/LICENSE-2.0
 *
 * Unless required by applicable law or agreed to in writing, software
 * distributed under the License is distributed on an "AS IS" BASIS,
 * WITHOUT WARRANTIES OR CONDITIONS OF ANY KIND, either express or implied.
 * See the License for the specific language governing permissions and
 * limitations under the License.
 */
package org.apache.cassandra.db.compaction;

import java.util.Collection;
import java.util.HashMap;
import java.util.HashSet;
import java.util.Map;
import java.util.Set;
import java.util.UUID;
import java.util.concurrent.TimeUnit;

import com.google.common.base.Predicate;
import com.google.common.collect.Iterables;
import com.google.common.collect.Sets;
import com.google.common.util.concurrent.RateLimiter;

import org.apache.cassandra.db.Directories;
import org.apache.cassandra.db.compaction.writers.CompactionAwareWriter;
import org.apache.cassandra.db.compaction.writers.DefaultCompactionWriter;
import org.apache.cassandra.io.sstable.format.SSTableReader;
import org.apache.commons.lang3.StringUtils;
import org.slf4j.Logger;
import org.slf4j.LoggerFactory;

import org.apache.cassandra.config.DatabaseDescriptor;
import org.apache.cassandra.db.ColumnFamilyStore;
import org.apache.cassandra.db.SystemKeyspace;
import org.apache.cassandra.db.compaction.CompactionManager.CompactionExecutorStatsCollector;
import org.apache.cassandra.db.lifecycle.LifecycleTransaction;
import org.apache.cassandra.io.sstable.metadata.MetadataCollector;
import org.apache.cassandra.service.ActiveRepairService;
import org.apache.cassandra.utils.FBUtilities;
import org.apache.cassandra.utils.concurrent.Refs;

public class CompactionTask extends AbstractCompactionTask
{
    protected static final Logger logger = LoggerFactory.getLogger(CompactionTask.class);
    protected final int gcBefore;
    protected final boolean keepOriginals;
    protected static long totalBytesCompacted = 0;
    private CompactionExecutorStatsCollector collector;

    public CompactionTask(ColumnFamilyStore cfs, LifecycleTransaction txn, int gcBefore)
    {
        this(cfs, txn, gcBefore, false);
    }

    @Deprecated
    public CompactionTask(ColumnFamilyStore cfs, LifecycleTransaction txn, int gcBefore, boolean offline, boolean keepOriginals)
    {
        this(cfs, txn, gcBefore, keepOriginals);
    }

    public CompactionTask(ColumnFamilyStore cfs, LifecycleTransaction txn, int gcBefore, boolean keepOriginals)
    {
        super(cfs, txn);
        this.gcBefore = gcBefore;
        this.keepOriginals = keepOriginals;
    }

    public static synchronized long addToTotalBytesCompacted(long bytesCompacted)
    {
        return totalBytesCompacted += bytesCompacted;
    }

    protected int executeInternal(CompactionExecutorStatsCollector collector)
    {
        this.collector = collector;
        run();
        return transaction.originals().size();
    }

    public boolean reduceScopeForLimitedSpace(Set<SSTableReader> nonExpiredSSTables, long expectedSize)
    {
        if (partialCompactionsAcceptable() && transaction.originals().size() > 1)
        {
            // Try again w/o the largest one.
            logger.warn("Insufficient space to compact all requested files. {}MB required, {}",
                        (float) expectedSize / 1024 / 1024,
                        StringUtils.join(transaction.originals(), ", "));

            // Note that we have removed files that are still marked as compacting.
            // This suboptimal but ok since the caller will unmark all the sstables at the end.
            SSTableReader removedSSTable = cfs.getMaxSizeFile(nonExpiredSSTables);
            transaction.cancel(removedSSTable);
            return true;
        }
        return false;
    }

    /**
     * For internal use and testing only.  The rest of the system should go through the submit* methods,
     * which are properly serialized.
     * Caller is in charge of marking/unmarking the sstables as compacting.
     */
    protected void runMayThrow() throws Exception
    {
        // The collection of sstables passed may be empty (but not null); even if
        // it is not empty, it may compact down to nothing if all rows are deleted.
        assert transaction != null;

        if (transaction.originals().isEmpty())
            return;

        // Note that the current compaction strategy, is not necessarily the one this task was created under.
        // This should be harmless; see comments to CFS.maybeReloadCompactionStrategy.
        CompactionStrategyManager strategy = cfs.getCompactionStrategyManager();

        if (DatabaseDescriptor.isSnapshotBeforeCompaction())
            cfs.snapshotWithoutFlush(System.currentTimeMillis() + "-compact-" + cfs.name);

        try (CompactionController controller = getCompactionController(transaction.originals()))
        {

            final Set<SSTableReader> fullyExpiredSSTables = controller.getFullyExpiredSSTables();

            // select SSTables to compact based on available disk space.
            buildCompactionCandidatesForAvailableDiskSpace(fullyExpiredSSTables);

            // sanity check: all sstables must belong to the same cfs
            assert !Iterables.any(transaction.originals(), new Predicate<SSTableReader>()
            {
                @Override
                public boolean apply(SSTableReader sstable)
                {
                    return !sstable.descriptor.cfname.equals(cfs.name);
                }
            });

            UUID taskId = transaction.opId();

            // new sstables from flush can be added during a compaction, but only the compaction can remove them,
            // so in our single-threaded compaction world this is a valid way of determining if we're compacting
            // all the sstables (that existed when we started)
            StringBuilder ssTableLoggerMsg = new StringBuilder("[");
            for (SSTableReader sstr : transaction.originals())
            {
                ssTableLoggerMsg.append(String.format("%s:level=%d, ", sstr.getFilename(), sstr.getSSTableLevel()));
            }
            ssTableLoggerMsg.append("]");

            logger.debug("Compacting ({}) {}", taskId, ssTableLoggerMsg);

            RateLimiter limiter = CompactionManager.instance.getRateLimiter();
            long start = System.nanoTime();
            long startTime = System.currentTimeMillis();
            long totalKeysWritten = 0;
            long estimatedKeys = 0;
            long inputSizeBytes;

            Set<SSTableReader> actuallyCompact = Sets.difference(transaction.originals(), fullyExpiredSSTables);
            Collection<SSTableReader> newSStables;

            long[] mergedRowCounts;
            long totalSourceCQLRows;

            // SSTableScanners need to be closed before markCompactedSSTablesReplaced call as scanners contain references
            // to both ifile and dfile and SSTR will throw deletion errors on Windows if it tries to delete before scanner is closed.
            // See CASSANDRA-8019 and CASSANDRA-8399
            int nowInSec = FBUtilities.nowInSeconds();
            try (Refs<SSTableReader> refs = Refs.ref(actuallyCompact);
                 AbstractCompactionStrategy.ScannerList scanners = strategy.getScanners(actuallyCompact);
                 CompactionIterator ci = new CompactionIterator(compactionType, scanners.scanners, controller, nowInSec, taskId))
            {
                long lastCheckObsoletion = start;
                inputSizeBytes = scanners.getTotalCompressedSize();
                double compressionRatio = scanners.getCompressionRatio();
                if (compressionRatio == MetadataCollector.NO_COMPRESSION_RATIO)
                    compressionRatio = 1.0;

                long lastBytesScanned = 0;

                if (!controller.cfs.getCompactionStrategyManager().isActive())
                    throw new CompactionInterruptedException(ci.getCompactionInfo());

                if (collector != null)
                    collector.beginCompaction(ci);

                try (CompactionAwareWriter writer = getCompactionAwareWriter(cfs, getDirectories(), transaction, actuallyCompact))
                {
                    estimatedKeys = writer.estimatedKeys();
                    while (ci.hasNext())
                    {
                        if (ci.isStopRequested())
                            throw new CompactionInterruptedException(ci.getCompactionInfo());

                        if (writer.append(ci.next()))
                            totalKeysWritten++;


                        long bytesScanned = scanners.getTotalBytesScanned();

                        //Rate limit the scanners, and account for compression
                        CompactionManager.compactionRateLimiterAcquire(limiter, bytesScanned, lastBytesScanned, compressionRatio);

                        lastBytesScanned = bytesScanned;

                        if (System.nanoTime() - lastCheckObsoletion > TimeUnit.MINUTES.toNanos(1L))
                        {
                            controller.maybeRefreshOverlaps();
                            lastCheckObsoletion = System.nanoTime();
                        }
                    }

                    // point of no return
                    newSStables = writer.finish();
                }
                finally
                {
                    if (collector != null)
                        collector.finishCompaction(ci);

                    mergedRowCounts = ci.getMergedRowCounts();

                    totalSourceCQLRows = ci.getTotalSourceCQLRows();
                }
            }

            if (transaction.isOffline())
            {
                Refs.release(Refs.selfRefs(newSStables));
            }
            else
            {
                // log a bunch of statistics about the result and save to system table compaction_history

                long durationInNano = System.nanoTime() - start;
                long dTime = TimeUnit.NANOSECONDS.toMillis(durationInNano);
                long startsize = inputSizeBytes;
                long endsize = SSTableReader.getTotalBytes(newSStables);
                double ratio = (double) endsize / (double) startsize;

                StringBuilder newSSTableNames = new StringBuilder();
                for (SSTableReader reader : newSStables)
                    newSSTableNames.append(reader.descriptor.baseFilename()).append(",");
                long totalSourceRows = 0;
                for (int i = 0; i < mergedRowCounts.length; i++)
                    totalSourceRows += mergedRowCounts[i] * (i + 1);

                String mergeSummary = updateCompactionHistory(cfs.keyspace.getName(), cfs.getTableName(), mergedRowCounts, startsize, endsize);
                logger.debug(String.format("Compacted (%s) %d sstables to [%s] to level=%d.  %s to %s (~%d%% of original) in %,dms.  Read Throughput = %s, Write Throughput = %s, Row Throughput = ~%,d/s.  %,d total partitions merged to %,d.  Partition merge counts were {%s}",
                                           taskId,
                                           transaction.originals().size(),
                                           newSSTableNames.toString(),
                                           getLevel(),
                                           FBUtilities.prettyPrintMemory(startsize),
                                           FBUtilities.prettyPrintMemory(endsize),
                                           (int) (ratio * 100),
                                           dTime,
                                           FBUtilities.prettyPrintMemoryPerSecond(startsize, durationInNano),
                                           FBUtilities.prettyPrintMemoryPerSecond(endsize, durationInNano),
                                           (int) totalSourceCQLRows / (TimeUnit.NANOSECONDS.toSeconds(durationInNano) + 1),
                                           totalSourceRows,
                                           totalKeysWritten,
                                           mergeSummary));
                logger.trace("CF Total Bytes Compacted: {}", FBUtilities.prettyPrintMemory(CompactionTask.addToTotalBytesCompacted(endsize)));
                logger.trace("Actual #keys: {}, Estimated #keys:{}, Err%: {}", totalKeysWritten, estimatedKeys, ((double)(totalKeysWritten - estimatedKeys)/totalKeysWritten));
                cfs.getCompactionStrategyManager().compactionLogger.compaction(startTime, transaction.originals(), System.currentTimeMillis(), newSStables);

                // update the metrics
                cfs.metric.compactionBytesWritten.inc(endsize);
            }
        }
    }

    @Override
    public CompactionAwareWriter getCompactionAwareWriter(ColumnFamilyStore cfs,
                                                          Directories directories,
                                                          LifecycleTransaction transaction,
                                                          Set<SSTableReader> nonExpiredSSTables)
    {
        return new DefaultCompactionWriter(cfs, directories, transaction, nonExpiredSSTables, keepOriginals, getLevel());
    }

    public static String updateCompactionHistory(String keyspaceName, String columnFamilyName, long[] mergedRowCounts, long startSize, long endSize)
    {
        StringBuilder mergeSummary = new StringBuilder(mergedRowCounts.length * 10);
        Map<Integer, Long> mergedRows = new HashMap<>();
        for (int i = 0; i < mergedRowCounts.length; i++)
        {
            long count = mergedRowCounts[i];
            if (count == 0)
                continue;

            int rows = i + 1;
            mergeSummary.append(String.format("%d:%d, ", rows, count));
            mergedRows.put(rows, count);
        }
        SystemKeyspace.updateCompactionHistory(keyspaceName, columnFamilyName, System.currentTimeMillis(), startSize, endSize, mergedRows);
        return mergeSummary.toString();
    }

    protected Directories getDirectories()
    {
        return cfs.getDirectories();
    }

    public static long getMinRepairedAt(Set<SSTableReader> actuallyCompact)
    {
        long minRepairedAt= Long.MAX_VALUE;
        for (SSTableReader sstable : actuallyCompact)
            minRepairedAt = Math.min(minRepairedAt, sstable.getSSTableMetadata().repairedAt);
        if (minRepairedAt == Long.MAX_VALUE)
            return ActiveRepairService.UNREPAIRED_SSTABLE;
        return minRepairedAt;
    }

    public static UUID getPendingRepair(Set<SSTableReader> sstables)
    {
        if (sstables.isEmpty())
        {
            return ActiveRepairService.NO_PENDING_REPAIR;
        }
        Set<UUID> ids = new HashSet<>();
        for (SSTableReader sstable: sstables)
            ids.add(sstable.getSSTableMetadata().pendingRepair);

        if (ids.size() != 1)
            throw new RuntimeException(String.format("Attempting to compact pending repair sstables with sstables from other repair, or sstables not pending repair: %s", ids));

        return ids.iterator().next();
    }

<<<<<<< HEAD
=======

>>>>>>> cdb01675
    /*
     * Checks if we have enough disk space to execute the compaction.  Drops the largest sstable out of the Task until
     * there's enough space (in theory) to handle the compaction.  Does not take into account space that will be taken by
     * other compactions.
     */
    protected void buildCompactionCandidatesForAvailableDiskSpace(final Set<SSTableReader> fullyExpiredSSTables)
    {
        if(!cfs.isCompactionDiskSpaceCheckEnabled() && compactionType == OperationType.COMPACTION)
        {
            logger.info("Compaction space check is disabled");
            return; // try to compact all SSTables
        }

        final Set<SSTableReader> nonExpiredSSTables = Sets.difference(transaction.originals(), fullyExpiredSSTables);
        CompactionStrategyManager strategy = cfs.getCompactionStrategyManager();
        int sstablesRemoved = 0;
<<<<<<< HEAD
        while(true)
=======

        while(!nonExpiredSSTables.isEmpty())
>>>>>>> cdb01675
        {
            // Only consider write size of non expired SSTables
            long expectedWriteSize = cfs.getExpectedCompactedFileSize(nonExpiredSSTables, compactionType);
            long estimatedSSTables = Math.max(1, expectedWriteSize / strategy.getMaxSSTableBytes());

            if(cfs.getDirectories().hasAvailableDiskSpace(estimatedSSTables, expectedWriteSize))
            {
                // we're ok now on space so now we track the failures, if any
                if(sstablesRemoved > 0)
                {
                    CompactionManager.instance.incrementCompactionsReduced();
                    CompactionManager.instance.incrementSstablesDropppedFromCompactions(sstablesRemoved);
                }

                break;
            }

            if (!reduceScopeForLimitedSpace(nonExpiredSSTables, expectedWriteSize))
            {
                // we end up here if we can't take any more sstables out of the compaction.
                // usually means we've run out of disk space

                // but we can still compact expired SSTables
                if(partialCompactionsAcceptable() && fullyExpiredSSTables.size() > 0 )
                {
                    // sanity check to make sure we compact only fully expired SSTables.
                    assert transaction.originals().equals(fullyExpiredSSTables);
                    break;
                }

                String msg = String.format("Not enough space for compaction, estimated sstables = %d, expected write size = %d", estimatedSSTables, expectedWriteSize);

                logger.warn(msg);
                CompactionManager.instance.incrementAborted();
                throw new RuntimeException(msg);
            }
<<<<<<< HEAD
=======

>>>>>>> cdb01675
            sstablesRemoved++;
            logger.warn("Not enough space for compaction, {}MB estimated.  Reducing scope.",
                        (float) expectedWriteSize / 1024 / 1024);
        }

        if(sstablesRemoved > 0)
        {
            CompactionManager.instance.incrementCompactionsReduced();
            CompactionManager.instance.incrementSstablesDropppedFromCompactions(sstablesRemoved);
        }

    }

    protected int getLevel()
    {
        return 0;
    }

    protected CompactionController getCompactionController(Set<SSTableReader> toCompact)
    {
        return new CompactionController(cfs, toCompact, gcBefore);
    }

    protected boolean partialCompactionsAcceptable()
    {
        return !isUserDefined;
    }

    public static long getMaxDataAge(Collection<SSTableReader> sstables)
    {
        long max = 0;
        for (SSTableReader sstable : sstables)
        {
            if (sstable.maxDataAge > max)
                max = sstable.maxDataAge;
        }
        return max;
    }
}<|MERGE_RESOLUTION|>--- conflicted
+++ resolved
@@ -337,10 +337,7 @@
         return ids.iterator().next();
     }
 
-<<<<<<< HEAD
-=======
-
->>>>>>> cdb01675
+
     /*
      * Checks if we have enough disk space to execute the compaction.  Drops the largest sstable out of the Task until
      * there's enough space (in theory) to handle the compaction.  Does not take into account space that will be taken by
@@ -357,28 +354,15 @@
         final Set<SSTableReader> nonExpiredSSTables = Sets.difference(transaction.originals(), fullyExpiredSSTables);
         CompactionStrategyManager strategy = cfs.getCompactionStrategyManager();
         int sstablesRemoved = 0;
-<<<<<<< HEAD
-        while(true)
-=======
 
         while(!nonExpiredSSTables.isEmpty())
->>>>>>> cdb01675
         {
             // Only consider write size of non expired SSTables
             long expectedWriteSize = cfs.getExpectedCompactedFileSize(nonExpiredSSTables, compactionType);
             long estimatedSSTables = Math.max(1, expectedWriteSize / strategy.getMaxSSTableBytes());
 
             if(cfs.getDirectories().hasAvailableDiskSpace(estimatedSSTables, expectedWriteSize))
-            {
-                // we're ok now on space so now we track the failures, if any
-                if(sstablesRemoved > 0)
-                {
-                    CompactionManager.instance.incrementCompactionsReduced();
-                    CompactionManager.instance.incrementSstablesDropppedFromCompactions(sstablesRemoved);
-                }
-
                 break;
-            }
 
             if (!reduceScopeForLimitedSpace(nonExpiredSSTables, expectedWriteSize))
             {
@@ -394,15 +378,11 @@
                 }
 
                 String msg = String.format("Not enough space for compaction, estimated sstables = %d, expected write size = %d", estimatedSSTables, expectedWriteSize);
-
                 logger.warn(msg);
                 CompactionManager.instance.incrementAborted();
                 throw new RuntimeException(msg);
             }
-<<<<<<< HEAD
-=======
-
->>>>>>> cdb01675
+
             sstablesRemoved++;
             logger.warn("Not enough space for compaction, {}MB estimated.  Reducing scope.",
                         (float) expectedWriteSize / 1024 / 1024);
