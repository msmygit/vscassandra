--- conflicted
+++ resolved
@@ -153,12 +153,8 @@
         List<Iterator<ColumnData>> inputIterators = new ArrayList<>(1 + inputs.length);
         inputIterators.add(merged.iterator());
         for (Row row : inputs)
-<<<<<<< HEAD
             if (row != null)
                 inputIterators.add(row.iterator());
-=======
-            inputIterators.add(row == null ? Collections.emptyIterator() : row.iterator());
->>>>>>> 5fd93392
 
         Iterator<?> iter = MergeIterator.get(inputIterators, ColumnData.comparator, new Reducer<ColumnData, Object>()
         {
