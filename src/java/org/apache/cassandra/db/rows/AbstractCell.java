--- conflicted
+++ resolved
@@ -98,17 +98,14 @@
         return this;
     }
 
-<<<<<<< HEAD
+
     public Cell<?> purgeDataOlderThan(long timestamp)
     {
         return this.timestamp() < timestamp ? null : this;
     }
 
-    public Cell<?> copy(AbstractAllocator allocator)
-=======
     @Override
     public Cell<?> clone(ByteBufferCloner cloner)
->>>>>>> c378874a
     {
         CellPath path = path();
         return new BufferCell(column, timestamp(), ttl(), localDeletionTime(), cloner.clone(buffer()), path == null ? null : path.clone(cloner));
