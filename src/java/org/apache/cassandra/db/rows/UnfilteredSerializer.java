--- conflicted
+++ resolved
@@ -580,14 +580,9 @@
 
             if (header.isForSSTable())
             {
-<<<<<<< HEAD
                 int rowSize = Math.toIntExact(in.readUnsignedVInt());
                 in = new TrackedDataInputPlus(in, rowSize);
-=======
-                long rowSize = in.readUnsignedVInt();
->>>>>>> b4b9f319
                 in.readUnsignedVInt(); // previous unfiltered size
-                in = new TrackedDataInputPlus(in, rowSize);
             }
 
             LivenessInfo rowLiveness = LivenessInfo.EMPTY;
@@ -605,7 +600,6 @@
             Columns columns = hasAllColumns ? headerColumns : Columns.serializer.deserializeSubset(headerColumns, in);
 
             final LivenessInfo livenessInfo = rowLiveness;
-            final DataInputPlus fin = in;
 
             try
             {
@@ -614,15 +608,9 @@
                     try
                     {
                         if (column.isSimple())
-<<<<<<< HEAD
-                            readSimpleColumn(column, fin, header, helper, builder, livenessInfo);
-                        else
-                            readComplexColumn(column, fin, header, helper, hasComplexDeletion, builder, livenessInfo);
-=======
                             readSimpleColumn(column, finalIn, header, helper, builder, livenessInfo);
                         else
                             readComplexColumn(column, finalIn, header, helper, hasComplexDeletion, builder, livenessInfo);
->>>>>>> b4b9f319
                     }
                     catch (IOException e)
                     {
