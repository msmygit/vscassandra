/*
 * Licensed to the Apache Software Foundation (ASF) under one
 * or more contributor license agreements.  See the NOTICE file
 * distributed with this work for additional information
 * regarding copyright ownership.  The ASF licenses this file
 * to you under the Apache License, Version 2.0 (the
 * "License"); you may not use this file except in compliance
 * with the License.  You may obtain a copy of the License at
 *
 *     http://www.apache.org/licenses/LICENSE-2.0
 *
 * Unless required by applicable law or agreed to in writing, software
 * distributed under the License is distributed on an "AS IS" BASIS,
 * WITHOUT WARRANTIES OR CONDITIONS OF ANY KIND, either express or implied.
 * See the License for the specific language governing permissions and
 * limitations under the License.
 */
package org.apache.cassandra.db.rows;

import java.util.*;
import java.security.MessageDigest;
import java.util.function.Consumer;

import com.google.common.base.Predicate;

import io.reactivex.Single;
import org.apache.cassandra.db.*;
import org.apache.cassandra.db.filter.ColumnFilter;
import org.apache.cassandra.schema.ColumnMetadata;
import org.apache.cassandra.schema.TableMetadata;
import org.apache.cassandra.service.paxos.Commit;
import org.apache.cassandra.utils.FBUtilities;
import org.apache.cassandra.utils.MergeIterator;
import org.apache.cassandra.utils.Reducer;
import org.apache.cassandra.utils.SearchIterator;
import org.apache.cassandra.utils.btree.BTree;
import org.apache.cassandra.utils.btree.UpdateFunction;

/**
 * Storage engine representation of a row.
 *
 * A row mainly contains the following informations:
 *   1) Its {@code Clustering}, which holds the values for the clustering columns identifying the row.
 *   2) Its row level informations: the primary key liveness infos and the row deletion (see
 *      {@link #primaryKeyLivenessInfo()} and {@link #deletion()} for more details).
 *   3) Data for the columns it contains, or in other words, it's a (sorted) collection of
 *      {@code ColumnData}.
 *
 * Also note that as for every other storage engine object, a {@code Row} object cannot shadow
 * it's own data. For instance, a {@code Row} cannot contains a cell that is deleted by its own
 * row deletion.
 */
public interface Row extends Unfiltered, Collection<ColumnData>
{
    /**
     * The clustering values for this row.
     */
    @Override
    public Clustering clustering();

    /**
     * An in-natural-order collection of the columns for which data (incl. simple tombstones)
     * is present in this row.
     */
    public Collection<ColumnMetadata> columns();

    /**
     * The row deletion.
     *
     * This correspond to the last row deletion done on this row.
     *
     * @return the row deletion.
     */
    public Deletion deletion();

    /**
     * Liveness information for the primary key columns of this row.
     * <p>
     * As a row is uniquely identified by its primary key, all its primary key columns
     * share the same {@code LivenessInfo}. This liveness information is what allows us
     * to distinguish between a dead row (it has no live cells and its primary key liveness
     * info is empty) and a live row but where all non PK columns are null (it has no
     * live cells, but its primary key liveness is not empty). Please note that the liveness
     * info (including it's eventually ttl/local deletion time) only apply to the primary key
     * columns and has no impact on the row content.
     * <p>
     * Note in particular that a row may have live cells but no PK liveness info, because the
     * primary key liveness informations are only set on {@code INSERT} (which makes sense
     * in itself, see #6782) but live cells can be added through {@code UPDATE} even if the row
     * wasn't pre-existing (which users are encouraged not to do, but we can't validate).
     */
    public LivenessInfo primaryKeyLivenessInfo();

    /**
     * Whether the row correspond to a static row or not.
     *
     * @return whether the row correspond to a static row or not.
     */
    public boolean isStatic();

    /**
     * Whether the row has no information whatsoever. This means no PK liveness info, no row
     * deletion, no cells and no complex deletion info.
     *
     * @return {@code true} if the row has no data, {@code false} otherwise.
     */
    public boolean isEmpty();

    /**
     * Whether the row has some live information (i.e. it's not just deletion informations).
     */
    public boolean hasLiveData(int nowInSec);

    /**
     * Returns a cell for a simple column.
     *
     * @param c the simple column for which to fetch the cell.
     * @return the corresponding cell or {@code null} if the row has no such cell.
     */
    public Cell getCell(ColumnMetadata c);

    /**
     * Return a cell for a given complex column and cell path.
     *
     * @param c the complex column for which to fetch the cell.
     * @param path the cell path for which to fetch the cell.
     * @return the corresponding cell or {@code null} if the row has no such cell.
     */
    public Cell getCell(ColumnMetadata c, CellPath path);

    /**
     * The data for a complex column.
     * <p>
     * The returned object groups all the cells for the column, as well as it's complex deletion (if relevant).
     *
     * @param c the complex column for which to return the complex data.
     * @return the data for {@code c} or {@code null} is the row has no data for this column.
     */
    public ComplexColumnData getComplexColumnData(ColumnMetadata c);

    /**
     * An iterable over the cells of this row.
     * <p>
     * The iterable guarantees that cells are returned in order of {@link Cell#comparator}.
     *
     * @return an iterable over the cells of this row.
     */
    public Iterable<Cell> cells();

    /**
     * An iterable over the cells of this row that return cells in "legacy order".
     * <p>
     * In 3.0+, columns are sorted so that all simple columns are before all complex columns. Previously
     * however, the cells where just sorted by the column name. This iterator return cells in that
     * legacy order. It's only ever meaningful for backward/thrift compatibility code.
     *
     * @param metadata the table this is a row of.
     * @param reversed if cells should returned in reverse order.
     * @return an iterable over the cells of this row in "legacy order".
     */
    public Iterable<Cell> cellsInLegacyOrder(TableMetadata metadata, boolean reversed);

    /**
     * Whether the row stores any (non-live) complex deletion for any complex column.
     */
    public boolean hasComplexDeletion();

    /**
     * Whether the row stores any (non-RT) data for any complex column.
     */
    boolean hasComplex();

    /**
     * Whether the row has any deletion info (row deletion, cell tombstone, expired cell or complex deletion).
     *
     * @param nowInSec the current time in seconds to decid if a cell is expired.
     */
    public boolean hasDeletion(int nowInSec);

    /**
     * An iterator to efficiently search data for a given column.
     *
     * @return a search iterator for the cells of this row.
     */
    public SearchIterator<ColumnMetadata, ColumnData> searchIterator();

    /**
     * Returns a copy of this row that:
     *   1) only includes the data for the column included by {@code filter}.
     *   2) doesn't include any data that belongs to a dropped column (recorded in {@code metadata}).
     */
    public Row filter(ColumnFilter filter, TableMetadata metadata);

    /**
     * Returns a copy of this row that:
     *   1) only includes the data for the column included by {@code filter}.
     *   2) doesn't include any data that belongs to a dropped column (recorded in {@code metadata}).
     *   3) doesn't include any data that is shadowed/deleted by {@code activeDeletion}.
     *   4) uses {@code activeDeletion} as row deletion iff {@code setActiveDeletionToRow} and {@code activeDeletion} supersedes the row deletion.
     */
    public Row filter(ColumnFilter filter, DeletionTime activeDeletion, boolean setActiveDeletionToRow, TableMetadata metadata);

    /**
     * Returns a copy of this row without any deletion info that should be purged according to {@code purger}.
     *
     * @param purger the {@code DeletionPurger} to use to decide what can be purged.
     * @param nowInSec the current time to decide what is deleted and what isn't (in the case of expired cells).
     * @return this row but without any deletion info purged by {@code purger}. If the purged row is empty, returns
     * {@code null}.
     */
    public Row purge(DeletionPurger purger, int nowInSec);

    /**
     * Returns a copy of this row which only include the data queried by {@code filter}, excluding anything _fetched_ for
     * internal reasons but not queried by the user (see {@link ColumnFilter} for details).
     *
     * @param filter the {@code ColumnFilter} to use when deciding what is user queried. This should be the filter
     * that was used when querying the row on which this method is called.
     * @return the row but with all data that wasn't queried by the user skipped.
     */
    public Row withOnlyQueriedData(ColumnFilter filter);

    /**
     * Returns a copy of this row where all counter cells have they "local" shard marked for clearing.
     */
    public Row markCounterLocalToBeCleared();

    /**
     * Returns a copy of this row where all live timestamp have been replaced by {@code newTimestamp} and every deletion
     * timestamp by {@code newTimestamp - 1}.
     *
     * @param newTimestamp the timestamp to use for all live data in the returned row.
     *
     * @see Commit for why we need this.
     */
    public Row updateAllTimestamp(long newTimestamp);

    /**
     * Returns a copy of this row with the new deletion as row deletion if it is more recent
     * than the current row deletion.
     * <p>
     * WARNING: this method <b>does not</b> check that nothing in the row is shadowed by the provided
     * deletion and if that is the case, the created row will be <b>invalid</b>. It is thus up to the
     * caller to verify that this is not the case and the only reasonable use case of this is probably
     * when the row and the deletion comes from the same {@code UnfilteredRowIterator} since that gives
     * use this guarantee.
     */
    public Row withRowDeletion(DeletionTime deletion);

    public int dataSize();

    public long unsharedHeapSizeExcludingData();

    public String toString(TableMetadata metadata, boolean fullDetails);

    /**
     * Apply a function to every column in a row
     */
    public void apply(Consumer<ColumnData> function, boolean reverse);

    /**
     * Apply a funtion to every column in a row until a stop condition is reached
     */
    public void apply(Consumer<ColumnData> function, Predicate<ColumnData> stopCondition, boolean reverse);

    /**
     * A row deletion/tombstone.
     * <p>
     * A row deletion mostly consists of the time of said deletion, but there is 2 variants: shadowable
     * and regular row deletion.
     * <p>
     * A shadowable row deletion only exists if the row has no timestamp. In other words, the deletion is only
     * valid as long as no newer insert is done (thus setting a row timestamp; note that if the row timestamp set
     * is lower than the deletion, it is shadowed (and thus ignored) as usual).
     * <p>
     * That is, if a row has a shadowable deletion with timestamp A and an update is made to that row with a
     * timestamp B such that {@code B > A} (and that update sets the row timestamp), then the shadowable deletion is 'shadowed'
     * by that update. A concrete consequence is that if said update has cells with timestamp lower than A, then those
     * cells are preserved(since the deletion is removed), and this is contrary to a normal (regular) deletion where the
     * deletion is preserved and such cells are removed.
     * <p>
     * Currently, the only use of shadowable row deletions is Materialized Views, see CASSANDRA-10261.
     */
    public static class Deletion
    {
        public static final Deletion LIVE = new Deletion(DeletionTime.LIVE, false);

        private final DeletionTime time;
        private final boolean isShadowable;

        public Deletion(DeletionTime time, boolean isShadowable)
        {
            assert !time.isLive() || !isShadowable;
            this.time = time;
            this.isShadowable = isShadowable;
        }

        public static Deletion regular(DeletionTime time)
        {
            return time.isLive() ? LIVE : new Deletion(time, false);
        }

        public static Deletion shadowable(DeletionTime time)
        {
            return new Deletion(time, true);
        }

        /**
         * The time of the row deletion.
         *
         * @return the time of the row deletion.
         */
        public DeletionTime time()
        {
            return time;
        }

        /**
         * Whether the deletion is a shadowable one or not.
         *
         * @return whether the deletion is a shadowable one. Note that if {@code isLive()}, then this is
         * guarantee to return {@code false}.
         */
        public boolean isShadowable()
        {
            return isShadowable;
        }

        /**
         * Wether the deletion is live or not, that is if its an actual deletion or not.
         *
         * @return {@code true} if this represents no deletion of the row, {@code false} if that's an actual
         * deletion.
         */
        public boolean isLive()
        {
            return time().isLive();
        }

        public boolean supersedes(DeletionTime that)
        {
            return time.supersedes(that);
        }

        public boolean supersedes(Deletion that)
        {
            return time.supersedes(that.time);
        }

        public boolean isShadowedBy(LivenessInfo primaryKeyLivenessInfo)
        {
            return isShadowable && primaryKeyLivenessInfo.timestamp() > time.markedForDeleteAt();
        }

        public boolean deletes(LivenessInfo info)
        {
            return time.deletes(info);
        }

        public boolean deletes(Cell cell)
        {
            return time.deletes(cell);
        }

        public void digest(MessageDigest digest)
        {
            time.digest(digest);
            FBUtilities.updateWithBoolean(digest, isShadowable);
        }

        public int dataSize()
        {
            return time.dataSize() + 1;
        }

        @Override
        public boolean equals(Object o)
        {
            if(!(o instanceof Deletion))
                return false;
            Deletion that = (Deletion)o;
            return this.time.equals(that.time) && this.isShadowable == that.isShadowable;
        }

        @Override
        public final int hashCode()
        {
            return Objects.hash(time, isShadowable);
        }

        @Override
        public String toString()
        {
            return String.format("%s%s", time, isShadowable ? "(shadowable)" : "");
        }
    }

    /**
     * Interface for building rows.
     * <p>
     * The builder of a row should always abid to the following rules:
     *   1) {@link #newRow} is always called as the first thing for the row.
     *   2) {@link #addPrimaryKeyLivenessInfo} and {@link #addRowDeletion}, if called, are called before
     *      any {@link #addCell}/{@link #addComplexDeletion} call.
     *   3) {@link #build} is called to construct the new row. The builder can then be reused.
     *
     * There is 2 variants of a builder: sorted and unsorted ones. A sorted builder expects user to abid to the
     * following additional rules:
     *   4) Calls to {@link #addCell}/{@link #addComplexDeletion} are done in strictly increasing column order.
     *      In other words, all calls to these methods for a give column {@code c} are done after any call for
     *      any column before {@code c} and before any call for any column after {@code c}.
     *   5) Calls to {@link #addCell} are further done in strictly increasing cell order (the one defined by
     *      {@link Cell#comparator}. That is, for a give column, cells are passed in {@code CellPath} order.
     *   6) No shadowed data should be added. Concretely, this means that if a a row deletion is added, it doesn't
     *      deletes the row timestamp or any cell added later, and similarly no cell added is deleted by the complex
     *      deletion of the column this is a cell of.
     *
     * An unsorted builder will not expect those last rules however: {@link #addCell} and {@link #addComplexDeletion}
     * can be done in any order. And in particular unsorted builder allows multiple calls for the same column/cell. In
     * that latter case, the result will follow the usual reconciliation rules (so equal cells are reconciled with
     * {@link Cells#reconcile} and the "biggest" of multiple complex deletion for the same column wins).
     */
    public interface Builder
    {
        /**
         * Whether the builder is a sorted one or not.
         *
         * @return if the builder requires calls to be done in sorted order or not (see above).
         */
        public boolean isSorted();

        /**
         * Prepares the builder to build a new row of clustering {@code clustering}.
         * <p>
         * This should always be the first call for a given row.
         *
         * @param clustering the clustering for the new row.
         */
        public void newRow(Clustering clustering);

        /**
         * The clustering for the row that is currently being built.
         *
         * @return the clustering for the row that is currently being built, or {@code null} if {@link #newRow} hasn't
         * yet been called.
         */
        public Clustering clustering();

        /**
         * Adds the liveness information for the partition key columns of this row.
         *
         * This call is optional (skipping it is equivalent to calling {@code addPartitionKeyLivenessInfo(LivenessInfo.NONE)}).
         *
         * @param info the liveness information for the partition key columns of the built row.
         */
        public void addPrimaryKeyLivenessInfo(LivenessInfo info);

        /**
         * Adds the deletion information for this row.
         *
         * This call is optional and can be skipped if the row is not deleted.
         *
         * @param deletion the row deletion time, or {@code Deletion.LIVE} if the row isn't deleted.
         */
        public void addRowDeletion(Deletion deletion);

        /**
         * Adds a cell to this builder.
         *
         * @param cell the cell to add.
         */
        public void addCell(Cell cell);

        /**
         * Adds a complex deletion.
         *
         * @param column the column for which to add the {@code complexDeletion}.
         * @param complexDeletion the complex deletion time to add.
         */
        public void addComplexDeletion(ColumnMetadata column, DeletionTime complexDeletion);

        /**
         * Builds and return built row.
         *
         * @return the last row built by this builder.
         */
        public Row build();
    }

    /**
     * Row builder interface geared towards human.
     * <p>
     * Where the {@link Builder} deals with building rows efficiently from internal objects ({@code Cell}, {@code
     * LivenessInfo}, ...), the {@code SimpleBuilder} is geared towards building rows from string column name and
     * 'native' values (string for text, ints for numbers, et...). In particular, it is meant to be convenient, not
     * efficient, and should be used only in place where performance is not of the utmost importance (it is used to
     * build schema mutation for instance).
     * <p>
     * Also note that contrarily to {@link Builder}, the {@code SimpleBuilder} API has no {@code newRow()} method: it is
     * expected that the clustering of the row built is provided by the constructor of the builder.
     */
    public interface SimpleBuilder
    {
        /**
         * Sets the timestamp to use for the following additions.
         * <p>
         * Note that the for non-compact tables, this method must be called before any column addition for this
         * timestamp to be used for the row {@code LivenessInfo}.
         *
         * @param timestamp the timestamp to use for following additions. If that timestamp hasn't been set, the current
         * time in microseconds will be used.
         * @return this builder.
         */
        public SimpleBuilder timestamp(long timestamp);

        /**
         * Sets the ttl to use for the following additions.
         * <p>
         * Note that the for non-compact tables, this method must be called before any column addition for this
         * ttl to be used for the row {@code LivenessInfo}.
         *
         * @param ttl the ttl to use for following additions. If that ttl hasn't been set, no ttl will be used.
         * @return this builder.
         */
        public SimpleBuilder ttl(int ttl);

        /**
         * Adds a value to a given column.
         *
         * @param columnName the name of the column for which to add a new value.
         * @param value the value to add, which must be of the proper type for {@code columnName}. This can be {@code
         * null} in which case the this is equivalent to {@code delete(columnName)}.
         * @return this builder.
         */
        public SimpleBuilder add(String columnName, Object value);

        /**
         * Appends new values to a given non-frozen collection column.
         * <p>
         * This method is similar to {@code add()} but the collection elements added through this method are "appended"
         * to any pre-exising elements. In other words, this is like {@code add()} except that it doesn't delete the
         * previous value of the collection. This can only be called on non-frozen collection columns.
         * <p>
         * Note that this method can be used in replacement of {@code add()} if you know that there can't be any
         * pre-existing value for that column, in which case this is slightly less expensive as it avoid the collection
         * tombstone inherent to {@code add()}.
         *
         * @param columnName the name of the column for which to add a new value, which must be a non-frozen collection.
         * @param value the value to add, which must be of the proper type for {@code columnName} (in other words, it
         * <b>must</b> be a collection).
         * @return this builder.
         *
         * @throws IllegalArgumentException if columnName is not a non-frozen collection column.
         */
        public SimpleBuilder appendAll(String columnName, Object value);

        /**
         * Deletes the whole row.
         * <p>
         * If called, this is generally the only method called on the builder (outside of {@code timestamp()}.
         *
         * @return this builder.
         */
        public SimpleBuilder delete();

        /**
         * Removes the value for a given column (creating a tombstone).
         *
         * @param columnName the name of the column to delete.
         * @return this builder.
         */
        public SimpleBuilder delete(String columnName);

        /**
         * Don't include any primary key {@code LivenessInfo} in the built row.
         *
         * @return this builder.
         */
        public SimpleBuilder noPrimaryKeyLivenessInfo();

        /**
         * Returns the built row.
         *
         * @return the built row.
         */
        public Row build();
    }

    /**
     * Utility class to help merging rows from multiple inputs (UnfilteredRowIterators).
     */
    public static class Merger
    {
        private final Row[] rows;
        private final List<Iterator<ColumnData>> columnDataIterators;

        private Clustering clustering;
        private int rowsToMerge;
        private int lastRowSet = -1;

        private final List<ColumnData> dataBuffer;
        private final ColumnDataReducer columnDataReducer;

        public Merger(int numRows, int nowInSec, int numColumns, boolean hasComplex)
        {
            this.rows = new Row[numRows];
            this.columnDataIterators = new ArrayList<>(numRows);
            this.columnDataReducer = new ColumnDataReducer(numRows, nowInSec, hasComplex);
            this.dataBuffer = new ArrayList<>(numColumns);
        }

        public void clear()
        {
            dataBuffer.clear();
            Arrays.fill(rows, null);
            columnDataIterators.clear();
            rowsToMerge = 0;
            lastRowSet = -1;
        }

        public void add(int i, Row row)
        {
            clustering = row.clustering();
            rows[i] = row;
            ++rowsToMerge;
            lastRowSet = i;
        }

        public Row merge(DeletionTime activeDeletion)
        {
            // If for this clustering we have only one row version and have no activeDeletion (i.e. nothing to filter out),
            // then we can just return that single row
            if (rowsToMerge == 1 && activeDeletion.isLive())
            {
                Row row = rows[lastRowSet];
                assert row != null;
                return row;
            }

            LivenessInfo rowInfo = LivenessInfo.EMPTY;
            Deletion rowDeletion = Deletion.LIVE;
            for (Row row : rows)
            {
                if (row == null)
                    continue;

                if (row.primaryKeyLivenessInfo().supersedes(rowInfo))
                    rowInfo = row.primaryKeyLivenessInfo();
                if (row.deletion().supersedes(rowDeletion))
                    rowDeletion = row.deletion();
            }

            if (rowDeletion.isShadowedBy(rowInfo))
                rowDeletion = Deletion.LIVE;

            if (rowDeletion.supersedes(activeDeletion))
                activeDeletion = rowDeletion.time();
            else
                rowDeletion = Deletion.LIVE;

            if (activeDeletion.deletes(rowInfo))
                rowInfo = LivenessInfo.EMPTY;

            for (Row row : rows)
<<<<<<< HEAD
                if (row != null)
                    columnDataIterators.add(row.iterator());
=======
                columnDataIterators.add(row == null ? Collections.emptyIterator() : row.iterator());
>>>>>>> 5fd93392

            columnDataReducer.setActiveDeletion(activeDeletion);
            Iterator<ColumnData> merged = MergeIterator.get(columnDataIterators, ColumnData.comparator, columnDataReducer);
            while (merged.hasNext())
            {
                ColumnData data = merged.next();
                if (data != null)
                    dataBuffer.add(data);
            }

            // Because some data might have been shadowed by the 'activeDeletion', we could have an empty row
            return rowInfo.isEmpty() && rowDeletion.isLive() && dataBuffer.isEmpty()
                 ? null
                 : BTreeRow.create(clustering, rowInfo, rowDeletion, BTree.build(dataBuffer, UpdateFunction.<ColumnData>noOp()));
        }

        public Clustering mergedClustering()
        {
            return clustering;
        }

        public Row[] mergedRows()
        {
            return rows;
        }

        private static class ColumnDataReducer extends Reducer<ColumnData, ColumnData>
        {
            private final int nowInSec;

            private ColumnMetadata column;
            private final List<ColumnData> versions;

            private DeletionTime activeDeletion;

            private final ComplexColumnData.Builder complexBuilder;
            private final List<Iterator<Cell>> complexCells;
            private final CellReducer cellReducer;

            public ColumnDataReducer(int size, int nowInSec, boolean hasComplex)
            {
                this.nowInSec = nowInSec;
                this.versions = new ArrayList<>(size);
                this.complexBuilder = hasComplex ? ComplexColumnData.builder() : null;
                this.complexCells = hasComplex ? new ArrayList<>(size) : null;
                this.cellReducer = new CellReducer(nowInSec);
            }

            public void setActiveDeletion(DeletionTime activeDeletion)
            {
                this.activeDeletion = activeDeletion;
            }

            public void reduce(int idx, ColumnData data)
            {
<<<<<<< HEAD
                ColumnData columnData = data;
                column = columnData.column();
                versions.add(columnData);
=======
                column = data.column();
                versions.add(data);
>>>>>>> 5fd93392
            }

            protected ColumnData getReduced()
            {
                if (column.isSimple())
                {
                    Cell merged = null;
                    for (ColumnData data : versions)
                    {
                        Cell cell = (Cell)data;
                        if (!activeDeletion.deletes(cell))
                            merged = merged == null ? cell : Cells.reconcile(merged, cell, nowInSec);
                    }
                    return merged;
                }
                else
                {
                    complexBuilder.newColumn(column);
                    complexCells.clear();
                    DeletionTime complexDeletion = DeletionTime.LIVE;
                    for (ColumnData data : versions)
                    {
                        ComplexColumnData cd = (ComplexColumnData)data;
                        if (cd.complexDeletion().supersedes(complexDeletion))
                            complexDeletion = cd.complexDeletion();
                        complexCells.add(cd.iterator());
                    }

                    if (complexDeletion.supersedes(activeDeletion))
                    {
                        cellReducer.setActiveDeletion(complexDeletion);
                        complexBuilder.addComplexDeletion(complexDeletion);
                    }
                    else
                    {
                        cellReducer.setActiveDeletion(activeDeletion);
                    }

                    Iterator<Cell> cells = MergeIterator.get(complexCells, Cell.comparator, cellReducer);
                    while (cells.hasNext())
                    {
                        Cell merged = cells.next();
                        if (merged != null)
                            complexBuilder.addCell(merged);
                    }
                    return complexBuilder.build();
                }
            }

            protected void onKeyChange()
            {
                versions.clear();
            }
        }

        private static class CellReducer extends Reducer<Cell, Cell>
        {
            private final int nowInSec;

            private DeletionTime activeDeletion;
            private Cell merged;

            public CellReducer(int nowInSec)
            {
                this.nowInSec = nowInSec;
            }

            public void setActiveDeletion(DeletionTime activeDeletion)
            {
                this.activeDeletion = activeDeletion;
                onKeyChange();
            }

            public void reduce(int idx, Cell cell)
            {
<<<<<<< HEAD
                Cell c = cell;

                if (!activeDeletion.deletes(c))
                    merged = merged == null ? c : Cells.reconcile(merged, c, nowInSec);
=======
                if (!activeDeletion.deletes(cell))
                    merged = merged == null ? cell : Cells.reconcile(merged, cell, nowInSec);
>>>>>>> 5fd93392
            }

            protected Cell getReduced()
            {
                return merged;
            }

            protected void onKeyChange()
            {
                merged = null;
            }
        }
    }
}<|MERGE_RESOLUTION|>--- conflicted
+++ resolved
@@ -662,12 +662,8 @@
                 rowInfo = LivenessInfo.EMPTY;
 
             for (Row row : rows)
-<<<<<<< HEAD
                 if (row != null)
                     columnDataIterators.add(row.iterator());
-=======
-                columnDataIterators.add(row == null ? Collections.emptyIterator() : row.iterator());
->>>>>>> 5fd93392
 
             columnDataReducer.setActiveDeletion(activeDeletion);
             Iterator<ColumnData> merged = MergeIterator.get(columnDataIterators, ColumnData.comparator, columnDataReducer);
@@ -723,14 +719,8 @@
 
             public void reduce(int idx, ColumnData data)
             {
-<<<<<<< HEAD
-                ColumnData columnData = data;
-                column = columnData.column();
-                versions.add(columnData);
-=======
                 column = data.column();
                 versions.add(data);
->>>>>>> 5fd93392
             }
 
             protected ColumnData getReduced()
@@ -806,15 +796,10 @@
 
             public void reduce(int idx, Cell cell)
             {
-<<<<<<< HEAD
                 Cell c = cell;
 
-                if (!activeDeletion.deletes(c))
-                    merged = merged == null ? c : Cells.reconcile(merged, c, nowInSec);
-=======
                 if (!activeDeletion.deletes(cell))
                     merged = merged == null ? cell : Cells.reconcile(merged, cell, nowInSec);
->>>>>>> 5fd93392
             }
 
             protected Cell getReduced()
