/*
 * Licensed to the Apache Software Foundation (ASF) under one
 * or more contributor license agreements.  See the NOTICE file
 * distributed with this work for additional information
 * regarding copyright ownership.  The ASF licenses this file
 * to you under the Apache License, Version 2.0 (the
 * "License"); you may not use this file except in compliance
 * with the License.  You may obtain a copy of the License at
 *
 *     http://www.apache.org/licenses/LICENSE-2.0
 *
 * Unless required by applicable law or agreed to in writing, software
 * distributed under the License is distributed on an "AS IS" BASIS,
 * WITHOUT WARRANTIES OR CONDITIONS OF ANY KIND, either express or implied.
 * See the License for the specific language governing permissions and
 * limitations under the License.
 */

package org.apache.cassandra.db.repair;

import java.io.IOException;
import java.util.Collection;
import java.util.Set;
import java.util.UUID;
import java.util.concurrent.Callable;
import java.util.concurrent.Future;

import com.google.common.base.Predicate;

import org.apache.cassandra.db.ColumnFamilyStore;
import org.apache.cassandra.db.compaction.CompactionManager;
import org.apache.cassandra.db.compaction.OperationType;
import org.apache.cassandra.db.compaction.RepairFinishedCompactionTask;
import org.apache.cassandra.db.lifecycle.LifecycleTransaction;
import org.apache.cassandra.dht.Bounds;
import org.apache.cassandra.dht.Range;
import org.apache.cassandra.dht.Token;
import org.apache.cassandra.io.sstable.format.SSTableReader;
import org.apache.cassandra.repair.TableRepairManager;
import org.apache.cassandra.repair.ValidationPartitionIterator;
<<<<<<< HEAD
import org.apache.cassandra.repair.consistent.LocalSessions;
=======
>>>>>>> b4b9f319
import org.apache.cassandra.service.ActiveRepairService;

public class CassandraTableRepairManager implements TableRepairManager
{
    private final ColumnFamilyStore cfs;

    public CassandraTableRepairManager(ColumnFamilyStore cfs)
    {
        this.cfs = cfs;
    }

    @Override
    public ValidationPartitionIterator getValidationIterator(Collection<Range<Token>> ranges, UUID parentId, UUID sessionID, boolean isIncremental, int nowInSec) throws IOException
    {
        return new CassandraValidationIterator(cfs, ranges, parentId, sessionID, isIncremental, nowInSec);
    }

    @Override
    public Future<?> submitValidation(Callable<Object> validation)
    {
        return CompactionManager.instance.submitValidation(validation);
    }

    @Override
    public synchronized void incrementalSessionCompleted(UUID sessionID)
    {
        LocalSessions sessions = ActiveRepairService.instance.consistent.local;
        if (sessions.isSessionInProgress(sessionID))
            return;

        Set<SSTableReader> pendingRepairSSTables = cfs.getPendingRepairSSTables(sessionID);
        if (pendingRepairSSTables.isEmpty())
            return;

        LifecycleTransaction txn = cfs.getTracker().tryModify(pendingRepairSSTables, OperationType.COMPACTION);
        if (txn == null)
            return;

        boolean isTransient = false;
        for (SSTableReader sstable : pendingRepairSSTables)
        {
            if (sstable.isTransient())
            {
                isTransient = true;
                break;
            }
        }

        long repairedAt = sessions.getFinalSessionRepairedAt(sessionID);
        RepairFinishedCompactionTask task = new RepairFinishedCompactionTask(cfs,
                                                                             txn,
                                                                             sessionID,
                                                                             repairedAt,
                                                                             isTransient);
        task.run();
    }

    @Override
    public synchronized void snapshot(String name, Collection<Range<Token>> ranges, boolean force)
    {
        try
        {
            ActiveRepairService.instance.snapshotExecutor.submit(() -> {
                if (force || !cfs.snapshotExists(name))
                {
                    cfs.snapshot(name, new Predicate<SSTableReader>()
                    {
                        public boolean apply(SSTableReader sstable)
                        {
                            return sstable != null &&
                                   !sstable.metadata().isIndex() && // exclude SSTables from 2i
                                   new Bounds<>(sstable.first.getToken(), sstable.last.getToken()).intersects(ranges);
                        }
                    }, true, false); //ephemeral snapshot, if repair fails, it will be cleaned next startup
                }
            }).get();
        }
        catch (Exception ex)
        {
            throw new RuntimeException(String.format("Unable to take a snapshot %s on %s.%s", name, cfs.metadata.keyspace, cfs.metadata.name), ex);
        }

    }
}<|MERGE_RESOLUTION|>--- conflicted
+++ resolved
@@ -38,10 +38,7 @@
 import org.apache.cassandra.io.sstable.format.SSTableReader;
 import org.apache.cassandra.repair.TableRepairManager;
 import org.apache.cassandra.repair.ValidationPartitionIterator;
-<<<<<<< HEAD
 import org.apache.cassandra.repair.consistent.LocalSessions;
-=======
->>>>>>> b4b9f319
 import org.apache.cassandra.service.ActiveRepairService;
 
 public class CassandraTableRepairManager implements TableRepairManager
@@ -121,6 +118,8 @@
         }
         catch (Exception ex)
         {
+            if (ex instanceof InterruptedException)
+                Thread.currentThread().interrupt();
             throw new RuntimeException(String.format("Unable to take a snapshot %s on %s.%s", name, cfs.metadata.keyspace, cfs.metadata.name), ex);
         }
 
