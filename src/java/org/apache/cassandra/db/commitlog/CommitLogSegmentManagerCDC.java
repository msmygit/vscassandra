--- conflicted
+++ resolved
@@ -19,7 +19,6 @@
 package org.apache.cassandra.db.commitlog;
 
 import java.io.IOException;
-import java.nio.file.FileAlreadyExistsException;
 import java.nio.file.FileVisitResult;
 import java.nio.file.Files;
 import java.nio.file.Path;
@@ -36,7 +35,6 @@
 import org.apache.cassandra.db.Mutation;
 import org.apache.cassandra.db.commitlog.CommitLogSegment.CDCState;
 import org.apache.cassandra.exceptions.CDCWriteException;
-import org.apache.cassandra.io.FSWriteError;
 import org.apache.cassandra.io.util.FileUtils;
 import org.apache.cassandra.utils.DirectorySizeCalculator;
 import org.apache.cassandra.utils.NoSpamLogger;
@@ -49,11 +47,7 @@
     public CommitLogSegmentManagerCDC(final CommitLog commitLog, File storageDirectory)
     {
         super(commitLog, storageDirectory);
-<<<<<<< HEAD
-        cdcSizeTracker = new CDCSizeTracker(this, DatabaseDescriptor.getCDCLogLocation());
-=======
-        cdcSizeTracker = new CDCSizeTracker(new File(DatabaseDescriptor.getCDCLogLocation()));
->>>>>>> 3bdd2caa
+        cdcSizeTracker = new CDCSizeTracker(DatabaseDescriptor.getCDCLogLocation());
     }
 
     @Override
