--- conflicted
+++ resolved
@@ -173,11 +173,6 @@
             return EncodingStats.NO_STATS;
         }
 
-<<<<<<< HEAD
-        public Observable<Unfiltered> asObservable()
-        {
-            return Observable.empty();
-=======
         /**
          * Allow empty iterator to be reused across partitions.
          * Can only be reused on the same table not across tables.
@@ -187,7 +182,11 @@
             this.partitionKey = partitionKey;
             this.isReverseOrder = isReverseOrder;
             this.partitionLevelDeletion = partitionLevelDeletion;
->>>>>>> 75a88c59
+        }
+
+        public Observable<Unfiltered> asObservable()
+        {
+            return Observable.empty();
         }
     }
 
