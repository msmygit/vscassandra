/*
 * Licensed to the Apache Software Foundation (ASF) under one
 * or more contributor license agreements.  See the NOTICE file
 * distributed with this work for additional information
 * regarding copyright ownership.  The ASF licenses this file
 * to you under the Apache License, Version 2.0 (the
 * "License"); you may not use this file except in compliance
 * with the License.  You may obtain a copy of the License at
 *
 *     http://www.apache.org/licenses/LICENSE-2.0
 *
 * Unless required by applicable law or agreed to in writing, software
 * distributed under the License is distributed on an "AS IS" BASIS,
 * WITHOUT WARRANTIES OR CONDITIONS OF ANY KIND, either express or implied.
 * See the License for the specific language governing permissions and
 * limitations under the License.
 */
package org.apache.cassandra.db;

import org.apache.cassandra.db.filter.DataLimits;
import org.apache.cassandra.db.monitoring.Monitorable;
import org.apache.cassandra.db.partitions.*;
import org.apache.cassandra.exceptions.RequestExecutionException;
import org.apache.cassandra.service.ClientState;
import org.apache.cassandra.service.pager.QueryPager;
import org.apache.cassandra.service.pager.PagingState;
import org.apache.cassandra.transport.ProtocolVersion;
import org.apache.cassandra.utils.FBUtilities;

/**
 * Generic abstraction for read queries.
 * <p>
 * The main implementation of this is {@link ReadCommand} but we have this interface because
 * {@link SinglePartitionReadCommand.Group} is also consider as a "read query" but is not a
 * {@code ReadCommand}.
 */
public interface ReadQuery extends Monitorable
{
    ReadQuery EMPTY = new EmptyQuery();

    final static class EmptyQuery implements ReadQuery
    {
        public ReadExecutionController executionController()
        {
            return ReadExecutionController.empty();
        }

        public PartitionIterator execute(ConsistencyLevel consistency,
                                         ClientState clientState,
                                         long queryStartNanoTime,
                                         boolean forContinuousPaging) throws RequestExecutionException
        {
            return EmptyIterators.partition();
        }

        public PartitionIterator executeInternal(ReadExecutionController controller)
        {
            return EmptyIterators.partition();
        }

        public UnfilteredPartitionIterator executeLocally(ReadExecutionController executionController)
        {
            return EmptyIterators.unfilteredPartition(executionController.metadata());
        }

        public DataLimits limits()
        {
            // What we return here doesn't matter much in practice. However, returning DataLimits.NONE means
            // "no particular limit", which makes SelectStatement.execute() take the slightly more complex "paging"
            // path. Not a big deal but it's easy enough to return a limit of 0 rows which avoids this.
            return DataLimits.cqlLimits(0);
        }

        public QueryPager getPager(PagingState state, ProtocolVersion protocolVersion)
        {
            return QueryPager.EMPTY;
        }

        public boolean selectsKey(DecoratedKey key)
        {
            return false;
        }

        public boolean selectsClustering(DecoratedKey key, Clustering clustering)
        {
            return false;
        }

<<<<<<< HEAD
        public int nowInSec()
        {
            return FBUtilities.nowInSeconds();
        }

        public boolean queriesOnlyLocalData()
        {
            return true;
        }

        public String toCQLString()
        {
            return "<EMPTY>";
        }
    }
=======
        @Override
        public boolean selectsFullPartition()
        {
            return false;
        }
    };
>>>>>>> e0ce6ce7

    /**
     * Starts a new read operation.
     * <p>
     * This must be called before {@link this#executeInternal(ReadExecutionController)} and passed to it to protect the read.
     * The returned object <b>must</b> be closed on all path and it is thus strongly advised to
     * use it in a try-with-ressource construction.
     *
     * @return a newly started execution controller for this {@code ReadQuery}.
     */
    public ReadExecutionController executionController();

    /**
     * Executes the query for external client requests, at the provided consistency level.
     *
     * @param consistency the consistency level to achieve for the query.
     * @param clientState the {@code ClientState} for the query. In practice, this can be null unless
     * {@code consistency} is a serial consistency.
     * @param queryStartNanoTime the time at which we have received the client request, in nano seconds
     * @param forContinuousPaging indicates that this a query for continuous paging. When this is
     * provided, queries that are fully local (and are CL.ONE or CL.LOCAL_ONE) are optimized by
     * returning a direct iterator to the data (as from calling executeInternal() but with the additional
     * bits needed for a full user query), which 1) leave to the caller the responsibility of not holding
     * the iterator open too long (as it holds a {@code executionController} open) and 2) this bypass
     * the dynamic snitch, read repair and speculative retries. This flag is also used to record
     * different metrics than for non-continuous queries.
     *
     * @return the result of the query.
     */
    public PartitionIterator execute(ConsistencyLevel consistency,
                                     ClientState clientState,
                                     long queryStartNanoTime,
                                     boolean forContinuousPaging) throws RequestExecutionException;

    /**
     * Execute the query for internal queries.
     *
     * This return an iterator that directly query the local underlying storage.
     *
     * @param controller the {@code ReadExecutionController} protecting the read.
     * @return the result of the query.
     */
    public PartitionIterator executeInternal(ReadExecutionController controller);

    /**
     * Execute the query locally. This is where the reading actually happens, typically this method
     * would be invoked by the read verb handlers and {@link ReadQuery#executeInternal(ReadExecutionController)}, or
     * whenever we need to read local data and we need an unfiltered partition iterator, rather than a filtered one.
     * The main difference with {@link ReadQuery#executeInternal(ReadExecutionController)} is the filtering, only
     * unfiltered iterators can be merged later on.
     *
     * @param controller the {@code ReadExecutionController} protecting the read.
     * @return the result of the read query.
     */
    public UnfilteredPartitionIterator executeLocally(ReadExecutionController controller);

    /**
     * Returns a pager for the query.
     *
     * @param pagingState the {@code PagingState} to start from if this is a paging continuation. This can be
     * {@code null} if this is the start of paging.
     * @param protocolVersion the protocol version to use for the paging state of that pager.
     *
     * @return a pager for the query.
     */
    public QueryPager getPager(PagingState pagingState, ProtocolVersion protocolVersion);

    /**
     * The limits for the query.
     *
     * @return The limits for the query.
     */
    public DataLimits limits();

    /**
     * @return true if the read query would select the given key, including checks against the row filter, if
     * checkRowFilter is true
     */
    public boolean selectsKey(DecoratedKey key);

    /**
     * @return true if the read query would select the given clustering, including checks against the row filter, if
     * checkRowFilter is true
     */
    public boolean selectsClustering(DecoratedKey key, Clustering clustering);

    /**
<<<<<<< HEAD
     * The time in seconds to use as "now" for this query.
     * <p>
     * We use the same time as "now" for the whole query to avoid considering different
     * values as expired during the query, which would be buggy (would throw of counting amongst other
     * things).
     *
     * @return the time (in seconds) to use as "now".
     */
    public int nowInSec();

    /**
     * Check if this query can be performed with local data only.
     *
     * @return true if we can perform this query only with local data, false otherwise.
     */
    public boolean queriesOnlyLocalData();

    /**
     * Recreate a rough CQL string corresponding to this query.
     * <p>
     * Note that this is meant for debugging purpose and the goal is mainly to provide a user-understandable representation
     * of the operation. There is absolutely not guarantee the string will be valid CQL (and it won't be in some case).
     */
    public String toCQLString();

    // Monitorable interface
    default public String name()
    {
        return toCQLString();
    }
=======
     * Checks if this {@code ReadQuery} selects full partitions, that is it has no filtering on clustering or regular columns.
     * @return {@code true} if this {@code ReadQuery} selects full partitions, {@code false} otherwise.
     */
    public boolean selectsFullPartition();
>>>>>>> e0ce6ce7
}<|MERGE_RESOLUTION|>--- conflicted
+++ resolved
@@ -86,7 +86,6 @@
             return false;
         }
 
-<<<<<<< HEAD
         public int nowInSec()
         {
             return FBUtilities.nowInSeconds();
@@ -101,15 +100,13 @@
         {
             return "<EMPTY>";
         }
-    }
-=======
+
         @Override
         public boolean selectsFullPartition()
         {
             return false;
         }
     };
->>>>>>> e0ce6ce7
 
     /**
      * Starts a new read operation.
@@ -197,7 +194,6 @@
     public boolean selectsClustering(DecoratedKey key, Clustering clustering);
 
     /**
-<<<<<<< HEAD
      * The time in seconds to use as "now" for this query.
      * <p>
      * We use the same time as "now" for the whole query to avoid considering different
@@ -228,10 +224,10 @@
     {
         return toCQLString();
     }
-=======
+
+    /**
      * Checks if this {@code ReadQuery} selects full partitions, that is it has no filtering on clustering or regular columns.
      * @return {@code true} if this {@code ReadQuery} selects full partitions, {@code false} otherwise.
      */
     public boolean selectsFullPartition();
->>>>>>> e0ce6ce7
 }