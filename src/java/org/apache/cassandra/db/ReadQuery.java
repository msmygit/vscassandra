--- conflicted
+++ resolved
@@ -62,11 +62,7 @@
 
         public Single<UnfilteredPartitionIterator> executeLocally(ReadExecutionController executionController)
         {
-<<<<<<< HEAD
-            return Single.just(EmptyIterators.unfilteredPartition(executionController.metaData()));
-=======
-            return EmptyIterators.unfilteredPartition(executionController.metadata());
->>>>>>> ec536dc0
+            return Single.just(EmptyIterators.unfilteredPartition(executionController.metadata()));
         }
 
         public DataLimits limits()
