--- conflicted
+++ resolved
@@ -72,7 +72,6 @@
                                       DataRange dataRange,
                                       IndexMetadata index)
     {
-<<<<<<< HEAD
         this(isDigest, digestVersion, isForThrift, metadata, nowInSec, columnFilter, rowFilter, limits, dataRange, index, null);
     }
 
@@ -85,13 +84,10 @@
                                       RowFilter rowFilter,
                                       DataLimits limits,
                                       DataRange dataRange,
-                                      Optional<IndexMetadata> index,
+                                      IndexMetadata index,
                                       Monitorable optionalMonitor)
     {
-        super(Kind.PARTITION_RANGE, isDigest, digestVersion, isForThrift, metadata, nowInSec, columnFilter, rowFilter, limits, optionalMonitor);
-=======
-        super(Kind.PARTITION_RANGE, isDigest, digestVersion, isForThrift, metadata, nowInSec, columnFilter, rowFilter, limits, index);
->>>>>>> 02e9846f
+        super(Kind.PARTITION_RANGE, isDigest, digestVersion, isForThrift, metadata, nowInSec, columnFilter, rowFilter, limits, index, optionalMonitor);
         this.dataRange = dataRange;
     }
 
@@ -103,21 +99,6 @@
                                                    DataLimits limits,
                                                    DataRange dataRange)
     {
-<<<<<<< HEAD
-        this(false, 0, false, metadata, nowInSec, columnFilter, rowFilter, limits, dataRange, index, null);
-    }
-
-    public PartitionRangeReadCommand(CFMetaData metadata,
-                                     int nowInSec,
-                                     ColumnFilter columnFilter,
-                                     RowFilter rowFilter,
-                                     DataLimits limits,
-                                     DataRange dataRange,
-                                     Optional<IndexMetadata> index,
-                                     Monitorable optionalMonitor)
-    {
-        this(false, 0, false, metadata, nowInSec, columnFilter, rowFilter, limits, dataRange, index, optionalMonitor);
-=======
         return new PartitionRangeReadCommand(false,
                                              0,
                                              isForThrift,
@@ -127,8 +108,20 @@
                                              rowFilter,
                                              limits,
                                              dataRange,
-                                             findIndex(metadata, rowFilter));
->>>>>>> 02e9846f
+                                             findIndex(metadata, rowFilter),
+                                             null);
+    }
+
+    public PartitionRangeReadCommand(CFMetaData metadata,
+                                     int nowInSec,
+                                     ColumnFilter columnFilter,
+                                     RowFilter rowFilter,
+                                     DataLimits limits,
+                                     DataRange dataRange,
+                                     IndexMetadata index,
+                                     Monitorable optionalMonitor)
+    {
+        this(false, 0, false, metadata, nowInSec, columnFilter, rowFilter, limits, dataRange, index, optionalMonitor);
     }
 
     /**
@@ -228,7 +221,7 @@
                                              indexMetadata());
     }
 
-    public ReadCommand withUpdatedLimit(DataLimits newLimits)
+    public PartitionRangeReadCommand withUpdatedLimit(DataLimits newLimits)
     {
         return new PartitionRangeReadCommand(isDigestQuery(),
                                              digestVersion(),
@@ -270,7 +263,7 @@
                                              indexMetadata());
     }
 
-    public PartitionRangeReadCommand withUpdatedParams(DataLimits newLimits, DataRange dataRange, Optional<IndexMetadata> index)
+    public PartitionRangeReadCommand withUpdatedParams(DataLimits newLimits, DataRange dataRange, IndexMetadata index)
     {
         return new PartitionRangeReadCommand(metadata(), nowInSec(), columnFilter(), rowFilter(), newLimits, dataRange, index, optionalMonitor);
     }
