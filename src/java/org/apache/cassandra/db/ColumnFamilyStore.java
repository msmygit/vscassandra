/*
 * Licensed to the Apache Software Foundation (ASF) under one
 * or more contributor license agreements.  See the NOTICE file
 * distributed with this work for additional information
 * regarding copyright ownership.  The ASF licenses this file
 * to you under the Apache License, Version 2.0 (the
 * "License"); you may not use this file except in compliance
 * with the License.  You may obtain a copy of the License at
 *
 *     http://www.apache.org/licenses/LICENSE-2.0
 *
 * Unless required by applicable law or agreed to in writing, software
 * distributed under the License is distributed on an "AS IS" BASIS,
 * WITHOUT WARRANTIES OR CONDITIONS OF ANY KIND, either express or implied.
 * See the License for the specific language governing permissions and
 * limitations under the License.
 */
package org.apache.cassandra.db;

import java.io.File;
import java.io.IOException;
import java.io.PrintStream;
import java.lang.management.ManagementFactory;
import java.lang.reflect.Constructor;
import java.lang.reflect.InvocationTargetException;
import java.nio.ByteBuffer;
import java.nio.file.Files;
import java.util.*;
import java.util.concurrent.*;
import java.util.concurrent.atomic.AtomicInteger;
import java.util.concurrent.atomic.AtomicReference;
import java.util.regex.Pattern;
import javax.management.*;
import javax.management.openmbean.*;

import com.google.common.annotations.VisibleForTesting;
import com.google.common.base.*;
import com.google.common.base.Throwables;
import com.google.common.collect.*;
import com.google.common.util.concurrent.*;
import org.slf4j.Logger;
import org.slf4j.LoggerFactory;

import com.clearspring.analytics.stream.Counter;
import org.apache.cassandra.cache.*;
import org.apache.cassandra.concurrent.*;
import org.apache.cassandra.config.*;
import org.apache.cassandra.db.commitlog.CommitLog;
import org.apache.cassandra.db.commitlog.CommitLogPosition;
import org.apache.cassandra.db.compaction.*;
import org.apache.cassandra.db.filter.ClusteringIndexFilter;
import org.apache.cassandra.db.filter.DataLimits;
import org.apache.cassandra.db.view.TableViews;
import org.apache.cassandra.db.lifecycle.*;
import org.apache.cassandra.db.partitions.CachedPartition;
import org.apache.cassandra.db.partitions.PartitionUpdate;
import org.apache.cassandra.db.rows.CellPath;
import org.apache.cassandra.dht.*;
import org.apache.cassandra.dht.Range;
import org.apache.cassandra.exceptions.ConfigurationException;
import org.apache.cassandra.exceptions.StartupException;
import org.apache.cassandra.index.SecondaryIndexManager;
import org.apache.cassandra.index.internal.CassandraIndex;
import org.apache.cassandra.index.transactions.UpdateTransaction;
import org.apache.cassandra.io.FSWriteError;
import org.apache.cassandra.io.sstable.Component;
import org.apache.cassandra.io.sstable.Descriptor;
import org.apache.cassandra.io.sstable.SSTableMultiWriter;
import org.apache.cassandra.io.sstable.format.*;
import org.apache.cassandra.io.sstable.metadata.MetadataCollector;
import org.apache.cassandra.io.util.FileUtils;
import org.apache.cassandra.metrics.TableMetrics;
import org.apache.cassandra.metrics.TableMetrics.Sampler;
import org.apache.cassandra.schema.*;
import org.apache.cassandra.schema.CompactionParams.TombstoneOption;
import org.apache.cassandra.service.CacheService;
import org.apache.cassandra.service.StorageService;
import org.apache.cassandra.utils.*;
import org.apache.cassandra.utils.TopKSampler.SamplerResult;
import org.apache.cassandra.utils.concurrent.OpOrder;
import org.apache.cassandra.utils.concurrent.Refs;
import org.apache.cassandra.utils.memory.MemtableAllocator;
import org.json.simple.JSONArray;
import org.json.simple.JSONObject;

import static org.apache.cassandra.utils.Throwables.maybeFail;

public class ColumnFamilyStore implements ColumnFamilyStoreMBean
{
    // The directories which will be searched for sstables on cfs instantiation.
    private static volatile Directories.DataDirectory[] initialDirectories = Directories.dataDirectories;

    /**
     * A hook to add additional directories to initialDirectories.
     * Any additional directories should be added prior to ColumnFamilyStore instantiation on startup
     *
     * Since the directories used by a given table are determined by the compaction strategy,
     * it's possible for sstables to be written to directories specified outside of cassandra.yaml.
     * By adding additional directories to initialDirectories, sstables in these extra locations are
     * made discoverable on sstable instantiation.
     */
    public static synchronized void addInitialDirectories(Directories.DataDirectory[] newDirectories)
    {
        assert newDirectories != null;

        Set<Directories.DataDirectory> existing = Sets.newHashSet(initialDirectories);

        List<Directories.DataDirectory> replacementList = Lists.newArrayList(initialDirectories);
        for (Directories.DataDirectory directory: newDirectories)
        {
            if (!existing.contains(directory))
            {
                replacementList.add(directory);
            }
        }

        Directories.DataDirectory[] replacementArray = new Directories.DataDirectory[replacementList.size()];
        replacementList.toArray(replacementArray);
        initialDirectories = replacementArray;
    }

    public static Directories.DataDirectory[] getInitialDirectories()
    {
        Directories.DataDirectory[] src = initialDirectories;
        return Arrays.copyOf(src, src.length);
    }

    private static final Logger logger = LoggerFactory.getLogger(ColumnFamilyStore.class);

    /*
    We keep a pool of threads for each data directory, size of each pool is memtable_flush_writers.
    When flushing we start a Flush runnable in the flushExecutor. Flush calculates how to split the
    memtable ranges over the existing data directories and creates a FlushRunnable for each of the directories.
    The FlushRunnables are executed in the perDiskflushExecutors and the Flush will block until all FlushRunnables
    are finished. By having flushExecutor size the same size as each of the perDiskflushExecutors we make sure we can
    have that many flushes going at the same time.
    */
    private static final ExecutorService flushExecutor = new JMXEnabledThreadPoolExecutor(DatabaseDescriptor.getFlushWriters(),
                                                                                          StageManager.KEEPALIVE,
                                                                                          TimeUnit.SECONDS,
                                                                                          new LinkedBlockingQueue<Runnable>(),
                                                                                          new NamedThreadFactory("MemtableFlushWriter"),
                                                                                          "internal");

    private static final ExecutorService [] perDiskflushExecutors = new ExecutorService[DatabaseDescriptor.getAllDataFileLocations().length];

    static
    {
        for (int i = 0; i < DatabaseDescriptor.getAllDataFileLocations().length; i++)
        {
            perDiskflushExecutors[i] = new JMXEnabledThreadPoolExecutor(DatabaseDescriptor.getFlushWriters(),
                                                                        StageManager.KEEPALIVE,
                                                                        TimeUnit.SECONDS,
                                                                        new LinkedBlockingQueue<Runnable>(),
                                                                        new NamedThreadFactory("PerDiskMemtableFlushWriter_"+i),
                                                                        "internal");
        }
    }

    // post-flush executor is single threaded to provide guarantee that any flush Future on a CF will never return until prior flushes have completed
    private static final ExecutorService postFlushExecutor = new JMXEnabledThreadPoolExecutor(1,
                                                                                              StageManager.KEEPALIVE,
                                                                                              TimeUnit.SECONDS,
                                                                                              new LinkedBlockingQueue<Runnable>(),
                                                                                              new NamedThreadFactory("MemtablePostFlush"),
                                                                                              "internal");

    private static final ExecutorService reclaimExecutor = new JMXEnabledThreadPoolExecutor(1,
                                                                                            StageManager.KEEPALIVE,
                                                                                            TimeUnit.SECONDS,
                                                                                            new LinkedBlockingQueue<Runnable>(),
                                                                                            new NamedThreadFactory("MemtableReclaimMemory"),
                                                                                            "internal");

    private static final String[] COUNTER_NAMES = new String[]{"raw", "count", "error", "string"};
    private static final String[] COUNTER_DESCS = new String[]
    { "partition key in raw hex bytes",
      "value of this partition for given sampler",
      "value is within the error bounds plus or minus of this",
      "the partition key turned into a human readable format" };
    private static final CompositeType COUNTER_COMPOSITE_TYPE;
    private static final TabularType COUNTER_TYPE;

    private static final String[] SAMPLER_NAMES = new String[]{"cardinality", "partitions"};
    private static final String[] SAMPLER_DESCS = new String[]
    { "cardinality of partitions",
      "list of counter results" };

    private static final String SAMPLING_RESULTS_NAME = "SAMPLING_RESULTS";
    private static final CompositeType SAMPLING_RESULT;

    public static final String SNAPSHOT_TRUNCATE_PREFIX = "truncated";
    public static final String SNAPSHOT_DROP_PREFIX = "dropped";

    static
    {
        try
        {
            OpenType<?>[] counterTypes = new OpenType[] { SimpleType.STRING, SimpleType.LONG, SimpleType.LONG, SimpleType.STRING };
            COUNTER_COMPOSITE_TYPE = new CompositeType(SAMPLING_RESULTS_NAME, SAMPLING_RESULTS_NAME, COUNTER_NAMES, COUNTER_DESCS, counterTypes);
            COUNTER_TYPE = new TabularType(SAMPLING_RESULTS_NAME, SAMPLING_RESULTS_NAME, COUNTER_COMPOSITE_TYPE, COUNTER_NAMES);

            OpenType<?>[] samplerTypes = new OpenType[] { SimpleType.LONG, COUNTER_TYPE };
            SAMPLING_RESULT = new CompositeType(SAMPLING_RESULTS_NAME, SAMPLING_RESULTS_NAME, SAMPLER_NAMES, SAMPLER_DESCS, samplerTypes);
        } catch (OpenDataException e)
        {
            throw Throwables.propagate(e);
        }
    }

    public final Keyspace keyspace;
    public final String name;
    public final TableMetadataRef metadata;
    private final String mbeanName;
    @Deprecated
    private final String oldMBeanName;
    private volatile boolean valid = true;

    /**
     * Memtables and SSTables on disk for this column family.
     *
     * We synchronize on the Tracker to ensure isolation when we want to make sure
     * that the memtable we're acting on doesn't change out from under us.  I.e., flush
     * syncronizes on it to make sure it can submit on both executors atomically,
     * so anyone else who wants to make sure flush doesn't interfere should as well.
     */
    private final Tracker data;

    /* The read order, used to track accesses to off-heap memtable storage */
    public final OpOrder readOrdering = new OpOrder();

    /* This is used to generate the next index for a SSTable */
    private final AtomicInteger fileIndexGenerator = new AtomicInteger(0);

    public final SecondaryIndexManager indexManager;
    public final TableViews viewManager;

    /* These are locally held copies to be changed from the config during runtime */
    private volatile DefaultValue<Integer> minCompactionThreshold;
    private volatile DefaultValue<Integer> maxCompactionThreshold;
    private volatile DefaultValue<Double> crcCheckChance;

    private final CompactionStrategyManager compactionStrategyManager;

    private volatile Directories directories;

    public final TableMetrics metric;
    public volatile long sampleLatencyNanos;
    private final ScheduledFuture<?> latencyCalculator;

    private volatile boolean compactionSpaceCheck = true;

    public static void shutdownPostFlushExecutor() throws InterruptedException
    {
        postFlushExecutor.shutdown();
        postFlushExecutor.awaitTermination(60, TimeUnit.SECONDS);
    }

    public void reload()
    {
        // metadata object has been mutated directly. make all the members jibe with new settings.

        // only update these runtime-modifiable settings if they have not been modified.
        if (!minCompactionThreshold.isModified())
            for (ColumnFamilyStore cfs : concatWithIndexes())
                cfs.minCompactionThreshold = new DefaultValue(metadata().params.compaction.minCompactionThreshold());
        if (!maxCompactionThreshold.isModified())
            for (ColumnFamilyStore cfs : concatWithIndexes())
                cfs.maxCompactionThreshold = new DefaultValue(metadata().params.compaction.maxCompactionThreshold());
        if (!crcCheckChance.isModified())
            for (ColumnFamilyStore cfs : concatWithIndexes())
                cfs.crcCheckChance = new DefaultValue(metadata().params.crcCheckChance);

        compactionStrategyManager.maybeReload(metadata());
        directories = compactionStrategyManager.getDirectories();

        scheduleFlush();

        indexManager.reload();

        // If the CF comparator has changed, we need to change the memtable,
        // because the old one still aliases the previous comparator.
        if (data.getView().getCurrentMemtable().initialComparator != metadata().comparator)
            switchMemtable();
    }

    void scheduleFlush()
    {
        int period = metadata().params.memtableFlushPeriodInMs;
        if (period > 0)
        {
            logger.trace("scheduling flush in {} ms", period);
            WrappedRunnable runnable = new WrappedRunnable()
            {
                protected void runMayThrow()
                {
                    synchronized (data)
                    {
                        Memtable current = data.getView().getCurrentMemtable();
                        // if we're not expired, we've been hit by a scheduled flush for an already flushed memtable, so ignore
                        if (current.isExpired())
                        {
                            if (current.isClean())
                            {
                                // if we're still clean, instead of swapping just reschedule a flush for later
                                scheduleFlush();
                            }
                            else
                            {
                                // we'll be rescheduled by the constructor of the Memtable.
                                forceFlush();
                            }
                        }
                    }
                }
            };
            ScheduledExecutors.scheduledTasks.schedule(runnable, period, TimeUnit.MILLISECONDS);
        }
    }

    public static Runnable getBackgroundCompactionTaskSubmitter()
    {
        return new Runnable()
        {
            public void run()
            {
                for (Keyspace keyspace : Keyspace.all())
                    for (ColumnFamilyStore cfs : keyspace.getColumnFamilyStores())
                        CompactionManager.instance.submitBackground(cfs);
            }
        };
    }

    public Map<String, String> getCompactionParameters()
    {
        return compactionStrategyManager.getCompactionParams().asMap();
    }

    public String getCompactionParametersJson()
    {
        return FBUtilities.json(getCompactionParameters());
    }

    public void setCompactionParameters(Map<String, String> options)
    {
        try
        {
            CompactionParams compactionParams = CompactionParams.fromMap(options);
            compactionParams.validate();
            compactionStrategyManager.setNewLocalCompactionStrategy(compactionParams);
        }
        catch (Throwable t)
        {
            logger.error("Could not set new local compaction strategy", t);
            // dont propagate the ConfigurationException over jmx, user will only see a ClassNotFoundException
            throw new IllegalArgumentException("Could not set new local compaction strategy: "+t.getMessage());
        }
    }

    public void setCompactionParametersJson(String options)
    {
        setCompactionParameters(FBUtilities.fromJsonMap(options));
    }

    public Map<String,String> getCompressionParameters()
    {
        return metadata().params.compression.asMap();
    }

    public String getCompressionParametersJson()
    {
        return FBUtilities.json(getCompressionParameters());
    }

    public void setCompressionParameters(Map<String,String> opts)
    {
        try
        {
            CompressionParams params = CompressionParams.fromMap(opts);
            params.validate();
            throw new UnsupportedOperationException(); // TODO FIXME CASSANDRA-12949
        }
        catch (ConfigurationException e)
        {
            throw new IllegalArgumentException(e.getMessage());
        }
    }

    public void setCompressionParametersJson(String options)
    {
        setCompressionParameters(FBUtilities.fromJsonMap(options));
    }

    @VisibleForTesting
    public ColumnFamilyStore(Keyspace keyspace,
                             String columnFamilyName,
                             int generation,
                             TableMetadataRef metadata,
                             Directories directories,
                             boolean loadSSTables,
                             boolean registerBookeeping,
                             boolean offline)
    {
        assert directories != null;
        assert metadata != null : "null metadata for " + keyspace + ":" + columnFamilyName;

        this.keyspace = keyspace;
        this.metadata = metadata;
        name = columnFamilyName;
        minCompactionThreshold = new DefaultValue<>(metadata.get().params.compaction.minCompactionThreshold());
        maxCompactionThreshold = new DefaultValue<>(metadata.get().params.compaction.maxCompactionThreshold());
        crcCheckChance = new DefaultValue<>(metadata.get().params.crcCheckChance);
        indexManager = new SecondaryIndexManager(this);
        viewManager = keyspace.viewManager.forTable(metadata.id);
        metric = new TableMetrics(this);
        fileIndexGenerator.set(generation);
        sampleLatencyNanos = TimeUnit.MILLISECONDS.toNanos(DatabaseDescriptor.getReadRpcTimeout() / 2);

        logger.info("Initializing {}.{}", keyspace.getName(), name);

        // Create Memtable only on online
        Memtable initialMemtable = null;
        if (DatabaseDescriptor.isDaemonInitialized())
            initialMemtable = new Memtable(new AtomicReference<>(CommitLog.instance.getCurrentPosition()), this);
        data = new Tracker(initialMemtable, loadSSTables);

        // scan for sstables corresponding to this cf and load them
        if (data.loadsstables)
        {
            Directories.SSTableLister sstableFiles = directories.sstableLister(Directories.OnTxnErr.IGNORE).skipTemporary(true);
            Collection<SSTableReader> sstables = SSTableReader.openAll(sstableFiles.list().entrySet(), metadata);
            data.addInitialSSTables(sstables);
        }

        /**
         * When creating a CFS offline we change the default logic needed by CASSANDRA-8671
         * and link the passed directories to be picked up by the compaction strategy
         */
        if (offline)
            this.directories = directories;
        else
            this.directories = new Directories(metadata.get(), Directories.dataDirectories);


        // compaction strategy should be created after the CFS has been prepared
        compactionStrategyManager = new CompactionStrategyManager(this);

        // Since compaction can re-define data dir we need to reinit directories
        this.directories = compactionStrategyManager.getDirectories();

        if (maxCompactionThreshold.value() <= 0 || minCompactionThreshold.value() <=0)
        {
            logger.warn("Disabling compaction strategy by setting compaction thresholds to 0 is deprecated, set the compaction option 'enabled' to 'false' instead.");
            this.compactionStrategyManager.disable();
        }

        // create the private ColumnFamilyStores for the secondary column indexes
        for (IndexMetadata info : metadata.get().indexes)
            indexManager.addIndex(info);

        if (registerBookeeping)
        {
            // register the mbean
            mbeanName = String.format("org.apache.cassandra.db:type=%s,keyspace=%s,table=%s",
                                         isIndex() ? "IndexTables" : "Tables",
                                         keyspace.getName(), name);
            oldMBeanName = String.format("org.apache.cassandra.db:type=%s,keyspace=%s,columnfamily=%s",
                                         isIndex() ? "IndexColumnFamilies" : "ColumnFamilies",
                                         keyspace.getName(), name);
            try
            {
                MBeanServer mbs = ManagementFactory.getPlatformMBeanServer();
                ObjectName[] objectNames = {new ObjectName(mbeanName), new ObjectName(oldMBeanName)};
                for (ObjectName objectName : objectNames)
                {
                    mbs.registerMBean(this, objectName);
                }
            }
            catch (Exception e)
            {
                throw new RuntimeException(e);
            }
            logger.trace("retryPolicy for {} is {}", name, this.metadata.get().params.speculativeRetry);
            latencyCalculator = ScheduledExecutors.optionalTasks.scheduleWithFixedDelay(new Runnable()
            {
                public void run()
                {
                    SpeculativeRetryParam retryPolicy = ColumnFamilyStore.this.metadata.get().params.speculativeRetry;
                    switch (retryPolicy.kind())
                    {
                        case PERCENTILE:
                            // get percentile in nanos
                            sampleLatencyNanos = (long) (metric.coordinatorReadLatency.getSnapshot().getValue(retryPolicy.threshold()));
                            break;
                        case CUSTOM:
                            sampleLatencyNanos = (long) retryPolicy.threshold();
                            break;
                        default:
                            sampleLatencyNanos = Long.MAX_VALUE;
                            break;
                    }
                }
            }, DatabaseDescriptor.getReadRpcTimeout(), DatabaseDescriptor.getReadRpcTimeout(), TimeUnit.MILLISECONDS);
        }
        else
        {
            latencyCalculator = ScheduledExecutors.optionalTasks.schedule(Runnables.doNothing(), 0, TimeUnit.NANOSECONDS);
            mbeanName = null;
            oldMBeanName= null;
        }
    }

    public TableMetadata metadata()
    {
        return metadata.get();
    }

    public Directories getDirectories()
    {
        return directories;
    }

    public SSTableMultiWriter createSSTableMultiWriter(Descriptor descriptor, long keyCount, long repairedAt, UUID pendingRepair, int sstableLevel, SerializationHeader header, LifecycleTransaction txn)
    {
        MetadataCollector collector = new MetadataCollector(metadata().comparator).sstableLevel(sstableLevel);
<<<<<<< HEAD
        return createSSTableMultiWriter(descriptor, keyCount, repairedAt, collector, header, txn);
=======
        return createSSTableMultiWriter(descriptor, keyCount, repairedAt, pendingRepair, collector, header, txn);
>>>>>>> bd14400a
    }

    public SSTableMultiWriter createSSTableMultiWriter(Descriptor descriptor, long keyCount, long repairedAt, UUID pendingRepair, MetadataCollector metadataCollector, SerializationHeader header, LifecycleTransaction txn)
    {
<<<<<<< HEAD
        return getCompactionStrategyManager().createSSTableMultiWriter(descriptor, keyCount, repairedAt, metadataCollector, header, indexManager.listIndexes(), txn);
=======
        return getCompactionStrategyManager().createSSTableMultiWriter(descriptor, keyCount, repairedAt, pendingRepair, metadataCollector, header, indexManager.listIndexes(), txn);
>>>>>>> bd14400a
    }

    public boolean supportsEarlyOpen()
    {
        return compactionStrategyManager.supportsEarlyOpen();
    }

    /** call when dropping or renaming a CF. Performs mbean housekeeping and invalidates CFS to other operations */
    public void invalidate()
    {
        invalidate(true);
    }

    public void invalidate(boolean expectMBean)
    {
        // disable and cancel in-progress compactions before invalidating
        valid = false;

        try
        {
            unregisterMBean();
        }
        catch (Exception e)
        {
            if (expectMBean)
            {
                JVMStabilityInspector.inspectThrowable(e);
                // this shouldn't block anything.
                logger.warn("Failed unregistering mbean: {}", mbeanName, e);
            }
        }

        latencyCalculator.cancel(false);
        compactionStrategyManager.shutdown();
        SystemKeyspace.removeTruncationRecord(metadata.id);

        data.dropSSTables();
        LifecycleTransaction.waitForDeletions();
        indexManager.invalidateAllIndexesBlocking();

        invalidateCaches();
    }

    /**
     * Removes every SSTable in the directory from the Tracker's view.
     * @param directory the unreadable directory, possibly with SSTables in it, but not necessarily.
     */
    void maybeRemoveUnreadableSSTables(File directory)
    {
        data.removeUnreadableSSTables(directory);
    }

    void unregisterMBean() throws MalformedObjectNameException, InstanceNotFoundException, MBeanRegistrationException
    {
        MBeanServer mbs = ManagementFactory.getPlatformMBeanServer();
        ObjectName[] objectNames = {new ObjectName(mbeanName), new ObjectName(oldMBeanName)};
        for (ObjectName objectName : objectNames)
        {
            if (mbs.isRegistered(objectName))
                mbs.unregisterMBean(objectName);
        }

        // unregister metrics
        metric.release();
    }


    public static ColumnFamilyStore createColumnFamilyStore(Keyspace keyspace, TableMetadataRef metadata, boolean loadSSTables)
    {
        return createColumnFamilyStore(keyspace, metadata.name, metadata, loadSSTables);
    }

    public static synchronized ColumnFamilyStore createColumnFamilyStore(Keyspace keyspace,
                                                                         String columnFamily,
                                                                         TableMetadataRef metadata,
                                                                         boolean loadSSTables)
    {
        Directories directories = new Directories(metadata.get(), initialDirectories);
        return createColumnFamilyStore(keyspace, columnFamily, metadata, directories, loadSSTables, true, false);
    }

    /** This is only directly used by offline tools */
    public static synchronized ColumnFamilyStore createColumnFamilyStore(Keyspace keyspace,
                                                                         String columnFamily,
                                                                         TableMetadataRef metadata,
                                                                         Directories directories,
                                                                         boolean loadSSTables,
                                                                         boolean registerBookkeeping,
                                                                         boolean offline)
    {
        // get the max generation number, to prevent generation conflicts
        Directories.SSTableLister lister = directories.sstableLister(Directories.OnTxnErr.IGNORE).includeBackups(true);
        List<Integer> generations = new ArrayList<Integer>();
        for (Map.Entry<Descriptor, Set<Component>> entry : lister.list().entrySet())
        {
            Descriptor desc = entry.getKey();
            generations.add(desc.generation);
            if (!desc.isCompatible())
                throw new RuntimeException(String.format("Incompatible SSTable found. Current version %s is unable to read file: %s. Please run upgradesstables.",
                                                         desc.getFormat().getLatestVersion(), desc));
        }
        Collections.sort(generations);
        int value = (generations.size() > 0) ? (generations.get(generations.size() - 1)) : 0;

        return new ColumnFamilyStore(keyspace, columnFamily, value, metadata, directories, loadSSTables, registerBookkeeping, offline);
    }

    /**
     * Removes unnecessary files from the cf directory at startup: these include temp files, orphans, zero-length files
     * and compacted sstables. Files that cannot be recognized will be ignored.
     */
    public static void  scrubDataDirectories(TableMetadata metadata) throws StartupException
    {
        Directories directories = new Directories(metadata, initialDirectories);
        Set<File> cleanedDirectories = new HashSet<>();

         // clear ephemeral snapshots that were not properly cleared last session (CASSANDRA-7357)
        clearEphemeralSnapshots(directories);

        directories.removeTemporaryDirectories();

        logger.trace("Removing temporary or obsoleted files from unfinished operations for table {}", metadata.name);
        if (!LifecycleTransaction.removeUnfinishedLeftovers(metadata))
            throw new StartupException(StartupException.ERR_WRONG_DISK_STATE,
                                       String.format("Cannot remove temporary or obsoleted files for %s due to a problem with transaction " +
                                                     "log files. Please check records with problems in the log messages above and fix them. " +
                                                     "Refer to the 3.0 upgrading instructions in NEWS.txt " +
                                                     "for a description of transaction log files.", metadata.toString()));

        logger.trace("Further extra check for orphan sstable files for {}", metadata.name);
        for (Map.Entry<Descriptor,Set<Component>> sstableFiles : directories.sstableLister(Directories.OnTxnErr.IGNORE).list().entrySet())
        {
            Descriptor desc = sstableFiles.getKey();
            File directory = desc.directory;
            Set<Component> components = sstableFiles.getValue();

            if (!cleanedDirectories.contains(directory))
            {
                cleanedDirectories.add(directory);
                for (File tmpFile : desc.getTemporaryFiles())
                    tmpFile.delete();
            }

            File dataFile = new File(desc.filenameFor(Component.DATA));
            if (components.contains(Component.DATA) && dataFile.length() > 0)
                // everything appears to be in order... moving on.
                continue;

            // missing the DATA file! all components are orphaned
            logger.warn("Removing orphans for {}: {}", desc, components);
            for (Component component : components)
            {
                File file = new File(desc.filenameFor(component));
                if (file.exists())
                    FileUtils.deleteWithConfirm(desc.filenameFor(component));
            }
        }

        // cleanup incomplete saved caches
        Pattern tmpCacheFilePattern = Pattern.compile(metadata.keyspace + "-" + metadata.name + "-(Key|Row)Cache.*\\.tmp$");
        File dir = new File(DatabaseDescriptor.getSavedCachesLocation());

        if (dir.exists())
        {
            assert dir.isDirectory();
            for (File file : dir.listFiles())
                if (tmpCacheFilePattern.matcher(file.getName()).matches())
                    if (!file.delete())
                        logger.warn("could not delete {}", file.getAbsolutePath());
        }

        // also clean out any index leftovers.
        for (IndexMetadata index : metadata.indexes)
            if (!index.isCustom())
            {
                TableMetadata indexMetadata = CassandraIndex.indexCfsMetadata(metadata, index);
                scrubDataDirectories(indexMetadata);
            }
    }

    /**
     * See #{@code StorageService.loadNewSSTables(String, String)} for more info
     *
     * @param ksName The keyspace name
     * @param cfName The columnFamily name
     */
    public static synchronized void loadNewSSTables(String ksName, String cfName)
    {
        /** ks/cf existence checks will be done by open and getCFS methods for us */
        Keyspace keyspace = Keyspace.open(ksName);
        keyspace.getColumnFamilyStore(cfName).loadNewSSTables();
    }

    /**
     * #{@inheritDoc}
     */
    public synchronized void loadNewSSTables()
    {
        logger.info("Loading new SSTables for {}/{}...", keyspace.getName(), name);

        Set<Descriptor> currentDescriptors = new HashSet<>();
        for (SSTableReader sstable : getSSTables(SSTableSet.CANONICAL))
            currentDescriptors.add(sstable.descriptor);
        Set<SSTableReader> newSSTables = new HashSet<>();

        Directories.SSTableLister lister = getDirectories().sstableLister(Directories.OnTxnErr.IGNORE).skipTemporary(true);
        for (Map.Entry<Descriptor, Set<Component>> entry : lister.list().entrySet())
        {
            Descriptor descriptor = entry.getKey();

            if (currentDescriptors.contains(descriptor))
                continue; // old (initialized) SSTable found, skipping

            if (!descriptor.isCompatible())
                throw new RuntimeException(String.format("Can't open incompatible SSTable! Current version %s, found file: %s",
                        descriptor.getFormat().getLatestVersion(),
                        descriptor));

            // force foreign sstables to level 0
            try
            {
                if (new File(descriptor.filenameFor(Component.STATS)).exists())
                    descriptor.getMetadataSerializer().mutateLevel(descriptor, 0);
            }
            catch (IOException e)
            {
                SSTableReader.logOpenException(entry.getKey(), e);
                continue;
            }

            // Increment the generation until we find a filename that doesn't exist. This is needed because the new
            // SSTables that are being loaded might already use these generation numbers.
            Descriptor newDescriptor;
            do
            {
                newDescriptor = new Descriptor(descriptor.version,
                                               descriptor.directory,
                                               descriptor.ksname,
                                               descriptor.cfname,
                                               fileIndexGenerator.incrementAndGet(),
                                               descriptor.formatType);
            }
            while (new File(newDescriptor.filenameFor(Component.DATA)).exists());

            logger.info("Renaming new SSTable {} to {}", descriptor, newDescriptor);
            SSTableWriter.rename(descriptor, newDescriptor, entry.getValue());

            SSTableReader reader;
            try
            {
                reader = SSTableReader.open(newDescriptor, entry.getValue(), metadata);
            }
            catch (IOException e)
            {
                SSTableReader.logOpenException(entry.getKey(), e);
                continue;
            }
            newSSTables.add(reader);
        }

        if (newSSTables.isEmpty())
        {
            logger.info("No new SSTables were found for {}/{}", keyspace.getName(), name);
            return;
        }

        logger.info("Loading new SSTables and building secondary indexes for {}/{}: {}", keyspace.getName(), name, newSSTables);

        try (Refs<SSTableReader> refs = Refs.ref(newSSTables))
        {
            data.addSSTables(newSSTables);
            indexManager.buildAllIndexesBlocking(newSSTables);
        }

        logger.info("Done loading load new SSTables for {}/{}", keyspace.getName(), name);
    }

    public void rebuildSecondaryIndex(String idxName)
    {
        rebuildSecondaryIndex(keyspace.getName(), metadata.name, idxName);
    }

    public static void rebuildSecondaryIndex(String ksName, String cfName, String... idxNames)
    {
        ColumnFamilyStore cfs = Keyspace.open(ksName).getColumnFamilyStore(cfName);

        Set<String> indexes = new HashSet<String>(Arrays.asList(idxNames));

        Iterable<SSTableReader> sstables = cfs.getSSTables(SSTableSet.CANONICAL);
        try (Refs<SSTableReader> refs = Refs.ref(sstables))
        {
            logger.info("User Requested secondary index re-build for {}/{} indexes: {}", ksName, cfName, Joiner.on(',').join(idxNames));
            cfs.indexManager.rebuildIndexesBlocking(refs, indexes);
        }
    }

    public AbstractCompactionStrategy createCompactionStrategyInstance(CompactionParams compactionParams)
    {
        try
        {
            Constructor<? extends AbstractCompactionStrategy> constructor =
                compactionParams.klass().getConstructor(ColumnFamilyStore.class, Map.class);
            return constructor.newInstance(this, compactionParams.options());
        }
        catch (NoSuchMethodException | IllegalAccessException | InvocationTargetException | InstantiationException e)
        {
            throw new RuntimeException(e);
        }
    }

    @Deprecated
    public String getColumnFamilyName()
    {
        return getTableName();
    }

    public String getTableName()
    {
        return name;
    }

    public Descriptor newSSTableDescriptor(File directory)
    {
        return newSSTableDescriptor(directory, SSTableFormat.Type.current().info.getLatestVersion(), SSTableFormat.Type.current());
    }

    public Descriptor newSSTableDescriptor(File directory, SSTableFormat.Type format)
    {
        return newSSTableDescriptor(directory, format.info.getLatestVersion(), format);
    }

    private Descriptor newSSTableDescriptor(File directory, Version version, SSTableFormat.Type format)
    {
        return new Descriptor(version,
                              directory,
                              keyspace.getName(),
                              name,
                              fileIndexGenerator.incrementAndGet(),
                              format);
    }

    /**
     * Switches the memtable iff the live memtable is the one provided
     *
     * @param memtable
     */
    public ListenableFuture<CommitLogPosition> switchMemtableIfCurrent(Memtable memtable)
    {
        synchronized (data)
        {
            if (data.getView().getCurrentMemtable() == memtable)
                return switchMemtable();
        }
        return waitForFlushes();
    }

    /*
     * switchMemtable puts Memtable.getSortedContents on the writer executor.  When the write is complete,
     * we turn the writer into an SSTableReader and add it to ssTables where it is available for reads.
     * This method does not block except for synchronizing on Tracker, but the Future it returns will
     * not complete until the Memtable (and all prior Memtables) have been successfully flushed, and the CL
     * marked clean up to the position owned by the Memtable.
     */
    public ListenableFuture<CommitLogPosition> switchMemtable()
    {
        synchronized (data)
        {
            logFlush();
            Flush flush = new Flush(false);
            flushExecutor.execute(flush);
            postFlushExecutor.execute(flush.postFlushTask);
            return flush.postFlushTask;
        }
    }

    // print out size of all memtables we're enqueuing
    private void logFlush()
    {
        // reclaiming includes that which we are GC-ing;
        float onHeapRatio = 0, offHeapRatio = 0;
        long onHeapTotal = 0, offHeapTotal = 0;
        Memtable memtable = getTracker().getView().getCurrentMemtable();
        onHeapRatio +=  memtable.getAllocator().onHeap().ownershipRatio();
        offHeapRatio += memtable.getAllocator().offHeap().ownershipRatio();
        onHeapTotal += memtable.getAllocator().onHeap().owns();
        offHeapTotal += memtable.getAllocator().offHeap().owns();

        for (ColumnFamilyStore indexCfs : indexManager.getAllIndexColumnFamilyStores())
        {
            MemtableAllocator allocator = indexCfs.getTracker().getView().getCurrentMemtable().getAllocator();
            onHeapRatio += allocator.onHeap().ownershipRatio();
            offHeapRatio += allocator.offHeap().ownershipRatio();
            onHeapTotal += allocator.onHeap().owns();
            offHeapTotal += allocator.offHeap().owns();
        }

        logger.debug("Enqueuing flush of {}: {}",
                     name,
                     String.format("%s (%.0f%%) on-heap, %s (%.0f%%) off-heap",
                                   FBUtilities.prettyPrintMemory(onHeapTotal),
                                   onHeapRatio * 100,
                                   FBUtilities.prettyPrintMemory(offHeapTotal),
                                   offHeapRatio * 100));
    }


    /**
     * Flush if there is unflushed data in the memtables
     *
     * @return a Future yielding the commit log position that can be guaranteed to have been successfully written
     *         to sstables for this table once the future completes
     */
    public ListenableFuture<CommitLogPosition> forceFlush()
    {
        synchronized (data)
        {
            Memtable current = data.getView().getCurrentMemtable();
            for (ColumnFamilyStore cfs : concatWithIndexes())
                if (!cfs.data.getView().getCurrentMemtable().isClean())
                    return switchMemtableIfCurrent(current);
            return waitForFlushes();
        }
    }

    /**
     * Flush if there is unflushed data that was written to the CommitLog before @param flushIfDirtyBefore
     * (inclusive).
     *
     * @return a Future yielding the commit log position that can be guaranteed to have been successfully written
     *         to sstables for this table once the future completes
     */
    public ListenableFuture<?> forceFlush(CommitLogPosition flushIfDirtyBefore)
    {
        // we don't loop through the remaining memtables since here we only care about commit log dirtiness
        // and this does not vary between a table and its table-backed indexes
        Memtable current = data.getView().getCurrentMemtable();
        if (current.mayContainDataBefore(flushIfDirtyBefore))
            return switchMemtableIfCurrent(current);
        return waitForFlushes();
    }

    /**
     * @return a Future yielding the commit log position that can be guaranteed to have been successfully written
     *         to sstables for this table once the future completes
     */
    private ListenableFuture<CommitLogPosition> waitForFlushes()
    {
        // we grab the current memtable; once any preceding memtables have flushed, we know its
        // commitLogLowerBound has been set (as this it is set with the upper bound of the preceding memtable)
        final Memtable current = data.getView().getCurrentMemtable();
        ListenableFutureTask<CommitLogPosition> task = ListenableFutureTask.create(() -> {
            logger.debug("forceFlush requested but everything is clean in {}", name);
            return current.getCommitLogLowerBound();
        });
        postFlushExecutor.execute(task);
        return task;
    }

    public CommitLogPosition forceBlockingFlush()
    {
        return FBUtilities.waitOnFuture(forceFlush());
    }

    /**
     * Both synchronises custom secondary indexes and provides ordering guarantees for futures on switchMemtable/flush
     * etc, which expect to be able to wait until the flush (and all prior flushes) requested have completed.
     */
    private final class PostFlush implements Callable<CommitLogPosition>
    {
        final CountDownLatch latch = new CountDownLatch(1);
        final List<Memtable> memtables;
        volatile Throwable flushFailure = null;

        private PostFlush(List<Memtable> memtables)
        {
            this.memtables = memtables;
        }

        public CommitLogPosition call()
        {
            try
            {
                // we wait on the latch for the commitLogUpperBound to be set, and so that waiters
                // on this task can rely on all prior flushes being complete
                latch.await();
            }
            catch (InterruptedException e)
            {
                throw new IllegalStateException();
            }

            CommitLogPosition commitLogUpperBound = CommitLogPosition.NONE;
            // If a flush errored out but the error was ignored, make sure we don't discard the commit log.
            if (flushFailure == null && !memtables.isEmpty())
            {
                Memtable memtable = memtables.get(0);
                commitLogUpperBound = memtable.getCommitLogUpperBound();
                CommitLog.instance.discardCompletedSegments(metadata.id, memtable.getCommitLogLowerBound(), commitLogUpperBound);
            }

            metric.pendingFlushes.dec();

            if (flushFailure != null)
                throw Throwables.propagate(flushFailure);

            return commitLogUpperBound;
        }
    }

    /**
     * Should only be constructed/used from switchMemtable() or truncate(), with ownership of the Tracker monitor.
     * In the constructor the current memtable(s) are swapped, and a barrier on outstanding writes is issued;
     * when run by the flushWriter the barrier is waited on to ensure all outstanding writes have completed
     * before all memtables are immediately written, and the CL is either immediately marked clean or, if
     * there are custom secondary indexes, the post flush clean up is left to update those indexes and mark
     * the CL clean
     */
    private final class Flush implements Runnable
    {
        final OpOrder.Barrier writeBarrier;
        final List<Memtable> memtables = new ArrayList<>();
        final ListenableFutureTask<CommitLogPosition> postFlushTask;
        final PostFlush postFlush;
        final boolean truncate;

        private Flush(boolean truncate)
        {
            // if true, we won't flush, we'll just wait for any outstanding writes, switch the memtable, and discard
            this.truncate = truncate;

            metric.pendingFlushes.inc();
            /**
             * To ensure correctness of switch without blocking writes, run() needs to wait for all write operations
             * started prior to the switch to complete. We do this by creating a Barrier on the writeOrdering
             * that all write operations register themselves with, and assigning this barrier to the memtables,
             * after which we *.issue()* the barrier. This barrier is used to direct write operations started prior
             * to the barrier.issue() into the memtable we have switched out, and any started after to its replacement.
             * In doing so it also tells the write operations to update the commitLogUpperBound of the memtable, so
             * that we know the CL position we are dirty to, which can be marked clean when we complete.
             */
            writeBarrier = keyspace.writeOrder.newBarrier();

            // submit flushes for the memtable for any indexed sub-cfses, and our own
            AtomicReference<CommitLogPosition> commitLogUpperBound = new AtomicReference<>();
            for (ColumnFamilyStore cfs : concatWithIndexes())
            {
                // switch all memtables, regardless of their dirty status, setting the barrier
                // so that we can reach a coordinated decision about cleanliness once they
                // are no longer possible to be modified
                Memtable newMemtable = new Memtable(commitLogUpperBound, cfs);
                Memtable oldMemtable = cfs.data.switchMemtable(truncate, newMemtable);
                oldMemtable.setDiscarding(writeBarrier, commitLogUpperBound);
                memtables.add(oldMemtable);
            }

            // we then ensure an atomic decision is made about the upper bound of the continuous range of commit log
            // records owned by this memtable
            setCommitLogUpperBound(commitLogUpperBound);

            // we then issue the barrier; this lets us wait for all operations started prior to the barrier to complete;
            // since this happens after wiring up the commitLogUpperBound, we also know all operations with earlier
            // commit log segment position have also completed, i.e. the memtables are done and ready to flush
            writeBarrier.issue();
            postFlush = new PostFlush(memtables);
            postFlushTask = ListenableFutureTask.create(postFlush);
        }

        public void run()
        {
            // mark writes older than the barrier as blocking progress, permitting them to exceed our memory limit
            // if they are stuck waiting on it, then wait for them all to complete
            writeBarrier.markBlocking();
            writeBarrier.await();

            // mark all memtables as flushing, removing them from the live memtable list
            for (Memtable memtable : memtables)
                memtable.cfs.data.markFlushing(memtable);

            metric.memtableSwitchCount.inc();

            try
            {
                // Flush "data" memtable with non-cf 2i first;
                flushMemtable(memtables.get(0), true);
                for (int i = 1; i < memtables.size(); i++)
                    flushMemtable(memtables.get(i), false);
            }
            catch (Throwable t)
            {
                JVMStabilityInspector.inspectThrowable(t);
                postFlush.flushFailure = t;
            }
            // signal the post-flush we've done our work
            postFlush.latch.countDown();
        }

        public Collection<SSTableReader> flushMemtable(Memtable memtable, boolean flushNonCf2i)
        {
<<<<<<< HEAD
            long start = System.currentTimeMillis();
=======
>>>>>>> bd14400a
            if (memtable.isClean() || truncate)
            {
                memtable.cfs.replaceFlushed(memtable, Collections.emptyList());
                reclaim(memtable);
                return Collections.emptyList();
            }

            List<Future<SSTableMultiWriter>> futures = new ArrayList<>();
            long totalBytesOnDisk = 0;
            long maxBytesOnDisk = 0;
            long minBytesOnDisk = Long.MAX_VALUE;
            List<SSTableReader> sstables = new ArrayList<>();
            try (LifecycleTransaction txn = LifecycleTransaction.offline(OperationType.FLUSH))
            {
                List<Memtable.FlushRunnable> flushRunnables = null;
                List<SSTableMultiWriter> flushResults = null;

                try
<<<<<<< HEAD
                {
                    // flush the memtable
                    flushRunnables = memtable.flushRunnables(txn);

                    for (int i = 0; i < flushRunnables.size(); i++)
                        futures.add(perDiskflushExecutors[i].submit(flushRunnables.get(i)));

                    /**
                     * we can flush 2is as soon as the barrier completes, as they will be consistent with (or ahead of) the
                     * flushed memtables and CL position, which is as good as we can guarantee.
                     * TODO: SecondaryIndex should support setBarrier(), so custom implementations can co-ordinate exactly
                     * with CL as we do with memtables/CFS-backed SecondaryIndexes.
                     */
                    if (flushNonCf2i)
                        indexManager.flushAllNonCFSBackedIndexesBlocking();

                    flushResults = Lists.newArrayList(FBUtilities.waitOnFutures(futures));
                }
                catch (Throwable t)
                {
                    logger.error("Flushing {} failed with error", memtable.toString(), t);
                    t = memtable.abortRunnables(flushRunnables, t);
                    t = txn.abort(t);
                    throw Throwables.propagate(t);
                }

                try
                {
=======
                {
                    // flush the memtable
                    flushRunnables = memtable.flushRunnables(txn);

                    for (int i = 0; i < flushRunnables.size(); i++)
                        futures.add(perDiskflushExecutors[i].submit(flushRunnables.get(i)));

                    /**
                     * we can flush 2is as soon as the barrier completes, as they will be consistent with (or ahead of) the
                     * flushed memtables and CL position, which is as good as we can guarantee.
                     * TODO: SecondaryIndex should support setBarrier(), so custom implementations can co-ordinate exactly
                     * with CL as we do with memtables/CFS-backed SecondaryIndexes.
                     */
                    if (flushNonCf2i)
                        indexManager.flushAllNonCFSBackedIndexesBlocking();

                    flushResults = Lists.newArrayList(FBUtilities.waitOnFutures(futures));
                }
                catch (Throwable t)
                {
                    t = memtable.abortRunnables(flushRunnables, t);
                    t = txn.abort(t);
                    throw Throwables.propagate(t);
                }

                try
                {
>>>>>>> bd14400a
                    Iterator<SSTableMultiWriter> writerIterator = flushResults.iterator();
                    while (writerIterator.hasNext())
                    {
                        @SuppressWarnings("resource")
                        SSTableMultiWriter writer = writerIterator.next();
                        if (writer.getFilePointer() > 0)
<<<<<<< HEAD
                        {
                            writer.setOpenResult(true).prepareToCommit();
                        }
                        else
                        {
=======
                        {
                            writer.setOpenResult(true).prepareToCommit();
                        }
                        else
                        {
>>>>>>> bd14400a
                            maybeFail(writer.abort(null));
                            writerIterator.remove();
                        }
                    }
                }
                catch (Throwable t)
                {
                    for (SSTableMultiWriter writer : flushResults)
                        t = writer.abort(t);
                    t = txn.abort(t);
                    Throwables.propagate(t);
                }

                txn.prepareToCommit();

                Throwable accumulate = null;
                for (SSTableMultiWriter writer : flushResults)
                    accumulate = writer.commit(accumulate);

                maybeFail(txn.commit(accumulate));

                for (SSTableMultiWriter writer : flushResults)
                {
                    Collection<SSTableReader> flushedSSTables = writer.finished();
                    for (SSTableReader sstable : flushedSSTables)
                    {
                        if (sstable != null)
                        {
                            sstables.add(sstable);
                            long size = sstable.bytesOnDisk();
                            totalBytesOnDisk += size;
                            maxBytesOnDisk = Math.max(maxBytesOnDisk, size);
                            minBytesOnDisk = Math.min(minBytesOnDisk, size);
                        }
                    }
                }
            }
            memtable.cfs.replaceFlushed(memtable, sstables);
            reclaim(memtable);
            memtable.cfs.compactionStrategyManager.compactionLogger.flush(sstables);
<<<<<<< HEAD
            logger.debug("Flushed to {} ({} sstables, {}), biggest {}, smallest {} ({}ms)",
=======
            logger.debug("Flushed to {} ({} sstables, {}), biggest {}, smallest {}",
>>>>>>> bd14400a
                         sstables,
                         sstables.size(),
                         FBUtilities.prettyPrintMemory(totalBytesOnDisk),
                         FBUtilities.prettyPrintMemory(maxBytesOnDisk),
<<<<<<< HEAD
                         FBUtilities.prettyPrintMemory(minBytesOnDisk),
                         System.currentTimeMillis() - start);
=======
                         FBUtilities.prettyPrintMemory(minBytesOnDisk));
>>>>>>> bd14400a
            return sstables;
        }

        private void reclaim(final Memtable memtable)
        {
            // issue a read barrier for reclaiming the memory, and offload the wait to another thread
            final OpOrder.Barrier readBarrier = readOrdering.newBarrier();
            readBarrier.issue();
            postFlushTask.addListener(new WrappedRunnable()
            {
                public void runMayThrow()
                {
                    readBarrier.await();
                    memtable.setDiscarded();
                }
            }, reclaimExecutor);
        }
    }

    // atomically set the upper bound for the commit log
    private static void setCommitLogUpperBound(AtomicReference<CommitLogPosition> commitLogUpperBound)
    {
        // we attempt to set the holder to the current commit log context. at the same time all writes to the memtables are
        // also maintaining this value, so if somebody sneaks ahead of us somehow (should be rare) we simply retry,
        // so that we know all operations prior to the position have not reached it yet
        CommitLogPosition lastReplayPosition;
        while (true)
        {
            lastReplayPosition = new Memtable.LastCommitLogPosition((CommitLog.instance.getCurrentPosition()));
            CommitLogPosition currentLast = commitLogUpperBound.get();
            if ((currentLast == null || currentLast.compareTo(lastReplayPosition) <= 0)
                && commitLogUpperBound.compareAndSet(currentLast, lastReplayPosition))
                break;
        }
    }

    /**
     * Finds the largest memtable, as a percentage of *either* on- or off-heap memory limits, and immediately
     * queues it for flushing. If the memtable selected is flushed before this completes, no work is done.
     */
    public static class FlushLargestColumnFamily implements Runnable
    {
        public void run()
        {
            float largestRatio = 0f;
            Memtable largest = null;
            float liveOnHeap = 0, liveOffHeap = 0;
            for (ColumnFamilyStore cfs : ColumnFamilyStore.all())
            {
                // we take a reference to the current main memtable for the CF prior to snapping its ownership ratios
                // to ensure we have some ordering guarantee for performing the switchMemtableIf(), i.e. we will only
                // swap if the memtables we are measuring here haven't already been swapped by the time we try to swap them
                Memtable current = cfs.getTracker().getView().getCurrentMemtable();

                // find the total ownership ratio for the memtable and all SecondaryIndexes owned by this CF,
                // both on- and off-heap, and select the largest of the two ratios to weight this CF
                float onHeap = 0f, offHeap = 0f;
                onHeap += current.getAllocator().onHeap().ownershipRatio();
                offHeap += current.getAllocator().offHeap().ownershipRatio();

                for (ColumnFamilyStore indexCfs : cfs.indexManager.getAllIndexColumnFamilyStores())
                {
                    MemtableAllocator allocator = indexCfs.getTracker().getView().getCurrentMemtable().getAllocator();
                    onHeap += allocator.onHeap().ownershipRatio();
                    offHeap += allocator.offHeap().ownershipRatio();
                }

                float ratio = Math.max(onHeap, offHeap);
                if (ratio > largestRatio)
                {
                    largest = current;
                    largestRatio = ratio;
                }

                liveOnHeap += onHeap;
                liveOffHeap += offHeap;
            }

            if (largest != null)
            {
                float usedOnHeap = Memtable.MEMORY_POOL.onHeap.usedRatio();
                float usedOffHeap = Memtable.MEMORY_POOL.offHeap.usedRatio();
                float flushingOnHeap = Memtable.MEMORY_POOL.onHeap.reclaimingRatio();
                float flushingOffHeap = Memtable.MEMORY_POOL.offHeap.reclaimingRatio();
                float thisOnHeap = largest.getAllocator().onHeap().ownershipRatio();
                float thisOffHeap = largest.getAllocator().offHeap().ownershipRatio();
                logger.debug("Flushing largest {} to free up room. Used total: {}, live: {}, flushing: {}, this: {}",
                            largest.cfs, ratio(usedOnHeap, usedOffHeap), ratio(liveOnHeap, liveOffHeap),
                            ratio(flushingOnHeap, flushingOffHeap), ratio(thisOnHeap, thisOffHeap));
                largest.cfs.switchMemtableIfCurrent(largest);
            }
        }
    }

    private static String ratio(float onHeap, float offHeap)
    {
        return String.format("%.2f/%.2f", onHeap, offHeap);
    }

    /**
     * Insert/Update the column family for this key.
     * Caller is responsible for acquiring Keyspace.switchLock
     * param @ lock - lock that needs to be used.
     * param @ key - key for update/insert
     * param @ columnFamily - columnFamily changes
     */
    public void apply(PartitionUpdate update, UpdateTransaction indexer, OpOrder.Group opGroup, CommitLogPosition commitLogPosition)

    {
        long start = System.nanoTime();
        try
        {
            Memtable mt = data.getMemtableFor(opGroup, commitLogPosition);
            long timeDelta = mt.put(update, indexer, opGroup);
            DecoratedKey key = update.partitionKey();
            invalidateCachedPartition(key);
            metric.samplers.get(Sampler.WRITES).addSample(key.getKey(), key.hashCode(), 1);
            StorageHook.instance.reportWrite(metadata.id, update);
            metric.writeLatency.addNano(System.nanoTime() - start);
            // CASSANDRA-11117 - certain resolution paths on memtable put can result in very
            // large time deltas, either through a variety of sentinel timestamps (used for empty values, ensuring
            // a minimal write, etc). This limits the time delta to the max value the histogram
            // can bucket correctly. This also filters the Long.MAX_VALUE case where there was no previous value
            // to update.
            if(timeDelta < Long.MAX_VALUE)
                metric.colUpdateTimeDeltaHistogram.update(Math.min(18165375903306L, timeDelta));
        }
        catch (RuntimeException e)
        {
            throw new RuntimeException(e.getMessage()
                                       + " for ks: "
                                       + keyspace.getName() + ", table: " + name, e);
        }
    }

    /**
     * @param sstables
     * @return sstables whose key range overlaps with that of the given sstables, not including itself.
     * (The given sstables may or may not overlap with each other.)
     */
    public Collection<SSTableReader> getOverlappingLiveSSTables(Iterable<SSTableReader> sstables)
    {
        logger.trace("Checking for sstables overlapping {}", sstables);

        // a normal compaction won't ever have an empty sstables list, but we create a skeleton
        // compaction controller for streaming, and that passes an empty list.
        if (!sstables.iterator().hasNext())
            return ImmutableSet.of();

        View view = data.getView();

        List<SSTableReader> sortedByFirst = Lists.newArrayList(sstables);
        Collections.sort(sortedByFirst, (o1, o2) -> o1.first.compareTo(o2.first));

        List<AbstractBounds<PartitionPosition>> bounds = new ArrayList<>();
        DecoratedKey first = null, last = null;
        /*
        normalize the intervals covered by the sstables
        assume we have sstables like this (brackets representing first/last key in the sstable);
        [   ] [   ]    [   ]   [  ]
           [   ]         [       ]
        then we can, instead of searching the interval tree 6 times, normalize the intervals and
        only query the tree 2 times, for these intervals;
        [         ]    [          ]
         */
        for (SSTableReader sstable : sortedByFirst)
        {
            if (first == null)
            {
                first = sstable.first;
                last = sstable.last;
            }
            else
            {
                if (sstable.first.compareTo(last) <= 0) // we do overlap
                {
                    if (sstable.last.compareTo(last) > 0)
                        last = sstable.last;
                }
                else
                {
                    bounds.add(AbstractBounds.bounds(first, true, last, true));
                    first = sstable.first;
                    last = sstable.last;
                }
            }
        }
        bounds.add(AbstractBounds.bounds(first, true, last, true));
        Set<SSTableReader> results = new HashSet<>();

        for (AbstractBounds<PartitionPosition> bound : bounds)
            Iterables.addAll(results, view.liveSSTablesInBounds(bound.left, bound.right));

        return Sets.difference(results, ImmutableSet.copyOf(sstables));
    }

    /**
     * like getOverlappingSSTables, but acquires references before returning
     */
    public Refs<SSTableReader> getAndReferenceOverlappingLiveSSTables(Iterable<SSTableReader> sstables)
    {
        while (true)
        {
            Iterable<SSTableReader> overlapped = getOverlappingLiveSSTables(sstables);
            Refs<SSTableReader> refs = Refs.tryRef(overlapped);
            if (refs != null)
                return refs;
        }
    }

    /*
     * Called after a BinaryMemtable flushes its in-memory data, or we add a file
     * via bootstrap. This information is cached in the ColumnFamilyStore.
     * This is useful for reads because the ColumnFamilyStore first looks in
     * the in-memory store and the into the disk to find the key. If invoked
     * during recoveryMode the onMemtableFlush() need not be invoked.
     *
     * param @ filename - filename just flushed to disk
     */
    public void addSSTable(SSTableReader sstable)
    {
        assert sstable.getColumnFamilyName().equals(name);
        addSSTables(Arrays.asList(sstable));
    }

    public void addSSTables(Collection<SSTableReader> sstables)
    {
        data.addSSTables(sstables);
        CompactionManager.instance.submitBackground(this);
    }

    /**
     * Calculate expected file size of SSTable after compaction.
     *
     * If operation type is {@code CLEANUP} and we're not dealing with an index sstable,
     * then we calculate expected file size with checking token range to be eliminated.
     *
     * Otherwise, we just add up all the files' size, which is the worst case file
     * size for compaction of all the list of files given.
     *
     * @param sstables SSTables to calculate expected compacted file size
     * @param operation Operation type
     * @return Expected file size of SSTable after compaction
     */
    public long getExpectedCompactedFileSize(Iterable<SSTableReader> sstables, OperationType operation)
    {
        if (operation != OperationType.CLEANUP || isIndex())
        {
            return SSTableReader.getTotalBytes(sstables);
        }

        // cleanup size estimation only counts bytes for keys local to this node
        long expectedFileSize = 0;
        Collection<Range<Token>> ranges = StorageService.instance.getLocalRanges(keyspace.getName());
        for (SSTableReader sstable : sstables)
        {
            List<Pair<Long, Long>> positions = sstable.getPositionsForRanges(ranges);
            for (Pair<Long, Long> position : positions)
                expectedFileSize += position.right - position.left;
        }

        double compressionRatio = metric.compressionRatio.getValue();
        if (compressionRatio > 0d)
            expectedFileSize *= compressionRatio;

        return expectedFileSize;
    }

    /*
     *  Find the maximum size file in the list .
     */
    public SSTableReader getMaxSizeFile(Iterable<SSTableReader> sstables)
    {
        long maxSize = 0L;
        SSTableReader maxFile = null;
        for (SSTableReader sstable : sstables)
        {
            if (sstable.onDiskLength() > maxSize)
            {
                maxSize = sstable.onDiskLength();
                maxFile = sstable;
            }
        }
        return maxFile;
    }

    public CompactionManager.AllSSTableOpStatus forceCleanup(int jobs) throws ExecutionException, InterruptedException
    {
        return CompactionManager.instance.performCleanup(ColumnFamilyStore.this, jobs);
    }

    public CompactionManager.AllSSTableOpStatus scrub(boolean disableSnapshot, boolean skipCorrupted, boolean checkData, int jobs) throws ExecutionException, InterruptedException
    {
        return scrub(disableSnapshot, skipCorrupted, false, checkData, jobs);
    }

    @VisibleForTesting
    public CompactionManager.AllSSTableOpStatus scrub(boolean disableSnapshot, boolean skipCorrupted, boolean alwaysFail, boolean checkData, int jobs) throws ExecutionException, InterruptedException
    {
        // skip snapshot creation during scrub, SEE JIRA 5891
        if(!disableSnapshot)
            snapshotWithoutFlush("pre-scrub-" + System.currentTimeMillis());

        try
        {
            return CompactionManager.instance.performScrub(ColumnFamilyStore.this, skipCorrupted, checkData, jobs);
        }
        catch(Throwable t)
        {
            if (!rebuildOnFailedScrub(t))
                throw t;

            return alwaysFail ? CompactionManager.AllSSTableOpStatus.ABORTED : CompactionManager.AllSSTableOpStatus.SUCCESSFUL;
        }
    }

    /**
     * CASSANDRA-5174 : For an index cfs we may be able to discard everything and just rebuild
     * the index when a scrub fails.
     *
     * @return true if we are an index cfs and we successfully rebuilt the index
     */
    public boolean rebuildOnFailedScrub(Throwable failure)
    {
        if (!isIndex() || !SecondaryIndexManager.isIndexColumnFamilyStore(this))
            return false;

        truncateBlocking();

        logger.warn("Rebuilding index for {} because of <{}>", name, failure.getMessage());

        ColumnFamilyStore parentCfs = SecondaryIndexManager.getParentCfs(this);
        assert parentCfs.indexManager.getAllIndexColumnFamilyStores().contains(this);

        String indexName = SecondaryIndexManager.getIndexName(this);

        parentCfs.rebuildSecondaryIndex(indexName);
        return true;
    }

    public CompactionManager.AllSSTableOpStatus verify(boolean extendedVerify) throws ExecutionException, InterruptedException
    {
        return CompactionManager.instance.performVerify(ColumnFamilyStore.this, extendedVerify);
    }

    public CompactionManager.AllSSTableOpStatus sstablesRewrite(boolean excludeCurrentVersion, int jobs) throws ExecutionException, InterruptedException
    {
        return CompactionManager.instance.performSSTableRewrite(ColumnFamilyStore.this, excludeCurrentVersion, jobs);
    }

    public CompactionManager.AllSSTableOpStatus relocateSSTables(int jobs) throws ExecutionException, InterruptedException
    {
        return CompactionManager.instance.relocateSSTables(this, jobs);
    }

    public CompactionManager.AllSSTableOpStatus garbageCollect(TombstoneOption tombstoneOption, int jobs) throws ExecutionException, InterruptedException
    {
        return CompactionManager.instance.performGarbageCollection(this, tombstoneOption, jobs);
    }

    public void markObsolete(Collection<SSTableReader> sstables, OperationType compactionType)
    {
        assert !sstables.isEmpty();
        maybeFail(data.dropSSTables(Predicates.in(sstables), compactionType, null));
    }

    void replaceFlushed(Memtable memtable, Collection<SSTableReader> sstables)
    {
        compactionStrategyManager.replaceFlushed(memtable, sstables);
    }

    public boolean isValid()
    {
        return valid;
    }

    /**
     * Package protected for access from the CompactionManager.
     */
    public Tracker getTracker()
    {
        return data;
    }

    public Set<SSTableReader> getLiveSSTables()
    {
        return data.getView().liveSSTables();
    }

    public Iterable<SSTableReader> getSSTables(SSTableSet sstableSet)
    {
        return data.getView().select(sstableSet);
    }

    public Iterable<SSTableReader> getUncompactingSSTables()
    {
        return data.getUncompacting();
    }

    public boolean isFilterFullyCoveredBy(ClusteringIndexFilter filter, DataLimits limits, CachedPartition cached, int nowInSec)
    {
        // We can use the cached value only if we know that no data it doesn't contain could be covered
        // by the query filter, that is if:
        //   1) either the whole partition is cached
        //   2) or we can ensure than any data the filter selects is in the cached partition

        // We can guarantee that a partition is fully cached if the number of rows it contains is less than
        // what we're caching. Wen doing that, we should be careful about expiring cells: we should count
        // something expired that wasn't when the partition was cached, or we could decide that the whole
        // partition is cached when it's not. This is why we use CachedPartition#cachedLiveRows.
        if (cached.cachedLiveRows() < metadata().params.caching.rowsPerPartitionToCache())
            return true;

        // If the whole partition isn't cached, then we must guarantee that the filter cannot select data that
        // is not in the cache. We can guarantee that if either the filter is a "head filter" and the cached
        // partition has more live rows that queried (where live rows refers to the rows that are live now),
        // or if we can prove that everything the filter selects is in the cached partition based on its content.
        return (filter.isHeadFilter() && limits.hasEnoughLiveData(cached, nowInSec)) || filter.isFullyCoveredBy(cached);
    }

    public int gcBefore(int nowInSec)
    {
        return nowInSec - metadata().params.gcGraceSeconds;
    }

    @SuppressWarnings("resource")
    public RefViewFragment selectAndReference(Function<View, Iterable<SSTableReader>> filter)
    {
        long failingSince = -1L;
        while (true)
        {
            ViewFragment view = select(filter);
            Refs<SSTableReader> refs = Refs.tryRef(view.sstables);
            if (refs != null)
                return new RefViewFragment(view.sstables, view.memtables, refs);
            if (failingSince <= 0)
            {
                failingSince = System.nanoTime();
            }
            else if (System.nanoTime() - failingSince > TimeUnit.MILLISECONDS.toNanos(100))
            {
                List<SSTableReader> released = new ArrayList<>();
                for (SSTableReader reader : view.sstables)
                    if (reader.selfRef().globalCount() == 0)
                        released.add(reader);
                NoSpamLogger.log(logger, NoSpamLogger.Level.WARN, 1, TimeUnit.SECONDS,
                                 "Spinning trying to capture readers {}, released: {}, ", view.sstables, released);
                failingSince = System.nanoTime();
            }
        }
    }

    public ViewFragment select(Function<View, Iterable<SSTableReader>> filter)
    {
        View view = data.getView();
        List<SSTableReader> sstables = Lists.newArrayList(filter.apply(view));
        return new ViewFragment(sstables, view.getAllMemtables());
    }

    // WARNING: this returns the set of LIVE sstables only, which may be only partially written
    public List<String> getSSTablesForKey(String key)
    {
        return getSSTablesForKey(key, false);
    }

    public List<String> getSSTablesForKey(String key, boolean hexFormat)
    {
        ByteBuffer keyBuffer = hexFormat ? ByteBufferUtil.hexToBytes(key) : metadata().partitionKeyType.fromString(key);
        DecoratedKey dk = decorateKey(keyBuffer);
        try (OpOrder.Group op = readOrdering.start())
        {
            List<String> files = new ArrayList<>();
            for (SSTableReader sstr : select(View.select(SSTableSet.LIVE, dk)).sstables)
            {
                // check if the key actually exists in this sstable, without updating cache and stats
                if (sstr.getPosition(dk, SSTableReader.Operator.EQ, false) != null)
                    files.add(sstr.getFilename());
            }
            return files;
        }
    }


    public void beginLocalSampling(String sampler, int capacity)
    {
        metric.samplers.get(Sampler.valueOf(sampler)).beginSampling(capacity);
    }

    public CompositeData finishLocalSampling(String sampler, int count) throws OpenDataException
    {
        SamplerResult<ByteBuffer> samplerResults = metric.samplers.get(Sampler.valueOf(sampler))
                .finishSampling(count);
        TabularDataSupport result = new TabularDataSupport(COUNTER_TYPE);
        for (Counter<ByteBuffer> counter : samplerResults.topK)
        {
            //Not duplicating the buffer for safety because AbstractSerializer and ByteBufferUtil.bytesToHex
            //don't modify position or limit
            ByteBuffer key = counter.getItem();
            result.put(new CompositeDataSupport(COUNTER_COMPOSITE_TYPE, COUNTER_NAMES, new Object[] {
                    ByteBufferUtil.bytesToHex(key), // raw
                    counter.getCount(),  // count
                    counter.getError(),  // error
                    metadata().partitionKeyType.getString(key) })); // string
        }
        return new CompositeDataSupport(SAMPLING_RESULT, SAMPLER_NAMES, new Object[]{
                samplerResults.cardinality, result});
    }

    public boolean isCompactionDiskSpaceCheckEnabled()
    {
        return compactionSpaceCheck;
    }

    public void compactionDiskSpaceCheck(boolean enable)
    {
        compactionSpaceCheck = enable;
    }

    public void cleanupCache()
    {
        Collection<Range<Token>> ranges = StorageService.instance.getLocalRanges(keyspace.getName());

        for (Iterator<RowCacheKey> keyIter = CacheService.instance.rowCache.keyIterator();
             keyIter.hasNext(); )
        {
            RowCacheKey key = keyIter.next();
            DecoratedKey dk = decorateKey(ByteBuffer.wrap(key.key));
            if (key.sameTable(metadata()) && !Range.isInRanges(dk.getToken(), ranges))
                invalidateCachedPartition(dk);
        }

        if (metadata().isCounter())
        {
            for (Iterator<CounterCacheKey> keyIter = CacheService.instance.counterCache.keyIterator();
                 keyIter.hasNext(); )
            {
                CounterCacheKey key = keyIter.next();
                DecoratedKey dk = decorateKey(key.partitionKey());
                if (key.sameTable(metadata()) && !Range.isInRanges(dk.getToken(), ranges))
                    CacheService.instance.counterCache.remove(key);
            }
        }
    }

    public ClusteringComparator getComparator()
    {
        return metadata().comparator;
    }

    public void snapshotWithoutFlush(String snapshotName)
    {
        snapshotWithoutFlush(snapshotName, null, false, new HashSet<>());
    }

    /**
     * @param ephemeral If this flag is set to true, the snapshot will be cleaned during next startup
     */
    public Set<SSTableReader> snapshotWithoutFlush(String snapshotName, Predicate<SSTableReader> predicate, boolean ephemeral, Set<SSTableReader> alreadySnapshotted)
    {
        assert alreadySnapshotted != null;
        Set<SSTableReader> snapshottedSSTables = new HashSet<>();
        for (ColumnFamilyStore cfs : concatWithIndexes())
        {
            final JSONArray filesJSONArr = new JSONArray();
            try (RefViewFragment currentView = cfs.selectAndReference(View.select(SSTableSet.CANONICAL, (x) -> predicate == null || predicate.apply(x))))
            {
                for (SSTableReader ssTable : currentView.sstables)
                {
                    // As reported in APOLLO-290, custom indexes that use a regular Cassandra table as the backing data
                    // store (such as PartitionedVertexTable in DSE) can cause duplicate hardlink errors when a snapshot
                    // is performed.  This is because the backing table is also registered as an Index CFS (see Index.getBackingTable()),
                    // so it gets snapshotted once as an index table, and once as a normal table.  We check for duplicates
                    // and skip them here to avoid that.
                    if (alreadySnapshotted.contains(ssTable))
                        continue;

                    File snapshotDirectory = Directories.getSnapshotDirectory(ssTable.descriptor, snapshotName);
                    ssTable.createLinks(snapshotDirectory.getPath()); // hard links
                    filesJSONArr.add(ssTable.descriptor.relativeFilenameFor(Component.DATA));

                    if (logger.isTraceEnabled())
                        logger.trace("Snapshot for {} keyspace data file {} created in {}", keyspace, ssTable.getFilename(), snapshotDirectory);
                    snapshottedSSTables.add(ssTable);
                }

                writeSnapshotManifest(filesJSONArr, snapshotName);
                if (!SchemaConstants.SYSTEM_KEYSPACE_NAMES.contains(metadata.keyspace) && !SchemaConstants.REPLICATED_SYSTEM_KEYSPACE_NAMES.contains(metadata.keyspace))
                    writeSnapshotSchema(snapshotName);
            }
        }
        if (ephemeral)
            createEphemeralSnapshotMarkerFile(snapshotName);
        return snapshottedSSTables;
    }

    private void writeSnapshotManifest(final JSONArray filesJSONArr, final String snapshotName)
    {
        final File manifestFile = getDirectories().getSnapshotManifestFile(snapshotName);

        try
        {
            if (!manifestFile.getParentFile().exists())
                manifestFile.getParentFile().mkdirs();

            try (PrintStream out = new PrintStream(manifestFile))
            {
                final JSONObject manifestJSON = new JSONObject();
                manifestJSON.put("files", filesJSONArr);
                out.println(manifestJSON.toJSONString());
            }
        }
        catch (IOException e)
        {
            throw new FSWriteError(e, manifestFile);
        }
    }

    private void writeSnapshotSchema(final String snapshotName)
    {
        final File schemaFile = getDirectories().getSnapshotSchemaFile(snapshotName);

        try
        {
            if (!schemaFile.getParentFile().exists())
                schemaFile.getParentFile().mkdirs();

            try (PrintStream out = new PrintStream(schemaFile))
            {
                for (String s: ColumnFamilyStoreCQLHelper.dumpReCreateStatements(metadata()))
                    out.println(s);
            }
        }
        catch (IOException e)
        {
            throw new FSWriteError(e, schemaFile);
        }
    }

    private void createEphemeralSnapshotMarkerFile(final String snapshot)
    {
        final File ephemeralSnapshotMarker = getDirectories().getNewEphemeralSnapshotMarkerFile(snapshot);

        try
        {
            if (!ephemeralSnapshotMarker.getParentFile().exists())
                ephemeralSnapshotMarker.getParentFile().mkdirs();

            Files.createFile(ephemeralSnapshotMarker.toPath());
            logger.trace("Created ephemeral snapshot marker file on {}.", ephemeralSnapshotMarker.getAbsolutePath());
        }
        catch (IOException e)
        {
            logger.warn(String.format("Could not create marker file %s for ephemeral snapshot %s. " +
                                      "In case there is a failure in the operation that created " +
                                      "this snapshot, you may need to clean it manually afterwards.",
                                      ephemeralSnapshotMarker.getAbsolutePath(), snapshot), e);
        }
    }

    protected static void clearEphemeralSnapshots(Directories directories)
    {
        for (String ephemeralSnapshot : directories.listEphemeralSnapshots())
        {
            logger.trace("Clearing ephemeral snapshot {} leftover from previous session.", ephemeralSnapshot);
            Directories.clearSnapshot(ephemeralSnapshot, directories.getCFDirectories());
        }
    }

    public Refs<SSTableReader> getSnapshotSSTableReaders(String tag) throws IOException
    {
        Map<Integer, SSTableReader> active = new HashMap<>();
        for (SSTableReader sstable : getSSTables(SSTableSet.CANONICAL))
            active.put(sstable.descriptor.generation, sstable);
        Map<Descriptor, Set<Component>> snapshots = getDirectories().sstableLister(Directories.OnTxnErr.IGNORE).snapshots(tag).list();
        Refs<SSTableReader> refs = new Refs<>();
        try
        {
            for (Map.Entry<Descriptor, Set<Component>> entries : snapshots.entrySet())
            {
                // Try acquire reference to an active sstable instead of snapshot if it exists,
                // to avoid opening new sstables. If it fails, use the snapshot reference instead.
                SSTableReader sstable = active.get(entries.getKey().generation);
                if (sstable == null || !refs.tryRef(sstable))
                {
                    if (logger.isTraceEnabled())
                        logger.trace("using snapshot sstable {}", entries.getKey());
                    // open without tracking hotness
                    sstable = SSTableReader.open(entries.getKey(), entries.getValue(), metadata, true, false);
                    refs.tryRef(sstable);
                    // release the self ref as we never add the snapshot sstable to DataTracker where it is otherwise released
                    sstable.selfRef().release();
                }
                else if (logger.isTraceEnabled())
                {
                    logger.trace("using active sstable {}", entries.getKey());
                }
            }
        }
        catch (IOException | RuntimeException e)
        {
            // In case one of the snapshot sstables fails to open,
            // we must release the references to the ones we opened so far
            refs.release();
            throw e;
        }
        return refs;
    }

    public Set<SSTableReader> snapshot(String snapshotName)
    {
<<<<<<< HEAD
        return snapshot(snapshotName, null, false, false, new HashSet<>());
=======
        return snapshot(snapshotName, false);
    }

    /**
     * Take a snap shot of this columnfamily store.
     *
     * @param snapshotName the name of the associated with the snapshot
     * @param skipFlush Skip blocking flush of memtable
     */
    public Set<SSTableReader> snapshot(String snapshotName, boolean skipFlush)
    {
        return snapshot(snapshotName, null, false, skipFlush);
>>>>>>> bd14400a
    }

    /**
     * @param ephemeral If this flag is set to true, the snapshot will be cleaned up during next startup
     * @param skipFlush Skip blocking flush of memtable
<<<<<<< HEAD
     * @param alreadySnapshotted the set of sstables that have already been snapshotted (to avoid duplicate hardlinks in
     *                           some edge cases)
     */
    public Set<SSTableReader> snapshot(String snapshotName, Predicate<SSTableReader> predicate, boolean ephemeral,
                                       boolean skipFlush, Set<SSTableReader> alreadySnapshotted)
    {
        if (!skipFlush)
            forceBlockingFlush();

        return snapshotWithoutFlush(snapshotName, predicate, ephemeral, alreadySnapshotted);
=======
     */
    public Set<SSTableReader> snapshot(String snapshotName, Predicate<SSTableReader> predicate, boolean ephemeral, boolean skipFlush)
    {
        if (!skipFlush)
        {
            forceBlockingFlush();
        }
        return snapshotWithoutFlush(snapshotName, predicate, ephemeral);
>>>>>>> bd14400a
    }

    public boolean snapshotExists(String snapshotName)
    {
        return getDirectories().snapshotExists(snapshotName);
    }

    public long getSnapshotCreationTime(String snapshotName)
    {
        return getDirectories().snapshotCreationTime(snapshotName);
    }

    /**
     * Clear all the snapshots for a given column family.
     *
     * @param snapshotName the user supplied snapshot name. If left empty,
     *                     all the snapshots will be cleaned.
     */
    public void clearSnapshot(String snapshotName)
    {
        List<File> snapshotDirs = getDirectories().getCFDirectories();
        Directories.clearSnapshot(snapshotName, snapshotDirs);
    }
    /**
     *
     * @return  Return a map of all snapshots to space being used
     * The pair for a snapshot has true size and size on disk.
     */
    public Map<String, Pair<Long,Long>> getSnapshotDetails()
    {
        return getDirectories().getSnapshotDetails();
    }

    /**
     * @return the cached partition for @param key if it is already present in the cache.
     * Not that this will not readAndCache the parition if it is not present, nor
     * are these calls counted in cache statistics.
     *
     * Note that this WILL cause deserialization of a SerializingCache partition, so if all you
     * need to know is whether a partition is present or not, use containsCachedParition instead.
     */
    public CachedPartition getRawCachedPartition(DecoratedKey key)
    {
        if (!isRowCacheEnabled())
            return null;
        IRowCacheEntry cached = CacheService.instance.rowCache.getInternal(new RowCacheKey(metadata(), key));
        return cached == null || cached instanceof RowCacheSentinel ? null : (CachedPartition)cached;
    }

    private void invalidateCaches()
    {
        CacheService.instance.invalidateKeyCacheForCf(metadata());
        CacheService.instance.invalidateRowCacheForCf(metadata());
        if (metadata().isCounter())
            CacheService.instance.invalidateCounterCacheForCf(metadata());
    }

    public int invalidateRowCache(Collection<Bounds<Token>> boundsToInvalidate)
    {
        int invalidatedKeys = 0;
        for (Iterator<RowCacheKey> keyIter = CacheService.instance.rowCache.keyIterator();
             keyIter.hasNext(); )
        {
            RowCacheKey key = keyIter.next();
            DecoratedKey dk = decorateKey(ByteBuffer.wrap(key.key));
            if (key.sameTable(metadata()) && Bounds.isInBounds(dk.getToken(), boundsToInvalidate))
            {
                invalidateCachedPartition(dk);
                invalidatedKeys++;
            }
        }
        return invalidatedKeys;
    }

    public int invalidateCounterCache(Collection<Bounds<Token>> boundsToInvalidate)
    {
        int invalidatedKeys = 0;
        for (Iterator<CounterCacheKey> keyIter = CacheService.instance.counterCache.keyIterator();
             keyIter.hasNext(); )
        {
            CounterCacheKey key = keyIter.next();
            DecoratedKey dk = decorateKey(key.partitionKey());
            if (key.sameTable(metadata()) && Bounds.isInBounds(dk.getToken(), boundsToInvalidate))
            {
                CacheService.instance.counterCache.remove(key);
                invalidatedKeys++;
            }
        }
        return invalidatedKeys;
    }

    /**
     * @return true if @param key is contained in the row cache
     */
    public boolean containsCachedParition(DecoratedKey key)
    {
        return CacheService.instance.rowCache.getCapacity() != 0 && CacheService.instance.rowCache.containsKey(new RowCacheKey(metadata(), key));
    }

    public void invalidateCachedPartition(RowCacheKey key)
    {
        CacheService.instance.rowCache.remove(key);
    }

    public void invalidateCachedPartition(DecoratedKey key)
    {
        if (!isRowCacheEnabled())
            return;

        invalidateCachedPartition(new RowCacheKey(metadata(), key));
    }

    public ClockAndCount getCachedCounter(ByteBuffer partitionKey, Clustering clustering, ColumnMetadata column, CellPath path)
    {
        if (CacheService.instance.counterCache.getCapacity() == 0L) // counter cache disabled.
            return null;
        return CacheService.instance.counterCache.get(CounterCacheKey.create(metadata(), partitionKey, clustering, column, path));
    }

    public void putCachedCounter(ByteBuffer partitionKey, Clustering clustering, ColumnMetadata column, CellPath path, ClockAndCount clockAndCount)
    {
        if (CacheService.instance.counterCache.getCapacity() == 0L) // counter cache disabled.
            return;
        CacheService.instance.counterCache.put(CounterCacheKey.create(metadata(), partitionKey, clustering, column, path), clockAndCount);
    }

    public void forceMajorCompaction() throws InterruptedException, ExecutionException
    {
        forceMajorCompaction(false);
    }

    public void forceMajorCompaction(boolean splitOutput) throws InterruptedException, ExecutionException
    {
        CompactionManager.instance.performMaximal(this, splitOutput);
    }

    public void forceCompactionForTokenRange(Collection<Range<Token>> tokenRanges) throws ExecutionException, InterruptedException
    {
        CompactionManager.instance.forceCompactionForTokenRange(this, tokenRanges);
    }

    public static Iterable<ColumnFamilyStore> all()
    {
        List<Iterable<ColumnFamilyStore>> stores = new ArrayList<Iterable<ColumnFamilyStore>>(Schema.instance.getKeyspaces().size());
        for (Keyspace keyspace : Keyspace.all())
        {
            stores.add(keyspace.getColumnFamilyStores());
        }
        return Iterables.concat(stores);
    }

    public Iterable<DecoratedKey> keySamples(Range<Token> range)
    {
        try (RefViewFragment view = selectAndReference(View.selectFunction(SSTableSet.CANONICAL)))
        {
            Iterable<DecoratedKey>[] samples = new Iterable[view.sstables.size()];
            int i = 0;
            for (SSTableReader sstable: view.sstables)
            {
                samples[i++] = sstable.getKeySamples(range);
            }
            return Iterables.concat(samples);
        }
    }

    public long estimatedKeysForRange(Range<Token> range)
    {
        try (RefViewFragment view = selectAndReference(View.selectFunction(SSTableSet.CANONICAL)))
        {
            long count = 0;
            for (SSTableReader sstable : view.sstables)
                count += sstable.estimatedKeysForRanges(Collections.singleton(range));
            return count;
        }
    }

    /**
     * For testing.  No effort is made to clear historical or even the current memtables, nor for
     * thread safety.  All we do is wipe the sstable containers clean, while leaving the actual
     * data files present on disk.  (This allows tests to easily call loadNewSSTables on them.)
     */
    @VisibleForTesting
    public void clearUnsafe()
    {
        for (final ColumnFamilyStore cfs : concatWithIndexes())
        {
            cfs.runWithCompactionsDisabled(new Callable<Void>()
            {
                public Void call()
                {
                    cfs.data.reset(new Memtable(new AtomicReference<>(CommitLogPosition.NONE), cfs));
                    return null;
                }
            }, true, false);
        }
    }

    /**
     * Truncate deletes the entire column family's data with no expensive tombstone creation
     */
    public void truncateBlocking()
    {
        // We have two goals here:
        // - truncate should delete everything written before truncate was invoked
        // - but not delete anything that isn't part of the snapshot we create.
        // We accomplish this by first flushing manually, then snapshotting, and
        // recording the timestamp IN BETWEEN those actions. Any sstables created
        // with this timestamp or greater time, will not be marked for delete.
        //
        // Bonus complication: since we store commit log segment position in sstable metadata,
        // truncating those sstables means we will replay any CL segments from the
        // beginning if we restart before they [the CL segments] are discarded for
        // normal reasons post-truncate.  To prevent this, we store truncation
        // position in the System keyspace.
        logger.info("Truncating {}.{}", keyspace.getName(), name);

        final long truncatedAt;
        final CommitLogPosition replayAfter;

        if (keyspace.getMetadata().params.durableWrites || DatabaseDescriptor.isAutoSnapshot())
        {
            replayAfter = forceBlockingFlush();
            viewManager.forceBlockingFlush();
        }
        else
        {
            // just nuke the memtable data w/o writing to disk first
            viewManager.dumpMemtables();
            try
            {
                replayAfter = dumpMemtable().get();
            }
            catch (Exception e)
            {
                throw new RuntimeException(e);
            }
        }

        long now = System.currentTimeMillis();
        // make sure none of our sstables are somehow in the future (clock drift, perhaps)
        for (ColumnFamilyStore cfs : concatWithIndexes())
            for (SSTableReader sstable : cfs.getLiveSSTables())
                now = Math.max(now, sstable.maxDataAge);
        truncatedAt = now;

        Runnable truncateRunnable = new Runnable()
        {
            public void run()
            {
                logger.debug("Discarding sstable data for truncated CF + indexes");
                data.notifyTruncated(truncatedAt);

                if (DatabaseDescriptor.isAutoSnapshot())
                    snapshot(Keyspace.getTimestampedSnapshotNameWithPrefix(name, SNAPSHOT_TRUNCATE_PREFIX));

                discardSSTables(truncatedAt);

                indexManager.truncateAllIndexesBlocking(truncatedAt);
                viewManager.truncateBlocking(replayAfter, truncatedAt);

                SystemKeyspace.saveTruncationRecord(ColumnFamilyStore.this, truncatedAt, replayAfter);
                logger.trace("cleaning out row cache");
                invalidateCaches();
            }
        };

        runWithCompactionsDisabled(Executors.callable(truncateRunnable), true, true);
        logger.info("Truncate of {}.{} is complete", keyspace.getName(), name);
    }

    /**
     * Drops current memtable without flushing to disk. This should only be called when truncating a column family which is not durable.
     */
    public Future<CommitLogPosition> dumpMemtable()
    {
        synchronized (data)
        {
            final Flush flush = new Flush(true);
            flushExecutor.execute(flush);
            postFlushExecutor.execute(flush.postFlushTask);
            return flush.postFlushTask;
        }
    }

    public <V> V runWithCompactionsDisabled(Callable<V> callable, boolean interruptValidation, boolean interruptViews)
    {
        // synchronize so that concurrent invocations don't re-enable compactions partway through unexpectedly,
        // and so we only run one major compaction at a time
        synchronized (this)
        {
            logger.trace("Cancelling in-progress compactions for {}", metadata.name);

            Iterable<ColumnFamilyStore> selfWithAuxiliaryCfs = interruptViews
                                                               ? Iterables.concat(concatWithIndexes(), viewManager.allViewsCfs())
                                                               : concatWithIndexes();

            for (ColumnFamilyStore cfs : selfWithAuxiliaryCfs)
                cfs.getCompactionStrategyManager().pause();
            try
            {
                // interrupt in-progress compactions
                CompactionManager.instance.interruptCompactionForCFs(selfWithAuxiliaryCfs, interruptValidation);
                CompactionManager.instance.waitForCessation(selfWithAuxiliaryCfs);

                // doublecheck that we finished, instead of timing out
                for (ColumnFamilyStore cfs : selfWithAuxiliaryCfs)
                {
                    if (!cfs.getTracker().getCompacting().isEmpty())
                    {
                        logger.warn("Unable to cancel in-progress compactions for {}.  Perhaps there is an unusually large row in progress somewhere, or the system is simply overloaded.", metadata.name);
                        return null;
                    }
                }
                logger.trace("Compactions successfully cancelled");

                // run our task
                try
                {
                    return callable.call();
                }
                catch (Exception e)
                {
                    throw new RuntimeException(e);
                }
            }
            finally
            {
                for (ColumnFamilyStore cfs : selfWithAuxiliaryCfs)
                    cfs.getCompactionStrategyManager().resume();
            }
        }
    }

    public LifecycleTransaction markAllCompacting(final OperationType operationType)
    {
        Callable<LifecycleTransaction> callable = new Callable<LifecycleTransaction>()
        {
            public LifecycleTransaction call()
            {
                assert data.getCompacting().isEmpty() : data.getCompacting();
                Iterable<SSTableReader> sstables = getLiveSSTables();
                sstables = AbstractCompactionStrategy.filterSuspectSSTables(sstables);
                sstables = ImmutableList.copyOf(sstables);
                LifecycleTransaction modifier = data.tryModify(sstables, operationType);
                assert modifier != null: "something marked things compacting while compactions are disabled";
                return modifier;
            }
        };

        return runWithCompactionsDisabled(callable, false, false);
    }


    @Override
    public String toString()
    {
        return "CFS(" +
               "Keyspace='" + keyspace.getName() + '\'' +
               ", ColumnFamily='" + name + '\'' +
               ')';
    }

    public void disableAutoCompaction()
    {
        // we don't use CompactionStrategy.pause since we don't want users flipping that on and off
        // during runWithCompactionsDisabled
        compactionStrategyManager.disable();
    }

    public void enableAutoCompaction()
    {
        enableAutoCompaction(false);
    }

    /**
     * used for tests - to be able to check things after a minor compaction
     * @param waitForFutures if we should block until autocompaction is done
     */
    @VisibleForTesting
    public void enableAutoCompaction(boolean waitForFutures)
    {
        compactionStrategyManager.enable();
        List<Future<?>> futures = CompactionManager.instance.submitBackground(this);
        if (waitForFutures)
            FBUtilities.waitOnFutures(futures);
    }

    public boolean isAutoCompactionDisabled()
    {
        return !this.compactionStrategyManager.isEnabled();
    }

    /*
     JMX getters and setters for the Default<T>s.
       - get/set minCompactionThreshold
       - get/set maxCompactionThreshold
       - get     memsize
       - get     memops
       - get/set memtime
     */

    public CompactionStrategyManager getCompactionStrategyManager()
    {
        return compactionStrategyManager;
    }

    public void setCrcCheckChance(double crcCheckChance)
    {
        try
        {
            TableParams.builder().crcCheckChance(crcCheckChance).build().validate();
            for (ColumnFamilyStore cfs : concatWithIndexes())
            {
                cfs.crcCheckChance.set(crcCheckChance);
                for (SSTableReader sstable : cfs.getSSTables(SSTableSet.LIVE))
                    sstable.setCrcCheckChance(crcCheckChance);
            }
        }
        catch (ConfigurationException e)
        {
            throw new IllegalArgumentException(e.getMessage());
        }
    }


    public Double getCrcCheckChance()
    {
        return crcCheckChance.value();
    }

    public void setCompactionThresholds(int minThreshold, int maxThreshold)
    {
        validateCompactionThresholds(minThreshold, maxThreshold);

        minCompactionThreshold.set(minThreshold);
        maxCompactionThreshold.set(maxThreshold);
        CompactionManager.instance.submitBackground(this);
    }

    public int getMinimumCompactionThreshold()
    {
        return minCompactionThreshold.value();
    }

    public void setMinimumCompactionThreshold(int minCompactionThreshold)
    {
        validateCompactionThresholds(minCompactionThreshold, maxCompactionThreshold.value());
        this.minCompactionThreshold.set(minCompactionThreshold);
    }

    public int getMaximumCompactionThreshold()
    {
        return maxCompactionThreshold.value();
    }

    public void setMaximumCompactionThreshold(int maxCompactionThreshold)
    {
        validateCompactionThresholds(minCompactionThreshold.value(), maxCompactionThreshold);
        this.maxCompactionThreshold.set(maxCompactionThreshold);
    }

    private void validateCompactionThresholds(int minThreshold, int maxThreshold)
    {
        if (minThreshold > maxThreshold)
            throw new RuntimeException(String.format("The min_compaction_threshold cannot be larger than the max_compaction_threshold. " +
                                                     "Min is '%d', Max is '%d'.", minThreshold, maxThreshold));

        if (maxThreshold == 0 || minThreshold == 0)
            throw new RuntimeException("Disabling compaction by setting min_compaction_threshold or max_compaction_threshold to 0 " +
                    "is deprecated, set the compaction strategy option 'enabled' to 'false' instead or use the nodetool command 'disableautocompaction'.");
    }

    // End JMX get/set.

    /**
     * This method is here for compatibility reasons, use getMeanCells() instead.
     *
     * @return - the mean number of cells in a partition.
     */
    @Deprecated
    public int getMeanColumns()
    {
        return getMeanCells();
    }

    /**
     * @return - the mean number of cells in a partition.
     */
    public int getMeanCells()
    {
        long sum = 0;
        long count = 0;
        for (SSTableReader sstable : getSSTables(SSTableSet.CANONICAL))
        {
            long n = sstable.getEstimatedColumnCount().count();
            sum += sstable.getEstimatedColumnCount().mean() * n;
            count += n;
        }
        return count > 0 ? (int) (sum / count) : 0;
    }

    public double getMeanPartitionSize()
    {
        long sum = 0;
        long count = 0;
        for (SSTableReader sstable : getSSTables(SSTableSet.CANONICAL))
        {
            long n = sstable.getEstimatedPartitionSize().count();
            sum += sstable.getEstimatedPartitionSize().mean() * n;
            count += n;
        }
        return count > 0 ? sum * 1.0 / count : 0;
    }

    public long estimateKeys()
    {
        long n = 0;
        for (SSTableReader sstable : getSSTables(SSTableSet.CANONICAL))
            n += sstable.estimatedKeys();
        return n;
    }

    public IPartitioner getPartitioner()
    {
        return metadata().partitioner;
    }

    public DecoratedKey decorateKey(ByteBuffer key)
    {
        return getPartitioner().decorateKey(key);
    }

    /** true if this CFS contains secondary index data */
    public boolean isIndex()
    {
        return metadata().isIndex();
    }

    public Iterable<ColumnFamilyStore> concatWithIndexes()
    {
        // we return the main CFS first, which we rely on for simplicity in switchMemtable(), for getting the
        // latest commit log segment position
        return Iterables.concat(Collections.singleton(this), indexManager.getAllIndexColumnFamilyStores());
    }

    public List<String> getBuiltIndexes()
    {
       return indexManager.getBuiltIndexNames();
    }

    public int getUnleveledSSTables()
    {
        return compactionStrategyManager.getUnleveledSSTables();
    }

    public int[] getSSTableCountPerLevel()
    {
        return compactionStrategyManager.getSSTableCountPerLevel();
    }

    public int getLevelFanoutSize()
    {
        return compactionStrategyManager.getLevelFanoutSize();
    }

    public static class ViewFragment
    {
        public final List<SSTableReader> sstables;
        public final Iterable<Memtable> memtables;

        public ViewFragment(List<SSTableReader> sstables, Iterable<Memtable> memtables)
        {
            this.sstables = sstables;
            this.memtables = memtables;
        }
    }

    public static class RefViewFragment extends ViewFragment implements AutoCloseable
    {
        public final Refs<SSTableReader> refs;

        public RefViewFragment(List<SSTableReader> sstables, Iterable<Memtable> memtables, Refs<SSTableReader> refs)
        {
            super(sstables, memtables);
            this.refs = refs;
        }

        public void release()
        {
            refs.release();
        }

        public void close()
        {
            refs.release();
        }
    }

    public boolean isEmpty()
    {
        return data.getView().isEmpty();
    }

    public boolean isRowCacheEnabled()
    {

        boolean retval = metadata().params.caching.cacheRows() && CacheService.instance.rowCache.getCapacity() > 0;
        assert(!retval || !isIndex());
        return retval;
    }

    public boolean isCounterCacheEnabled()
    {
        return metadata().isCounter() && CacheService.instance.counterCache.getCapacity() > 0;
    }

    public boolean isKeyCacheEnabled()
    {
        return metadata().params.caching.cacheKeys() && CacheService.instance.keyCache.getCapacity() > 0;
    }

    /**
     * Discard all SSTables that were created before given timestamp.
     *
     * Caller should first ensure that comapctions have quiesced.
     *
     * @param truncatedAt The timestamp of the truncation
     *                    (all SSTables before that timestamp are going be marked as compacted)
     */
    public void discardSSTables(long truncatedAt)
    {
        assert data.getCompacting().isEmpty() : data.getCompacting();

        List<SSTableReader> truncatedSSTables = new ArrayList<>();

        for (SSTableReader sstable : getSSTables(SSTableSet.LIVE))
        {
            if (!sstable.newSince(truncatedAt))
                truncatedSSTables.add(sstable);
        }

        if (!truncatedSSTables.isEmpty())
            markObsolete(truncatedSSTables, OperationType.UNKNOWN);
    }

    public double getDroppableTombstoneRatio()
    {
        double allDroppable = 0;
        long allColumns = 0;
        int localTime = (int)(System.currentTimeMillis()/1000);

        for (SSTableReader sstable : getSSTables(SSTableSet.LIVE))
        {
            allDroppable += sstable.getDroppableTombstonesBefore(localTime - metadata().params.gcGraceSeconds);
            allColumns += sstable.getEstimatedColumnCount().mean() * sstable.getEstimatedColumnCount().count();
        }
        return allColumns > 0 ? allDroppable / allColumns : 0;
    }

    public long trueSnapshotsSize()
    {
        return getDirectories().trueSnapshotsSize();
    }

    @VisibleForTesting
    void resetFileIndexGenerator()
    {
        fileIndexGenerator.set(0);
    }

    /**
     * Returns a ColumnFamilyStore by id if it exists, null otherwise
     * Differently from others, this method does not throw exception if the table does not exist.
     */
    public static ColumnFamilyStore getIfExists(TableId id)
    {
        TableMetadata metadata = Schema.instance.getTableMetadata(id);
        if (metadata == null)
            return null;

        Keyspace keyspace = Keyspace.open(metadata.keyspace);
        if (keyspace == null)
            return null;

        return keyspace.hasColumnFamilyStore(id)
             ? keyspace.getColumnFamilyStore(id)
             : null;
    }

    /**
     * Returns a ColumnFamilyStore by ksname and cfname if it exists, null otherwise
     * Differently from others, this method does not throw exception if the keyspace or table does not exist.
     */
    public static ColumnFamilyStore getIfExists(String ksName, String cfName)
    {
        if (ksName == null || cfName == null)
            return null;

        Keyspace keyspace = Keyspace.open(ksName);
        if (keyspace == null)
            return null;

        TableMetadata table = Schema.instance.getTableMetadata(ksName, cfName);
        if (table == null)
            return null;

        return keyspace.getColumnFamilyStore(table.id);
    }
}<|MERGE_RESOLUTION|>--- conflicted
+++ resolved
@@ -523,20 +523,12 @@
     public SSTableMultiWriter createSSTableMultiWriter(Descriptor descriptor, long keyCount, long repairedAt, UUID pendingRepair, int sstableLevel, SerializationHeader header, LifecycleTransaction txn)
     {
         MetadataCollector collector = new MetadataCollector(metadata().comparator).sstableLevel(sstableLevel);
-<<<<<<< HEAD
-        return createSSTableMultiWriter(descriptor, keyCount, repairedAt, collector, header, txn);
-=======
         return createSSTableMultiWriter(descriptor, keyCount, repairedAt, pendingRepair, collector, header, txn);
->>>>>>> bd14400a
     }
 
     public SSTableMultiWriter createSSTableMultiWriter(Descriptor descriptor, long keyCount, long repairedAt, UUID pendingRepair, MetadataCollector metadataCollector, SerializationHeader header, LifecycleTransaction txn)
     {
-<<<<<<< HEAD
-        return getCompactionStrategyManager().createSSTableMultiWriter(descriptor, keyCount, repairedAt, metadataCollector, header, indexManager.listIndexes(), txn);
-=======
         return getCompactionStrategyManager().createSSTableMultiWriter(descriptor, keyCount, repairedAt, pendingRepair, metadataCollector, header, indexManager.listIndexes(), txn);
->>>>>>> bd14400a
     }
 
     public boolean supportsEarlyOpen()
@@ -1135,10 +1127,7 @@
 
         public Collection<SSTableReader> flushMemtable(Memtable memtable, boolean flushNonCf2i)
         {
-<<<<<<< HEAD
             long start = System.currentTimeMillis();
-=======
->>>>>>> bd14400a
             if (memtable.isClean() || truncate)
             {
                 memtable.cfs.replaceFlushed(memtable, Collections.emptyList());
@@ -1157,7 +1146,6 @@
                 List<SSTableMultiWriter> flushResults = null;
 
                 try
-<<<<<<< HEAD
                 {
                     // flush the memtable
                     flushRunnables = memtable.flushRunnables(txn);
@@ -1186,54 +1174,17 @@
 
                 try
                 {
-=======
-                {
-                    // flush the memtable
-                    flushRunnables = memtable.flushRunnables(txn);
-
-                    for (int i = 0; i < flushRunnables.size(); i++)
-                        futures.add(perDiskflushExecutors[i].submit(flushRunnables.get(i)));
-
-                    /**
-                     * we can flush 2is as soon as the barrier completes, as they will be consistent with (or ahead of) the
-                     * flushed memtables and CL position, which is as good as we can guarantee.
-                     * TODO: SecondaryIndex should support setBarrier(), so custom implementations can co-ordinate exactly
-                     * with CL as we do with memtables/CFS-backed SecondaryIndexes.
-                     */
-                    if (flushNonCf2i)
-                        indexManager.flushAllNonCFSBackedIndexesBlocking();
-
-                    flushResults = Lists.newArrayList(FBUtilities.waitOnFutures(futures));
-                }
-                catch (Throwable t)
-                {
-                    t = memtable.abortRunnables(flushRunnables, t);
-                    t = txn.abort(t);
-                    throw Throwables.propagate(t);
-                }
-
-                try
-                {
->>>>>>> bd14400a
                     Iterator<SSTableMultiWriter> writerIterator = flushResults.iterator();
                     while (writerIterator.hasNext())
                     {
                         @SuppressWarnings("resource")
                         SSTableMultiWriter writer = writerIterator.next();
                         if (writer.getFilePointer() > 0)
-<<<<<<< HEAD
                         {
                             writer.setOpenResult(true).prepareToCommit();
                         }
                         else
                         {
-=======
-                        {
-                            writer.setOpenResult(true).prepareToCommit();
-                        }
-                        else
-                        {
->>>>>>> bd14400a
                             maybeFail(writer.abort(null));
                             writerIterator.remove();
                         }
@@ -1274,21 +1225,13 @@
             memtable.cfs.replaceFlushed(memtable, sstables);
             reclaim(memtable);
             memtable.cfs.compactionStrategyManager.compactionLogger.flush(sstables);
-<<<<<<< HEAD
             logger.debug("Flushed to {} ({} sstables, {}), biggest {}, smallest {} ({}ms)",
-=======
-            logger.debug("Flushed to {} ({} sstables, {}), biggest {}, smallest {}",
->>>>>>> bd14400a
                          sstables,
                          sstables.size(),
                          FBUtilities.prettyPrintMemory(totalBytesOnDisk),
                          FBUtilities.prettyPrintMemory(maxBytesOnDisk),
-<<<<<<< HEAD
                          FBUtilities.prettyPrintMemory(minBytesOnDisk),
                          System.currentTimeMillis() - start);
-=======
-                         FBUtilities.prettyPrintMemory(minBytesOnDisk));
->>>>>>> bd14400a
             return sstables;
         }
 
@@ -1999,28 +1942,12 @@
 
     public Set<SSTableReader> snapshot(String snapshotName)
     {
-<<<<<<< HEAD
         return snapshot(snapshotName, null, false, false, new HashSet<>());
-=======
-        return snapshot(snapshotName, false);
-    }
-
-    /**
-     * Take a snap shot of this columnfamily store.
-     *
-     * @param snapshotName the name of the associated with the snapshot
-     * @param skipFlush Skip blocking flush of memtable
-     */
-    public Set<SSTableReader> snapshot(String snapshotName, boolean skipFlush)
-    {
-        return snapshot(snapshotName, null, false, skipFlush);
->>>>>>> bd14400a
     }
 
     /**
      * @param ephemeral If this flag is set to true, the snapshot will be cleaned up during next startup
      * @param skipFlush Skip blocking flush of memtable
-<<<<<<< HEAD
      * @param alreadySnapshotted the set of sstables that have already been snapshotted (to avoid duplicate hardlinks in
      *                           some edge cases)
      */
@@ -2031,16 +1958,6 @@
             forceBlockingFlush();
 
         return snapshotWithoutFlush(snapshotName, predicate, ephemeral, alreadySnapshotted);
-=======
-     */
-    public Set<SSTableReader> snapshot(String snapshotName, Predicate<SSTableReader> predicate, boolean ephemeral, boolean skipFlush)
-    {
-        if (!skipFlush)
-        {
-            forceBlockingFlush();
-        }
-        return snapshotWithoutFlush(snapshotName, predicate, ephemeral);
->>>>>>> bd14400a
     }
 
     public boolean snapshotExists(String snapshotName)
