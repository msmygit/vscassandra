/*
 * Licensed to the Apache Software Foundation (ASF) under one
 * or more contributor license agreements.  See the NOTICE file
 * distributed with this work for additional information
 * regarding copyright ownership.  The ASF licenses this file
 * to you under the Apache License, Version 2.0 (the
 * "License"); you may not use this file except in compliance
 * with the License.  You may obtain a copy of the License at
 *
 *     http://www.apache.org/licenses/LICENSE-2.0
 *
 * Unless required by applicable law or agreed to in writing, software
 * distributed under the License is distributed on an "AS IS" BASIS,
 * WITHOUT WARRANTIES OR CONDITIONS OF ANY KIND, either express or implied.
 * See the License for the specific language governing permissions and
 * limitations under the License.
 */
package org.apache.cassandra.db;

import java.io.DataInputStream;
import java.io.IOException;
import java.net.InetAddress;
import java.nio.ByteBuffer;
import java.nio.charset.CharacterCodingException;
import java.util.*;
import java.util.concurrent.ExecutionException;

import com.google.common.base.Function;
import com.google.common.collect.HashMultimap;
import com.google.common.collect.Iterables;
import com.google.common.collect.SetMultimap;
import org.apache.commons.lang.StringUtils;
import org.slf4j.Logger;
import org.slf4j.LoggerFactory;

import org.apache.cassandra.config.DatabaseDescriptor;
import org.apache.cassandra.config.KSMetaData;
import org.apache.cassandra.config.Schema;
import org.apache.cassandra.cql3.QueryProcessor;
import org.apache.cassandra.cql3.UntypedResultSet;
import org.apache.cassandra.db.columniterator.IdentityQueryFilter;
import org.apache.cassandra.db.commitlog.ReplayPosition;
import org.apache.cassandra.db.filter.QueryFilter;
<<<<<<< HEAD
import org.apache.cassandra.db.marshal.AsciiType;
import org.apache.cassandra.db.marshal.BytesType;
import org.apache.cassandra.db.marshal.UTF8Type;
=======
import org.apache.cassandra.db.filter.QueryPath;
import org.apache.cassandra.db.marshal.*;
>>>>>>> aa90c88b
import org.apache.cassandra.dht.Range;
import org.apache.cassandra.dht.Token;
import org.apache.cassandra.exceptions.ConfigurationException;
import org.apache.cassandra.io.sstable.SSTableReader;
import org.apache.cassandra.io.util.DataOutputBuffer;
import org.apache.cassandra.locator.IEndpointSnitch;
import org.apache.cassandra.service.StorageService;
<<<<<<< HEAD
import org.apache.cassandra.thrift.cassandraConstants;
import org.apache.cassandra.utils.ByteBufferUtil;
import org.apache.cassandra.utils.CounterId;
import org.apache.cassandra.utils.FBUtilities;
import org.apache.cassandra.utils.Pair;
=======
import org.apache.cassandra.thrift.Constants;
import org.apache.cassandra.utils.*;
>>>>>>> aa90c88b

import static org.apache.cassandra.cql3.QueryProcessor.processInternal;

public class SystemTable
{
    private static final Logger logger = LoggerFactory.getLogger(SystemTable.class);

    // see CFMetaData for schema definitions
    public static final String PEERS_CF = "peers";
    public static final String LOCAL_CF = "local";
    public static final String INDEX_CF = "IndexInfo";
    public static final String COUNTER_ID_CF = "NodeIdInfo";
    public static final String HINTS_CF = "hints";
    public static final String RANGE_XFERS_CF = "range_xfers";
    public static final String BATCHLOG_CF = "batchlog";
    // see layout description in the DefsTable class header
    public static final String SCHEMA_KEYSPACES_CF = "schema_keyspaces";
    public static final String SCHEMA_COLUMNFAMILIES_CF = "schema_columnfamilies";
    public static final String SCHEMA_COLUMNS_CF = "schema_columns";
    public static final String COMPACTION_LOG = "compactions_in_progress";

    @Deprecated
    public static final String OLD_STATUS_CF = "LocationInfo";
    @Deprecated
    public static final String OLD_HINTS_CF = "HintsColumnFamily";

    private static final String LOCAL_KEY = "local";
    private static final ByteBuffer ALL_LOCAL_NODE_ID_KEY = ByteBufferUtil.bytes("Local");

    public enum BootstrapState
    {
        NEEDS_BOOTSTRAP,
        COMPLETED,
        IN_PROGRESS
    }

    private static DecoratedKey decorate(ByteBuffer key)
    {
        return StorageService.getPartitioner().decorateKey(key);
    }

    public static void finishStartup()
    {
        DefsTable.fixSchemaNanoTimestamps();
        setupVersion();
        try
        {
            upgradeSystemData();
        }
        catch (ExecutionException e)
        {
            throw new RuntimeException(e);
        }
        catch (InterruptedException e)
        {
            throw new RuntimeException(e);
        }

        // add entries to system schema columnfamilies for the hardcoded system definitions
        for (String ksname : Schema.systemKeyspaceNames)
        {
            KSMetaData ksmd = Schema.instance.getKSMetaData(ksname);

            // delete old, possibly obsolete entries in schema columnfamilies
            for (String cfname : Arrays.asList(SystemTable.SCHEMA_KEYSPACES_CF, SystemTable.SCHEMA_COLUMNFAMILIES_CF, SystemTable.SCHEMA_COLUMNS_CF))
            {
                String req = String.format("DELETE FROM system.%s WHERE keyspace_name = '%s'", cfname, ksmd.name);
                processInternal(req);
            }

            // (+1 to timestamp to make sure we don't get shadowed by the tombstones we just added)
            ksmd.toSchema(FBUtilities.timestampMicros() + 1).apply();
        }
    }

    private static void setupVersion()
    {
        String req = "INSERT INTO system.%s (key, release_version, cql_version, thrift_version, data_center, rack, partitioner) VALUES ('%s', '%s', '%s', '%s', '%s', '%s', '%s')";
        IEndpointSnitch snitch = DatabaseDescriptor.getEndpointSnitch();
        processInternal(String.format(req, LOCAL_CF,
                                         LOCAL_KEY,
                                         FBUtilities.getReleaseVersionString(),
                                         QueryProcessor.CQL_VERSION.toString(),
                                         cassandraConstants.VERSION,
                                         snitch.getDatacenter(FBUtilities.getBroadcastAddress()),
                                         snitch.getRack(FBUtilities.getBroadcastAddress()),
                                         DatabaseDescriptor.getPartitioner().getClass().getName()));
    }

    /** if system data becomes incompatible across versions of cassandra, that logic (and associated purging) is managed here */
    private static void upgradeSystemData() throws ExecutionException, InterruptedException
    {
        Table table = Table.open(Table.SYSTEM_KS);
        ColumnFamilyStore oldStatusCfs = table.getColumnFamilyStore(OLD_STATUS_CF);
        if (oldStatusCfs.getSSTables().size() > 0)
        {
            SortedSet<ByteBuffer> cols = new TreeSet<ByteBuffer>(BytesType.instance);
            cols.add(ByteBufferUtil.bytes("ClusterName"));
            cols.add(ByteBufferUtil.bytes("Token"));
            QueryFilter filter = QueryFilter.getNamesFilter(decorate(ByteBufferUtil.bytes("L")), OLD_STATUS_CF, cols);
            ColumnFamily oldCf = oldStatusCfs.getColumnFamily(filter);
            Iterator<Column> oldColumns = oldCf.columns.iterator();

            String clusterName = null;
            try
            {
                clusterName = ByteBufferUtil.string(oldColumns.next().value());
            }
            catch (CharacterCodingException e)
            {
                throw new RuntimeException(e);
            }
            // serialize the old token as a collection of (one )tokens.
            Token token = StorageService.getPartitioner().getTokenFactory().fromByteArray(oldColumns.next().value());
            String tokenBytes = tokensAsSet(Collections.singleton(token));
            // (assume that any node getting upgraded was bootstrapped, since that was stored in a separate row for no particular reason)
            String req = "INSERT INTO system.%s (key, cluster_name, tokens, bootstrapped) VALUES ('%s', '%s', %s, '%s')";
            processInternal(String.format(req, LOCAL_CF, LOCAL_KEY, clusterName, tokenBytes, BootstrapState.COMPLETED.name()));

            oldStatusCfs.truncate();
        }

        ColumnFamilyStore oldHintsCfs = table.getColumnFamilyStore(OLD_HINTS_CF);
        if (oldHintsCfs.getSSTables().size() > 0)
        {
            logger.info("Possible old-format hints found. Truncating");
            oldHintsCfs.truncate();
        }
    }

    /**
     * Write compaction log, except columfamilies under system keyspace.
     *
     * @param cfs
     * @param toCompact sstables to compact
     * @return compaction task id or null if cfs is under system keyspace
     */
    public static UUID startCompaction(ColumnFamilyStore cfs, Iterable<SSTableReader> toCompact)
    {
        if (Table.SYSTEM_KS.equals(cfs.table.name))
            return null;

        UUID compactionId = UUIDGen.getTimeUUID();
        String req = "INSERT INTO system.%s (id, keyspace_name, columnfamily_name, inputs) VALUES (%s, '%s', '%s', {%s})";
        Iterable<Integer> generations = Iterables.transform(toCompact, new Function<SSTableReader, Integer>()
        {
            public Integer apply(SSTableReader sstable)
            {
                return sstable.descriptor.generation;
            }
        });
        processInternal(String.format(req, COMPACTION_LOG, compactionId, cfs.table.name, cfs.columnFamily, StringUtils.join(generations.iterator(), ',')));
        forceBlockingFlush(COMPACTION_LOG);
        return compactionId;
    }

    public static void finishCompaction(UUID taskId)
    {
        assert taskId != null;

        String req = "DELETE FROM system.%s WHERE id = %s";
        processInternal(String.format(req, COMPACTION_LOG, taskId));
        forceBlockingFlush(COMPACTION_LOG);
    }

    /**
     * @return unfinished compactions, grouped by keyspace/columnfamily pair.
     */
    public static SetMultimap<Pair<String, String>, Integer> getUnfinishedCompactions()
    {
        String req = "SELECT * FROM system.%s";
        UntypedResultSet resultSet = processInternal(String.format(req, COMPACTION_LOG));

        SetMultimap<Pair<String, String>, Integer> unfinishedCompactions = HashMultimap.create();
        for (UntypedResultSet.Row row : resultSet)
        {
            String keyspace = row.getString("keyspace_name");
            String columnfamily = row.getString("columnfamily_name");
            Set<Integer> inputs = row.getSet("inputs", Int32Type.instance);

            unfinishedCompactions.putAll(Pair.create(keyspace, columnfamily), inputs);
        }
        return unfinishedCompactions;
    }

    public static void discardCompactionsInProgress()
    {
        ColumnFamilyStore compactionLog = Table.open(Table.SYSTEM_KS).getColumnFamilyStore(COMPACTION_LOG);
        try
        {
            compactionLog.truncate().get();
        }
        catch (Exception e)
        {
            throw new RuntimeException(e);
        }
    }

    public static void saveTruncationPosition(ColumnFamilyStore cfs, ReplayPosition position)
    {
        String req = "UPDATE system.%s SET truncated_at = truncated_at + %s WHERE key = '%s'";
        processInternal(String.format(req, LOCAL_CF, positionAsMapEntry(cfs, position), LOCAL_KEY));
        forceBlockingFlush(LOCAL_CF);
    }

    private static String positionAsMapEntry(ColumnFamilyStore cfs, ReplayPosition position)
    {
        DataOutputBuffer out = new DataOutputBuffer();
        try
        {
            ReplayPosition.serializer.serialize(position, out);
        }
        catch (IOException e)
        {
            throw new RuntimeException(e);
        }
        return String.format("{%s: 0x%s}",
                             cfs.metadata.cfId,
                             ByteBufferUtil.bytesToHex(ByteBuffer.wrap(out.getData(), 0, out.getLength())));
    }

    public static Map<UUID, ReplayPosition> getTruncationPositions()
    {
        String req = "SELECT truncated_at FROM system.%s WHERE key = '%s'";
        UntypedResultSet rows = processInternal(String.format(req, LOCAL_CF, LOCAL_KEY));
        if (rows.isEmpty())
            return Collections.emptyMap();

        UntypedResultSet.Row row = rows.one();
        Map<UUID, ByteBuffer> rawMap = row.getMap("truncated_at", UUIDType.instance, BytesType.instance);
        if (rawMap == null)
            return Collections.emptyMap();

        Map<UUID, ReplayPosition> positions = new HashMap<UUID, ReplayPosition>();
        for (Map.Entry<UUID, ByteBuffer> entry : rawMap.entrySet())
        {
            positions.put(entry.getKey(), positionFromBlob(entry.getValue()));
        }
        return positions;
    }

    private static ReplayPosition positionFromBlob(ByteBuffer bytes)
    {
        try
        {
            return ReplayPosition.serializer.deserialize(new DataInputStream(ByteBufferUtil.inputStream(bytes)));
        }
        catch (IOException e)
        {
            throw new RuntimeException(e);
        }
    }

    /**
     * Record tokens being used by another node
     */
    public static synchronized void updateTokens(InetAddress ep, Collection<Token> tokens)
    {
        if (ep.equals(FBUtilities.getBroadcastAddress()))
        {
            removeEndpoint(ep);
            return;
        }

        String req = "INSERT INTO system.%s (peer, tokens) VALUES ('%s', %s)";
        processInternal(String.format(req, PEERS_CF, ep.getHostAddress(), tokensAsSet(tokens)));
        forceBlockingFlush(PEERS_CF);
    }

    public static synchronized void updatePeerInfo(InetAddress ep, String columnName, String value)
    {
        if (ep.equals(FBUtilities.getBroadcastAddress()))
            return;

        String req = "INSERT INTO system.%s (peer, %s) VALUES ('%s', %s)";
        processInternal(String.format(req, PEERS_CF, columnName, ep.getHostAddress(), value));
    }

    public static synchronized void updateSchemaVersion(UUID version)
    {
        String req = "INSERT INTO system.%s (key, schema_version) VALUES ('%s', %s)";
        processInternal(String.format(req, LOCAL_CF, LOCAL_KEY, version.toString()));
    }

    private static String tokensAsSet(Collection<Token> tokens)
    {
        Token.TokenFactory factory = StorageService.getPartitioner().getTokenFactory();
        StringBuilder sb = new StringBuilder();
        sb.append("{");
        Iterator<Token> iter = tokens.iterator();
        while (iter.hasNext())
        {
            sb.append("'").append(factory.toString(iter.next())).append("'");
            if (iter.hasNext())
                sb.append(",");
        }
        sb.append("}");
        return sb.toString();
    }

    private static Collection<Token> deserializeTokens(Collection<String> tokensStrings)
    {
        Token.TokenFactory factory = StorageService.getPartitioner().getTokenFactory();
        List<Token> tokens = new ArrayList<Token>(tokensStrings.size());
        for (String tk : tokensStrings)
            tokens.add(factory.fromString(tk));
        return tokens;
    }

    /**
     * Remove stored tokens being used by another node
     */
    public static synchronized void removeEndpoint(InetAddress ep)
    {
        String req = "DELETE FROM system.%s WHERE peer = '%s'";
        processInternal(String.format(req, PEERS_CF, ep.getHostAddress()));
        forceBlockingFlush(PEERS_CF);
    }

    /**
     * This method is used to update the System Table with the new tokens for this node
    */
    public static synchronized void updateTokens(Collection<Token> tokens)
    {
        assert !tokens.isEmpty() : "removeEndpoint should be used instead";
        String req = "INSERT INTO system.%s (key, tokens) VALUES ('%s', %s)";
        processInternal(String.format(req, LOCAL_CF, LOCAL_KEY, tokensAsSet(tokens)));
        forceBlockingFlush(LOCAL_CF);
    }

    /**
     * Convenience method to update the list of tokens in the local system table.
     *
     * @param addTokens tokens to add
     * @param rmTokens tokens to remove
     * @return the collection of persisted tokens
     */
    public static synchronized Collection<Token> updateLocalTokens(Collection<Token> addTokens, Collection<Token> rmTokens)
    {
        Collection<Token> tokens = getSavedTokens();
        tokens.removeAll(rmTokens);
        tokens.addAll(addTokens);
        updateTokens(tokens);
        return tokens;
    }

    private static void forceBlockingFlush(String cfname)
    {
        try
        {
            Table.open(Table.SYSTEM_KS).getColumnFamilyStore(cfname).forceBlockingFlush();
        }
        catch (ExecutionException e)
        {
            throw new RuntimeException(e);
        }
        catch (InterruptedException e)
        {
            throw new AssertionError(e);
        }
    }

    /**
     * Return a map of stored tokens to IP addresses
     *
     */
    public static SetMultimap<InetAddress, Token> loadTokens()
    {
        SetMultimap<InetAddress, Token> tokenMap = HashMultimap.create();
        for (UntypedResultSet.Row row : processInternal("SELECT peer, tokens FROM system." + PEERS_CF))
        {
            InetAddress peer = row.getInetAddress("peer");
            if (row.has("tokens"))
                tokenMap.putAll(peer, deserializeTokens(row.getSet("tokens", UTF8Type.instance)));
        }

        return tokenMap;
    }

    /**
     * Return a map of store host_ids to IP addresses
     *
     */
    public static Map<InetAddress, UUID> loadHostIds()
    {
        Map<InetAddress, UUID> hostIdMap = new HashMap<InetAddress, UUID>();
        for (UntypedResultSet.Row row : processInternal("SELECT peer, host_id FROM system." + PEERS_CF))
        {
            InetAddress peer = row.getInetAddress("peer");
            if (row.has("host_id"))
            {
                hostIdMap.put(peer, row.getUUID("host_id"));
            }
        }
        return hostIdMap;
    }

    /**
     * Return a map of IP addresses containing a map of dc and rack info
     */
    public static Map<InetAddress, Map<String,String>> loadDcRackInfo()
    {
        Map<InetAddress, Map<String, String>> result = new HashMap<InetAddress, Map<String, String>>();
        for (UntypedResultSet.Row row : processInternal("SELECT peer, data_center, rack from system." + PEERS_CF))
        {
            InetAddress peer = row.getInetAddress("peer");
            if (row.has("data_center"))
            {
                Map<String, String> dcRack = new HashMap<String, String>();
                dcRack.put("data_center", row.getString("data_center"));
                dcRack.put("rack", row.getString("rack"));
                result.put(peer, dcRack);
            }
        }
        return result;
    }

    /**
     * One of three things will happen if you try to read the system table:
     * 1. files are present and you can read them: great
     * 2. no files are there: great (new node is assumed)
     * 3. files are present but you can't read them: bad
     * @throws ConfigurationException
     */
    public static void checkHealth() throws ConfigurationException
    {
        Table table;
        try
        {
            table = Table.open(Table.SYSTEM_KS);
        }
        catch (AssertionError err)
        {
            // this happens when a user switches from OPP to RP.
            ConfigurationException ex = new ConfigurationException("Could not read system table!");
            ex.initCause(err);
            throw ex;
        }
        ColumnFamilyStore cfs = table.getColumnFamilyStore(LOCAL_CF);

        String req = "SELECT cluster_name FROM system.%s WHERE key='%s'";
        UntypedResultSet result = processInternal(String.format(req, LOCAL_CF, LOCAL_KEY));

        if (result.isEmpty() || !result.one().has("cluster_name"))
        {
            // this is a brand new node
            if (!cfs.getSSTables().isEmpty())
                throw new ConfigurationException("Found system table files, but they couldn't be loaded!");

            // no system files.  this is a new node.
            req = "INSERT INTO system.%s (key, cluster_name) VALUES ('%s', '%s')";
            processInternal(String.format(req, LOCAL_CF, LOCAL_KEY, DatabaseDescriptor.getClusterName()));
            return;
        }

        String savedClusterName = result.one().getString("cluster_name");
        if (!DatabaseDescriptor.getClusterName().equals(savedClusterName))
            throw new ConfigurationException("Saved cluster name " + savedClusterName + " != configured name " + DatabaseDescriptor.getClusterName());
    }

    public static Collection<Token> getSavedTokens()
    {
        String req = "SELECT tokens FROM system.%s WHERE key='%s'";
        UntypedResultSet result = processInternal(String.format(req, LOCAL_CF, LOCAL_KEY));
        return result.isEmpty() || !result.one().has("tokens")
             ? Collections.<Token>emptyList()
             : deserializeTokens(result.one().<String>getSet("tokens", UTF8Type.instance));
    }

    public static int incrementAndGetGeneration()
    {
        String req = "SELECT gossip_generation FROM system.%s WHERE key='%s'";
        UntypedResultSet result = processInternal(String.format(req, LOCAL_CF, LOCAL_KEY));

        int generation;
        if (result.isEmpty() || !result.one().has("gossip_generation"))
        {
            // seconds-since-epoch isn't a foolproof new generation
            // (where foolproof is "guaranteed to be larger than the last one seen at this ip address"),
            // but it's as close as sanely possible
            generation = (int) (System.currentTimeMillis() / 1000);
        }
        else
        {
            // Other nodes will ignore gossip messages about a node that have a lower generation than previously seen.
            final int storedGeneration = result.one().getInt("gossip_generation") + 1;
            final int now = (int) (System.currentTimeMillis() / 1000);
            if (storedGeneration >= now)
            {
                logger.warn("Using stored Gossip Generation {} as it is greater than current system time {}.  See CASSANDRA-3654 if you experience problems",
                            storedGeneration, now);
                generation = storedGeneration;
            }
            else
            {
                generation = now;
            }
        }

        req = "INSERT INTO system.%s (key, gossip_generation) VALUES ('%s', %d)";
        processInternal(String.format(req, LOCAL_CF, LOCAL_KEY, generation));
        forceBlockingFlush(LOCAL_CF);

        return generation;
    }

    public static BootstrapState getBootstrapState()
    {
        String req = "SELECT bootstrapped FROM system.%s WHERE key='%s'";
        UntypedResultSet result = processInternal(String.format(req, LOCAL_CF, LOCAL_KEY));

        if (result.isEmpty() || !result.one().has("bootstrapped"))
            return BootstrapState.NEEDS_BOOTSTRAP;

        return BootstrapState.valueOf(result.one().getString("bootstrapped"));
    }

    public static boolean bootstrapComplete()
    {
        return getBootstrapState() == BootstrapState.COMPLETED;
    }

    public static boolean bootstrapInProgress()
    {
        return getBootstrapState() == BootstrapState.IN_PROGRESS;
    }

    public static void setBootstrapState(BootstrapState state)
    {
        String req = "INSERT INTO system.%s (key, bootstrapped) VALUES ('%s', '%s')";
        processInternal(String.format(req, LOCAL_CF, LOCAL_KEY, state.name()));
        forceBlockingFlush(LOCAL_CF);
    }

    public static boolean isIndexBuilt(String table, String indexName)
    {
        ColumnFamilyStore cfs = Table.open(Table.SYSTEM_KS).getColumnFamilyStore(INDEX_CF);
        QueryFilter filter = QueryFilter.getNamesFilter(decorate(ByteBufferUtil.bytes(table)),
                                                        INDEX_CF,
                                                        ByteBufferUtil.bytes(indexName));
        return ColumnFamilyStore.removeDeleted(cfs.getColumnFamily(filter), Integer.MAX_VALUE) != null;
    }

    public static void setIndexBuilt(String table, String indexName)
    {
        ColumnFamily cf = ColumnFamily.create(Table.SYSTEM_KS, INDEX_CF);
        cf.addColumn(new Column(ByteBufferUtil.bytes(indexName), ByteBufferUtil.EMPTY_BYTE_BUFFER, FBUtilities.timestampMicros()));
        RowMutation rm = new RowMutation(Table.SYSTEM_KS, ByteBufferUtil.bytes(table));
        rm.add(cf);
        rm.apply();
        forceBlockingFlush(INDEX_CF);
    }

    public static void setIndexRemoved(String table, String indexName)
    {
        RowMutation rm = new RowMutation(Table.SYSTEM_KS, ByteBufferUtil.bytes(table));
        rm.delete(INDEX_CF, ByteBufferUtil.bytes(indexName), FBUtilities.timestampMicros());
        rm.apply();
        forceBlockingFlush(INDEX_CF);
    }

    /**
     * Read the host ID from the system table, creating (and storing) one if
     * none exists.
     */
    public static UUID getLocalHostId()
    {
        UUID hostId = null;

        String req = "SELECT host_id FROM system.%s WHERE key='%s'";
        UntypedResultSet result = processInternal(String.format(req, LOCAL_CF, LOCAL_KEY));

        // Look up the Host UUID (return it if found)
        if (!result.isEmpty() && result.one().has("host_id"))
        {
            return result.one().getUUID("host_id");
        }

        // ID not found, generate a new one, persist, and then return it.
        hostId = UUID.randomUUID();
        logger.warn("No host ID found, created {} (Note: This should happen exactly once per node).", hostId);

        req = "INSERT INTO system.%s (key, host_id) VALUES ('%s', %s)";
        processInternal(String.format(req, LOCAL_CF, LOCAL_KEY, hostId));
        return hostId;
    }

    /**
     * Read the current local node id from the system table or null if no
     * such node id is recorded.
     */
    public static CounterId getCurrentLocalCounterId()
    {
        Table table = Table.open(Table.SYSTEM_KS);

        // Get the last CounterId (since CounterId are timeuuid is thus ordered from the older to the newer one)
        QueryFilter filter = QueryFilter.getSliceFilter(decorate(ALL_LOCAL_NODE_ID_KEY),
                                                        COUNTER_ID_CF,
                                                        ByteBufferUtil.EMPTY_BYTE_BUFFER,
                                                        ByteBufferUtil.EMPTY_BYTE_BUFFER,
                                                        true,
                                                        1);
        ColumnFamily cf = table.getColumnFamilyStore(COUNTER_ID_CF).getColumnFamily(filter);
        if (cf != null && cf.getColumnCount() != 0)
            return CounterId.wrap(cf.iterator().next().name());
        else
            return null;
    }

    /**
     * Write a new current local node id to the system table.
     *
     * @param oldCounterId the previous local node id (that {@code newCounterId}
     * replace) or null if no such node id exists (new node or removed system
     * table)
     * @param newCounterId the new current local node id to record
     * @param now microsecond time stamp.
     */
    public static void writeCurrentLocalCounterId(CounterId oldCounterId, CounterId newCounterId, long now)
    {
        ByteBuffer ip = ByteBuffer.wrap(FBUtilities.getBroadcastAddress().getAddress());

        ColumnFamily cf = ColumnFamily.create(Table.SYSTEM_KS, COUNTER_ID_CF);
        cf.addColumn(new Column(newCounterId.bytes(), ip, now));
        RowMutation rm = new RowMutation(Table.SYSTEM_KS, ALL_LOCAL_NODE_ID_KEY);
        rm.add(cf);
        rm.apply();
        forceBlockingFlush(COUNTER_ID_CF);
    }

    public static List<CounterId.CounterIdRecord> getOldLocalCounterIds()
    {
        List<CounterId.CounterIdRecord> l = new ArrayList<CounterId.CounterIdRecord>();

        Table table = Table.open(Table.SYSTEM_KS);
        QueryFilter filter = QueryFilter.getIdentityFilter(decorate(ALL_LOCAL_NODE_ID_KEY), COUNTER_ID_CF);
        ColumnFamily cf = table.getColumnFamilyStore(COUNTER_ID_CF).getColumnFamily(filter);

        CounterId previous = null;
        for (Column c : cf)
        {
            if (previous != null)
                l.add(new CounterId.CounterIdRecord(previous, c.timestamp()));

            // this will ignore the last column on purpose since it is the
            // current local node id
            previous = CounterId.wrap(c.name());
        }
        return l;
    }

    /**
     * @param cfName The name of the ColumnFamily responsible for part of the schema (keyspace, ColumnFamily, columns)
     * @return CFS responsible to hold low-level serialized schema
     */
    public static ColumnFamilyStore schemaCFS(String cfName)
    {
        return Table.open(Table.SYSTEM_KS).getColumnFamilyStore(cfName);
    }

    public static List<Row> serializedSchema()
    {
        List<Row> schema = new ArrayList<Row>(3);

        schema.addAll(serializedSchema(SCHEMA_KEYSPACES_CF));
        schema.addAll(serializedSchema(SCHEMA_COLUMNFAMILIES_CF));
        schema.addAll(serializedSchema(SCHEMA_COLUMNS_CF));

        return schema;
    }

    /**
     * @param schemaCfName The name of the ColumnFamily responsible for part of the schema (keyspace, ColumnFamily, columns)
     * @return low-level schema representation (each row represents individual Keyspace or ColumnFamily)
     */
    public static List<Row> serializedSchema(String schemaCfName)
    {
        Token minToken = StorageService.getPartitioner().getMinimumToken();

        return schemaCFS(schemaCfName).getRangeSlice(new Range<RowPosition>(minToken.minKeyBound(),
                                                                            minToken.maxKeyBound()),
                                                     Integer.MAX_VALUE,
                                                     new IdentityQueryFilter(),
                                                     null);
    }

    public static Collection<RowMutation> serializeSchema()
    {
        Map<DecoratedKey, RowMutation> mutationMap = new HashMap<DecoratedKey, RowMutation>();

        serializeSchema(mutationMap, SCHEMA_KEYSPACES_CF);
        serializeSchema(mutationMap, SCHEMA_COLUMNFAMILIES_CF);
        serializeSchema(mutationMap, SCHEMA_COLUMNS_CF);

        return mutationMap.values();
    }

    private static void serializeSchema(Map<DecoratedKey, RowMutation> mutationMap, String schemaCfName)
    {
        for (Row schemaRow : serializedSchema(schemaCfName))
        {
            if (Schema.ignoredSchemaRow(schemaRow))
                continue;

            RowMutation mutation = mutationMap.get(schemaRow.key);

            if (mutation == null)
            {
                mutationMap.put(schemaRow.key, new RowMutation(Table.SYSTEM_KS, schemaRow));
                continue;
            }

            mutation.add(schemaRow.cf);
        }
    }

    public static Map<DecoratedKey, ColumnFamily> getSchema(String cfName)
    {
        Map<DecoratedKey, ColumnFamily> schema = new HashMap<DecoratedKey, ColumnFamily>();

        for (Row schemaEntity : SystemTable.serializedSchema(cfName))
            schema.put(schemaEntity.key, schemaEntity.cf);

        return schema;
    }

    public static ByteBuffer getSchemaKSKey(String ksName)
    {
        return AsciiType.instance.fromString(ksName);
    }

    public static Row readSchemaRow(String ksName)
    {
        DecoratedKey key = StorageService.getPartitioner().decorateKey(getSchemaKSKey(ksName));

        ColumnFamilyStore schemaCFS = SystemTable.schemaCFS(SCHEMA_KEYSPACES_CF);
        ColumnFamily result = schemaCFS.getColumnFamily(QueryFilter.getIdentityFilter(key, SCHEMA_KEYSPACES_CF));

        return new Row(key, result);
    }

    public static Row readSchemaRow(String ksName, String cfName)
    {
        DecoratedKey key = StorageService.getPartitioner().decorateKey(getSchemaKSKey(ksName));

        ColumnFamilyStore schemaCFS = SystemTable.schemaCFS(SCHEMA_COLUMNFAMILIES_CF);
        ColumnFamily result = schemaCFS.getColumnFamily(key,
                                                        DefsTable.searchComposite(cfName, true),
                                                        DefsTable.searchComposite(cfName, false),
                                                        false,
                                                        Integer.MAX_VALUE);

        return new Row(key, result);
    }
}<|MERGE_RESOLUTION|>--- conflicted
+++ resolved
@@ -41,14 +41,7 @@
 import org.apache.cassandra.db.columniterator.IdentityQueryFilter;
 import org.apache.cassandra.db.commitlog.ReplayPosition;
 import org.apache.cassandra.db.filter.QueryFilter;
-<<<<<<< HEAD
-import org.apache.cassandra.db.marshal.AsciiType;
-import org.apache.cassandra.db.marshal.BytesType;
-import org.apache.cassandra.db.marshal.UTF8Type;
-=======
-import org.apache.cassandra.db.filter.QueryPath;
 import org.apache.cassandra.db.marshal.*;
->>>>>>> aa90c88b
 import org.apache.cassandra.dht.Range;
 import org.apache.cassandra.dht.Token;
 import org.apache.cassandra.exceptions.ConfigurationException;
@@ -56,16 +49,8 @@
 import org.apache.cassandra.io.util.DataOutputBuffer;
 import org.apache.cassandra.locator.IEndpointSnitch;
 import org.apache.cassandra.service.StorageService;
-<<<<<<< HEAD
 import org.apache.cassandra.thrift.cassandraConstants;
-import org.apache.cassandra.utils.ByteBufferUtil;
-import org.apache.cassandra.utils.CounterId;
-import org.apache.cassandra.utils.FBUtilities;
-import org.apache.cassandra.utils.Pair;
-=======
-import org.apache.cassandra.thrift.Constants;
 import org.apache.cassandra.utils.*;
->>>>>>> aa90c88b
 
 import static org.apache.cassandra.cql3.QueryProcessor.processInternal;
 
@@ -205,7 +190,7 @@
      */
     public static UUID startCompaction(ColumnFamilyStore cfs, Iterable<SSTableReader> toCompact)
     {
-        if (Table.SYSTEM_KS.equals(cfs.table.name))
+        if (Table.SYSTEM_KS.equals(cfs.table.getName()))
             return null;
 
         UUID compactionId = UUIDGen.getTimeUUID();
@@ -217,7 +202,7 @@
                 return sstable.descriptor.generation;
             }
         });
-        processInternal(String.format(req, COMPACTION_LOG, compactionId, cfs.table.name, cfs.columnFamily, StringUtils.join(generations.iterator(), ',')));
+        processInternal(String.format(req, COMPACTION_LOG, compactionId, cfs.table.getName(), cfs.name, StringUtils.join(generations.iterator(), ',')));
         forceBlockingFlush(COMPACTION_LOG);
         return compactionId;
     }
