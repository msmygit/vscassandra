--- conflicted
+++ resolved
@@ -123,7 +123,7 @@
     {
         List<Row> serializedSchema = SystemKeyspace.serializedSchema(SystemKeyspace.SCHEMA_KEYSPACES_CF);
 
-        List<KSMetaData> keyspaces = new ArrayList<KSMetaData>(serializedSchema.size());
+        List<KSMetaData> keyspaces = new ArrayList<>(serializedSchema.size());
 
         for (Row row : serializedSchema)
         {
@@ -201,26 +201,6 @@
 
     private static Set<String> mergeKeyspaces(Map<DecoratedKey, ColumnFamily> before, Map<DecoratedKey, ColumnFamily> after)
     {
-<<<<<<< HEAD
-        // calculate the difference between old and new states (note that entriesOnlyLeft() will be always empty)
-        MapDifference<DecoratedKey, ColumnFamily> diff = Maps.difference(old, updated);
-
-        /**
-         * At first step we check if any new keyspaces were added.
-         */
-        for (Map.Entry<DecoratedKey, ColumnFamily> entry : diff.entriesOnlyOnRight().entrySet())
-        {
-            ColumnFamily ksAttrs = entry.getValue();
-
-            // we don't care about nested ColumnFamilies here because those are going to be processed separately
-            if (ksAttrs.hasColumns())
-                addKeyspace(KSMetaData.fromSchema(new Row(entry.getKey(), entry.getValue()), Collections.<CFMetaData>emptyList(), new UTMetaData()));
-        }
-
-        /**
-         * At second step we check if there were any keyspaces re-created, in this context
-         * re-created means that they were previously deleted but still exist in the low-level schema as empty keys
-=======
         List<Row> created = new ArrayList<>();
         List<String> altered = new ArrayList<>();
         Set<String> dropped = new HashSet<>();
@@ -234,69 +214,30 @@
          * - of entriesDiffering(), we don't care about the scenario where both pre and post-values have zero live columns:
          *   that means that a keyspace had been recreated and dropped, and the recreated keyspace had never found a way
          *   to this node
->>>>>>> 0393c306
          */
         MapDifference<DecoratedKey, ColumnFamily> diff = Maps.difference(before, after);
 
-<<<<<<< HEAD
-        Map<DecoratedKey, MapDifference.ValueDifference<ColumnFamily>> modifiedEntries = diff.entriesDiffering();
-
-        // instead of looping over all modified entries and skipping processed keys all the time
-        // we would rather store "left to process" items and iterate over them removing already met keys
-        List<DecoratedKey> leftToProcess = new ArrayList<DecoratedKey>(modifiedEntries.size());
-
-        for (Map.Entry<DecoratedKey, MapDifference.ValueDifference<ColumnFamily>> entry : modifiedEntries.entrySet())
-        {
-            ColumnFamily prevValue = entry.getValue().leftValue();
-            ColumnFamily newValue = entry.getValue().rightValue();
-
-            if (!prevValue.hasColumns())
-            {
-                addKeyspace(KSMetaData.fromSchema(new Row(entry.getKey(), newValue), Collections.<CFMetaData>emptyList(), new UTMetaData()));
-                continue;
-            }
-
-            leftToProcess.add(entry.getKey());
-        }
-
-        if (leftToProcess.size() == 0)
-            return Collections.emptySet();
-
-        /**
-         * At final step we updating modified keyspaces and saving keyspaces drop them later
-         */
-
-        Set<String> keyspacesToDrop = new HashSet<String>();
-=======
         for (Map.Entry<DecoratedKey, ColumnFamily> entry : diff.entriesOnlyOnRight().entrySet())
-            if (entry.getValue().getColumnCount() > 0)
+            if (entry.getValue().hasColumns())
                 created.add(new Row(entry.getKey(), entry.getValue()));
->>>>>>> 0393c306
 
         for (Map.Entry<DecoratedKey, MapDifference.ValueDifference<ColumnFamily>> entry : diff.entriesDiffering().entrySet())
         {
-            String keyspaceName = AsciiType.instance.compose(entry.getKey().key);
+            String keyspaceName = AsciiType.instance.compose(entry.getKey().getKey());
 
             ColumnFamily pre  = entry.getValue().leftValue();
             ColumnFamily post = entry.getValue().rightValue();
 
-<<<<<<< HEAD
-            if (newState.hasColumns())
-                updateKeyspace(KSMetaData.fromSchema(new Row(key, newState), Collections.<CFMetaData>emptyList(), new UTMetaData()));
-            else
-                keyspacesToDrop.add(AsciiType.instance.getString(key.getKey()));
-=======
-            if (pre.getColumnCount() > 0 && post.getColumnCount() > 0)
+            if (pre.hasColumns() && post.hasColumns())
                 altered.add(keyspaceName);
-            else if (pre.getColumnCount() > 0)
+            else if (pre.hasColumns())
                 dropped.add(keyspaceName);
-            else if (post.getColumnCount() > 0) // a (re)created keyspace
+            else if (post.hasColumns()) // a (re)created keyspace
                 created.add(new Row(entry.getKey(), post));
->>>>>>> 0393c306
         }
 
         for (Row row : created)
-            addKeyspace(KSMetaData.fromSchema(row, Collections.<CFMetaData>emptyList()));
+            addKeyspace(KSMetaData.fromSchema(row, Collections.<CFMetaData>emptyList(), new UTMetaData()));
         for (String name : altered)
             updateKeyspace(name);
         return dropped;
@@ -309,39 +250,24 @@
         List<CFMetaData> altered = new ArrayList<>();
         List<CFMetaData> dropped = new ArrayList<>();
 
-<<<<<<< HEAD
-            if (cfAttrs.hasColumns())
-            {
-               Map<String, CFMetaData> cfDefs = KSMetaData.deserializeColumnFamilies(new Row(entry.getKey(), cfAttrs));
-
-                for (CFMetaData cfDef : cfDefs.values())
-                    addColumnFamily(cfDef);
-            }
-        }
-=======
         MapDifference<DecoratedKey, ColumnFamily> diff = Maps.difference(before, after);
->>>>>>> 0393c306
 
         for (Map.Entry<DecoratedKey, ColumnFamily> entry : diff.entriesOnlyOnRight().entrySet())
-            if (entry.getValue().getColumnCount() > 0)
+            if (entry.getValue().hasColumns())
                 created.addAll(KSMetaData.deserializeColumnFamilies(new Row(entry.getKey(), entry.getValue())).values());
 
         for (Map.Entry<DecoratedKey, MapDifference.ValueDifference<ColumnFamily>> entry : diff.entriesDiffering().entrySet())
         {
-            String keyspaceName = AsciiType.instance.compose(entry.getKey().key);
+            String keyspaceName = AsciiType.instance.compose(entry.getKey().getKey());
 
             ColumnFamily pre  = entry.getValue().leftValue();
             ColumnFamily post = entry.getValue().rightValue();
 
-<<<<<<< HEAD
-            if (!prevValue.hasColumns()) // whole keyspace was deleted and now it's re-created
-=======
-            if (pre.getColumnCount() > 0 && post.getColumnCount() > 0)
->>>>>>> 0393c306
+            if (pre.hasColumns() && post.hasColumns())
             {
                 MapDifference<String, CFMetaData> delta =
-                    Maps.difference(Schema.instance.getKSMetaData(keyspaceName).cfMetaData(),
-                                    KSMetaData.deserializeColumnFamilies(new Row(entry.getKey(), post)));
+                        Maps.difference(Schema.instance.getKSMetaData(keyspaceName).cfMetaData(),
+                                        KSMetaData.deserializeColumnFamilies(new Row(entry.getKey(), post)));
 
                 dropped.addAll(delta.entriesOnlyOnLeft().values());
                 created.addAll(delta.entriesOnlyOnRight().values());
@@ -353,38 +279,13 @@
                     }
                 }));
             }
-<<<<<<< HEAD
-            else if (!newValue.hasColumns()) // whole keyspace is deleted
-=======
-            else if (pre.getColumnCount() > 0)
->>>>>>> 0393c306
+            else if (pre.hasColumns())
             {
                 dropped.addAll(Schema.instance.getKSMetaData(keyspaceName).cfMetaData().values());
             }
-            else if (post.getColumnCount() > 0)
-            {
-<<<<<<< HEAD
-                String ksName = AsciiType.instance.getString(keyspace.getKey());
-
-                Map<String, CFMetaData> oldCfDefs = new HashMap<String, CFMetaData>();
-                for (CFMetaData cfm : Schema.instance.getKSMetaData(ksName).cfMetaData().values())
-                    oldCfDefs.put(cfm.cfName, cfm);
-
-                Map<String, CFMetaData> newCfDefs = KSMetaData.deserializeColumnFamilies(newRow);
-
-                MapDifference<String, CFMetaData> cfDefDiff = Maps.difference(oldCfDefs, newCfDefs);
-
-                for (CFMetaData cfDef : cfDefDiff.entriesOnlyOnRight().values())
-                    addColumnFamily(cfDef);
-
-                for (CFMetaData cfDef : cfDefDiff.entriesOnlyOnLeft().values())
-                    dropColumnFamily(cfDef.ksName, cfDef.cfName);
-
-                for (MapDifference.ValueDifference<CFMetaData> cfDef : cfDefDiff.entriesDiffering().values())
-                    updateColumnFamily(cfDef.rightValue());
-=======
+            else if (post.hasColumns())
+            {
                 created.addAll(KSMetaData.deserializeColumnFamilies(new Row(entry.getKey(), post)).values());
->>>>>>> 0393c306
             }
         }
 
@@ -396,52 +297,59 @@
             dropColumnFamily(cfm.ksName, cfm.cfName);
     }
 
-    private static void mergeTypes(Map<DecoratedKey, ColumnFamily> old, Map<DecoratedKey, ColumnFamily> updated)
-    {
-        MapDifference<DecoratedKey, ColumnFamily> diff = Maps.difference(old, updated);
+    // see the comments for mergeKeyspaces()
+    private static void mergeTypes(Map<DecoratedKey, ColumnFamily> before, Map<DecoratedKey, ColumnFamily> after)
+    {
+        List<UserType> created = new ArrayList<>();
+        List<UserType> altered = new ArrayList<>();
+        List<UserType> dropped = new ArrayList<>();
+
+        MapDifference<DecoratedKey, ColumnFamily> diff = Maps.difference(before, after);
 
         // New keyspace with types
         for (Map.Entry<DecoratedKey, ColumnFamily> entry : diff.entriesOnlyOnRight().entrySet())
-        {
-            ColumnFamily cfTypes = entry.getValue();
-            if (!cfTypes.hasColumns())
-                continue;
-
-            for (UserType ut : UTMetaData.fromSchema(new Row(entry.getKey(), cfTypes)).values())
-                addType(ut);
-        }
-
-        for (Map.Entry<DecoratedKey, MapDifference.ValueDifference<ColumnFamily>> modifiedEntry : diff.entriesDiffering().entrySet())
-        {
-            DecoratedKey keyspace = modifiedEntry.getKey();
-            ColumnFamily prevCFTypes = modifiedEntry.getValue().leftValue(); // state before external modification
-            ColumnFamily newCFTypes = modifiedEntry.getValue().rightValue(); // updated state
-
-            if (!prevCFTypes.hasColumns()) // whole keyspace was deleted and now it's re-created
-            {
-                for (UserType ut : UTMetaData.fromSchema(new Row(keyspace, newCFTypes)).values())
-                    addType(ut);
-            }
-            else if (!newCFTypes.hasColumns()) // whole keyspace is deleted
-            {
-                for (UserType ut : UTMetaData.fromSchema(new Row(keyspace, prevCFTypes)).values())
-                    dropType(ut);
-            }
-            else // has modifications in the types, need to perform nested diff to determine what was really changed
-            {
-                MapDifference<ByteBuffer, UserType> typesDiff = Maps.difference(UTMetaData.fromSchema(new Row(keyspace, prevCFTypes)),
-                                                                                UTMetaData.fromSchema(new Row(keyspace, newCFTypes)));
-
-                for (UserType type : typesDiff.entriesOnlyOnRight().values())
-                    addType(type);
-
-                for (UserType type : typesDiff.entriesOnlyOnLeft().values())
-                    dropType(type);
-
-                for (MapDifference.ValueDifference<UserType> tdiff : typesDiff.entriesDiffering().values())
-                    updateType(tdiff.rightValue()); // use the most recent value
-            }
-        }
+            if (entry.getValue().hasColumns())
+                created.addAll(UTMetaData.fromSchema(new Row(entry.getKey(), entry.getValue())).values());
+
+        for (Map.Entry<DecoratedKey, MapDifference.ValueDifference<ColumnFamily>> entry : diff.entriesDiffering().entrySet())
+        {
+            String keyspaceName = AsciiType.instance.compose(entry.getKey().getKey());
+
+            ColumnFamily pre  = entry.getValue().leftValue();
+            ColumnFamily post = entry.getValue().rightValue();
+
+            if (pre.hasColumns() && post.hasColumns())
+            {
+                MapDifference<ByteBuffer, UserType> delta =
+                        Maps.difference(Schema.instance.getKSMetaData(keyspaceName).userTypes.getAllTypes(),
+                                        UTMetaData.fromSchema(new Row(entry.getKey(), post)));
+
+                dropped.addAll(delta.entriesOnlyOnLeft().values());
+                created.addAll(delta.entriesOnlyOnRight().values());
+                Iterables.addAll(altered, Iterables.transform(delta.entriesDiffering().values(), new Function<MapDifference.ValueDifference<UserType>, UserType>()
+                {
+                    public UserType apply(MapDifference.ValueDifference<UserType> pair)
+                    {
+                        return pair.rightValue();
+                    }
+                }));
+            }
+            else if (pre.hasColumns())
+            {
+                dropped.addAll(Schema.instance.getKSMetaData(keyspaceName).userTypes.getAllTypes().values());
+            }
+            else if (post.hasColumns())
+            {
+                created.addAll(UTMetaData.fromSchema(new Row(entry.getKey(), post)).values());
+            }
+        }
+
+        for (UserType type : created)
+            addType(type);
+        for (UserType type : altered)
+            updateType(type);
+        for (UserType type : dropped)
+            dropType(type);
     }
 
     private static void addKeyspace(KSMetaData ksm)
@@ -479,7 +387,6 @@
         }
     }
 
-<<<<<<< HEAD
     private static void addType(UserType ut)
     {
         KSMetaData ksm = Schema.instance.getKSMetaData(ut.keyspace);
@@ -493,10 +400,7 @@
             MigrationManager.instance.notifyCreateUserType(ut);
     }
 
-    private static void updateKeyspace(KSMetaData newState)
-=======
     private static void updateKeyspace(String ksName)
->>>>>>> 0393c306
     {
         KSMetaData oldKsm = Schema.instance.getKSMetaData(ksName);
         assert oldKsm != null;
@@ -620,7 +524,7 @@
     private static KSMetaData makeNewKeyspaceDefinition(KSMetaData ksm, CFMetaData toExclude)
     {
         // clone ksm but do not include the new def
-        List<CFMetaData> newCfs = new ArrayList<CFMetaData>(ksm.cfMetaData().values());
+        List<CFMetaData> newCfs = new ArrayList<>(ksm.cfMetaData().values());
         newCfs.remove(toExclude);
         assert newCfs.size() == ksm.cfMetaData().size() - 1;
         return KSMetaData.cloneWith(ksm, newCfs);
