--- conflicted
+++ resolved
@@ -217,28 +217,11 @@
      * @param snapshotName     the tag associated with the name of the snapshot.  This value may not be null
      * @param columnFamilyName the column family to snapshot or all on null
      * @param skipFlush Skip blocking flush of memtable
-     * @throws IOException if the column family doesn't exist
-     */
-<<<<<<< HEAD
-    public void snapshot(String snapshotName, String columnFamilyName, boolean skipFlush) throws IOException
-=======
-    public Set<SSTableReader> snapshot(String snapshotName, String columnFamilyName) throws IOException
-    {
-        return snapshot(snapshotName, columnFamilyName, new HashSet<>());
-    }
-
-    /**
-     * Take a snapshot of the specific column family, or the entire set of column families
-     * if columnFamily is null with a given timestamp
-     *
-     * @param snapshotName     the tag associated with the name of the snapshot.  This value may not be null
-     * @param columnFamilyName the column family to snapshot or all on null
      * @param alreadySnapshotted the set of sstables that have already been snapshotted (to avoid duplicate hardlinks in
      *                           some edge cases)
      * @throws IOException if the column family doesn't exist
      */
-    public Set<SSTableReader> snapshot(String snapshotName, String columnFamilyName, Set<SSTableReader> alreadySnapshotted) throws IOException
->>>>>>> 46f64ad5
+    public Set<SSTableReader> snapshot(String snapshotName, String columnFamilyName, boolean skipFlush, Set<SSTableReader> alreadySnapshotted) throws IOException
     {
         assert snapshotName != null;
         assert alreadySnapshotted != null;
@@ -252,13 +235,9 @@
             if (columnFamilyName == null || cfStore.name.equals(columnFamilyName))
             {
                 tookSnapShot = true;
-<<<<<<< HEAD
-                cfStore.snapshot(snapshotName, skipFlush);
-=======
-                Set<SSTableReader> newSnapshots = cfStore.snapshot(snapshotName, null, false, alreadySnapshotted);
+                Set<SSTableReader> newSnapshots = cfStore.snapshot(snapshotName, null, false, skipFlush, alreadySnapshotted);
                 snapshotSSTables.addAll(newSnapshots);
                 alreadySnapshotted.addAll(newSnapshots);
->>>>>>> 46f64ad5
             }
         }
 
@@ -278,7 +257,7 @@
      */
     public void snapshot(String snapshotName, String columnFamilyName) throws IOException
     {
-        snapshot(snapshotName, columnFamilyName, false);
+        snapshot(snapshotName, columnFamilyName, false, new HashSet<>());
     }
 
     /**
