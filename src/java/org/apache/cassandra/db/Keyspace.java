--- conflicted
+++ resolved
@@ -480,11 +480,7 @@
     private Completable applyInternal(final Mutation mutation, final boolean writeCommitLog, boolean updateIndexes, boolean isDroppable)
     {
         if (TEST_FAIL_WRITES && metadata.name.equals(TEST_FAIL_WRITES_KS))
-<<<<<<< HEAD
-            return Completable.error(new RuntimeException("Testing write failures"));
-=======
-            throw new InternalRequestExecutionException(RequestFailureReason.UNKNOWN, "Testing write failures");
->>>>>>> 602a7aa0
+            return Completable.error(new InternalRequestExecutionException(RequestFailureReason.UNKNOWN, "Testing write failures"));
 
         Scheduler schedulerForPartition = NettyRxScheduler.getForKey(mutation.getKeyspaceName(), mutation.key(), false);
 
