--- conflicted
+++ resolved
@@ -60,17 +60,6 @@
     {
         // WARNING: the ordering of that enum matters because we use ordinal() in the serialization
 
-<<<<<<< HEAD
-        EXCL_END_BOUND              (0, -1),
-        INCL_START_BOUND            (0, -1),
-        EXCL_END_INCL_START_BOUNDARY(0, -1),
-        STATIC_CLUSTERING           (1, -1),
-        CLUSTERING                  (2,  0),
-        INCL_END_EXCL_START_BOUNDARY(3,  1),
-        INCL_END_BOUND              (3,  1),
-        EXCL_START_BOUND            (3,  1),
-        HEADER_CLUSTERING           (-1, 0);  // header compares before everything else, never serialized
-=======
         EXCL_END_BOUND              (0, -1, ByteSource.LT_NEXT_COMPONENT),
         INCL_START_BOUND            (0, -1, ByteSource.LT_NEXT_COMPONENT),
         EXCL_END_INCL_START_BOUNDARY(0, -1, ByteSource.LT_NEXT_COMPONENT),
@@ -79,7 +68,6 @@
         INCL_END_EXCL_START_BOUNDARY(3,  1, ByteSource.GT_NEXT_COMPONENT),
         INCL_END_BOUND              (3,  1, ByteSource.GT_NEXT_COMPONENT),
         EXCL_START_BOUND            (3,  1, ByteSource.GT_NEXT_COMPONENT);
->>>>>>> db893e33
 
         private final int comparison;
 
@@ -315,7 +303,6 @@
         {
             // We shouldn't serialize static clusterings
             assert clustering.kind() != Kind.STATIC_CLUSTERING;
-            assert clustering.kind() != Kind.HEADER_CLUSTERING;
             if (clustering.kind() == Kind.CLUSTERING)
             {
                 out.writeByte(clustering.kind().ordinal());
@@ -332,7 +319,6 @@
             Kind kind = Kind.values()[in.readByte()];
             // We shouldn't serialize static clusterings
             assert kind != Kind.STATIC_CLUSTERING;
-            assert kind != Kind.HEADER_CLUSTERING;
             if (kind == Kind.CLUSTERING)
                 Clustering.serializer.skip(in, version, types);
             else
@@ -344,7 +330,6 @@
             Kind kind = Kind.values()[in.readByte()];
             // We shouldn't serialize static clusterings
             assert kind != Kind.STATIC_CLUSTERING;
-            assert kind != Kind.HEADER_CLUSTERING;
             if (kind == Kind.CLUSTERING)
                 return Clustering.serializer.deserialize(in, version, types);
             else
@@ -355,7 +340,6 @@
         {
             // We shouldn't serialize static clusterings
             assert clustering.kind() != Kind.STATIC_CLUSTERING;
-            assert clustering.kind() != Kind.HEADER_CLUSTERING;
             if (clustering.kind() == Kind.CLUSTERING)
                 return 1 + Clustering.serializer.serializedSize((Clustering)clustering, version, types);
             else
