/*
 * Licensed to the Apache Software Foundation (ASF) under one
 * or more contributor license agreements.  See the NOTICE file
 * distributed with this work for additional information
 * regarding copyright ownership.  The ASF licenses this file
 * to you under the Apache License, Version 2.0 (the
 * "License"); you may not use this file except in compliance
 * with the License.  You may obtain a copy of the License at
 *
 *     http://www.apache.org/licenses/LICENSE-2.0
 *
 * Unless required by applicable law or agreed to in writing, software
 * distributed under the License is distributed on an "AS IS" BASIS,
 * WITHOUT WARRANTIES OR CONDITIONS OF ANY KIND, either express or implied.
 * See the License for the specific language governing permissions and
 * limitations under the License.
 */
package org.apache.cassandra.metrics;

import java.nio.ByteBuffer;
import java.util.*;
import java.util.concurrent.ConcurrentHashMap;
import java.util.concurrent.ConcurrentMap;
import java.util.concurrent.TimeUnit;
import java.util.function.Predicate;

import com.google.common.collect.Iterables;
import com.google.common.collect.Maps;

import org.slf4j.Logger;
import org.slf4j.LoggerFactory;

import com.codahale.metrics.*;
<<<<<<< HEAD
=======
import com.codahale.metrics.Timer;
import org.apache.cassandra.schema.Schema;
import org.apache.cassandra.schema.SchemaConstants;
>>>>>>> 6e42dd21
import org.apache.cassandra.db.ColumnFamilyStore;
import org.apache.cassandra.db.Keyspace;
import org.apache.cassandra.db.Memtable;
import org.apache.cassandra.db.compaction.CompactionStrategyManager;
import org.apache.cassandra.db.lifecycle.SSTableSet;
import org.apache.cassandra.index.SecondaryIndexManager;
import org.apache.cassandra.io.compress.CompressionMetadata;
import org.apache.cassandra.io.sstable.format.SSTableReader;
import org.apache.cassandra.io.sstable.metadata.MetadataCollector;
import org.apache.cassandra.schema.SchemaConstants;
import org.apache.cassandra.utils.EstimatedHistogram;
import org.apache.cassandra.utils.Pair;
import org.apache.cassandra.utils.TopKSampler;

import static org.apache.cassandra.metrics.CassandraMetricsRegistry.Metrics;

/**
 * Metrics for {@link ColumnFamilyStore}.
 */
public class TableMetrics
{
    private final static Logger logger = LoggerFactory.getLogger(TableMetrics.class);

    public static final long[] EMPTY = new long[0];

    /** Total amount of data stored in the memtable that resides on-heap, including column related overhead and partitions overwritten. */
    public final Gauge<Long> memtableOnHeapSize;
    /** Total amount of data stored in the memtable that resides off-heap, including column related overhead and partitions overwritten. */
    public final Gauge<Long> memtableOffHeapSize;
    /** Total amount of live data stored in the memtable, excluding any data structure overhead */
    public final Gauge<Long> memtableLiveDataSize;
    /** Total amount of data stored in the memtables (2i and pending flush memtables included) that resides on-heap. */
    public final Gauge<Long> allMemtablesOnHeapSize;
    /** Total amount of data stored in the memtables (2i and pending flush memtables included) that resides off-heap. */
    public final Gauge<Long> allMemtablesOffHeapSize;
    /** Total amount of live data stored in the memtables (2i and pending flush memtables included) that resides off-heap, excluding any data structure overhead */
    public final Gauge<Long> allMemtablesLiveDataSize;
    /** Total number of columns present in the memtable. */
    public final Gauge<Long> memtableColumnsCount;
    /** Number of times flush has resulted in the memtable being switched out. */
    public final Counter memtableSwitchCount;
    /** Current compression ratio for all SSTables */
    public final Gauge<Double> compressionRatio;
    /** Histogram of estimated partition size (in bytes). */
    public final Gauge<long[]> estimatedPartitionSizeHistogram;
    /** Approximate number of keys in table. */
    public final Gauge<Long> estimatedPartitionCount;
    /** Histogram of estimated number of columns. */
    public final Gauge<long[]> estimatedColumnCountHistogram;
    /** Histogram of the number of sstable data files accessed per read */
    public final Histogram sstablesPerReadHistogram;
    /** (Local) read metrics */
    public final LatencyMetrics readLatency;
    /** (Local) range slice metrics */
    public final LatencyMetrics rangeLatency;
    /** (Local) write metrics */
    public final LatencyMetrics writeLatency;
    /** Estimated number of tasks pending for this table */
    public final Counter pendingFlushes;
    /** Total number of bytes flushed since server [re]start */
    public final Counter bytesFlushed;
    /** Total number of bytes written by compaction since server [re]start */
    public final Counter compactionBytesWritten;
    /** Estimate of number of pending compactios for this table */
    public final Gauge<Integer> pendingCompactions;
    /** Number of SSTables on disk for this CF */
    public final Gauge<Integer> liveSSTableCount;
    /** Disk space used by SSTables belonging to this table */
    public final Counter liveDiskSpaceUsed;
    /** Total disk space used by SSTables belonging to this table, including obsolete ones waiting to be GC'd */
    public final Counter totalDiskSpaceUsed;
    /** Size of the smallest compacted partition */
    public final Gauge<Long> minPartitionSize;
    /** Size of the largest compacted partition */
    public final Gauge<Long> maxPartitionSize;
    /** Size of the smallest compacted partition */
    public final Gauge<Long> meanPartitionSize;
    /** Number of false positives in bloom filter */
    public final Gauge<Long> bloomFilterFalsePositives;
    /** Number of false positives in bloom filter from last read */
    public final Gauge<Long> recentBloomFilterFalsePositives;
    /** False positive ratio of bloom filter */
    public final Gauge<Double> bloomFilterFalseRatio;
    /** False positive ratio of bloom filter from last read */
    public final Gauge<Double> recentBloomFilterFalseRatio;
    /** Disk space used by bloom filter */
    public final Gauge<Long> bloomFilterDiskSpaceUsed;
    /** Off heap memory used by bloom filter */
    public final Gauge<Long> bloomFilterOffHeapMemoryUsed;
    /** Off heap memory used by index summary */
    public final Gauge<Long> indexSummaryOffHeapMemoryUsed;
    /** Off heap memory used by compression meta data*/
    public final Gauge<Long> compressionMetadataOffHeapMemoryUsed;
    /** Key cache hit rate  for this CF */
    public final Gauge<Double> keyCacheHitRate;
    /** Tombstones scanned in queries on this CF */
    public final Histogram tombstoneScannedHistogram;
    /** Live cells scanned in queries on this CF */
    public final Histogram liveScannedHistogram;
    /** Column update time delta on this CF */
    public final Histogram colUpdateTimeDeltaHistogram;
    /** time taken acquiring the partition lock for materialized view updates for this table */
    public final Timer viewLockAcquireTime;
    /** time taken during the local read of a materialized view update */
    public final Timer viewReadTime;
    /** Disk space used by snapshot files which */
    public final Gauge<Long> trueSnapshotsSize;
    /** Row cache hits, but result out of range */
    public final Counter rowCacheHitOutOfRange;
    /** Number of row cache hits */
    public final Counter rowCacheHit;
    /** Number of row cache misses */
    public final Counter rowCacheMiss;
    /** CAS Prepare metrics */
    public final LatencyMetrics casPrepare;
    /** CAS Propose metrics */
    public final LatencyMetrics casPropose;
    /** CAS Commit metrics */
    public final LatencyMetrics casCommit;
    /** percent of the data that is repaired */
    public final Gauge<Double> percentRepaired;
<<<<<<< HEAD
=======
    /** Reports the size of sstables in repaired, unrepaired, and any ongoing repair buckets */
    public final Gauge<Long> bytesRepaired;
    public final Gauge<Long> bytesUnrepaired;
    public final Gauge<Long> bytesPendingRepair;
>>>>>>> 6e42dd21
    /** Number of started repairs as coordinator on this table */
    public final Counter repairsStarted;
    /** Number of completed repairs as coordinator on this table */
    public final Counter repairsCompleted;
    /** time spent anticompacting data before participating in a consistent repair */
<<<<<<< HEAD
    public final Timer anticompactionTime;
    /** time spent creating merkle trees */
    public final Timer validationTime;
    /** time spent syncing data in a repair */
    public final Timer syncTime;
    /** approximate number of bytes read while creating merkle trees */
    public final Histogram bytesValidated;
    /** number of partitions read creating merkle trees */
    public final Histogram partitionsValidated;
=======
    public final TableTimer anticompactionTime;
    /** time spent creating merkle trees */
    public final TableTimer validationTime;
    /** time spent syncing data in a repair */
    public final TableTimer syncTime;
    /** approximate number of bytes read while creating merkle trees */
    public final TableHistogram bytesValidated;
    /** number of partitions read creating merkle trees */
    public final TableHistogram partitionsValidated;
>>>>>>> 6e42dd21
    /** number of bytes read while doing anticompaction */
    public final Counter bytesAnticompacted;
    /** number of bytes where the whole sstable was contained in a repairing range so that we only mutated the repair status */
    public final Counter bytesMutatedAnticompaction;
    /** ratio of how much we anticompact vs how much we could mutate the repair status*/
    public final Gauge<Double> mutatedAnticompactionGauge;

    public final Timer coordinatorReadLatency;
    public final Timer coordinatorScanLatency;

    /** Time spent waiting for free memtable space, either on- or off-heap */
    public final Histogram waitingOnFreeMemtableSpace;

    /** Dropped Mutations Count */
    public final Counter droppedMutations;

    /** NodeSync metrics */
    public final NodeSyncMetrics nodeSyncMetrics;

    private final MetricNameFactory factory;
    private final MetricNameFactory aliasFactory;
    private static final MetricNameFactory globalFactory = new AllTableMetricNameFactory("Table");
    private static final MetricNameFactory globalAliasFactory = new AllTableMetricNameFactory("ColumnFamily");

    public final Counter speculativeRetries;
    public final Counter speculativeFailedRetries;
    public final Counter speculativeInsufficientReplicas;
    public final Gauge<Long> speculativeSampleLatencyNanos;

    public final static LatencyMetrics globalReadLatency = new LatencyMetrics(globalFactory, globalAliasFactory, "Read", true);
    public final static LatencyMetrics globalWriteLatency = new LatencyMetrics(globalFactory, globalAliasFactory, "Write", true);
    public final static LatencyMetrics globalRangeLatency = new LatencyMetrics(globalFactory, globalAliasFactory, "Range", true);

    private static Pair<Long, Long> totalNonSystemTablesSize(Predicate<SSTableReader> predicate)
    {
        long total = 0;
        long filtered = 0;
        for (String keyspace : Schema.instance.getNonSystemKeyspaces())
        {
<<<<<<< HEAD
            double repaired = 0;
            double total = 0;
            for (Keyspace k : Keyspace.nonSystem())
            {
                if (SchemaConstants.DISTRIBUTED_KEYSPACE_NAME.equals(k.getName()))
                    continue;
                if (k.getReplicationStrategy().getReplicationFactor() < 2)
                    continue;
=======
>>>>>>> 6e42dd21

            Keyspace k = Schema.instance.getKeyspaceInstance(keyspace);
            if (SchemaConstants.DISTRIBUTED_KEYSPACE_NAME.equals(k.getName()))
                continue;
            if (k.getReplicationStrategy().getReplicationFactor() < 2)
                continue;

            for (ColumnFamilyStore cf : k.getColumnFamilyStores())
            {
                if (!SecondaryIndexManager.isIndexColumnFamily(cf.name))
                {
                    for (SSTableReader sstable : cf.getSSTables(SSTableSet.CANONICAL))
                    {
                        if (predicate.test(sstable))
                        {
                            filtered += sstable.uncompressedLength();
                        }
                        total += sstable.uncompressedLength();
                    }
                }
            }
        }
        return Pair.create(filtered, total);
    }

    public static final Gauge<Double> globalPercentRepaired = Metrics.register(globalFactory.createMetricName("PercentRepaired"),
                                                                               new Gauge<Double>()
    {
        public Double getValue()
        {
            Pair<Long, Long> result = totalNonSystemTablesSize(SSTableReader::isRepaired);
            double repaired = result.left;
            double total = result.right;
            return total > 0 ? (repaired / total) * 100 : 100.0;
        }
    });

    public static final Gauge<Long> globalBytesRepaired = Metrics.register(globalFactory.createMetricName("BytesRepaired"),
                                                                           new Gauge<Long>()
    {
        public Long getValue()
        {
            return totalNonSystemTablesSize(SSTableReader::isRepaired).left;
        }
    });

    public static final Gauge<Long> globalBytesUnrepaired = Metrics.register(globalFactory.createMetricName("BytesUnrepaired"),
                                                                             new Gauge<Long>()
    {
        public Long getValue()
        {
            return totalNonSystemTablesSize(s -> !s.isRepaired() && !s.isPendingRepair()).left;
        }
    });

    public static final Gauge<Long> globalBytesPendingRepair = Metrics.register(globalFactory.createMetricName("BytesPendingRepair"),
                                                                                new Gauge<Long>()
    {
        public Long getValue()
        {
            return totalNonSystemTablesSize(SSTableReader::isPendingRepair).left;
        }
    });

    public final Map<Sampler, TopKSampler<ByteBuffer>> samplers;
    /**
     * stores metrics that will be rolled into a single global metric
     */
    public final static ConcurrentMap<String, Set<Metric>> allTableMetrics = Maps.newConcurrentMap();

    /**
     * Stores all metric names created that can be used when unregistering, optionally mapped to an alias name.
     */
    public final static ConcurrentMap<String, String> all = Maps.newConcurrentMap();

    private interface GetHistogram
    {
        EstimatedHistogram getHistogram(SSTableReader reader);
    }

    private static long[] combineHistograms(Iterable<SSTableReader> sstables, GetHistogram getHistogram)
    {
        Iterator<SSTableReader> iterator = sstables.iterator();
        if (!iterator.hasNext())
        {
            return EMPTY;
        }
        long[] firstBucket = getHistogram.getHistogram(iterator.next()).getBuckets(false);
        long[] values = new long[firstBucket.length];
        System.arraycopy(firstBucket, 0, values, 0, values.length);

        while (iterator.hasNext())
        {
            long[] nextBucket = getHistogram.getHistogram(iterator.next()).getBuckets(false);
            if (nextBucket.length > values.length)
            {
                long[] newValues = new long[nextBucket.length];
                System.arraycopy(firstBucket, 0, newValues, 0, firstBucket.length);
                for (int i = 0; i < newValues.length; i++)
                {
                    newValues[i] += nextBucket[i];
                }
                values = newValues;
            }
            else
            {
                for (int i = 0; i < values.length; i++)
                {
                    values[i] += nextBucket[i];
                }
            }
        }
        return values;
    }

    /**
     * Creates metrics for given {@link ColumnFamilyStore}.
     *
     * @param cfs ColumnFamilyStore to measure metrics
     */
    public TableMetrics(final ColumnFamilyStore cfs)
    {
        factory = new TableMetricNameFactory(cfs, "Table");
        aliasFactory = new TableMetricNameFactory(cfs, "ColumnFamily");

        samplers = new EnumMap<>(Sampler.class);
        for (Sampler sampler : Sampler.values())
        {
            samplers.put(sampler, new TopKSampler<>());
        }

        memtableColumnsCount = createTableGauge("MemtableColumnsCount", new Gauge<Long>()
        {
            public Long getValue()
            {
                return cfs.getTracker().getView().getCurrentMemtable().getOperations();
            }
        });
        memtableOnHeapSize = createTableGauge("MemtableOnHeapSize", new Gauge<Long>()
        {
            public Long getValue()
            {
                return cfs.getTracker().getView().getCurrentMemtable().getAllocator().onHeap().owns();
            }
        });
        memtableOffHeapSize = createTableGauge("MemtableOffHeapSize", new Gauge<Long>()
        {
            public Long getValue()
            {
                return cfs.getTracker().getView().getCurrentMemtable().getAllocator().offHeap().owns();
            }
        });
        memtableLiveDataSize = createTableGauge("MemtableLiveDataSize", new Gauge<Long>()
        {
            public Long getValue()
            {
                return cfs.getTracker().getView().getCurrentMemtable().getLiveDataSize();
            }
        });
        allMemtablesOnHeapSize = createTableGauge("AllMemtablesHeapSize", new Gauge<Long>()
        {
            public Long getValue()
            {
                long size = 0;
                for (ColumnFamilyStore cfs2 : cfs.concatWithIndexes())
                    size += cfs2.getTracker().getView().getCurrentMemtable().getAllocator().onHeap().owns();
                return size;
            }
        });
        allMemtablesOffHeapSize = createTableGauge("AllMemtablesOffHeapSize", new Gauge<Long>()
        {
            public Long getValue()
            {
                long size = 0;
                for (ColumnFamilyStore cfs2 : cfs.concatWithIndexes())
                    size += cfs2.getTracker().getView().getCurrentMemtable().getAllocator().offHeap().owns();
                return size;
            }
        });
        allMemtablesLiveDataSize = createTableGauge("AllMemtablesLiveDataSize", new Gauge<Long>()
        {
            public Long getValue()
            {
                long size = 0;
                for (ColumnFamilyStore cfs2 : cfs.concatWithIndexes())
                    size += cfs2.getTracker().getView().getCurrentMemtable().getLiveDataSize();
                return size;
            }
        });
        memtableSwitchCount = createTableCounter("MemtableSwitchCount");
        estimatedPartitionSizeHistogram = Metrics.register(factory.createMetricName("EstimatedPartitionSizeHistogram"),
                                                           aliasFactory.createMetricName("EstimatedRowSizeHistogram"),
                                                           new Gauge<long[]>()
                                                           {
                                                               public long[] getValue()
                                                               {
                                                                   return combineHistograms(cfs.getSSTables(SSTableSet.CANONICAL), new GetHistogram()
                                                                   {
                                                                       public EstimatedHistogram getHistogram(SSTableReader reader)
                                                                       {
                                                                           return reader.getEstimatedPartitionSize();
                                                                       }
                                                                   });
                                                               }
                                                           });
        estimatedPartitionCount = Metrics.register(factory.createMetricName("EstimatedPartitionCount"),
                                                   aliasFactory.createMetricName("EstimatedRowCount"),
                                                   new Gauge<Long>()
                                                   {
                                                       public Long getValue()
                                                       {
                                                           long memtablePartitions = 0;
                                                           for (Memtable memtable : cfs.getTracker().getView().getAllMemtables())
                                                               memtablePartitions += memtable.partitionCount();
                                                           return SSTableReader.getApproximateKeyCount(cfs.getSSTables(SSTableSet.CANONICAL)) + memtablePartitions;
                                                       }
                                                   });
        estimatedColumnCountHistogram = Metrics.register(factory.createMetricName("EstimatedColumnCountHistogram"),
                                                         aliasFactory.createMetricName("EstimatedColumnCountHistogram"),
                                                         new Gauge<long[]>()
                                                         {
                                                             public long[] getValue()
                                                             {
                                                                 return combineHistograms(cfs.getSSTables(SSTableSet.CANONICAL), new GetHistogram()
                                                                 {
                                                                     public EstimatedHistogram getHistogram(SSTableReader reader)
                                                                     {
                                                                         return reader.getEstimatedColumnCount();
                                                                     }
                                                                 });
            }
        });
        sstablesPerReadHistogram = createTableHistogram("SSTablesPerReadHistogram", cfs.keyspace.metric.sstablesPerReadHistogram);
        compressionRatio = createTableGauge("CompressionRatio", new Gauge<Double>()
        {
            public Double getValue()
            {
                return computeCompressionRatio(cfs.getSSTables(SSTableSet.CANONICAL));
            }
        }, new Gauge<Double>() // global gauge
        {
            public Double getValue()
            {
                List<SSTableReader> sstables = new ArrayList<>();
                Keyspace.all().forEach(ks -> sstables.addAll(ks.getAllSSTables(SSTableSet.CANONICAL)));
                return computeCompressionRatio(sstables);
            }
        });
        percentRepaired = createTableGauge("PercentRepaired", new Gauge<Double>()
        {
            public Double getValue()
            {
                double repaired = 0;
                double total = 0;
                for (SSTableReader sstable : cfs.getSSTables(SSTableSet.CANONICAL))
                {
                    if (sstable.isRepaired())
                    {
                        repaired += sstable.uncompressedLength();
                    }
                    total += sstable.uncompressedLength();
                }
                return total > 0 ? (repaired / total) * 100 : 100.0;
            }
        });
<<<<<<< HEAD
        readLatency = new LatencyMetrics(factory, aliasFactory, "Read", cfs.keyspace.metric.readLatency, globalReadLatency);
        writeLatency = new LatencyMetrics(factory, aliasFactory, "Write", cfs.keyspace.metric.writeLatency, globalWriteLatency);
        rangeLatency = new LatencyMetrics(factory, aliasFactory, "Range", cfs.keyspace.metric.rangeLatency, globalRangeLatency);
=======

        bytesRepaired = createTableGauge("BytesRepaired", new Gauge<Long>()
        {
            public Long getValue()
            {
                long size = 0;
                for (SSTableReader sstable: Iterables.filter(cfs.getSSTables(SSTableSet.CANONICAL), SSTableReader::isRepaired))
                {
                    size += sstable.uncompressedLength();
                }
                return size;
            }
        });

        bytesUnrepaired = createTableGauge("BytesUnrepaired", new Gauge<Long>()
        {
            public Long getValue()
            {
                long size = 0;
                for (SSTableReader sstable: Iterables.filter(cfs.getSSTables(SSTableSet.CANONICAL), s -> !s.isRepaired() && !s.isPendingRepair()))
                {
                    size += sstable.uncompressedLength();
                }
                return size;
            }
        });

        bytesPendingRepair = createTableGauge("BytesPendingRepair", new Gauge<Long>()
        {
            public Long getValue()
            {
                long size = 0;
                for (SSTableReader sstable: Iterables.filter(cfs.getSSTables(SSTableSet.CANONICAL), SSTableReader::isPendingRepair))
                {
                    size += sstable.uncompressedLength();
                }
                return size;
            }
        });

        readLatency = new LatencyMetrics(factory, "Read", cfs.keyspace.metric.readLatency, globalReadLatency);
        writeLatency = new LatencyMetrics(factory, "Write", cfs.keyspace.metric.writeLatency, globalWriteLatency);
        rangeLatency = new LatencyMetrics(factory, "Range", cfs.keyspace.metric.rangeLatency, globalRangeLatency);
>>>>>>> 6e42dd21
        pendingFlushes = createTableCounter("PendingFlushes");
        bytesFlushed = createTableCounter("BytesFlushed");
        compactionBytesWritten = createTableCounter("CompactionBytesWritten");
        pendingCompactions = createTableGauge("PendingCompactions", new Gauge<Integer>()
        {
            public Integer getValue()
            {
                CompactionStrategyManager compactionStrategyManager = cfs.getCompactionStrategyManager();
                // cfs.pendingCompactions.getEstimatedRemainingCompactionTasks may be called by metrics reporter before
                // compaction strategy manager is initialized
                return compactionStrategyManager != null ? compactionStrategyManager.getEstimatedRemainingTasks() : 0;
            }
        });
        liveSSTableCount = createTableGauge("LiveSSTableCount", new Gauge<Integer>()
        {
            public Integer getValue()
            {
                return cfs.getTracker().getView().liveSSTables().size();
            }
        });
        liveDiskSpaceUsed = createTableCounter("LiveDiskSpaceUsed");
        totalDiskSpaceUsed = createTableCounter("TotalDiskSpaceUsed");
        minPartitionSize = createTableGauge("MinPartitionSize", "MinRowSize", new Gauge<Long>()
        {
            public Long getValue()
            {
                long min = 0;
                for (SSTableReader sstable : cfs.getSSTables(SSTableSet.CANONICAL))
                {
                    if (min == 0 || sstable.getEstimatedPartitionSize().min() < min)
                        min = sstable.getEstimatedPartitionSize().min();
                }
                return min;
            }
        }, new Gauge<Long>() // global gauge
        {
            public Long getValue()
            {
                long min = Long.MAX_VALUE;
                for (Metric cfGauge : allTableMetrics.get("MinPartitionSize"))
                {
                    min = Math.min(min, ((Gauge<? extends Number>) cfGauge).getValue().longValue());
                }
                return min;
            }
        });
        maxPartitionSize = createTableGauge("MaxPartitionSize", "MaxRowSize", new Gauge<Long>()
        {
            public Long getValue()
            {
                long max = 0;
                for (SSTableReader sstable : cfs.getSSTables(SSTableSet.CANONICAL))
                {
                    if (sstable.getEstimatedPartitionSize().max() > max)
                        max = sstable.getEstimatedPartitionSize().max();
                }
                return max;
            }
        }, new Gauge<Long>() // global gauge
        {
            public Long getValue()
            {
                long max = 0;
                for (Metric cfGauge : allTableMetrics.get("MaxPartitionSize"))
                {
                    max = Math.max(max, ((Gauge<? extends Number>) cfGauge).getValue().longValue());
                }
                return max;
            }
        });
        meanPartitionSize = createTableGauge("MeanPartitionSize", "MeanRowSize", new Gauge<Long>()
        {
            public Long getValue()
            {
                long sum = 0;
                long count = 0;
                for (SSTableReader sstable : cfs.getSSTables(SSTableSet.CANONICAL))
                {
                    long n = sstable.getEstimatedPartitionSize().count();
                    sum += sstable.getEstimatedPartitionSize().mean() * n;
                    count += n;
                }
                return count > 0 ? sum / count : 0;
            }
        }, new Gauge<Long>() // global gauge
        {
            public Long getValue()
            {
                long sum = 0;
                long count = 0;
                for (Keyspace keyspace : Keyspace.all())
                {
                    for (SSTableReader sstable : keyspace.getAllSSTables(SSTableSet.CANONICAL))
                    {
                        long n = sstable.getEstimatedPartitionSize().count();
                        sum += sstable.getEstimatedPartitionSize().mean() * n;
                        count += n;
                    }
                }
                return count > 0 ? sum / count : 0;
            }
        });
        bloomFilterFalsePositives = createTableGauge("BloomFilterFalsePositives", new Gauge<Long>()
        {
            public Long getValue()
            {
                long count = 0L;
                for (SSTableReader sstable: cfs.getSSTables(SSTableSet.LIVE))
                    count += sstable.getBloomFilterFalsePositiveCount();
                return count;
            }
        });
        recentBloomFilterFalsePositives = createTableGauge("RecentBloomFilterFalsePositives", new Gauge<Long>()
        {
            public Long getValue()
            {
                long count = 0L;
                for (SSTableReader sstable : cfs.getSSTables(SSTableSet.LIVE))
                    count += sstable.getRecentBloomFilterFalsePositiveCount();
                return count;
            }
        });
        bloomFilterFalseRatio = createTableGauge("BloomFilterFalseRatio", new Gauge<Double>()
        {
            public Double getValue()
            {
                long falseCount = 0L;
                long trueCount = 0L;
                for (SSTableReader sstable : cfs.getSSTables(SSTableSet.LIVE))
                {
                    falseCount += sstable.getBloomFilterFalsePositiveCount();
                    trueCount += sstable.getBloomFilterTruePositiveCount();
                }
                if (falseCount == 0L && trueCount == 0L)
                    return 0d;
                return (double) falseCount / (trueCount + falseCount);
            }
        }, new Gauge<Double>() // global gauge
        {
            public Double getValue()
            {
                long falseCount = 0L;
                long trueCount = 0L;
                for (Keyspace keyspace : Keyspace.all())
                {
                    for (SSTableReader sstable : keyspace.getAllSSTables(SSTableSet.LIVE))
                    {
                        falseCount += sstable.getBloomFilterFalsePositiveCount();
                        trueCount += sstable.getBloomFilterTruePositiveCount();
                    }
                }
                if (falseCount == 0L && trueCount == 0L)
                    return 0d;
                return (double) falseCount / (trueCount + falseCount);
            }
        });
        recentBloomFilterFalseRatio = createTableGauge("RecentBloomFilterFalseRatio", new Gauge<Double>()
        {
            public Double getValue()
            {
                long falseCount = 0L;
                long trueCount = 0L;
                for (SSTableReader sstable: cfs.getSSTables(SSTableSet.LIVE))
                {
                    falseCount += sstable.getRecentBloomFilterFalsePositiveCount();
                    trueCount += sstable.getRecentBloomFilterTruePositiveCount();
                }
                if (falseCount == 0L && trueCount == 0L)
                    return 0d;
                return (double) falseCount / (trueCount + falseCount);
            }
        }, new Gauge<Double>() // global gauge
        {
            public Double getValue()
            {
                long falseCount = 0L;
                long trueCount = 0L;
                for (Keyspace keyspace : Keyspace.all())
                {
                    for (SSTableReader sstable : keyspace.getAllSSTables(SSTableSet.LIVE))
                    {
                        falseCount += sstable.getRecentBloomFilterFalsePositiveCount();
                        trueCount += sstable.getRecentBloomFilterTruePositiveCount();
                    }
                }
                if (falseCount == 0L && trueCount == 0L)
                    return 0d;
                return (double) falseCount / (trueCount + falseCount);
            }
        });
        bloomFilterDiskSpaceUsed = createTableGauge("BloomFilterDiskSpaceUsed", new Gauge<Long>()
        {
            public Long getValue()
            {
                long total = 0;
                for (SSTableReader sst : cfs.getSSTables(SSTableSet.CANONICAL))
                    total += sst.getBloomFilterSerializedSize();
                return total;
            }
        });
        bloomFilterOffHeapMemoryUsed = createTableGauge("BloomFilterOffHeapMemoryUsed", new Gauge<Long>()
        {
            public Long getValue()
            {
                long total = 0;
                for (SSTableReader sst : cfs.getSSTables(SSTableSet.LIVE))
                    total += sst.getBloomFilterOffHeapSize();
                return total;
            }
        });
        indexSummaryOffHeapMemoryUsed = createTableGauge("IndexSummaryOffHeapMemoryUsed", new Gauge<Long>()
        {
            public Long getValue()
            {
                long total = 0;
                for (SSTableReader sst : cfs.getSSTables(SSTableSet.LIVE))
                    total += 0;
                return total;
            }
        });
        compressionMetadataOffHeapMemoryUsed = createTableGauge("CompressionMetadataOffHeapMemoryUsed", new Gauge<Long>()
        {
            public Long getValue()
            {
                long total = 0;
                for (SSTableReader sst : cfs.getSSTables(SSTableSet.LIVE))
                    total += sst.getCompressionMetadataOffHeapSize();
                return total;
            }
        });
        speculativeRetries = createTableCounter("SpeculativeRetries");
        speculativeFailedRetries = createTableCounter("SpeculativeFailedRetries");
        speculativeInsufficientReplicas = createTableCounter("SpeculativeInsufficientReplicas");
        speculativeSampleLatencyNanos = createTableGauge("SpeculativeSampleLatencyNanos", new Gauge<Long>()
        {
            public Long getValue()
            {
                return cfs.sampleLatencyNanos;
            }
        });
        keyCacheHitRate = Metrics.register(factory.createMetricName("KeyCacheHitRate"),
                                           aliasFactory.createMetricName("KeyCacheHitRate"),
                                           new RatioGauge()
        {
            @Override
            public Ratio getRatio()
            {
                return Ratio.of(getNumerator(), getDenominator());
            }

            protected double getNumerator()
            {
                long hits = 0L;
                for (SSTableReader sstable : cfs.getSSTables(SSTableSet.LIVE))
                    hits += sstable.getKeyCacheHit();
                return hits;
            }

            protected double getDenominator()
            {
                long requests = 0L;
                for (SSTableReader sstable : cfs.getSSTables(SSTableSet.LIVE))
                    requests += sstable.getKeyCacheRequest();
                return Math.max(requests, 1); // to avoid NaN.
            }
        });
        tombstoneScannedHistogram = createTableHistogram("TombstoneScannedHistogram", cfs.keyspace.metric.tombstoneScannedHistogram);
        liveScannedHistogram = createTableHistogram("LiveScannedHistogram", cfs.keyspace.metric.liveScannedHistogram);
        colUpdateTimeDeltaHistogram = createTableHistogram("ColUpdateTimeDeltaHistogram", cfs.keyspace.metric.colUpdateTimeDeltaHistogram);
        coordinatorReadLatency = Metrics.timer(factory.createMetricName("CoordinatorReadLatency"));
        coordinatorScanLatency = Metrics.timer(factory.createMetricName("CoordinatorScanLatency"));
        waitingOnFreeMemtableSpace = Metrics.histogram(factory.createMetricName("WaitingOnFreeMemtableSpace"), false);

        // We do not want to capture view mutation specific metrics for a view
        // They only makes sense to capture on the base table
        if (cfs.metadata().isView())
        {
            viewLockAcquireTime = null;
            viewReadTime = null;
        }
        else
        {
            viewLockAcquireTime = createTableTimer("ViewLockAcquireTime", cfs.keyspace.metric.viewLockAcquireTime);
            viewReadTime = createTableTimer("ViewReadTime", cfs.keyspace.metric.viewReadTime);
        }

        trueSnapshotsSize = createTableGauge("SnapshotsSize", new Gauge<Long>()
        {
            public Long getValue()
            {
                return cfs.trueSnapshotsSize();
            }
        });
        rowCacheHitOutOfRange = createTableCounter("RowCacheHitOutOfRange");
        rowCacheHit = createTableCounter("RowCacheHit");
        rowCacheMiss = createTableCounter("RowCacheMiss");
        droppedMutations = createTableCounter("DroppedMutations");

<<<<<<< HEAD
        casPrepare = new LatencyMetrics(factory, aliasFactory, "CasPrepare", cfs.keyspace.metric.casPrepare);
        casPropose = new LatencyMetrics(factory, aliasFactory, "CasPropose", cfs.keyspace.metric.casPropose);
        casCommit = new LatencyMetrics(factory, aliasFactory, "CasCommit", cfs.keyspace.metric.casCommit);
=======
        casPrepare = new LatencyMetrics(factory, "CasPrepare", cfs.keyspace.metric.casPrepare);
        casPropose = new LatencyMetrics(factory, "CasPropose", cfs.keyspace.metric.casPropose);
        casCommit = new LatencyMetrics(factory, "CasCommit", cfs.keyspace.metric.casCommit);
>>>>>>> 6e42dd21

        repairsStarted = createTableCounter("RepairJobsStarted");
        repairsCompleted = createTableCounter("RepairJobsCompleted");

        anticompactionTime = createTableTimer("AnticompactionTime", cfs.keyspace.metric.anticompactionTime);
        validationTime = createTableTimer("ValidationTime", cfs.keyspace.metric.validationTime);
        syncTime = createTableTimer("SyncTime", cfs.keyspace.metric.repairSyncTime);

<<<<<<< HEAD
        bytesValidated = createTableHistogram("BytesValidated", cfs.keyspace.metric.bytesValidated);
        partitionsValidated = createTableHistogram("PartitionsValidated", cfs.keyspace.metric.partitionsValidated);
=======
        bytesValidated = createTableHistogram("BytesValidated", cfs.keyspace.metric.bytesValidated, false);
        partitionsValidated = createTableHistogram("PartitionsValidated", cfs.keyspace.metric.partitionsValidated, false);
>>>>>>> 6e42dd21
        bytesAnticompacted = createTableCounter("BytesAnticompacted");
        bytesMutatedAnticompaction = createTableCounter("BytesMutatedAnticompaction");
        mutatedAnticompactionGauge = createTableGauge("MutatedAnticompactionGauge", () ->
        {
            double bytesMutated = bytesMutatedAnticompaction.getCount();
            double bytesAnticomp = bytesAnticompacted.getCount();
            if (bytesAnticomp + bytesMutated > 0)
                return bytesMutated / (bytesAnticomp + bytesMutated);
            return 0.0;
        });
<<<<<<< HEAD

        nodeSyncMetrics = new NodeSyncMetrics(factory, "NodeSync");
=======
>>>>>>> 6e42dd21
    }

    public void updateSSTableIterated(int count)
    {
        sstablesPerReadHistogram.update(count);
    }

    /**
     * Release all associated metrics.
     */
    public void release()
    {
        for(Map.Entry<String, String> entry : all.entrySet())
        {
            final CassandraMetricsRegistry.MetricName name = factory.createMetricName(entry.getKey());
            final Metric metric = Metrics.getMetrics().get(name.getMetricName());
            if (metric != null)
            {  // Metric will be null if it's a view metric we are releasing. Views have null for ViewLockAcquireTime and ViewLockReadTime
                final CassandraMetricsRegistry.MetricName alias = aliasFactory.createMetricName(entry.getValue());
                allTableMetrics.get(entry.getKey()).remove(metric);
                Metrics.remove(name, alias);
            }
        }
        readLatency.release();
        writeLatency.release();
        rangeLatency.release();
        Metrics.remove(factory.createMetricName("EstimatedPartitionSizeHistogram"), aliasFactory.createMetricName("EstimatedRowSizeHistogram"));
        Metrics.remove(factory.createMetricName("EstimatedPartitionCount"), aliasFactory.createMetricName("EstimatedRowCount"));
        Metrics.remove(factory.createMetricName("EstimatedColumnCountHistogram"), aliasFactory.createMetricName("EstimatedColumnCountHistogram"));
        Metrics.remove(factory.createMetricName("KeyCacheHitRate"), aliasFactory.createMetricName("KeyCacheHitRate"));
        Metrics.remove(factory.createMetricName("CoordinatorReadLatency"), aliasFactory.createMetricName("CoordinatorReadLatency"));
        Metrics.remove(factory.createMetricName("CoordinatorScanLatency"), aliasFactory.createMetricName("CoordinatorScanLatency"));
        Metrics.remove(factory.createMetricName("WaitingOnFreeMemtableSpace"), aliasFactory.createMetricName("WaitingOnFreeMemtableSpace"));
        nodeSyncMetrics.release();
    }


    /**
     * Create a gauge that will be part of a merged version of all column families.  The global gauge
     * will merge each CF gauge by adding their values
     */
    protected <T extends Number> Gauge<T> createTableGauge(final String name, Gauge<T> gauge)
    {
        return createTableGauge(name, gauge, new Gauge<Long>()
        {
            public Long getValue()
            {
                long total = 0;
                for (Metric cfGauge : allTableMetrics.get(name))
                {
                    total = total + ((Gauge<? extends Number>) cfGauge).getValue().longValue();
                }
                return total;
            }
        });
    }

    /**
     * Create a gauge that will be part of a merged version of all column families.  The global gauge
     * is defined as the globalGauge parameter
     */
    protected <G,T> Gauge<T> createTableGauge(String name, Gauge<T> gauge, Gauge<G> globalGauge)
    {
        return createTableGauge(name, name, gauge, globalGauge);
    }

    protected <G,T> Gauge<T> createTableGauge(String name, String alias, Gauge<T> gauge, Gauge<G> globalGauge)
    {
        Gauge<T> cfGauge = Metrics.register(factory.createMetricName(name), aliasFactory.createMetricName(alias), gauge);
        if (register(name, alias, cfGauge))
        {
            Metrics.register(globalFactory.createMetricName(name), globalAliasFactory.createMetricName(alias), globalGauge);
        }
        return cfGauge;
    }

    /**
     * Creates a counter that will also have a global counter thats the sum of all counters across
     * different column families
     */
    protected Counter createTableCounter(final String name)
    {
        return createTableCounter(name, name);
    }

    protected Counter createTableCounter(final String name, final String alias)
    {
        Counter cfCounter = Metrics.counter(factory.createMetricName(name), aliasFactory.createMetricName(alias), false);
        if (register(name, alias, cfCounter))
        {
            Metrics.register(globalFactory.createMetricName(name),
                             globalAliasFactory.createMetricName(alias),
                             new Gauge<Long>()
            {
                public Long getValue()
                {
                    long total = 0;
                    for (Metric cfGauge : allTableMetrics.get(name))
                    {
                        total += ((Counter) cfGauge).getCount();
                    }
                    return total;
                }
            });
        }
        return cfCounter;
    }

    /**
     * Computes the compression ratio for the specified SSTables
     *
     * @param sstables the SSTables
     * @return the compression ratio for the specified SSTables
     */
    private static Double computeCompressionRatio(Iterable<SSTableReader> sstables)
    {
        double compressedLengthSum = 0;
        double dataLengthSum = 0;
        for (SSTableReader sstable : sstables)
        {
            if (sstable.compression)
            {
                // We should not have any sstable which are in an open early mode as the sstable were selected
                // using SSTableSet.CANONICAL.
                assert sstable.openReason != SSTableReader.OpenReason.EARLY;

                CompressionMetadata compressionMetadata = sstable.getCompressionMetadata();
                compressedLengthSum += compressionMetadata.compressedFileLength;
                dataLengthSum += compressionMetadata.dataLength;
            }
        }
        return dataLengthSum != 0 ? compressedLengthSum / dataLengthSum : MetadataCollector.NO_COMPRESSION_RATIO;
    }

    /**
     * Create a histogram-like interface that will register both a CF, keyspace and global level
     * histogram and forward any updates to both
     */
    protected Histogram createTableHistogram(String name, Histogram keyspaceHistogram)
    {
        return createTableHistogram(name, name, keyspaceHistogram);
    }

    protected Histogram createTableHistogram(String name, String alias, Histogram keyspaceHistogram)
    {
        boolean considerZeroes = keyspaceHistogram.considerZeroes();

        Histogram tableHistogram = Metrics.histogram(factory.createMetricName(name),
                                                     aliasFactory.createMetricName(alias),
                                                     considerZeroes,
                                                     false);
        register(name, alias, tableHistogram);

        // This is very confusing but, the global histogram is only created the first time. If it already exists,
        // then the existing instance is returned instead
        Histogram globalHistogram = Metrics.histogram(globalFactory.createMetricName(name),
                                                      globalAliasFactory.createMetricName(alias),
                                                      considerZeroes,
                                                      true);

        // add the new table histogram to both keyspace and global histograms, these histograms are not updated in real
        // time, they are aggregated views of the table histograms.
        keyspaceHistogram.compose(tableHistogram);
        globalHistogram.compose(tableHistogram);
        return tableHistogram;
    }

    protected Timer createTableTimer(String name, Timer keyspaceTimer)
    {
        return createTableTimer(name, name, keyspaceTimer);
    }

    protected Timer createTableTimer(String name, String alias, Timer keyspaceTimer)
    {
        Timer cfTimer = Metrics.timer(factory.createMetricName(name), aliasFactory.createMetricName(alias), false);
        register(name, alias, cfTimer);

        // Note that if a global timer already exists then the existing timer will be returned, no new timer will be created
        Timer globalTimer = Metrics.timer(globalFactory.createMetricName(name), globalAliasFactory.createMetricName(alias), true);

        keyspaceTimer.compose(cfTimer);
        globalTimer.compose(cfTimer);
        return cfTimer;
    }

    /**
     * Registers a metric to be removed when unloading CF.
     * @return true if first time metric with that name has been registered
     */
    private boolean register(String name, String alias, Metric metric)
    {
        boolean ret = allTableMetrics.putIfAbsent(name, ConcurrentHashMap.newKeySet()) == null;
        allTableMetrics.get(name).add(metric);
        all.put(name, alias);
        return ret;
    }

<<<<<<< HEAD
    private static class TableMetricNameFactory extends AbstractMetricNameFactory
=======
    public static class TableHistogram
    {
        public final Histogram[] all;
        public final Histogram cf;
        private TableHistogram(Histogram cf, Histogram keyspace, Histogram global)
        {
            this.cf = cf;
            this.all = new Histogram[]{cf, keyspace, global};
        }

        public void update(long i)
        {
            for(Histogram histo : all)
            {
                histo.update(i);
            }
        }
    }

    public static class TableTimer
    {
        public final Timer[] all;
        public final Timer cf;
        private TableTimer(Timer cf, Timer keyspace, Timer global)
        {
            this.cf = cf;
            this.all = new Timer[]{cf, keyspace, global};
        }

        public void update(long i, TimeUnit unit)
        {
            for(Timer timer : all)
            {
                timer.update(i, unit);
            }
        }

        public Context time()
        {
            return new Context(all);
        }

        public static class Context implements AutoCloseable
        {
            private final long start;
            private final Timer [] all;

            private Context(Timer [] all)
            {
                this.all = all;
                start = System.nanoTime();
            }

            public void close()
            {
                long duration = System.nanoTime() - start;
                for (Timer t : all)
                    t.update(duration, TimeUnit.NANOSECONDS);
            }
        }
    }

    static class TableMetricNameFactory implements MetricNameFactory
>>>>>>> 6e42dd21
    {
        private TableMetricNameFactory(ColumnFamilyStore cfs, String type)
        {
            super(TableMetrics.class.getPackage().getName(),
                  cfs.isIndex() ? "Index" + type : type,
                  cfs.keyspace.getName(),
                  null,
                  cfs.name);
        }
    }

    private static class AllTableMetricNameFactory extends AbstractMetricNameFactory
    {
        private AllTableMetricNameFactory(String type)
        {
            super(TableMetrics.class.getPackage().getName(), type);
        }
    }

    public enum Sampler
    {
        READS, WRITES
    }
}<|MERGE_RESOLUTION|>--- conflicted
+++ resolved
@@ -21,7 +21,6 @@
 import java.util.*;
 import java.util.concurrent.ConcurrentHashMap;
 import java.util.concurrent.ConcurrentMap;
-import java.util.concurrent.TimeUnit;
 import java.util.function.Predicate;
 
 import com.google.common.collect.Iterables;
@@ -31,12 +30,6 @@
 import org.slf4j.LoggerFactory;
 
 import com.codahale.metrics.*;
-<<<<<<< HEAD
-=======
-import com.codahale.metrics.Timer;
-import org.apache.cassandra.schema.Schema;
-import org.apache.cassandra.schema.SchemaConstants;
->>>>>>> 6e42dd21
 import org.apache.cassandra.db.ColumnFamilyStore;
 import org.apache.cassandra.db.Keyspace;
 import org.apache.cassandra.db.Memtable;
@@ -158,19 +151,15 @@
     public final LatencyMetrics casCommit;
     /** percent of the data that is repaired */
     public final Gauge<Double> percentRepaired;
-<<<<<<< HEAD
-=======
     /** Reports the size of sstables in repaired, unrepaired, and any ongoing repair buckets */
     public final Gauge<Long> bytesRepaired;
     public final Gauge<Long> bytesUnrepaired;
     public final Gauge<Long> bytesPendingRepair;
->>>>>>> 6e42dd21
     /** Number of started repairs as coordinator on this table */
     public final Counter repairsStarted;
     /** Number of completed repairs as coordinator on this table */
     public final Counter repairsCompleted;
     /** time spent anticompacting data before participating in a consistent repair */
-<<<<<<< HEAD
     public final Timer anticompactionTime;
     /** time spent creating merkle trees */
     public final Timer validationTime;
@@ -180,17 +169,6 @@
     public final Histogram bytesValidated;
     /** number of partitions read creating merkle trees */
     public final Histogram partitionsValidated;
-=======
-    public final TableTimer anticompactionTime;
-    /** time spent creating merkle trees */
-    public final TableTimer validationTime;
-    /** time spent syncing data in a repair */
-    public final TableTimer syncTime;
-    /** approximate number of bytes read while creating merkle trees */
-    public final TableHistogram bytesValidated;
-    /** number of partitions read creating merkle trees */
-    public final TableHistogram partitionsValidated;
->>>>>>> 6e42dd21
     /** number of bytes read while doing anticompaction */
     public final Counter bytesAnticompacted;
     /** number of bytes where the whole sstable was contained in a repairing range so that we only mutated the repair status */
@@ -228,21 +206,8 @@
     {
         long total = 0;
         long filtered = 0;
-        for (String keyspace : Schema.instance.getNonSystemKeyspaces())
-        {
-<<<<<<< HEAD
-            double repaired = 0;
-            double total = 0;
-            for (Keyspace k : Keyspace.nonSystem())
-            {
-                if (SchemaConstants.DISTRIBUTED_KEYSPACE_NAME.equals(k.getName()))
-                    continue;
-                if (k.getReplicationStrategy().getReplicationFactor() < 2)
-                    continue;
-=======
->>>>>>> 6e42dd21
-
-            Keyspace k = Schema.instance.getKeyspaceInstance(keyspace);
+        for (Keyspace k : Keyspace.nonSystem())
+        {
             if (SchemaConstants.DISTRIBUTED_KEYSPACE_NAME.equals(k.getName()))
                 continue;
             if (k.getReplicationStrategy().getReplicationFactor() < 2)
@@ -506,55 +471,49 @@
                 return total > 0 ? (repaired / total) * 100 : 100.0;
             }
         });
-<<<<<<< HEAD
+
+        bytesRepaired = createTableGauge("BytesRepaired", new Gauge<Long>()
+        {
+            public Long getValue()
+            {
+                long size = 0;
+                for (SSTableReader sstable: Iterables.filter(cfs.getSSTables(SSTableSet.CANONICAL), SSTableReader::isRepaired))
+                {
+                    size += sstable.uncompressedLength();
+                }
+                return size;
+            }
+        });
+
+        bytesUnrepaired = createTableGauge("BytesUnrepaired", new Gauge<Long>()
+        {
+            public Long getValue()
+            {
+                long size = 0;
+                for (SSTableReader sstable: Iterables.filter(cfs.getSSTables(SSTableSet.CANONICAL), s -> !s.isRepaired() && !s.isPendingRepair()))
+                {
+                    size += sstable.uncompressedLength();
+                }
+                return size;
+            }
+        });
+
+        bytesPendingRepair = createTableGauge("BytesPendingRepair", new Gauge<Long>()
+        {
+            public Long getValue()
+            {
+                long size = 0;
+                for (SSTableReader sstable: Iterables.filter(cfs.getSSTables(SSTableSet.CANONICAL), SSTableReader::isPendingRepair))
+                {
+                    size += sstable.uncompressedLength();
+                }
+                return size;
+            }
+        });
+
         readLatency = new LatencyMetrics(factory, aliasFactory, "Read", cfs.keyspace.metric.readLatency, globalReadLatency);
         writeLatency = new LatencyMetrics(factory, aliasFactory, "Write", cfs.keyspace.metric.writeLatency, globalWriteLatency);
         rangeLatency = new LatencyMetrics(factory, aliasFactory, "Range", cfs.keyspace.metric.rangeLatency, globalRangeLatency);
-=======
-
-        bytesRepaired = createTableGauge("BytesRepaired", new Gauge<Long>()
-        {
-            public Long getValue()
-            {
-                long size = 0;
-                for (SSTableReader sstable: Iterables.filter(cfs.getSSTables(SSTableSet.CANONICAL), SSTableReader::isRepaired))
-                {
-                    size += sstable.uncompressedLength();
-                }
-                return size;
-            }
-        });
-
-        bytesUnrepaired = createTableGauge("BytesUnrepaired", new Gauge<Long>()
-        {
-            public Long getValue()
-            {
-                long size = 0;
-                for (SSTableReader sstable: Iterables.filter(cfs.getSSTables(SSTableSet.CANONICAL), s -> !s.isRepaired() && !s.isPendingRepair()))
-                {
-                    size += sstable.uncompressedLength();
-                }
-                return size;
-            }
-        });
-
-        bytesPendingRepair = createTableGauge("BytesPendingRepair", new Gauge<Long>()
-        {
-            public Long getValue()
-            {
-                long size = 0;
-                for (SSTableReader sstable: Iterables.filter(cfs.getSSTables(SSTableSet.CANONICAL), SSTableReader::isPendingRepair))
-                {
-                    size += sstable.uncompressedLength();
-                }
-                return size;
-            }
-        });
-
-        readLatency = new LatencyMetrics(factory, "Read", cfs.keyspace.metric.readLatency, globalReadLatency);
-        writeLatency = new LatencyMetrics(factory, "Write", cfs.keyspace.metric.writeLatency, globalWriteLatency);
-        rangeLatency = new LatencyMetrics(factory, "Range", cfs.keyspace.metric.rangeLatency, globalRangeLatency);
->>>>>>> 6e42dd21
         pendingFlushes = createTableCounter("PendingFlushes");
         bytesFlushed = createTableCounter("BytesFlushed");
         compactionBytesWritten = createTableCounter("CompactionBytesWritten");
@@ -853,15 +812,9 @@
         rowCacheMiss = createTableCounter("RowCacheMiss");
         droppedMutations = createTableCounter("DroppedMutations");
 
-<<<<<<< HEAD
         casPrepare = new LatencyMetrics(factory, aliasFactory, "CasPrepare", cfs.keyspace.metric.casPrepare);
         casPropose = new LatencyMetrics(factory, aliasFactory, "CasPropose", cfs.keyspace.metric.casPropose);
         casCommit = new LatencyMetrics(factory, aliasFactory, "CasCommit", cfs.keyspace.metric.casCommit);
-=======
-        casPrepare = new LatencyMetrics(factory, "CasPrepare", cfs.keyspace.metric.casPrepare);
-        casPropose = new LatencyMetrics(factory, "CasPropose", cfs.keyspace.metric.casPropose);
-        casCommit = new LatencyMetrics(factory, "CasCommit", cfs.keyspace.metric.casCommit);
->>>>>>> 6e42dd21
 
         repairsStarted = createTableCounter("RepairJobsStarted");
         repairsCompleted = createTableCounter("RepairJobsCompleted");
@@ -870,13 +823,8 @@
         validationTime = createTableTimer("ValidationTime", cfs.keyspace.metric.validationTime);
         syncTime = createTableTimer("SyncTime", cfs.keyspace.metric.repairSyncTime);
 
-<<<<<<< HEAD
         bytesValidated = createTableHistogram("BytesValidated", cfs.keyspace.metric.bytesValidated);
         partitionsValidated = createTableHistogram("PartitionsValidated", cfs.keyspace.metric.partitionsValidated);
-=======
-        bytesValidated = createTableHistogram("BytesValidated", cfs.keyspace.metric.bytesValidated, false);
-        partitionsValidated = createTableHistogram("PartitionsValidated", cfs.keyspace.metric.partitionsValidated, false);
->>>>>>> 6e42dd21
         bytesAnticompacted = createTableCounter("BytesAnticompacted");
         bytesMutatedAnticompaction = createTableCounter("BytesMutatedAnticompaction");
         mutatedAnticompactionGauge = createTableGauge("MutatedAnticompactionGauge", () ->
@@ -887,11 +835,8 @@
                 return bytesMutated / (bytesAnticomp + bytesMutated);
             return 0.0;
         });
-<<<<<<< HEAD
 
         nodeSyncMetrics = new NodeSyncMetrics(factory, "NodeSync");
-=======
->>>>>>> 6e42dd21
     }
 
     public void updateSSTableIterated(int count)
@@ -1089,73 +1034,7 @@
         return ret;
     }
 
-<<<<<<< HEAD
     private static class TableMetricNameFactory extends AbstractMetricNameFactory
-=======
-    public static class TableHistogram
-    {
-        public final Histogram[] all;
-        public final Histogram cf;
-        private TableHistogram(Histogram cf, Histogram keyspace, Histogram global)
-        {
-            this.cf = cf;
-            this.all = new Histogram[]{cf, keyspace, global};
-        }
-
-        public void update(long i)
-        {
-            for(Histogram histo : all)
-            {
-                histo.update(i);
-            }
-        }
-    }
-
-    public static class TableTimer
-    {
-        public final Timer[] all;
-        public final Timer cf;
-        private TableTimer(Timer cf, Timer keyspace, Timer global)
-        {
-            this.cf = cf;
-            this.all = new Timer[]{cf, keyspace, global};
-        }
-
-        public void update(long i, TimeUnit unit)
-        {
-            for(Timer timer : all)
-            {
-                timer.update(i, unit);
-            }
-        }
-
-        public Context time()
-        {
-            return new Context(all);
-        }
-
-        public static class Context implements AutoCloseable
-        {
-            private final long start;
-            private final Timer [] all;
-
-            private Context(Timer [] all)
-            {
-                this.all = all;
-                start = System.nanoTime();
-            }
-
-            public void close()
-            {
-                long duration = System.nanoTime() - start;
-                for (Timer t : all)
-                    t.update(duration, TimeUnit.NANOSECONDS);
-            }
-        }
-    }
-
-    static class TableMetricNameFactory implements MetricNameFactory
->>>>>>> 6e42dd21
     {
         private TableMetricNameFactory(ColumnFamilyStore cfs, String type)
         {
