--- conflicted
+++ resolved
@@ -19,21 +19,13 @@
 
 import java.lang.reflect.Constructor;
 import java.lang.reflect.InvocationTargetException;
-<<<<<<< HEAD
 import java.lang.reflect.Method;
 import java.util.Collection;
 import java.util.Collections;
 import java.util.Map;
+import java.util.concurrent.atomic.AtomicReference;
 
 import com.google.common.base.Preconditions;
-=======
-import java.net.InetAddress;
-import java.util.*;
-import java.util.Collection;
-import java.util.Collections;
-import java.util.Map;
-import java.util.concurrent.atomic.AtomicReference;
->>>>>>> b5d06268
 
 import org.slf4j.Logger;
 import org.slf4j.LoggerFactory;
@@ -63,7 +55,7 @@
     public final Map<String, String> configOptions;
     protected final String keyspaceName;
     private final TokenMetadata tokenMetadata;
-    private final ReplicaCache<Token, ArrayList<InetAddress>> replicas = new ReplicaCache<>();
+    private final ReplicaCache<Token, EndpointsForRange> replicas = new ReplicaCache<>();
     public IEndpointSnitch snitch;
 
     protected AbstractReplicationStrategy(String keyspaceName, TokenMetadata tokenMetadata, IEndpointSnitch snitch, Map<String, String> configOptions)
@@ -76,32 +68,9 @@
         this.keyspaceName = keyspaceName;
     }
 
-<<<<<<< HEAD
-    private final Map<Token, EndpointsForRange> cachedReplicas = new NonBlockingHashMap<>();
-
-    public EndpointsForRange getCachedReplicas(Token t)
-    {
-        long lastVersion = tokenMetadata.getRingVersion();
-
-        if (lastVersion > lastInvalidatedVersion)
-        {
-            synchronized (this)
-            {
-                if (lastVersion > lastInvalidatedVersion)
-                {
-                    logger.trace("clearing cached endpoints");
-                    cachedReplicas.clear();
-                    lastInvalidatedVersion = lastVersion;
-                }
-            }
-        }
-
-        return cachedReplicas.get(t);
-=======
-    private ArrayList<InetAddress> getCachedEndpoints(long ringVersion, Token t)
+    public EndpointsForRange getCachedReplicas(long ringVersion, Token t)
     {
         return replicas.get(ringVersion, t);
->>>>>>> b5d06268
     }
 
     /**
@@ -121,19 +90,14 @@
         Token searchToken = searchPosition.getToken();
         long currentRingVersion = tokenMetadata.getRingVersion();
         Token keyToken = TokenMetadata.firstToken(tokenMetadata.sortedTokens(), searchToken);
-<<<<<<< HEAD
-        EndpointsForRange endpoints = getCachedReplicas(keyToken);
-=======
-        ArrayList<InetAddress> endpoints = getCachedEndpoints(currentRingVersion, keyToken);
->>>>>>> b5d06268
+        EndpointsForRange endpoints = getCachedReplicas(currentRingVersion, keyToken);
         if (endpoints == null)
         {
             TokenMetadata tm = tokenMetadata.cachedOnlyTokenMap();
             // if our cache got invalidated, it's possible there is a new token to account for too
             keyToken = TokenMetadata.firstToken(tm.sortedTokens(), searchToken);
-<<<<<<< HEAD
             endpoints = calculateNaturalReplicas(searchToken, tm);
-            cachedReplicas.put(keyToken, endpoints);
+            replicas.put(tm.getRingVersion(), keyToken, endpoints);
         }
 
         return endpoints;
@@ -144,13 +108,6 @@
         return getNaturalReplicas(searchPosition)
                .byEndpoint()
                .get(FBUtilities.getBroadcastAddressAndPort());
-=======
-            endpoints = new ArrayList<InetAddress>(calculateNaturalEndpoints(searchToken, tm));
-            replicas.put(tm.getRingVersion(), keyToken, endpoints);
-        }
-
-        return new ArrayList<>(endpoints);
->>>>>>> b5d06268
     }
 
     /**
@@ -483,8 +440,7 @@
         }
     }
 
-    @VisibleForTesting
-    public static class ReplicaCache<K, V>
+    static class ReplicaCache<K, V>
     {
         private final AtomicReference<ReplicaHolder<K, V>> cachedReplicas = new AtomicReference<>(new ReplicaHolder<>(0, 4));
 
