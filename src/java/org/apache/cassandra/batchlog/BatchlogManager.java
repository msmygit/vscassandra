/*
 * Licensed to the Apache Software Foundation (ASF) under one
 * or more contributor license agreements.  See the NOTICE file
 * distributed with this work for additional information
 * regarding copyright ownership.  The ASF licenses this file
 * to you under the Apache License, Version 2.0 (the
 * "License"); you may not use this file except in compliance
 * with the License.  You may obtain a copy of the License at
 *
 *     http://www.apache.org/licenses/LICENSE-2.0
 *
 * Unless required by applicable law or agreed to in writing, software
 * distributed under the License is distributed on an "AS IS" BASIS,
 * WITHOUT WARRANTIES OR CONDITIONS OF ANY KIND, either express or implied.
 * See the License for the specific language governing permissions and
 * limitations under the License.
 */
package org.apache.cassandra.batchlog;

import java.io.IOException;
import java.lang.management.ManagementFactory;
import java.net.InetAddress;
import java.nio.ByteBuffer;
import java.util.*;
import java.util.concurrent.*;

import javax.management.MBeanServer;
import javax.management.ObjectName;
import com.google.common.annotations.VisibleForTesting;
import com.google.common.collect.*;
import com.google.common.util.concurrent.RateLimiter;
import io.reactivex.Completable;
import org.slf4j.Logger;
import org.slf4j.LoggerFactory;

import org.apache.cassandra.concurrent.DebuggableScheduledThreadPoolExecutor;
import org.apache.cassandra.config.DatabaseDescriptor;
import org.apache.cassandra.db.WriteVerbs.WriteVersion;
import org.apache.cassandra.net.MessagingVersion;
import org.apache.cassandra.net.Verbs;
import org.apache.cassandra.schema.SchemaConstants;
import org.apache.cassandra.cql3.UntypedResultSet;
import org.apache.cassandra.db.*;
import org.apache.cassandra.db.marshal.BytesType;
import org.apache.cassandra.db.marshal.UUIDType;
import org.apache.cassandra.db.partitions.PartitionUpdate;
import org.apache.cassandra.exceptions.WriteFailureException;
import org.apache.cassandra.exceptions.WriteTimeoutException;
import org.apache.cassandra.gms.FailureDetector;
import org.apache.cassandra.hints.Hint;
import org.apache.cassandra.hints.HintsService;
import org.apache.cassandra.io.util.DataInputBuffer;
import org.apache.cassandra.io.util.DataOutputBuffer;
import org.apache.cassandra.net.EmptyPayload;
import org.apache.cassandra.net.MessagingService;
import org.apache.cassandra.schema.TableId;
import org.apache.cassandra.net.Response;
import org.apache.cassandra.service.StorageService;
import org.apache.cassandra.service.WrappingWriteHandler;
import org.apache.cassandra.service.WriteEndpoints;
import org.apache.cassandra.service.WriteHandler;
import org.apache.cassandra.utils.FBUtilities;
import org.apache.cassandra.utils.UUIDGen;
import org.apache.cassandra.utils.versioning.Version;

import static com.google.common.collect.Iterables.transform;
import static org.apache.cassandra.cql3.QueryProcessor.executeInternal;
import static org.apache.cassandra.cql3.QueryProcessor.executeInternalWithPaging;

public class BatchlogManager implements BatchlogManagerMBean
{
    private static final WriteVersion CURRENT_VERSION = Version.last(WriteVersion.class);

    public static final String MBEAN_NAME = "org.apache.cassandra.db:type=BatchlogManager";
    private static final long REPLAY_INTERVAL = 10 * 1000; // milliseconds
    static final int DEFAULT_PAGE_SIZE = 128;

    private static final Logger logger = LoggerFactory.getLogger(BatchlogManager.class);
    public static final BatchlogManager instance = new BatchlogManager();

    private volatile long totalBatchesReplayed = 0; // no concurrency protection necessary as only written by replay thread.
    private volatile UUID lastReplayedUuid = UUIDGen.minTimeUUID(0);

    // Single-thread executor service for scheduling and serializing log replay.
    private final ScheduledExecutorService batchlogTasks;

    public BatchlogManager()
    {
        ScheduledThreadPoolExecutor executor = new DebuggableScheduledThreadPoolExecutor("BatchlogTasks");
        executor.setExecuteExistingDelayedTasksAfterShutdownPolicy(false);
        batchlogTasks = executor;
    }

    public void start()
    {
        MBeanServer mbs = ManagementFactory.getPlatformMBeanServer();
        try
        {
            mbs.registerMBean(this, new ObjectName(MBEAN_NAME));
        }
        catch (Exception e)
        {
            throw new RuntimeException(e);
        }

        batchlogTasks.scheduleWithFixedDelay(this::replayFailedBatches,
                                             StorageService.RING_DELAY,
                                             REPLAY_INTERVAL,
                                             TimeUnit.MILLISECONDS);
    }

    public void shutdown() throws InterruptedException
    {
        batchlogTasks.shutdown();
        batchlogTasks.awaitTermination(60, TimeUnit.SECONDS);
    }

    public static Completable remove(UUID id)
    {
        return new Mutation(PartitionUpdate.fullPartitionDelete(
                SystemKeyspace.Batches,
                UUIDType.instance.decompose(id),
                FBUtilities.timestampMicros(),
                FBUtilities.nowInSeconds()))
            .applyAsync();
    }

    public static Completable store(Batch batch)
    {
        return store(batch, true);
    }

    public static Completable store(Batch batch, boolean durableWrites)
    {
        List<ByteBuffer> mutations = new ArrayList<>(batch.encodedMutations.size() + batch.decodedMutations.size());
        mutations.addAll(batch.encodedMutations);

        for (Mutation mutation : batch.decodedMutations)
        {
            try (DataOutputBuffer buffer = new DataOutputBuffer())
            {
                Mutation.serializers.get(CURRENT_VERSION).serialize(mutation, buffer);
                mutations.add(buffer.buffer());
            }
            catch (IOException e)
            {
                // shouldn't happen
                throw new AssertionError(e);
            }
        }

        PartitionUpdate.SimpleBuilder builder = PartitionUpdate.simpleBuilder(SystemKeyspace.Batches, batch.id);
        builder.row()
               .timestamp(batch.creationTime)
               .add("version", MessagingService.current_version.protocolVersion().handshakeVersion)
               .appendAll("mutations", mutations);

        return builder.buildAsMutation().applyAsync(durableWrites, true);
    }

    @VisibleForTesting
    public int countAllBatches()
    {
        String query = String.format("SELECT count(*) FROM %s.%s", SchemaConstants.SYSTEM_KEYSPACE_NAME, SystemKeyspace.BATCHES);
        // TODO make async?
        UntypedResultSet results = executeInternal(query);
        if (results == null || results.isEmpty())
            return 0;

        return (int) results.one().getLong("count");
    }

    public long getTotalBatchesReplayed()
    {
        return totalBatchesReplayed;
    }

    public void forceBatchlogReplay() throws Exception
    {
        startBatchlogReplay().get();
    }

    public Future<?> startBatchlogReplay()
    {
        // If a replay is already in progress this request will be executed after it completes.
        return batchlogTasks.submit(this::replayFailedBatches);
    }

    void performInitialReplay() throws InterruptedException, ExecutionException
    {
        // Invokes initial replay. Used for testing only.
        batchlogTasks.submit(this::replayFailedBatches).get();
    }

    private void replayFailedBatches()
    {
        logger.trace("Started replayFailedBatches");

        // rate limit is in bytes per second. Uses Double.MAX_VALUE if disabled (set to 0 in cassandra.yaml).
        // max rate is scaled by the number of nodes in the cluster (same as for HHOM - see CASSANDRA-5272).
        int endpointsCount = StorageService.instance.getTokenMetadata().getSizeOfAllEndpoints();
        if (endpointsCount <= 0)
        {
            logger.trace("Replay cancelled as there are no peers in the ring.");
            return;
        }
        int throttleInKB = DatabaseDescriptor.getBatchlogReplayThrottleInKB() / endpointsCount;
        RateLimiter rateLimiter = RateLimiter.create(throttleInKB == 0 ? Double.MAX_VALUE : throttleInKB * 1024);

        UUID limitUuid = UUIDGen.maxTimeUUID(System.currentTimeMillis() - getBatchlogTimeout());
        ColumnFamilyStore store = Keyspace.open(SchemaConstants.SYSTEM_KEYSPACE_NAME).getColumnFamilyStore(SystemKeyspace.BATCHES);
        int pageSize = calculatePageSize(store);
        // There cannot be any live content where token(id) <= token(lastReplayedUuid) as every processed batch is
        // deleted, but the tombstoned content may still be present in the tables. To avoid walking over it we specify
        // token(id) > token(lastReplayedUuid) as part of the query.
        String query = String.format("SELECT id, mutations, version FROM %s.%s WHERE token(id) > token(?) AND token(id) <= token(?)",
                                     SchemaConstants.SYSTEM_KEYSPACE_NAME,
                                     SystemKeyspace.BATCHES);
        UntypedResultSet batches = executeInternalWithPaging(query, pageSize, lastReplayedUuid, limitUuid);
        processBatchlogEntries(batches, pageSize, rateLimiter);
        lastReplayedUuid = limitUuid;
        logger.trace("Finished replayFailedBatches");
    }

    // read less rows (batches) per page if they are very large
    static int calculatePageSize(ColumnFamilyStore store)
    {
        double averageRowSize = store.getMeanPartitionSize();
        if (averageRowSize <= 0)
            return DEFAULT_PAGE_SIZE;

        return (int) Math.max(1, Math.min(DEFAULT_PAGE_SIZE, 4 * 1024 * 1024 / averageRowSize));
    }

<<<<<<< HEAD
    // TODO make this process everything async?
=======
    private WriteVersion getVersion(UntypedResultSet.Row row, String name)
    {
        int messagingVersion = row.getInt(name);
        MessagingVersion version = MessagingVersion.fromHandshakeVersion(messagingVersion);
        return version.groupVersion(Verbs.Group.WRITES);
    }

>>>>>>> 18650870
    private void processBatchlogEntries(UntypedResultSet batches, int pageSize, RateLimiter rateLimiter)
    {
        int positionInPage = 0;
        ArrayList<ReplayingBatch> unfinishedBatches = new ArrayList<>(pageSize);

        Set<InetAddress> hintedNodes = new HashSet<>();
        Set<UUID> replayedBatches = new HashSet<>();

        // Sending out batches for replay without waiting for them, so that one stuck batch doesn't affect others
        for (UntypedResultSet.Row row : batches)
        {
            UUID id = row.getUUID("id");
            WriteVersion version = getVersion(row, "version");
            try
            {
                ReplayingBatch batch = new ReplayingBatch(id, version, row.getList("mutations", BytesType.instance));
                if (batch.replay(rateLimiter, hintedNodes) > 0)
                {
                    unfinishedBatches.add(batch);
                }
                else
                {
                    remove(id).blockingAwait(); // no write mutations were sent (either expired or all CFs involved truncated).
                    ++totalBatchesReplayed;
                }
            }
            catch (IOException e)
            {
                logger.warn("Skipped batch replay of {} due to {}", id, e);
                remove(id).blockingAwait();
            }

            if (++positionInPage == pageSize)
            {
                // We have reached the end of a batch. To avoid keeping more than a page of mutations in memory,
                // finish processing the page before requesting the next row.
                finishAndClearBatches(unfinishedBatches, hintedNodes, replayedBatches);
                positionInPage = 0;
            }
        }

        finishAndClearBatches(unfinishedBatches, hintedNodes, replayedBatches);

        // to preserve batch guarantees, we must ensure that hints (if any) have made it to disk, before deleting the batches
        HintsService.instance.flushAndFsyncBlockingly(transform(hintedNodes, StorageService.instance::getHostIdForEndpoint));

        // once all generated hints are fsynced, actually delete the batches
        replayedBatches.forEach(uuid -> BatchlogManager.remove(uuid).blockingAwait());
    }

    private void finishAndClearBatches(ArrayList<ReplayingBatch> batches, Set<InetAddress> hintedNodes, Set<UUID> replayedBatches)
    {
        // schedule hints for timed out deliveries
        for (ReplayingBatch batch : batches)
        {
            batch.finish(hintedNodes);
            replayedBatches.add(batch.id);
        }

        totalBatchesReplayed += batches.size();
        batches.clear();
    }

    public static long getBatchlogTimeout()
    {
        return DatabaseDescriptor.getWriteRpcTimeout() * 2; // enough time for the actual write + BM removal mutation
    }

    private static class ReplayingBatch
    {
        private final UUID id;
        private final long writtenAt;
        private final List<Mutation> mutations;
        private final int replayedBytes;

        private List<ReplayWriteHandler> replayHandlers;

        ReplayingBatch(UUID id, WriteVersion version, List<ByteBuffer> serializedMutations) throws IOException
        {
            this.id = id;
            this.writtenAt = UUIDGen.unixTimestamp(id);
            this.mutations = new ArrayList<>(serializedMutations.size());
            this.replayedBytes = addMutations(version, serializedMutations);
        }

        public int replay(RateLimiter rateLimiter, Set<InetAddress> hintedNodes) throws IOException
        {
            logger.trace("Replaying batch {}", id);

            if (mutations.isEmpty())
                return 0;

            int gcgs = gcgs(mutations);
            if (TimeUnit.MILLISECONDS.toSeconds(writtenAt) + gcgs <= FBUtilities.nowInSeconds())
                return 0;

            replayHandlers = sendReplays(mutations, writtenAt, hintedNodes);

            rateLimiter.acquire(replayedBytes); // acquire afterwards, to not mess up ttl calculation.

            return replayHandlers.size();
        }

        public void finish(Set<InetAddress> hintedNodes)
        {
            for (int i = 0; i < replayHandlers.size(); i++)
            {
                ReplayWriteHandler handler = replayHandlers.get(i);
                try
                {
                    handler.get();
                }
                catch (WriteTimeoutException|WriteFailureException e)
                {
                    logger.trace("Failed replaying a batched mutation to a node, will write a hint");
                    logger.trace("Failure was : {}", e.getMessage());
                    // writing hints for the rest to hints, starting from i
                    writeHintsForUndeliveredEndpoints(i, hintedNodes);
                    return;
                }
            }
        }

        private int addMutations(WriteVersion version, List<ByteBuffer> serializedMutations) throws IOException
        {
            int ret = 0;
            for (ByteBuffer serializedMutation : serializedMutations)
            {
                ret += serializedMutation.remaining();
                try (DataInputBuffer in = new DataInputBuffer(serializedMutation, true))
                {
                    addMutation(Mutation.serializers.get(version).deserialize(in));
                }
            }

            return ret;
        }

        // Remove CFs that have been truncated since. writtenAt and SystemTable#getTruncatedAt() both return millis.
        // We don't abort the replay entirely b/c this can be considered a success (truncated is same as delivered then
        // truncated.
        private void addMutation(Mutation mutation)
        {
            for (TableId tableId : mutation.getTableIds())
                if (writtenAt <= SystemKeyspace.getTruncatedAt(tableId))
                    mutation = mutation.without(tableId);

            if (!mutation.isEmpty())
                mutations.add(mutation);
        }

        private void writeHintsForUndeliveredEndpoints(int startFrom, Set<InetAddress> hintedNodes)
        {
            int gcgs = gcgs(mutations);

            // expired
            if (TimeUnit.MILLISECONDS.toSeconds(writtenAt) + gcgs <= FBUtilities.nowInSeconds())
                return;

            for (int i = startFrom; i < replayHandlers.size(); i++)
            {
                ReplayWriteHandler handler = replayHandlers.get(i);
                Mutation undeliveredMutation = mutations.get(i);

                if (handler != null)
                {
                    hintedNodes.addAll(handler.undelivered);
                    HintsService.instance.write(transform(handler.undelivered, StorageService.instance::getHostIdForEndpoint),
                                                Hint.create(undeliveredMutation, writtenAt));
                }
            }
        }

        private static List<ReplayWriteHandler> sendReplays(List<Mutation> mutations,
                                                            long writtenAt,
                                                            Set<InetAddress> hintedNodes)
        {
            List<ReplayWriteHandler> handlers = new ArrayList<>(mutations.size());
            for (Mutation mutation : mutations)
            {
                ReplayWriteHandler handler = sendSingleReplayMutation(mutation, writtenAt, hintedNodes);
                if (handler != null)
                    handlers.add(handler);
            }
            return handlers;
        }

        private static ReplayWriteHandler sendSingleReplayMutation(final Mutation mutation,
                                                                   long writtenAt,
                                                                   Set<InetAddress> hintedNodes)
        {
            WriteEndpoints endpoints = WriteEndpoints.compute(mutation);
            for (InetAddress dead : endpoints.dead())
            {
                hintedNodes.add(dead);
                HintsService.instance.write(StorageService.instance.getHostIdForEndpoint(dead),
                                            Hint.create(mutation, writtenAt));
            }

            if (endpoints.liveCount() == 0)
                return null;

            ReplayWriteHandler handler = ReplayWriteHandler.create(endpoints, System.nanoTime());
            for (InetAddress live : endpoints.live())
            {
                if (live.equals(FBUtilities.getBroadcastAddress()))
                {
                    mutation.apply();
                    handler.onLocalResponse();
                }
                else
                {
                    MessagingService.instance().send(Verbs.WRITES.WRITE.newRequest(live, mutation), handler);
                }
            }
            return handler;
        }

        private static int gcgs(Collection<Mutation> mutations)
        {
            int gcgs = Integer.MAX_VALUE;
            for (Mutation mutation : mutations)
                gcgs = Math.min(gcgs, mutation.smallestGCGS());
            return gcgs;
        }

        /**
         * A WriteHandler that stores the addresses of the endpoints from
         * which we did not receive a successful reply.
         */
        private static class ReplayWriteHandler extends WrappingWriteHandler
        {
            private final Set<InetAddress> undelivered = Collections.newSetFromMap(new ConcurrentHashMap<>());

            private ReplayWriteHandler(WriteHandler handler)
            {
                super(handler);
                Iterables.addAll(undelivered, handler.endpoints());
            }

            static ReplayWriteHandler create(WriteEndpoints endpoints, long queryStartNanos)
            {
                WriteHandler handler = WriteHandler.create(endpoints,
                                                           ConsistencyLevel.ALL,
                                                           WriteType.UNLOGGED_BATCH,
                                                           queryStartNanos);
                return new ReplayWriteHandler(handler);
            }

            @Override
            public void onResponse(Response<EmptyPayload> m)
            {
                boolean removed = undelivered.remove(m.from());
                assert removed;
                super.onResponse(m);
            }
        }
    }

    public static class EndpointFilter
    {
        private final String localRack;
        private final Multimap<String, InetAddress> endpoints;

        public EndpointFilter(String localRack, Multimap<String, InetAddress> endpoints)
        {
            this.localRack = localRack;
            this.endpoints = endpoints;
        }

        /**
         * @return list of candidates for batchlog hosting. If possible these will be two nodes from different racks.
         */
        public Collection<InetAddress> filter()
        {
            // special case for single-node data centers
            if (endpoints.values().size() == 1)
                return endpoints.values();

            // strip out dead endpoints and localhost
            ListMultimap<String, InetAddress> validated = ArrayListMultimap.create();
            for (Map.Entry<String, InetAddress> entry : endpoints.entries())
                if (isValid(entry.getValue()))
                    validated.put(entry.getKey(), entry.getValue());

            if (validated.size() <= 2)
                return validated.values();

            if (validated.size() - validated.get(localRack).size() >= 2)
            {
                // we have enough endpoints in other racks
                validated.removeAll(localRack);
            }

            if (validated.keySet().size() == 1)
            {
                // we have only 1 `other` rack
                Collection<InetAddress> otherRack = Iterables.getOnlyElement(validated.asMap().values());
                return Lists.newArrayList(Iterables.limit(otherRack, 2));
            }

            // randomize which racks we pick from if more than 2 remaining
            Collection<String> racks;
            if (validated.keySet().size() == 2)
            {
                racks = validated.keySet();
            }
            else
            {
                racks = Lists.newArrayList(validated.keySet());
                Collections.shuffle((List<String>) racks);
            }

            // grab a random member of up to two racks
            List<InetAddress> result = new ArrayList<>(2);
            for (String rack : Iterables.limit(racks, 2))
            {
                List<InetAddress> rackMembers = validated.get(rack);
                result.add(rackMembers.get(getRandomInt(rackMembers.size())));
            }

            return result;
        }

        @VisibleForTesting
        protected boolean isValid(InetAddress input)
        {
            return !input.equals(FBUtilities.getBroadcastAddress()) && FailureDetector.instance.isAlive(input);
        }

        @VisibleForTesting
        protected int getRandomInt(int bound)
        {
            return ThreadLocalRandom.current().nextInt(bound);
        }
    }
}<|MERGE_RESOLUTION|>--- conflicted
+++ resolved
@@ -232,9 +232,6 @@
         return (int) Math.max(1, Math.min(DEFAULT_PAGE_SIZE, 4 * 1024 * 1024 / averageRowSize));
     }
 
-<<<<<<< HEAD
-    // TODO make this process everything async?
-=======
     private WriteVersion getVersion(UntypedResultSet.Row row, String name)
     {
         int messagingVersion = row.getInt(name);
@@ -242,7 +239,7 @@
         return version.groupVersion(Verbs.Group.WRITES);
     }
 
->>>>>>> 18650870
+    // TODO make this process everything async?
     private void processBatchlogEntries(UntypedResultSet batches, int pageSize, RateLimiter rateLimiter)
     {
         int positionInPage = 0;
