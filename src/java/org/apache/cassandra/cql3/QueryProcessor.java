--- conflicted
+++ resolved
@@ -54,10 +54,7 @@
 import org.apache.cassandra.service.*;
 import org.apache.cassandra.service.pager.QueryPager;
 import org.apache.cassandra.tracing.Tracing;
-<<<<<<< HEAD
 import org.apache.cassandra.transport.ProtocolException;
-=======
->>>>>>> 30e1392d
 import org.apache.cassandra.transport.ProtocolVersion;
 import org.apache.cassandra.transport.messages.ResultMessage;
 import org.apache.cassandra.utils.*;
@@ -66,11 +63,7 @@
 
 public class QueryProcessor implements QueryHandler
 {
-<<<<<<< HEAD
-    public static final CassandraVersion CQL_VERSION = new CassandraVersion("3.4.3");
-=======
     public static final CassandraVersion CQL_VERSION = new CassandraVersion("3.4.4");
->>>>>>> 30e1392d
 
     public static final QueryProcessor instance = new QueryProcessor();
 
@@ -331,11 +324,7 @@
             throw new IllegalArgumentException("Only SELECTs can be paged");
 
         SelectStatement select = (SelectStatement)prepared.statement;
-<<<<<<< HEAD
         QueryPager pager = select.getQuery(QueryState.forInternalCalls(), makeInternalOptions(prepared, values), FBUtilities.nowInSeconds()).getPager(null, ProtocolVersion.CURRENT);
-=======
-        QueryPager pager = select.getQuery(makeInternalOptions(prepared, values), FBUtilities.nowInSeconds()).getPager(null, ProtocolVersion.CURRENT);
->>>>>>> 30e1392d
         return UntypedResultSet.create(select, pager, pageSize);
     }
 
