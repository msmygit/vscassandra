--- conflicted
+++ resolved
@@ -184,20 +184,12 @@
     }
 
     /**
-<<<<<<< HEAD
-     * Like {@link #executeUserDefined(int, List)} but the first parameter is already in non-serialized form.
-=======
      * Like {@link UDFunction#executeUserDefined(ProtocolVersion, List)} but the first parameter is already in non-serialized form.
->>>>>>> b4068ef0
      * Remaining parameters (2nd paramters and all others) are in {@code parameters}.
      * This is used to prevent superfluous (de)serialization of the state of aggregates.
      * Means: scalar functions of aggregates are called using this variant.
      */
-<<<<<<< HEAD
-    protected Object executeAggregateUserDefined(int protocolVersion, Object firstParam, List<ByteBuffer> parameters)
-=======
     protected Object executeAggregateUserDefined(ProtocolVersion protocolVersion, Object firstParam, List<ByteBuffer> parameters)
->>>>>>> b4068ef0
     {
         Object[] params = new Object[argTypes.size()];
         params[0] = firstParam;
