--- conflicted
+++ resolved
@@ -24,35 +24,29 @@
 
 import org.apache.cassandra.cql3.ColumnSpecification;
 import org.apache.cassandra.cql3.QueryOptions;
-<<<<<<< HEAD
 import org.apache.cassandra.db.ReadVerbs.ReadVersion;
 import org.apache.cassandra.db.TypeSizes;
-=======
 import org.apache.cassandra.db.filter.ColumnFilter;
 import org.apache.cassandra.db.filter.ColumnFilter.Builder;
->>>>>>> 4ebab661
 import org.apache.cassandra.db.marshal.AbstractType;
 import org.apache.cassandra.io.util.DataInputPlus;
 import org.apache.cassandra.io.util.DataOutputPlus;
 import org.apache.cassandra.schema.*;
 import org.apache.cassandra.transport.ProtocolVersion;
+import org.apache.cassandra.utils.ByteBufferUtil;
 
 public final class SimpleSelector extends Selector
 {
-<<<<<<< HEAD
     protected static final SelectorDeserializer deserializer = new SelectorDeserializer()
     {
         protected Selector deserialize(DataInputPlus in, ReadVersion version, TableMetadata metadata) throws IOException
         {
-            String columnName = in.readUTF();
+            ColumnMetadata column = metadata.getColumn(ByteBufferUtil.readWithVIntLength(in));
             int idx = in.readInt();
-            AbstractType<?> type = readType(metadata, in);
-            return new SimpleSelector(columnName, idx, type);
+            return new SimpleSelector(column, idx);
         }
     };
 
-    private final String columnName;
-=======
     /**
      * The Factory for {@code SimpleSelector}.
      */
@@ -120,7 +114,6 @@
     }
 
     public final ColumnMetadata column;
->>>>>>> 4ebab661
     private final int idx;
     private ByteBuffer current;
     private boolean isSet;
@@ -173,12 +166,8 @@
 
     private SimpleSelector(ColumnMetadata column, int idx)
     {
-<<<<<<< HEAD
         super(Kind.SIMPLE_SELECTOR);
-        this.columnName = columnName;
-=======
         this.column = column;
->>>>>>> 4ebab661
         this.idx = idx;
     }
 
@@ -198,30 +187,27 @@
 
         SimpleSelector s = (SimpleSelector) o;
 
-        return Objects.equal(columnName, s.columnName)
-            && Objects.equal(idx, s.idx)
-            && Objects.equal(type, s.type);
+        return Objects.equal(column, s.column)
+            && Objects.equal(idx, s.idx);
     }
 
     @Override
     public int hashCode()
     {
-        return Objects.hashCode(columnName, idx, type);
+        return Objects.hashCode(column, idx);
     }
 
     @Override
     protected int serializedSize(ReadVersion version)
     {
-        return TypeSizes.sizeof(columnName)
-                + TypeSizes.sizeof(idx)
-                + sizeOf(type);
+        return TypeSizes.sizeofWithVIntLength(column.name.bytes)
+                + TypeSizes.sizeof(idx);
     }
 
     @Override
     protected void serialize(DataOutputPlus out, ReadVersion version) throws IOException
     {
-        out.writeUTF(columnName);
+        ByteBufferUtil.writeWithVIntLength(column.name.bytes, out);
         out.writeInt(idx);
-        writeType(out, type);
     }
 }