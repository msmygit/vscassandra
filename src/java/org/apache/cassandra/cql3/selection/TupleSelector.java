/*
 * Licensed to the Apache Software Foundation (ASF) under one
 * or more contributor license agreements.  See the NOTICE file
 * distributed with this work for additional information
 * regarding copyright ownership.  The ASF licenses this file
 * to you under the Apache License, Version 2.0 (the
 * "License"); you may not use this file except in compliance
 * with the License.  You may obtain a copy of the License at
 *
 *     http://www.apache.org/licenses/LICENSE-2.0
 *
 * Unless required by applicable law or agreed to in writing, software
 * distributed under the License is distributed on an "AS IS" BASIS,
 * WITHOUT WARRANTIES OR CONDITIONS OF ANY KIND, either express or implied.
 * See the License for the specific language governing permissions and
 * limitations under the License.
 */
package org.apache.cassandra.cql3.selection;

import java.io.IOException;
import java.nio.ByteBuffer;
import java.util.ArrayList;
import java.util.List;

import com.google.common.base.Objects;

import org.apache.cassandra.cql3.QueryOptions;
import org.apache.cassandra.cql3.Tuples;
<<<<<<< HEAD
import org.apache.cassandra.db.ReadVerbs.ReadVersion;
import org.apache.cassandra.db.TypeSizes;
=======
import org.apache.cassandra.db.filter.ColumnFilter.Builder;
>>>>>>> 4ebab661
import org.apache.cassandra.db.marshal.AbstractType;
import org.apache.cassandra.db.marshal.TupleType;
import org.apache.cassandra.io.util.DataInputPlus;
import org.apache.cassandra.io.util.DataOutputPlus;
import org.apache.cassandra.schema.TableMetadata;
import org.apache.cassandra.transport.ProtocolVersion;

/**
 * <code>Selector</code> for literal tuples (e.g. (min(value), max(value), count(value))).
 *
 */
final class TupleSelector extends Selector
{
    protected static final SelectorDeserializer deserializer = new SelectorDeserializer()
    {
        protected Selector deserialize(DataInputPlus in, ReadVersion version, TableMetadata metadata) throws IOException
        {
            AbstractType<?> type = readType(metadata, in);
            int size = (int) in.readUnsignedVInt();
            List<Selector> elements = new ArrayList<>(size);
            Serializer serializer = serializers.get(version);
            for (int i = 0; i < size; i++)
                elements.add(serializer.deserialize(in, metadata));

            return new TupleSelector(type, elements);
        }
    };

    /**
     * The tuple type.
     */
    private final AbstractType<?> type;

    /**
     * The tuple elements
     */
    private final List<Selector> elements;

    public static Factory newFactory(final AbstractType<?> type, final SelectorFactories factories)
    {
        return new CollectionFactory(type, factories)
        {
            protected String getColumnName()
            {
                return Tuples.tupleToString(factories, Factory::getColumnName);
            }

            public Selector newInstance(final QueryOptions options)
            {
                return new TupleSelector(type, factories.newInstances(options));
            }
        };
    }

<<<<<<< HEAD
    public void addInput(ProtocolVersion protocolVersion, InputRow input)
=======
    @Override
    public void addFetchedColumns(Builder builder)
    {
        for (int i = 0, m = elements.size(); i < m; i++)
            elements.get(i).addFetchedColumns(builder);
    }

    public void addInput(ProtocolVersion protocolVersion, ResultSetBuilder rs) throws InvalidRequestException
>>>>>>> 4ebab661
    {
        for (int i = 0, m = elements.size(); i < m; i++)
            elements.get(i).addInput(protocolVersion, input);
    }

    public ByteBuffer getOutput(ProtocolVersion protocolVersion)
    {
        ByteBuffer[] buffers = new ByteBuffer[elements.size()];
        for (int i = 0, m = elements.size(); i < m; i++)
        {
            buffers[i] = elements.get(i).getOutput(protocolVersion);
        }
        return TupleType.buildValue(buffers);
    }

    public void reset()
    {
        for (int i = 0, m = elements.size(); i < m; i++)
            elements.get(i).reset();
    }

    public AbstractType<?> getType()
    {
        return type;
    }

    @Override
    public boolean isTerminal()
    {
        for (int i = 0, m = elements.size(); i < m; i++)
        {
            if(!elements.get(i).isTerminal())
                return false;
        }
        return true;
    }

    @Override
    public String toString()
    {
        return Tuples.tupleToString(elements);
    }

    private TupleSelector(AbstractType<?> type, List<Selector> elements)
    {
        super(Kind.TUPLE_SELECTOR);
        this.type = type;
        this.elements = elements;
    }

    @Override
    public boolean equals(Object o)
    {
        if (this == o)
            return true;

        if (!(o instanceof TupleSelector))
            return false;

        TupleSelector s = (TupleSelector) o;

        return Objects.equal(type, s.type)
            && Objects.equal(elements, s.elements);
    }

    @Override
    public int hashCode()
    {
        return Objects.hashCode(type, elements);
    }

    @Override
    protected int serializedSize(ReadVersion version)
    {
        int size = sizeOf(type) + TypeSizes.sizeofUnsignedVInt(elements.size());

        Serializer serializer = serializers.get(version);
        for (int i = 0, m = elements.size(); i < m; i++)
            size += serializer.serializedSize(elements.get(i));

        return size;
    }

    @Override
    protected void serialize(DataOutputPlus out, ReadVersion version) throws IOException
    {
        writeType(out, type);
        out.writeUnsignedVInt(elements.size());

        Serializer serializer = serializers.get(version);
        for (int i = 0, m = elements.size(); i < m; i++)
            serializer.serialize(elements.get(i), out);
    }
}<|MERGE_RESOLUTION|>--- conflicted
+++ resolved
@@ -26,12 +26,9 @@
 
 import org.apache.cassandra.cql3.QueryOptions;
 import org.apache.cassandra.cql3.Tuples;
-<<<<<<< HEAD
 import org.apache.cassandra.db.ReadVerbs.ReadVersion;
 import org.apache.cassandra.db.TypeSizes;
-=======
 import org.apache.cassandra.db.filter.ColumnFilter.Builder;
->>>>>>> 4ebab661
 import org.apache.cassandra.db.marshal.AbstractType;
 import org.apache.cassandra.db.marshal.TupleType;
 import org.apache.cassandra.io.util.DataInputPlus;
@@ -86,9 +83,6 @@
         };
     }
 
-<<<<<<< HEAD
-    public void addInput(ProtocolVersion protocolVersion, InputRow input)
-=======
     @Override
     public void addFetchedColumns(Builder builder)
     {
@@ -96,8 +90,7 @@
             elements.get(i).addFetchedColumns(builder);
     }
 
-    public void addInput(ProtocolVersion protocolVersion, ResultSetBuilder rs) throws InvalidRequestException
->>>>>>> 4ebab661
+    public void addInput(ProtocolVersion protocolVersion, InputRow input)
     {
         for (int i = 0, m = elements.size(); i < m; i++)
             elements.get(i).addInput(protocolVersion, input);
