/*
 * Licensed to the Apache Software Foundation (ASF) under one
 * or more contributor license agreements.  See the NOTICE file
 * distributed with this work for additional information
 * regarding copyright ownership.  The ASF licenses this file
 * to you under the Apache License, Version 2.0 (the
 * "License"); you may not use this file except in compliance
 * with the License.  You may obtain a copy of the License at
 *
 *     http://www.apache.org/licenses/LICENSE-2.0
 *
 * Unless required by applicable law or agreed to in writing, software
 * distributed under the License is distributed on an "AS IS" BASIS,
 * WITHOUT WARRANTIES OR CONDITIONS OF ANY KIND, either express or implied.
 * See the License for the specific language governing permissions and
 * limitations under the License.
 */
package org.apache.cassandra.cql3.selection;

import java.nio.ByteBuffer;

import org.apache.cassandra.cql3.ColumnSpecification;
import org.apache.cassandra.cql3.QueryOptions;
import org.apache.cassandra.cql3.selection.Selection.ResultSetBuilder;
import org.apache.cassandra.db.marshal.AbstractType;
import org.apache.cassandra.db.marshal.UserType;
import org.apache.cassandra.exceptions.InvalidRequestException;
import org.apache.cassandra.transport.ProtocolVersion;

final class FieldSelector extends Selector
{
    private final UserType type;
    private final int field;
    private final Selector selected;

    public static Factory newFactory(final UserType type, final int field, final Selector.Factory factory)
    {
        return new Factory()
        {
            protected String getColumnName()
            {
                return String.format("%s.%s", factory.getColumnName(), type.fieldName(field));
            }

            protected AbstractType<?> getReturnType()
            {
                return type.fieldType(field);
            }

            protected void addColumnMapping(SelectionColumnMapping mapping, ColumnSpecification resultsColumn)
            {
                factory.addColumnMapping(mapping, resultsColumn);
            }

            public Selector newInstance(QueryOptions options) throws InvalidRequestException
            {
                return new FieldSelector(type, field, factory.newInstance(options));
            }

            public boolean isAggregateSelectorFactory()
            {
                return factory.isAggregateSelectorFactory();
            }
        };
    }

<<<<<<< HEAD
    public void addInput(int protocolVersion, ResultSetBuilder rs) throws InvalidRequestException
=======
    public void addInput(ProtocolVersion protocolVersion, ResultSetBuilder rs) throws InvalidRequestException
>>>>>>> e0adc166
    {
        selected.addInput(protocolVersion, rs);
    }

    public ByteBuffer getOutput(ProtocolVersion protocolVersion) throws InvalidRequestException
    {
        ByteBuffer value = selected.getOutput(protocolVersion);
        if (value == null)
            return null;
        ByteBuffer[] buffers = type.split(value);
        return field < buffers.length ? buffers[field] : null;
    }

    public AbstractType<?> getType()
    {
        return type.fieldType(field);
    }

    public void reset()
    {
        selected.reset();
    }

    @Override
    public String toString()
    {
        return String.format("%s.%s", selected, type.fieldName(field));
    }

    private FieldSelector(UserType type, int field, Selector selected)
    {
        this.type = type;
        this.field = field;
        this.selected = selected;
    }
}<|MERGE_RESOLUTION|>--- conflicted
+++ resolved
@@ -64,11 +64,7 @@
         };
     }
 
-<<<<<<< HEAD
-    public void addInput(int protocolVersion, ResultSetBuilder rs) throws InvalidRequestException
-=======
     public void addInput(ProtocolVersion protocolVersion, ResultSetBuilder rs) throws InvalidRequestException
->>>>>>> e0adc166
     {
         selected.addInput(protocolVersion, rs);
     }
