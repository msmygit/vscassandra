/*
 * Licensed to the Apache Software Foundation (ASF) under one
 * or more contributor license agreements.  See the NOTICE file
 * distributed with this work for additional information
 * regarding copyright ownership.  The ASF licenses this file
 * to you under the Apache License, Version 2.0 (the
 * "License"); you may not use this file except in compliance
 * with the License.  You may obtain a copy of the License at
 *
 *     http://www.apache.org/licenses/LICENSE-2.0
 *
 * Unless required by applicable law or agreed to in writing, software
 * distributed under the License is distributed on an "AS IS" BASIS,
 * WITHOUT WARRANTIES OR CONDITIONS OF ANY KIND, either express or implied.
 * See the License for the specific language governing permissions and
 * limitations under the License.
 */
package org.apache.cassandra.cql3;

import java.io.IOException;
import java.util.*;

import com.fasterxml.jackson.core.io.JsonStringEncoder;
import com.fasterxml.jackson.databind.ObjectMapper;
import org.apache.cassandra.schema.ColumnMetadata;
import org.apache.cassandra.schema.TableMetadata;
import org.apache.cassandra.cql3.functions.Function;
import org.apache.cassandra.db.marshal.AbstractType;
import org.apache.cassandra.db.marshal.UTF8Type;
import org.apache.cassandra.exceptions.InvalidRequestException;
import org.apache.cassandra.serializers.MarshalException;

/** Term-related classes for INSERT JSON support. */
public class Json
{
    public static final ObjectMapper JSON_OBJECT_MAPPER = new ObjectMapper();

    public static final ColumnIdentifier JSON_COLUMN_ID = new ColumnIdentifier("[json]", true);

    /**
     * Quotes string contents using standard JSON quoting.
     */
    public static String quoteAsJsonString(String s)
    {
<<<<<<< HEAD
        return new String(JsonStringEncoder.getInstance().quoteAsString(s));
=======
        // In future should update to directly use `JsonStringEncoder.getInstance()` but for now:
        return new String(BufferRecyclers.getJsonStringEncoder().quoteAsString(s));
>>>>>>> 5bc9f7c7
    }

    public static Object decodeJson(String json)
    {
        try
        {
            return JSON_OBJECT_MAPPER.readValue(json, Object.class);
        }
        catch (IOException exc)
        {
            throw new MarshalException("Error decoding JSON string: " + exc.getMessage());
        }
    }

    public interface Raw
    {
        public Prepared prepareAndCollectMarkers(TableMetadata metadata, Collection<ColumnMetadata> receivers, VariableSpecifications boundNames);
    }

    /**
     * Represents a literal JSON string in an INSERT JSON statement.
     * For example: INSERT INTO mytable (key, col) JSON '{"key": 0, "col": 0}';
     */
    public static class Literal implements Raw
    {
        private final String text;

        public Literal(String text)
        {
            this.text = text;
        }

        public Prepared prepareAndCollectMarkers(TableMetadata metadata, Collection<ColumnMetadata> receivers, VariableSpecifications boundNames)
        {
            return new PreparedLiteral(parseJson(text, receivers));
        }
    }

    /**
     * Represents a marker for a JSON string in an INSERT JSON statement.
     * For example: INSERT INTO mytable (key, col) JSON ?;
     */
    public static class Marker implements Raw
    {
        protected final int bindIndex;

        public Marker(int bindIndex)
        {
            this.bindIndex = bindIndex;
        }

        public Prepared prepareAndCollectMarkers(TableMetadata metadata, Collection<ColumnMetadata> receivers, VariableSpecifications boundNames)
        {
            boundNames.add(bindIndex, makeReceiver(metadata));
            return new PreparedMarker(bindIndex, receivers);
        }

        private ColumnSpecification makeReceiver(TableMetadata metadata)
        {
            return new ColumnSpecification(metadata.keyspace, metadata.name, JSON_COLUMN_ID, UTF8Type.instance);
        }
    }

    /**
     * A prepared, full set of JSON values.
     */
    public static abstract class Prepared
    {
        public abstract Term.Raw getRawTermForColumn(ColumnMetadata def, boolean defaultUnset);
    }

    /**
     * A prepared literal set of JSON values
     */
    private static class PreparedLiteral extends Prepared
    {
        private final Map<ColumnIdentifier, Term> columnMap;

        public PreparedLiteral(Map<ColumnIdentifier, Term> columnMap)
        {
            this.columnMap = columnMap;
        }

        public Term.Raw getRawTermForColumn(ColumnMetadata def, boolean defaultUnset)
        {
            Term value = columnMap.get(def.name);
            return value == null
                 ? (defaultUnset ? Constants.UNSET_LITERAL : Constants.NULL_LITERAL)
                 : new ColumnValue(value);
        }
    }

    /**
     *  A prepared bind marker for a set of JSON values
     */
    private static class PreparedMarker extends Prepared
    {
        private final int bindIndex;
        private final Collection<ColumnMetadata> columns;

        public PreparedMarker(int bindIndex, Collection<ColumnMetadata> columns)
        {
            this.bindIndex = bindIndex;
            this.columns = columns;
        }

        public RawDelayedColumnValue getRawTermForColumn(ColumnMetadata def, boolean defaultUnset)
        {
            return new RawDelayedColumnValue(this, def, defaultUnset);
        }
    }

    /**
     * A Terminal for a single column.
     *
     * Note that this is intrinsically an already prepared term, but this still implements Term.Raw so that we can
     * easily use it to create raw operations.
     */
    private static class ColumnValue extends Term.Raw
    {
        private final Term term;

        public ColumnValue(Term term)
        {
            this.term = term;
        }

        @Override
        public Term prepare(String keyspace, ColumnSpecification receiver) throws InvalidRequestException
        {
            return term;
        }

        @Override
        public TestResult testAssignment(String keyspace, ColumnSpecification receiver)
        {
            return TestResult.NOT_ASSIGNABLE;
        }

        public AbstractType<?> getExactTypeIfKnown(String keyspace)
        {
            return null;
        }

        public String getText()
        {
            return term.toString();
        }
    }

    /**
     * A Raw term for a single column. Like ColumnValue, this is intrinsically already prepared.
     */
    private static class RawDelayedColumnValue extends Term.Raw
    {
        private final PreparedMarker marker;
        private final ColumnMetadata column;
        private final boolean defaultUnset;

        public RawDelayedColumnValue(PreparedMarker prepared, ColumnMetadata column, boolean defaultUnset)
        {
            this.marker = prepared;
            this.column = column;
            this.defaultUnset = defaultUnset;
        }

        @Override
        public Term prepare(String keyspace, ColumnSpecification receiver) throws InvalidRequestException
        {
            return new DelayedColumnValue(marker, column, defaultUnset);
        }

        @Override
        public TestResult testAssignment(String keyspace, ColumnSpecification receiver)
        {
            return TestResult.WEAKLY_ASSIGNABLE;
        }

        public AbstractType<?> getExactTypeIfKnown(String keyspace)
        {
            return null;
        }

        public String getText()
        {
            return marker.toString();
        }
    }

    /**
     * A NonTerminal for a single column. As with {@code ColumnValue}, this is intrinsically a prepared.
     */
    private static class DelayedColumnValue extends Term.NonTerminal
    {
        private final PreparedMarker marker;
        private final ColumnMetadata column;
        private final boolean defaultUnset;

        public DelayedColumnValue(PreparedMarker prepared, ColumnMetadata column, boolean defaultUnset)
        {
            this.marker = prepared;
            this.column = column;
            this.defaultUnset = defaultUnset;
        }

        @Override
        public void collectMarkerSpecification(VariableSpecifications boundNames)
        {
            // We've already collected what we should (and in practice this method is never called).
        }

        @Override
        public boolean containsBindMarker()
        {
            return true;
        }

        @Override
        public Terminal bind(QueryOptions options) throws InvalidRequestException
        {
            Term term = options.getJsonColumnValue(marker.bindIndex, column.name, marker.columns);
            return term == null
                 ? (defaultUnset ? Constants.UNSET_VALUE : null)
                 : term.bind(options);
        }

        @Override
        public void addFunctionsTo(List<Function> functions)
        {
        }
    }

    /**
     * Given a JSON string, return a map of columns to their values for the insert.
     */
    public static Map<ColumnIdentifier, Term> parseJson(String jsonString, Collection<ColumnMetadata> expectedReceivers)
    {
        try
        {
            Map<String, Object> valueMap = JSON_OBJECT_MAPPER.readValue(jsonString, Map.class);

            if (valueMap == null)
                throw new InvalidRequestException("Got null for INSERT JSON values");

            handleCaseSensitivity(valueMap);

            Map<ColumnIdentifier, Term> columnMap = new HashMap<>(expectedReceivers.size());
            for (ColumnSpecification spec : expectedReceivers)
            {
                // We explicitely test containsKey() because the value itself can be null, and we want to distinguish an
                // explicit null value from no value
                if (!valueMap.containsKey(spec.name.toString()))
                    continue;

                Object parsedJsonObject = valueMap.remove(spec.name.toString());
                if (parsedJsonObject == null)
                {
                    // This is an explicit user null
                    columnMap.put(spec.name, Constants.NULL_VALUE);
                }
                else
                {
                    try
                    {
                        columnMap.put(spec.name, spec.type.fromJSONObject(parsedJsonObject));
                    }
                    catch(MarshalException exc)
                    {
                        throw new InvalidRequestException(String.format("Error decoding JSON value for %s: %s", spec.name, exc.getMessage()));
                    }
                }
            }

            if (!valueMap.isEmpty())
            {
                throw new InvalidRequestException(String.format(
                        "JSON values map contains unrecognized column: %s", valueMap.keySet().iterator().next()));
            }

            return columnMap;
        }
        catch (IOException exc)
        {
            throw new InvalidRequestException(String.format("Could not decode JSON string as a map: %s. (String was: %s)", exc.toString(), jsonString));
        }
        catch (MarshalException exc)
        {
            throw new InvalidRequestException(exc.getMessage());
        }
    }

    /**
     * Handles unquoting and case-insensitivity in map keys.
     */
    public static void handleCaseSensitivity(Map<String, Object> valueMap)
    {
        for (String mapKey : new ArrayList<>(valueMap.keySet()))
        {
            // if it's surrounded by quotes, remove them and preserve the case
            if (mapKey.startsWith("\"") && mapKey.endsWith("\""))
            {
                valueMap.put(mapKey.substring(1, mapKey.length() - 1), valueMap.remove(mapKey));
                continue;
            }

            // otherwise, lowercase it if needed
            String lowered = mapKey.toLowerCase(Locale.US);
            if (!mapKey.equals(lowered))
                valueMap.put(lowered, valueMap.remove(mapKey));
        }
    }
}<|MERGE_RESOLUTION|>--- conflicted
+++ resolved
@@ -42,12 +42,8 @@
      */
     public static String quoteAsJsonString(String s)
     {
-<<<<<<< HEAD
+        // In future should update to directly use `JsonStringEncoder.getInstance()` but for now:
         return new String(JsonStringEncoder.getInstance().quoteAsString(s));
-=======
-        // In future should update to directly use `JsonStringEncoder.getInstance()` but for now:
-        return new String(BufferRecyclers.getJsonStringEncoder().quoteAsString(s));
->>>>>>> 5bc9f7c7
     }
 
     public static Object decodeJson(String json)
