/*
 * Licensed to the Apache Software Foundation (ASF) under one
 * or more contributor license agreements.  See the NOTICE file
 * distributed with this work for additional information
 * regarding copyright ownership.  The ASF licenses this file
 * to you under the Apache License, Version 2.0 (the
 * "License"); you may not use this file except in compliance
 * with the License.  You may obtain a copy of the License at
 *
 *     http://www.apache.org/licenses/LICENSE-2.0
 *
 * Unless required by applicable law or agreed to in writing, software
 * distributed under the License is distributed on an "AS IS" BASIS,
 * WITHOUT WARRANTIES OR CONDITIONS OF ANY KIND, either express or implied.
 * See the License for the specific language governing permissions and
 * limitations under the License.
 */
package org.apache.cassandra.cql3.statements;

import java.nio.ByteBuffer;
import java.util.*;
import java.util.concurrent.TimeUnit;
import java.util.function.UnaryOperator;
import java.util.stream.Collectors;

import com.google.common.annotations.VisibleForTesting;
import com.google.common.base.MoreObjects;
import com.google.common.base.Preconditions;

import org.apache.cassandra.cql3.Ordering;
import org.apache.cassandra.cql3.restrictions.*;
import org.slf4j.Logger;
import org.slf4j.LoggerFactory;

import org.apache.cassandra.audit.AuditLogContext;
import org.apache.cassandra.audit.AuditLogEntryType;
import org.apache.cassandra.auth.Permission;
import org.apache.cassandra.config.DatabaseDescriptor;
import org.apache.cassandra.cql3.restrictions.ExternalRestriction;
import org.apache.cassandra.cql3.restrictions.Restrictions;
import org.apache.cassandra.cql3.restrictions.SingleRestriction;
import org.apache.cassandra.guardrails.Guardrails;
import org.apache.cassandra.index.Index;
import org.apache.cassandra.schema.ColumnMetadata;
import org.apache.cassandra.schema.Schema;
import org.apache.cassandra.schema.TableMetadata;
import org.apache.cassandra.schema.TableMetadataRef;
import org.apache.cassandra.cql3.*;
import org.apache.cassandra.cql3.functions.Function;
import org.apache.cassandra.cql3.selection.RawSelector;
import org.apache.cassandra.cql3.selection.ResultSetBuilder;
import org.apache.cassandra.cql3.selection.Selectable;
import org.apache.cassandra.cql3.selection.Selection;
import org.apache.cassandra.cql3.selection.Selection.Selectors;
import org.apache.cassandra.db.*;
import org.apache.cassandra.db.aggregation.AggregationSpecification;
import org.apache.cassandra.db.aggregation.GroupMaker;
import org.apache.cassandra.db.filter.*;
import org.apache.cassandra.db.marshal.CollectionType;
import org.apache.cassandra.db.marshal.CompositeType;
import org.apache.cassandra.db.marshal.Int32Type;
import org.apache.cassandra.db.marshal.UserType;
import org.apache.cassandra.db.partitions.PartitionIterator;
import org.apache.cassandra.db.rows.ComplexColumnData;
import org.apache.cassandra.db.rows.Row;
import org.apache.cassandra.db.rows.RowIterator;
import org.apache.cassandra.db.view.View;
import org.apache.cassandra.dht.AbstractBounds;
import org.apache.cassandra.exceptions.*;
import org.apache.cassandra.index.IndexRegistry;
import org.apache.cassandra.serializers.MarshalException;
import org.apache.cassandra.service.ClientState;
import org.apache.cassandra.service.ClientWarn;
import org.apache.cassandra.service.QueryState;
import org.apache.cassandra.service.pager.AggregationQueryPager;
import org.apache.cassandra.service.pager.PagingState;
import org.apache.cassandra.service.pager.QueryPager;
import org.apache.cassandra.transport.ProtocolVersion;
import org.apache.cassandra.transport.messages.ResultMessage;
import org.apache.cassandra.utils.ByteBufferUtil;
import org.apache.cassandra.utils.NoSpamLogger;
import org.apache.cassandra.utils.FBUtilities;

import org.apache.commons.lang3.builder.ToStringBuilder;
import org.apache.commons.lang3.builder.ToStringStyle;

import static org.apache.cassandra.cql3.statements.RequestValidations.checkFalse;
import static org.apache.cassandra.cql3.statements.RequestValidations.checkNotNull;
import static org.apache.cassandra.cql3.statements.RequestValidations.checkNull;
import static org.apache.cassandra.cql3.statements.RequestValidations.checkTrue;
import static org.apache.cassandra.db.filter.DataLimits.NO_LIMIT;
import static org.apache.cassandra.utils.ByteBufferUtil.UNSET_BYTE_BUFFER;

/**
 * Encapsulates a completely parsed SELECT query, including the target
 * column family, expression, result count, and ordering clause.
 *
 * A number of public methods here are only used internally. However,
 * many of these are made accessible for the benefit of custom
 * QueryHandler implementations, so before reducing their accessibility
 * due consideration should be given.
 */
public class SelectStatement implements CQLStatement.SingleKeyspaceCqlStatement
{
    private static final Logger logger = LoggerFactory.getLogger(SelectStatement.class);
    private static final NoSpamLogger noSpamLogger = NoSpamLogger.getLogger(SelectStatement.logger, 1, TimeUnit.MINUTES);

    private final String rawCQLStatement;
    public final VariableSpecifications bindVariables;
    public final TableMetadata table;
    public final Parameters parameters;
    private final Selection selection;
    private final Term limit;
    private final Term perPartitionLimit;

    private final StatementRestrictions restrictions;

    private final boolean isReversed;

    /**
     * The <code>AggregationSpecification</code> used to make the aggregates.
     */
    private final AggregationSpecification aggregationSpec;

    /**
     * The comparator used to orders results when multiple keys are selected (using IN).
     */
    private final ColumnComparator<List<ByteBuffer>> orderingComparator;

    // Used by forSelection below
    private static final Parameters defaultParameters = new Parameters(Collections.emptyList(),
                                                                       Collections.emptyList(),
                                                                       false,
                                                                       false,
                                                                       false);

    public SelectStatement(String queryString,
                           TableMetadata table,
                           VariableSpecifications bindVariables,
                           Parameters parameters,
                           Selection selection,
                           StatementRestrictions restrictions,
                           boolean isReversed,
                           AggregationSpecification aggregationSpec,
                           ColumnComparator<List<ByteBuffer>> orderingComparator,
                           Term limit,
                           Term perPartitionLimit)
    {
        this.rawCQLStatement = queryString;
        this.table = table;
        this.bindVariables = bindVariables;
        this.selection = selection;
        this.restrictions = restrictions;
        this.isReversed = isReversed;
        this.aggregationSpec = aggregationSpec;
        this.orderingComparator = orderingComparator;
        this.parameters = parameters;
        this.limit = limit;
        this.perPartitionLimit = perPartitionLimit;
    }

    @Override
    public String getRawCQLStatement()
    {
        return rawCQLStatement;
    }

    @Override
    public List<ColumnSpecification> getBindVariables()
    {
        return bindVariables.getBindVariables();
    }

    @Override
    public short[] getPartitionKeyBindVariableIndexes()
    {
        return bindVariables.getPartitionKeyBindVariableIndexes(table);
    }

    @Override
    public Iterable<Function> getFunctions()
    {
        List<Function> functions = new ArrayList<>();
        addFunctionsTo(functions);
        return functions;
    }

    private void addFunctionsTo(List<Function> functions)
    {
        selection.addFunctionsTo(functions);
        restrictions.addFunctionsTo(functions);

        if (limit != null)
            limit.addFunctionsTo(functions);

        if (perPartitionLimit != null)
            perPartitionLimit.addFunctionsTo(functions);
    }

    /**
     * The columns to fetch internally for this SELECT statement (which can be more than the one selected by the
     * user as it also include any restricted column in particular).
     */
    public ColumnFilter queriedColumns()
    {
        return selection.newSelectors(QueryOptions.DEFAULT).getColumnFilter();
    }

    // Creates a simple select based on the given selection.
    // Note that the results select statement should not be used for actual queries, but only for processing already
    // queried data through processColumnFamily.
    static SelectStatement forSelection(TableMetadata table, Selection selection)
    {
        return new SelectStatement(null,
                                   table,
                                   VariableSpecifications.empty(),
                                   defaultParameters,
                                   selection,
                                   StatementRestrictions.empty(table),
                                   false,
                                   null,
                                   null,
                                   null,
                                   null);
    }

    public ResultSet.ResultMetadata getResultMetadata()
    {
        return selection.getResultMetadata();
    }

    public void authorize(ClientState state) throws InvalidRequestException, UnauthorizedException
    {
        if (table.isView())
        {
            TableMetadataRef baseTable = View.findBaseTable(keyspace(), columnFamily());
            if (baseTable != null)
                state.ensureTablePermission(baseTable, Permission.SELECT);
        }
        else
        {
            state.ensureTablePermission(table, Permission.SELECT);
        }

        for (Function function : getFunctions())
            state.ensurePermission(Permission.EXECUTE, function);
    }

    @Override
    public void validate(QueryState state) throws InvalidRequestException
    {
        // Nothing to do, all validation has been done by RawStatement.prepare()
    }

    /**
     * Adds the specified restrictions to the index restrictions.
     *
     * @param indexRestrictions the index restrictions to add
     * @return a new {@code SelectStatement} instance with the added index restrictions
     */
    public SelectStatement addIndexRestrictions(Restrictions indexRestrictions)
    {
        return new SelectStatement(rawCQLStatement,
                                   table,
                                   bindVariables,
                                   parameters,
                                   selection,
                                   restrictions.addIndexRestrictions(indexRestrictions),
                                   isReversed,
                                   aggregationSpec,
                                   orderingComparator,
                                   limit,
                                   perPartitionLimit);
    }

    /**
     * Adds the specified external restrictions to the index restrictions.
     *
     * @param indexRestrictions the index restrictions to add
     * @return a new {@code SelectStatement} instance with the added index restrictions
     */
    public SelectStatement addIndexRestrictions(Iterable<ExternalRestriction> indexRestrictions)
    {
        return new SelectStatement(rawCQLStatement,
                                   table,
                                   bindVariables,
                                   parameters,
                                   selection,
                                   restrictions.addExternalRestrictions(indexRestrictions),
                                   isReversed,
                                   aggregationSpec,
                                   orderingComparator,
                                   limit,
                                   perPartitionLimit);
    }

    private void validateQueryOptions(QueryState queryState, QueryOptions options)
    {
        PageSize pageSize = options.getPageSize();
        if (pageSize != null && options.getPageSize().isDefined() && pageSize.getUnit() == PageSize.PageUnit.BYTES)
        {
            Guardrails.pageSize.guard(pageSize.bytes(), "in bytes", false, queryState);
        }
    }

    /**
     * Returns whether the paging can be skipped based on the user limits and the page size - that is, if the user limit
     * is provided and is lower than the page size, it means that we will only return at most one page and thus paging
     * is unnecessary in this case. That applies to the page size defined in rows - if the page size is defined in bytes
     * we cannot say anything about the relation beteween the user rows limit and the page size.
     */
    private boolean canSkipPaging(DataLimits userLimits, PageSize pageSize, boolean topK)
    {
        return !pageSize.isDefined() ||
               pageSize.getUnit() == PageSize.PageUnit.ROWS && !pageSize.isCompleted(userLimits.count(), PageSize.PageUnit.ROWS) ||
               topK;
    }

    public ResultMessage.Rows execute(QueryState queryState, QueryOptions options, long queryStartNanoTime)
    {
        ConsistencyLevel cl = options.getConsistency();
        checkNotNull(cl, "Invalid empty consistency level");

        cl.validateForRead();
        validateQueryOptions(queryState, options);

        int nowInSec = options.getNowInSeconds(queryState);
        int userLimit = getLimit(options);
        int userPerPartitionLimit = getPerPartitionLimit(options);
        PageSize pageSize = options.getPageSize();

        Selectors selectors = selection.newSelectors(options);
        ReadQuery query = getQuery(queryState, options, selectors.getColumnFilter(), nowInSec, userLimit, userPerPartitionLimit, pageSize);

        if (query.limits().isGroupByLimit() && pageSize != null && pageSize.isDefined() && pageSize.getUnit() == PageSize.PageUnit.BYTES)
            throw new InvalidRequestException("Paging in bytes cannot be specified for aggregation queries");

        if (aggregationSpec == null && canSkipPaging(query.limits(), pageSize, query.isTopK()))
            return execute(query, options, queryState, selectors, nowInSec, userLimit, queryStartNanoTime);

        QueryPager pager = getPager(query, options);

        return execute(Pager.forDistributedQuery(pager, cl, queryState),
                       options,
                       selectors,
                       pageSize,
                       nowInSec,
                       userLimit,
                       queryStartNanoTime);
    }

    public ReadQuery getQuery(QueryState state, QueryOptions options, int nowInSec) throws RequestValidationException
    {
        Selectors selectors = selection.newSelectors(options);
        return getQuery(state,
                        options,
                        selectors.getColumnFilter(),
                        nowInSec,
                        getLimit(options),
                        getPerPartitionLimit(options),
                        options.getPageSize());
    }

    public ReadQuery getQuery(QueryState queryState,
                              QueryOptions options,
                              ColumnFilter columnFilter,
                              int nowInSec,
                              int userLimit,
                              int perPartitionLimit,
                              PageSize pageSize)
    {
        boolean isPartitionRangeQuery = restrictions.isKeyRange() || restrictions.usesSecondaryIndexing() || restrictions.isDisjunction();

        DataLimits limit = getDataLimits(queryState, userLimit, perPartitionLimit);

        if (isPartitionRangeQuery)
            return getRangeCommand(options, columnFilter, limit, nowInSec, queryState);

        return getSliceCommands(queryState, options, columnFilter, limit, nowInSec);
    }

    private ResultMessage.Rows execute(ReadQuery query,
                                       QueryOptions options,
                                       QueryState queryState,
                                       Selectors selectors,
                                       int nowInSec,
                                       int userLimit, long queryStartNanoTime) throws RequestValidationException, RequestExecutionException
    {
        try (PartitionIterator data = query.execute(options.getConsistency(), queryState, queryStartNanoTime))
        {
            return processResults(data, options, selectors, nowInSec, userLimit);
        }
    }

    @Override
    public AuditLogContext getAuditLogContext()
    {
        return new AuditLogContext(AuditLogEntryType.SELECT, keyspace(), table.name);
    }

    // Simple wrapper class to avoid some code duplication
    private static abstract class Pager
    {
        protected QueryPager pager;

        protected Pager(QueryPager pager)
        {
            this.pager = pager;
        }

        public static Pager forInternalQuery(QueryPager pager, ReadExecutionController executionController)
        {
            return new InternalPager(pager, executionController);
        }

        public static Pager forDistributedQuery(QueryPager pager, ConsistencyLevel consistency, QueryState queryState)
        {
            return new NormalPager(pager, consistency, queryState);
        }

        public boolean isExhausted()
        {
            return pager.isExhausted();
        }

        public PagingState state()
        {
            return pager.state();
        }

        public abstract PartitionIterator fetchPage(PageSize pageSize, long queryStartNanoTime);

        public static class NormalPager extends Pager
        {
            private final ConsistencyLevel consistency;
            private final QueryState queryState;

            private NormalPager(QueryPager pager, ConsistencyLevel consistency, QueryState queryState)
            {
                super(pager);
                this.consistency = consistency;
                this.queryState = queryState;
            }

            public PartitionIterator fetchPage(PageSize pageSize, long queryStartNanoTime)
            {
                return pager.fetchPage(pageSize, consistency, queryState, queryStartNanoTime);
            }
        }

        public static class InternalPager extends Pager
        {
            private final ReadExecutionController executionController;

            private InternalPager(QueryPager pager, ReadExecutionController executionController)
            {
                super(pager);
                this.executionController = executionController;
            }

            public PartitionIterator fetchPage(PageSize pageSize, long queryStartNanoTime)
            {
                return pager.fetchPageInternal(pageSize, executionController);
            }
        }
    }

    private ResultMessage.Rows execute(Pager pager,
                                       QueryOptions options,
                                       Selectors selectors,
                                       PageSize pageSize,
                                       int nowInSec,
                                       int userLimit,
                                       long queryStartNanoTime) throws RequestValidationException, RequestExecutionException
    {
        if (aggregationSpec != null)
        {
            if (!restrictions.hasPartitionKeyRestrictions())
            {
                warn("Aggregation query used without partition key");
                noSpamLogger.warn(String.format("Aggregation query used without partition key on table %s.%s, aggregation type: %s",
                                                 keyspace(), columnFamily(), aggregationSpec.kind()));
            }
            else if (restrictions.keyIsInRelation())
            {
                warn("Aggregation query used on multiple partition keys (IN restriction)");
                noSpamLogger.warn(String.format("Aggregation query used on multiple partition keys (IN restriction) on table %s.%s, aggregation type: %s",
                                                 keyspace(), columnFamily(), aggregationSpec.kind()));
            }
        }

        // We can't properly do post-query ordering if we page (see #6722)
        // For GROUP BY or aggregation queries we always page internally even if the user has turned paging off
        checkFalse(pageSize.isDefined() && needsPostQueryOrdering(),
                  "Cannot page queries with both ORDER BY and a IN restriction on the partition key;"
                  + " you must either remove the ORDER BY or the IN and sort client side, or disable paging for this query");

        ResultMessage.Rows msg;
        try (PartitionIterator page = pager.fetchPage(pageSize, queryStartNanoTime))
        {
            msg = processResults(page, options, selectors, nowInSec, userLimit);
        }

        // Please note that the isExhausted state of the pager only gets updated when we've closed the page, so this
        // shouldn't be moved inside the 'try' above.
        if (!pager.isExhausted() && !pager.pager.isTopK())
            msg.result.metadata.setHasMorePages(pager.state());

        return msg;
    }

    private void warn(String msg)
    {
        logger.warn(msg);
        ClientWarn.instance.warn(msg);
    }

    private ResultMessage.Rows processResults(PartitionIterator partitions,
                                              QueryOptions options,
                                              Selectors selectors,
                                              int nowInSec,
                                              int userLimit) throws RequestValidationException
    {
        ResultSet rset = process(partitions, options, selectors, nowInSec, userLimit);
        return new ResultMessage.Rows(rset);
    }

    public ResultMessage.Rows executeLocally(QueryState state, QueryOptions options) throws RequestExecutionException, RequestValidationException
    {
        return executeInternal(state, options, options.getNowInSeconds(state), System.nanoTime());
    }

    public ResultMessage.Rows executeInternal(QueryState state, QueryOptions options, int nowInSec, long queryStartNanoTime) throws RequestExecutionException, RequestValidationException
    {
        int userLimit = getLimit(options);
        int userPerPartitionLimit = getPerPartitionLimit(options);
        PageSize pageSize = options.getPageSize();

        Selectors selectors = selection.newSelectors(options);
        ReadQuery query = getQuery(state, options, selectors.getColumnFilter(), nowInSec, userLimit, userPerPartitionLimit, pageSize);

        try (ReadExecutionController executionController = query.executionController())
        {
            if (aggregationSpec == null && canSkipPaging(query.limits(), pageSize, query.isTopK()))
            {
                try (PartitionIterator data = query.executeInternal(executionController))
                {
                    return processResults(data, options, selectors, nowInSec, userLimit);
                }
            }

            QueryPager pager = getPager(query, options);

            return execute(Pager.forInternalQuery(pager, executionController),
                           options,
                           selectors,
                           pageSize,
                           nowInSec,
                           userLimit,
                           queryStartNanoTime);
        }
    }

    @VisibleForTesting
    public QueryPager getPager(ReadQuery query, QueryOptions options)
    {
        QueryPager pager = query.getPager(options.getPagingState(), options.getProtocolVersion());

        if (aggregationSpec == null || query.isEmpty())
            return pager;

        return new AggregationQueryPager(pager, DatabaseDescriptor.getAggregationSubPageSize(), query.limits());
    }

    public ResultSet process(PartitionIterator partitions, int nowInSec) throws InvalidRequestException
    {
        QueryOptions options = QueryOptions.DEFAULT;
        Selectors selectors = selection.newSelectors(options);
        return process(partitions, options, selectors, nowInSec, getLimit(options));
    }

    @Override
    public String keyspace()
    {
        return table.keyspace;
    }

    public String columnFamily()
    {
        return table.name;
    }

    /**
     * May be used by custom QueryHandler implementations
     */
    public Selection getSelection()
    {
        return selection;
    }

    /**
     * May be used by custom QueryHandler implementations
     */
    public StatementRestrictions getRestrictions()
    {
        return restrictions;
    }

    private ReadQuery getSliceCommands(QueryState queryState, QueryOptions options, ColumnFilter columnFilter, DataLimits limit, int nowInSec)
    {
        Collection<ByteBuffer> keys = restrictions.getPartitionKeys(options, queryState);
        if (keys.isEmpty())
            return ReadQuery.empty(table);

        Guardrails.partitionKeysInSelectQuery.guard(keys.size(), "Select query", false, queryState);

        ClusteringIndexFilter filter = makeClusteringIndexFilter(options, columnFilter, queryState);
        if (filter == null || filter.isEmpty(table.comparator))
            return ReadQuery.empty(table);

        RowFilter rowFilter = getRowFilter(options);

        List<DecoratedKey> decoratedKeys = new ArrayList<>(keys.size());
        for (ByteBuffer key : keys)
        {
            QueryProcessor.validateKey(key);
            decoratedKeys.add(table.partitioner.decorateKey(ByteBufferUtil.clone(key)));
        }

        return SinglePartitionReadQuery.createGroup(table, nowInSec, columnFilter, rowFilter, limit, decoratedKeys, filter);
    }

    /**
     * Returns the slices fetched by this SELECT, assuming an internal call (no bound values in particular).
     * <p>
     * Note that if the SELECT intrinsically selects rows by names, we convert them into equivalent slices for
     * the purpose of this method. This is used for MVs to restrict what needs to be read when we want to read
     * everything that could be affected by a given view (and so, if the view SELECT statement has restrictions
     * on the clustering columns, we can restrict what we read).
     */
    public Slices clusteringIndexFilterAsSlices()
    {
        QueryState state = QueryState.forInternalCalls();
        QueryOptions options = QueryOptions.forInternalCalls(Collections.emptyList());
        ColumnFilter columnFilter = selection.newSelectors(options).getColumnFilter();
        ClusteringIndexFilter filter = makeClusteringIndexFilter(options, columnFilter, state);
        if (filter instanceof ClusteringIndexSliceFilter)
            return ((ClusteringIndexSliceFilter)filter).requestedSlices();

        Slices.Builder builder = new Slices.Builder(table.comparator);
        for (Clustering<?> clustering: ((ClusteringIndexNamesFilter)filter).requestedRows())
            builder.add(Slice.make(clustering));
        return builder.build();
    }

    /**
     * Returns a read command that can be used internally to query all the rows queried by this SELECT for a
     * give key (used for materialized views).
     */
    public SinglePartitionReadCommand internalReadForView(DecoratedKey key, int nowInSec)
    {
        QueryState state = QueryState.forInternalCalls();
        QueryOptions options = QueryOptions.forInternalCalls(Collections.emptyList());
        ColumnFilter columnFilter = selection.newSelectors(options).getColumnFilter();
        ClusteringIndexFilter filter = makeClusteringIndexFilter(options, columnFilter, state);
        RowFilter rowFilter = getRowFilter(options);
        return SinglePartitionReadCommand.create(table, nowInSec, columnFilter, rowFilter, DataLimits.NONE, key, filter);
    }

    /**
     * The {@code RowFilter} for this SELECT, assuming an internal call (no bound values in particular).
     */
    public RowFilter rowFilterForInternalCalls()
    {
        return getRowFilter(QueryOptions.forInternalCalls(Collections.emptyList()));
    }

    private ReadQuery getRangeCommand(QueryOptions options, ColumnFilter columnFilter, DataLimits limit, int nowInSec, QueryState queryState)
    {
        ClusteringIndexFilter clusteringIndexFilter = makeClusteringIndexFilter(options, columnFilter, queryState);
        if (clusteringIndexFilter == null)
            return ReadQuery.empty(table);

        RowFilter rowFilter = getRowFilter(options);

        // The LIMIT provided by the user is the number of CQL row he wants returned.
        // We want to have getRangeSlice to count the number of columns, not the number of keys.
        AbstractBounds<PartitionPosition> keyBounds = restrictions.getPartitionKeyBounds(options);
        if (keyBounds == null)
            return ReadQuery.empty(table);

        ReadQuery command =
            PartitionRangeReadQuery.create(table, nowInSec, columnFilter, rowFilter, limit, new DataRange(keyBounds, clusteringIndexFilter));

        // If there's a secondary index that the command can use, have it validate the request parameters.
        command.maybeValidateIndex();

        return command;
    }

    private ClusteringIndexFilter makeClusteringIndexFilter(QueryOptions options, ColumnFilter columnFilter, QueryState queryState)
    {
        if (parameters.isDistinct)
        {
            // We need to be able to distinguish between partition having live rows and those that don't. But
            // doing so is not trivial since "having a live row" depends potentially on
            //   1) when the query is performed, due to TTLs
            //   2) how thing reconcile together between different nodes
            // so that it's hard to really optimize properly internally. So to keep it simple, we simply query
            // for the first row of the partition and hence uses Slices.ALL. We'll limit it to the first live
            // row however in getLimit().
            return new ClusteringIndexSliceFilter(Slices.ALL, false);
        }

        if (restrictions.isDisjunction())
        {
            return new ClusteringIndexSliceFilter(Slices.ALL, false);
        }

        if (restrictions.isColumnRange())
        {
            Slices slices = makeSlices(options);
            if (slices == Slices.NONE && !selection.containsStaticColumns())
                return null;

            return new ClusteringIndexSliceFilter(slices, isReversed);
        }

        NavigableSet<Clustering<?>> clusterings = getRequestedRows(options, queryState);
        // We can have no clusterings if either we're only selecting the static columns, or if we have
        // a 'IN ()' for clusterings. In that case, we still want to query if some static columns are
        // queried. But we're fine otherwise.
        if (clusterings.isEmpty() && columnFilter.fetchedColumns().statics.isEmpty())
            return null;

        return new ClusteringIndexNamesFilter(clusterings, isReversed);
    }

    @VisibleForTesting
    public Slices makeSlices(QueryOptions options)
    throws InvalidRequestException
    {
        SortedSet<ClusteringBound<?>> startBounds = restrictions.getClusteringColumnsBounds(Bound.START, options);
        SortedSet<ClusteringBound<?>> endBounds = restrictions.getClusteringColumnsBounds(Bound.END, options);
        assert startBounds.size() == endBounds.size();

        // The case where startBounds == 1 is common enough that it's worth optimizing
        if (startBounds.size() == 1)
        {
            ClusteringBound<?> start = startBounds.first();
            ClusteringBound<?> end = endBounds.first();
            return Slice.isEmpty(table.comparator, start, end)
                 ? Slices.NONE
                 : Slices.with(table.comparator, Slice.make(start, end));
        }

        Slices.Builder builder = new Slices.Builder(table.comparator, startBounds.size());
        Iterator<ClusteringBound<?>> startIter = startBounds.iterator();
        Iterator<ClusteringBound<?>> endIter = endBounds.iterator();
        while (startIter.hasNext() && endIter.hasNext())
        {
            ClusteringBound<?> start = startIter.next();
            ClusteringBound<?> end = endIter.next();

            // Ignore slices that are nonsensical
            if (Slice.isEmpty(table.comparator, start, end))
                continue;

            builder.add(start, end);
        }

        return builder.build();
    }

    private DataLimits getDataLimits(QueryState queryState, int userLimit, int perPartitionLimit)
    {
        int cqlRowLimit = NO_LIMIT;
        int cqlPerPartitionLimit = NO_LIMIT;

        // If we do post ordering we need to get all the results sorted before we can trim them.
        if (aggregationSpec != AggregationSpecification.AGGREGATE_EVERYTHING)
        {
            if (!needsToSkipUserLimit())
                cqlRowLimit = userLimit;
            cqlPerPartitionLimit = perPartitionLimit;
        }

        DataLimits limits = null;

        // Aggregation queries work fine on top of the group by paging but to maintain
        // backward compatibility we need to use the old way.
        if (aggregationSpec != null && aggregationSpec != AggregationSpecification.AGGREGATE_EVERYTHING)
        {
            if (parameters.isDistinct)
                limits = DataLimits.distinctLimits(cqlRowLimit);
            else
                limits = DataLimits.groupByLimits(cqlRowLimit,
                                                  cqlPerPartitionLimit,
                                                  NO_LIMIT,
                                                  NO_LIMIT,
                                                  aggregationSpec);
        }
        else
        {
            if (parameters.isDistinct)
                limits = cqlRowLimit == NO_LIMIT ? DataLimits.DISTINCT_NONE : DataLimits.distinctLimits(cqlRowLimit);
            else
                limits = DataLimits.cqlLimits(cqlRowLimit, cqlPerPartitionLimit);
        }

        if (!limits.isGroupByLimit() && Guardrails.pageSize.enabled(queryState))
        {
            int bytesLimit = DatabaseDescriptor.getGuardrailsConfig().page_size_failure_threshold_in_kb * 1024;
            String limitStr = "Applied page size limit of " + FBUtilities.prettyPrintMemory(bytesLimit);
            ClientWarn.instance.warn(limitStr);
            logger.trace(limitStr);
            limits = limits.forPaging(PageSize.inBytes(bytesLimit));
        }

        return limits;
    }

    /**
     * Returns the limit specified by the user.
     * May be used by custom QueryHandler implementations
     *
     * @return the limit specified by the user or <code>DataLimits.NO_LIMIT</code> if no value
     * as been specified.
     */
    public int getLimit(QueryOptions options)
    {
        return getLimit(limit, options);
    }

    /**
     * Returns the per partition limit specified by the user.
     * May be used by custom QueryHandler implementations
     *
     * @return the per partition limit specified by the user or <code>DataLimits.NO_LIMIT</code> if no value
     * as been specified.
     */
    public int getPerPartitionLimit(QueryOptions options)
    {
        return getLimit(perPartitionLimit, options);
    }

    private int getLimit(Term limit, QueryOptions options)
    {
        int userLimit = NO_LIMIT;

        if (limit != null)
        {
            ByteBuffer b = checkNotNull(limit.bindAndGet(options), "Invalid null value of limit");
            // treat UNSET limit value as 'unlimited'
            if (b != UNSET_BYTE_BUFFER)
            {
                try
                {
                    Int32Type.instance.validate(b);
                    userLimit = Int32Type.instance.compose(b);
                    checkTrue(userLimit > 0, "LIMIT must be strictly positive");
                }
                catch (MarshalException e)
                {
                    throw new InvalidRequestException("Invalid limit value");
                }
            }
        }
        return userLimit;
    }

    private NavigableSet<Clustering<?>> getRequestedRows(QueryOptions options, QueryState queryState) throws InvalidRequestException
    {
        // Note: getRequestedColumns don't handle static columns, but due to CASSANDRA-5762
        // we always do a slice for CQL3 tables, so it's ok to ignore them here
        assert !restrictions.isColumnRange();
        return restrictions.getClusteringColumns(options, queryState);
    }

    /**
     * May be used by custom QueryHandler implementations
     */
    public RowFilter getRowFilter(QueryOptions options) throws InvalidRequestException
    {
        IndexRegistry indexRegistry = IndexRegistry.obtain(table);
        return restrictions.getRowFilter(indexRegistry, options);
    }

    private ResultSet process(PartitionIterator partitions,
                              QueryOptions options,
                              Selectors selectors,
                              int nowInSec,
                              int userLimit) throws InvalidRequestException
    {
        GroupMaker groupMaker = aggregationSpec == null ? null : aggregationSpec.newGroupMaker();
        ResultSetBuilder result = new ResultSetBuilder(getResultMetadata(), selectors, groupMaker);

        while (partitions.hasNext())
        {
            try (RowIterator partition = partitions.next())
            {
                processPartition(partition, options, result, nowInSec);
            }
        }

        ResultSet cqlRows = result.build();

<<<<<<< HEAD
        orderResults(cqlRows, options);
=======
        ColumnFamilyStore store = cfs();
        if (store != null)
            store.metric.coordinatorReadSize.update(calculateSize(cqlRows.rows));

        orderResults(cqlRows);
>>>>>>> 818a95bb

        cqlRows.trim(userLimit);

        return cqlRows;
    }

    public ColumnFamilyStore cfs()
    {
        return Schema.instance.getColumnFamilyStoreInstance(table.id);
    }

    private int calculateSize(List<List<ByteBuffer>> rows)
    {
        int size = 0;
        for (List<ByteBuffer> row : rows)
        {
            for (int i = 0, isize = row.size(); i < isize; i++)
            {
                ByteBuffer value = row.get(i);
                size += value != null ? value.remaining() : 0;
            }
        }
        return size;
    }

    public static ByteBuffer[] getComponents(TableMetadata metadata, DecoratedKey dk)
    {
        ByteBuffer key = dk.getKey();
        if (metadata.partitionKeyType instanceof CompositeType)
        {
            return ((CompositeType)metadata.partitionKeyType).split(key);
        }
        else
        {
            return new ByteBuffer[]{ key };
        }
    }

    // Used by ModificationStatement for CAS operations
    void processPartition(RowIterator partition, QueryOptions options, ResultSetBuilder result, int nowInSec)
    throws InvalidRequestException
    {
        ProtocolVersion protocolVersion = options.getProtocolVersion();

        ByteBuffer[] keyComponents = getComponents(table, partition.partitionKey());

        Row staticRow = partition.staticRow();
        // If there is no rows, we include the static content if we should and we're done.
        if (!partition.hasNext())
        {
            if (!staticRow.isEmpty() && restrictions.returnStaticContentOnPartitionWithNoRows())
            {
                result.newRow(partition.partitionKey(), staticRow.clustering());
                for (ColumnMetadata def : selection.getColumns())
                {
                    switch (def.kind)
                    {
                        case PARTITION_KEY:
                            result.add(keyComponents[def.position()]);
                            break;
                        case STATIC:
                            addValue(result, def, staticRow, nowInSec, protocolVersion);
                            break;
                        default:
                            result.add((ByteBuffer)null);
                    }
                }
            }
            return;
        }

        while (partition.hasNext())
        {
            Row row = partition.next();
            result.newRow( partition.partitionKey(), row.clustering());
            // Respect selection order
            for (ColumnMetadata def : selection.getColumns())
            {
                switch (def.kind)
                {
                    case PARTITION_KEY:
                        result.add(keyComponents[def.position()]);
                        break;
                    case CLUSTERING:
                        result.add(row.clustering().bufferAt(def.position()));
                        break;
                    case REGULAR:
                        addValue(result, def, row, nowInSec, protocolVersion);
                        break;
                    case STATIC:
                        addValue(result, def, staticRow, nowInSec, protocolVersion);
                        break;
                }
            }
        }
    }

    private static void addValue(ResultSetBuilder result, ColumnMetadata def, Row row, int nowInSec, ProtocolVersion protocolVersion)
    {
        if (def.isComplex())
        {
            assert def.type.isMultiCell();
            ComplexColumnData complexData = row.getComplexColumnData(def);
            if (complexData == null)
                result.add(null);
            else if (def.type.isCollection())
                result.add(((CollectionType) def.type).serializeForNativeProtocol(complexData.iterator(), protocolVersion));
            else
                result.add(((UserType) def.type).serializeForNativeProtocol(complexData.iterator(), protocolVersion));
        }
        else
        {
            result.add(row.getCell(def), nowInSec);
        }
    }

    private boolean needsToSkipUserLimit()
    {
        // if post query ordering is required, and it's not ANN
        return needsPostQueryOrdering() && !needIndexOrdering();
    }

    private boolean needsPostQueryOrdering()
    {
        // We need post-query ordering only for queries with IN on the partition key and an ORDER BY or index restriction reordering
        return restrictions.keyIsInRelation() && !parameters.orderings.isEmpty() || needIndexOrdering();
    }

    private boolean needIndexOrdering()
    {
        return orderingComparator != null && orderingComparator.indexOrdering();
    }

    /**
     * Orders results when multiple keys are selected (using IN)
     */
    public void orderResults(ResultSet cqlRows, QueryOptions options)
    {
        if (cqlRows.size() == 0 || !needsPostQueryOrdering())
            return;

        if (orderingComparator != null)
        {
            if (orderingComparator instanceof IndexColumnComparator)
            {
                SingleRestriction restriction = ((IndexColumnComparator<?>) orderingComparator).restriction;
                int columnIndex = ((IndexColumnComparator<?>) orderingComparator).columnIndex;

                Index index = restriction.findSupportingIndex(IndexRegistry.obtain(table));
                assert index != null;

                index.postQuerySort(cqlRows, restriction, columnIndex, options);
            }
            else
            {
                Collections.sort(cqlRows.rows, orderingComparator);
            }
        }
    }

    public static class RawStatement extends QualifiedStatement<SelectStatement>
    {
        public final Parameters parameters;
        public final List<RawSelector> selectClause;
        public final WhereClause whereClause;
        public final Term.Raw limit;
        public final Term.Raw perPartitionLimit;

        public RawStatement(QualifiedName cfName,
                            Parameters parameters,
                            List<RawSelector> selectClause,
                            WhereClause whereClause,
                            Term.Raw limit,
                            Term.Raw perPartitionLimit)
        {
            super(cfName);
            this.parameters = parameters;
            this.selectClause = selectClause;
            this.whereClause = whereClause;
            this.limit = limit;
            this.perPartitionLimit = perPartitionLimit;
        }

        @Override
        public SelectStatement prepare(ClientState state, UnaryOperator<String> keyspaceMapper)
        {
            setKeyspace(state);
            return prepare(false, keyspaceMapper);
        }

        public SelectStatement prepare(boolean forView, UnaryOperator<String> keyspaceMapper) throws InvalidRequestException
        {
            String ks = keyspaceMapper.apply(keyspace());
            TableMetadata table = Schema.instance.validateTable(ks, name());

            List<Selectable> selectables = RawSelector.toSelectables(selectClause, table);
            boolean containsOnlyStaticColumns = selectOnlyStaticColumns(table, selectables);

            List<Ordering> orderings = getOrderings(table);
            StatementRestrictions restrictions = prepareRestrictions(
                    table, bindVariables, orderings, containsOnlyStaticColumns, forView);

            // If we order post-query, the sorted column needs to be in the ResultSet for sorting,
            // even if we don't ultimately ship them to the client (CASSANDRA-4911).
            Map<ColumnMetadata, Ordering> orderingColumns = getOrderingColumns(orderings);
            Set<ColumnMetadata> resultSetOrderingColumns = getResultSetOrdering(restrictions, orderingColumns);

            Selection selection = prepareSelection(table,
                                                   selectables,
                                                   bindVariables,
                                                   resultSetOrderingColumns,
                                                   restrictions);

            if (parameters.isDistinct)
            {
                checkNull(perPartitionLimit, "PER PARTITION LIMIT is not allowed with SELECT DISTINCT queries");
                validateDistinctSelection(table, selection, restrictions);
            }

            AggregationSpecification aggregationSpec = getAggregationSpecification(table,
                                                                                   selection,
                                                                                   restrictions,
                                                                                   parameters.isDistinct);

            checkFalse(aggregationSpec == AggregationSpecification.AGGREGATE_EVERYTHING && perPartitionLimit != null,
                       "PER PARTITION LIMIT is not allowed with aggregate queries.");

            ColumnComparator<List<ByteBuffer>> orderingComparator = null;
            boolean isReversed = false;

            if (!orderingColumns.isEmpty())
            {
                assert !forView;
                verifyOrderingIsAllowed(restrictions, orderingColumns);
                orderingComparator = getOrderingComparator(selection, restrictions, orderingColumns);
                isReversed = isReversed(table, orderingColumns, restrictions);
                if (isReversed && orderingComparator != null)
                    orderingComparator = orderingComparator.reverse();
            }

            checkDisjunctionIsSupported(table, restrictions);

            checkNeedsFiltering(table, restrictions);

            return new SelectStatement(rawCQLStatement,
                                       table,
                                       bindVariables,
                                       parameters,
                                       selection,
                                       restrictions,
                                       isReversed,
                                       aggregationSpec,
                                       orderingComparator,
                                       prepareLimit(bindVariables, limit, ks, limitReceiver()),
                                       prepareLimit(bindVariables, perPartitionLimit, ks, perPartitionLimitReceiver()));
        }

        private Set<ColumnMetadata> getResultSetOrdering(StatementRestrictions restrictions, Map<ColumnMetadata, Ordering> orderingColumns)
        {
            if (restrictions.keyIsInRelation() || orderingColumns.values().stream().anyMatch(o -> o.expression.hasNonClusteredOrdering()))
                return orderingColumns.keySet();
            return Collections.emptySet();
        }

        private Selection prepareSelection(TableMetadata table,
                                           List<Selectable> selectables,
                                           VariableSpecifications boundNames,
                                           Set<ColumnMetadata> resultSetOrderingColumns,
                                           StatementRestrictions restrictions)
        {
            boolean hasGroupBy = !parameters.groups.isEmpty();

            if (selectables.isEmpty()) // wildcard query
            {
                return hasGroupBy ? Selection.wildcardWithGroupBy(table, boundNames, parameters.isJson, restrictions.returnStaticContentOnPartitionWithNoRows())
                                  : Selection.wildcard(table, parameters.isJson, restrictions.returnStaticContentOnPartitionWithNoRows());
            }

            return Selection.fromSelectors(table,
                                           selectables,
                                           boundNames,
                                           resultSetOrderingColumns,
                                           restrictions.nonPKRestrictedColumns(false),
                                           hasGroupBy,
                                           parameters.isJson,
                                           restrictions.returnStaticContentOnPartitionWithNoRows());
        }

        /**
         * Checks if the specified selectables select only partition key columns or static columns
         *
         * @param table the table metadata
         * @param selectables the selectables to check
         * @return {@code true} if the specified selectables select only partition key columns or static columns,
         * {@code false} otherwise.
         */
        private boolean selectOnlyStaticColumns(TableMetadata table, List<Selectable> selectables)
        {
            if (table.isStaticCompactTable())
                return false;

            if (!table.hasStaticColumns() || selectables.isEmpty())
                return false;

            return Selectable.selectColumns(selectables, (column) -> column.isStatic())
                    && !Selectable.selectColumns(selectables, (column) -> !column.isPartitionKey() && !column.isStatic());
        }

        /**
         * Returns the columns in the same order as given list used to order the data.
         * @return the columns in the same order as given list used to order the data.
         */
        private Map<ColumnMetadata, Ordering> getOrderingColumns(List<Ordering> orderings)
        {
            if (orderings.isEmpty())
                return Collections.emptyMap();

            Map<ColumnMetadata, Ordering> orderingColumns = new LinkedHashMap<>();
            for (Ordering ordering : orderings)
            {
                ColumnMetadata column = ordering.expression.getColumn();
                orderingColumns.put(column, ordering);
            }
            return orderingColumns;
        }

        private List<Ordering> getOrderings(TableMetadata table)
        {
            return parameters.orderings.stream()
                    .map(o -> o.bind(table, bindVariables))
                    .collect(Collectors.toList());
        }

        /**
         * Prepares the restrictions.
         *
         * @param metadata the column family meta data
         * @param boundNames the variable specifications
         * @param selectsOnlyStaticColumns {@code true} if the query select only static columns, {@code false} otherwise.
         * @return the restrictions
         * @throws InvalidRequestException if a problem occurs while building the restrictions
         */
        private StatementRestrictions prepareRestrictions(TableMetadata metadata,
                                                          VariableSpecifications boundNames,
                                                          List<Ordering> orderings,
                                                          boolean selectsOnlyStaticColumns,
                                                          boolean forView) throws InvalidRequestException
        {
            return StatementRestrictions.create(StatementType.SELECT,
                                                metadata,
                                                whereClause,
                                                boundNames,
                                                orderings,
                                                selectsOnlyStaticColumns,
                                                parameters.allowFiltering,
                                                forView);
        }

        /** Returns a Term for the limit or null if no limit is set */
        private Term prepareLimit(VariableSpecifications boundNames, Term.Raw limit,
                                  String keyspace, ColumnSpecification limitReceiver) throws InvalidRequestException
        {
            if (limit == null)
                return null;

            Term prepLimit = limit.prepare(keyspace, limitReceiver);
            prepLimit.collectMarkerSpecification(boundNames);
            return prepLimit;
        }

        private static void verifyOrderingIsAllowed(StatementRestrictions restrictions, Map<ColumnMetadata, Ordering> orderingColumns) throws InvalidRequestException
        {
            if (orderingColumns.values().stream().anyMatch(o -> o.expression.hasNonClusteredOrdering()))
                return;
            checkFalse(restrictions.usesSecondaryIndexing(), "ORDER BY with 2ndary indexes is not supported.");
            checkFalse(restrictions.isKeyRange(), "ORDER BY is only supported when the partition key is restricted by an EQ or an IN.");
        }

        private static void validateDistinctSelection(TableMetadata metadata,
                                                      Selection selection,
                                                      StatementRestrictions restrictions)
                                                      throws InvalidRequestException
        {
            checkFalse(restrictions.hasClusteringColumnsRestrictions() ||
                       (restrictions.hasNonPrimaryKeyRestrictions() && !restrictions.nonPKRestrictedColumns(true).stream().allMatch(ColumnMetadata::isStatic)),
                       "SELECT DISTINCT with WHERE clause only supports restriction by partition key and/or static columns.");

            Collection<ColumnMetadata> requestedColumns = selection.getColumns();
            for (ColumnMetadata def : requestedColumns)
                checkFalse(!def.isPartitionKey() && !def.isStatic(),
                           "SELECT DISTINCT queries must only request partition key columns and/or static columns (not %s)",
                           def.name);

            // If it's a key range, we require that all partition key columns are selected so we don't have to bother
            // with post-query grouping.
            if (!restrictions.isKeyRange())
                return;

            for (ColumnMetadata def : metadata.partitionKeyColumns())
                checkTrue(requestedColumns.contains(def),
                          "SELECT DISTINCT queries must request all the partition key columns (missing %s)", def.name);
        }

        /**
         * Creates the <code>AggregationSpecification</code>s used to make the aggregates.
         *
         * @param metadata the table metadata
         * @param selection the selection
         * @param restrictions the restrictions
         * @param isDistinct <code>true</code> if the query is a DISTINCT one.
         * @return the <code>AggregationSpecification</code>s used to make the aggregates
         */
        private AggregationSpecification getAggregationSpecification(TableMetadata metadata,
                                                                     Selection selection,
                                                                     StatementRestrictions restrictions,
                                                                     boolean isDistinct)
        {
            if (parameters.groups.isEmpty())
                return selection.isAggregate() ? AggregationSpecification.AGGREGATE_EVERYTHING
                                               : null;

            int clusteringPrefixSize = 0;

            Iterator<ColumnMetadata> pkColumns = metadata.primaryKeyColumns().iterator();
            for (ColumnIdentifier id : parameters.groups)
            {
                ColumnMetadata def = metadata.getExistingColumn(id);

                checkTrue(def.isPartitionKey() || def.isClusteringColumn(),
                          "Group by is currently only supported on the columns of the PRIMARY KEY, got %s", def.name);

                while (true)
                {
                    checkTrue(pkColumns.hasNext(),
                              "Group by currently only support groups of columns following their declared order in the PRIMARY KEY");

                    ColumnMetadata pkColumn = pkColumns.next();

                    if (pkColumn.isClusteringColumn())
                        clusteringPrefixSize++;

                    // As we do not support grouping on only part of the partition key, we only need to know
                    // which clustering columns need to be used to build the groups
                    if (pkColumn.equals(def))
                        break;

                    checkTrue(restrictions.isColumnRestrictedByEq(pkColumn),
                              "Group by currently only support groups of columns following their declared order in the PRIMARY KEY");
                }
            }

            checkFalse(pkColumns.hasNext() && pkColumns.next().isPartitionKey(),
                       "Group by is not supported on only a part of the partition key");

            checkFalse(clusteringPrefixSize > 0 && isDistinct,
                       "Grouping on clustering columns is not allowed for SELECT DISTINCT queries");

            return AggregationSpecification.aggregatePkPrefix(metadata.comparator, clusteringPrefixSize);
        }

        private ColumnComparator<List<ByteBuffer>> getOrderingComparator(Selection selection,
                                                                         StatementRestrictions restrictions,
                                                                         Map<ColumnMetadata, Ordering> orderingColumns)
                                                                   throws InvalidRequestException
        {
            for (Map.Entry<ColumnMetadata, Ordering> e : orderingColumns.entrySet())
            {
                if (e.getValue().expression.hasNonClusteredOrdering())
                {
                    Preconditions.checkState(orderingColumns.size() == 1);
                    return new IndexColumnComparator<>(e.getValue().expression.toRestriction(), selection.getOrderingIndex(e.getKey()));
                }
            }

            if (!restrictions.keyIsInRelation())
                return null;

            List<Integer> idToSort = new ArrayList<Integer>(orderingColumns.size());
            List<Comparator<ByteBuffer>> sorters = new ArrayList<Comparator<ByteBuffer>>(orderingColumns.size());

            for (ColumnMetadata orderingColumn : orderingColumns.keySet())
            {
                idToSort.add(selection.getOrderingIndex(orderingColumn));
                sorters.add(orderingColumn.type);
            }

            return idToSort.size() == 1 ? new SingleColumnComparator(idToSort.get(0), sorters.get(0))
                    : new CompositeComparator(sorters, idToSort);
        }

        private boolean isReversed(TableMetadata table, Map<ColumnMetadata, Ordering> orderingColumns, StatementRestrictions restrictions) throws InvalidRequestException
        {
            // FIXME exception for ANN until we properly support general ORDER BY
            if (orderingColumns.values().stream().anyMatch(o -> o.expression.hasNonClusteredOrdering()))
                return false;

            Boolean[] reversedMap = new Boolean[table.clusteringColumns().size()];
            int i = 0;
            for (var entry : orderingColumns.entrySet())
            {
                ColumnMetadata def = entry.getKey();
                Ordering ordering = entry.getValue();
                boolean reversed = ordering.direction == Ordering.Direction.DESC;

                // VSTODO move this to verifyOrderingIsAllowed?
                checkTrue(def.isClusteringColumn(),
                          "Order by is currently only supported on the clustered columns of the PRIMARY KEY, got %s", def.name);
                while (i != def.position())
                {
                    checkTrue(restrictions.isColumnRestrictedByEq(table.clusteringColumns().get(i++)),
                              "Order by currently only supports the ordering of columns following their declared order in the PRIMARY KEY");
                }
                i++;
                reversedMap[def.position()] = (reversed != def.isReversedType());
            }

            // Check that all boolean in reversedMap, if set, agrees
            Boolean isReversed = null;
            for (Boolean b : reversedMap)
            {
                // Column on which order is specified can be in any order
                if (b == null)
                    continue;

                if (isReversed == null)
                {
                    isReversed = b;
                    continue;
                }
                checkTrue(isReversed.equals(b), "Unsupported order by relation");
            }
            assert isReversed != null;
            return isReversed;
        }

        /**
         * This verifies that if the expression contains a disjunction - "value = 1 or value = 2" or "value in (1, 2)"
         * the indexes involved in the query support disjunction.
         */
        private void checkDisjunctionIsSupported(TableMetadata table, StatementRestrictions restrictions) throws InvalidRequestException
        {
            if (restrictions.usesSecondaryIndexing())
                if (restrictions.needsDisjunctionSupport(table))
                    restrictions.throwsRequiresIndexSupportingDisjunctionError(table);
        }

        /** If ALLOW FILTERING was not specified, this verifies that it is not needed */
        private void checkNeedsFiltering(TableMetadata table, StatementRestrictions restrictions) throws InvalidRequestException
        {
            // non-key-range non-indexed queries cannot involve filtering underneath
            if (!parameters.allowFiltering && (restrictions.isKeyRange() || restrictions.usesSecondaryIndexing()))
            {
                // We will potentially filter data if the row filter is not the identity and there isn't any index group
                // supporting all the expressions in the filter.
                if (restrictions.needFiltering(table))
                {
                    restrictions.throwRequiresAllowFilteringError(table);
                }
            }
        }

        private ColumnSpecification limitReceiver()
        {
            return new ColumnSpecification(keyspace(), name(), new ColumnIdentifier("[limit]", true), Int32Type.instance);
        }

        private ColumnSpecification perPartitionLimitReceiver()
        {
            return new ColumnSpecification(keyspace(), name(), new ColumnIdentifier("[per_partition_limit]", true), Int32Type.instance);
        }

        @Override
        public String toString()
        {
            return MoreObjects.toStringHelper(this)
                              .add("name", qualifiedName)
                              .add("selectClause", selectClause)
                              .add("whereClause", whereClause)
                              .add("isDistinct", parameters.isDistinct)
                              .toString();
        }
    }

    public static class Parameters
    {
        // Public because CASSANDRA-9858
        public final List<Ordering.Raw> orderings;
        public final List<ColumnIdentifier> groups;
        public final boolean isDistinct;
        public final boolean allowFiltering;
        public final boolean isJson;

        public Parameters(List<Ordering.Raw> orderings,
                          List<ColumnIdentifier> groups,
                          boolean isDistinct,
                          boolean allowFiltering,
                          boolean isJson)
        {
            this.orderings = orderings;
            this.groups = groups;
            this.isDistinct = isDistinct;
            this.allowFiltering = allowFiltering;
            this.isJson = isJson;
        }
    }

    private static abstract class ColumnComparator<T> implements Comparator<T>
    {
        protected final int compare(Comparator<ByteBuffer> comparator, ByteBuffer aValue, ByteBuffer bValue)
        {
            if (aValue == null)
                return bValue == null ? 0 : -1;

            return bValue == null ? 1 : comparator.compare(aValue, bValue);
        }

        public ColumnComparator<T> reverse()
        {
            return new ReversedColumnComparator<>(this);
        }

        /**
         * @return true if ordering is performed by index
         */
        public boolean indexOrdering()
        {
            return false;
        }
    }

    private static class ReversedColumnComparator<T> extends ColumnComparator<T>
    {
        private final ColumnComparator<T> wrapped;

        public ReversedColumnComparator(ColumnComparator<T> wrapped)
        {
            this.wrapped = wrapped;
        }

        @Override
        public int compare(T o1, T o2)
        {
            return wrapped.compare(o2, o1);
        }
    }
    /**
     * Used in orderResults(...) method when single 'ORDER BY' condition where given
     */
    private static class SingleColumnComparator extends ColumnComparator<List<ByteBuffer>>
    {
        private final int index;
        private final Comparator<ByteBuffer> comparator;

        public SingleColumnComparator(int columnIndex, Comparator<ByteBuffer> orderer)
        {
            index = columnIndex;
            comparator = orderer;
        }

        public int compare(List<ByteBuffer> a, List<ByteBuffer> b)
        {
            return compare(comparator, a.get(index), b.get(index));
        }
    }

    private static class IndexColumnComparator<T> extends ColumnComparator<List<ByteBuffer>>
    {
        private final SingleRestriction restriction;
        private final int columnIndex;

        // VSTODO maybe cache in prepared statement
        public IndexColumnComparator(SingleRestriction restriction, int columnIndex)
        {
            this.restriction = restriction;
            this.columnIndex = columnIndex;
        }

        @Override
        public boolean indexOrdering()
        {
            return true;
        }

        @Override
        public int compare(List<ByteBuffer> o1, List<ByteBuffer> o2)
        {
            throw new UnsupportedOperationException();
        }
    }

    /**
     * Used in orderResults(...) method when multiple 'ORDER BY' conditions where given
     */
    private static class CompositeComparator extends ColumnComparator<List<ByteBuffer>>
    {
        private final List<Comparator<ByteBuffer>> orderTypes;
        private final List<Integer> positions;

        private CompositeComparator(List<Comparator<ByteBuffer>> orderTypes, List<Integer> positions)
        {
            this.orderTypes = orderTypes;
            this.positions = positions;
        }

        public int compare(List<ByteBuffer> a, List<ByteBuffer> b)
        {
            for (int i = 0; i < positions.size(); i++)
            {
                Comparator<ByteBuffer> type = orderTypes.get(i);
                int columnPos = positions.get(i);

                int comparison = compare(type, a.get(columnPos), b.get(columnPos));

                if (comparison != 0)
                    return comparison;
            }

            return 0;
        }
    }

    @Override
    public String toString()
    {
        return ToStringBuilder.reflectionToString(this, ToStringStyle.SHORT_PREFIX_STYLE);
    }
}<|MERGE_RESOLUTION|>--- conflicted
+++ resolved
@@ -905,15 +905,11 @@
 
         ResultSet cqlRows = result.build();
 
-<<<<<<< HEAD
-        orderResults(cqlRows, options);
-=======
         ColumnFamilyStore store = cfs();
         if (store != null)
             store.metric.coordinatorReadSize.update(calculateSize(cqlRows.rows));
 
-        orderResults(cqlRows);
->>>>>>> 818a95bb
+        orderResults(cqlRows, options);
 
         cqlRows.trim(userLimit);
 
