--- conflicted
+++ resolved
@@ -407,7 +407,6 @@
 
     private int getLimit(List<ByteBuffer> variables) throws InvalidRequestException
     {
-<<<<<<< HEAD
         int l = Integer.MAX_VALUE;
         if (limit != null)
         {
@@ -431,21 +430,10 @@
 
         // Internally, we don't support exclusive bounds for slices. Instead,
         // we query one more element if necessary and exclude
-        if (sliceRestriction != null && !sliceRestriction.isInclusive(Bound.START) && l != Integer.MAX_VALUE)
+        if (sliceRestriction != null && (!sliceRestriction.isInclusive(Bound.START) || !sliceRestriction.isInclusive(Bound.END)) && l != Integer.MAX_VALUE)
             l += 1;
 
         return l;
-=======
-        // Internally, we don't support exclusive bounds for COMPACT slices. Instead, when we know we have an exlcusive
-        // slice on a COMPACT table, we query one more element (to make sure we don't return less results than asked post-exclusion)
-        // and exclude the post-query. Note that while we might excluse both the START and END bound, there is no reason to
-        // ask for limit + 2 since if we exlude both bound from the result it means we can't have missed non-fetched results.
-        return (sliceRestriction != null
-                && parameters.limit != Integer.MAX_VALUE
-                && (!sliceRestriction.isInclusive(Bound.START) || !sliceRestriction.isInclusive(Bound.END)))
-             ? parameters.limit + 1
-             : parameters.limit;
->>>>>>> 3cb5854e
     }
 
     private Collection<ByteBuffer> getKeys(final List<ByteBuffer> variables) throws InvalidRequestException
