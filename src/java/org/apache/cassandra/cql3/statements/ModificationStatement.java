/*
 * Licensed to the Apache Software Foundation (ASF) under one
 * or more contributor license agreements.  See the NOTICE file
 * distributed with this work for additional information
 * regarding copyright ownership.  The ASF licenses this file
 * to you under the Apache License, Version 2.0 (the
 * "License"); you may not use this file except in compliance
 * with the License.  You may obtain a copy of the License at
 *
 *     http://www.apache.org/licenses/LICENSE-2.0
 *
 * Unless required by applicable law or agreed to in writing, software
 * distributed under the License is distributed on an "AS IS" BASIS,
 * WITHOUT WARRANTIES OR CONDITIONS OF ANY KIND, either express or implied.
 * See the License for the specific language governing permissions and
 * limitations under the License.
 */
package org.apache.cassandra.cql3.statements;

import java.nio.ByteBuffer;
import java.util.*;

import com.google.common.collect.Iterables;
import org.slf4j.Logger;
import org.slf4j.LoggerFactory;

import org.apache.cassandra.auth.permission.CorePermission;
import org.apache.cassandra.config.CFMetaData;
import org.apache.cassandra.config.ColumnDefinition;
import org.apache.cassandra.config.Schema;
import org.apache.cassandra.config.ColumnDefinition.Raw;
import org.apache.cassandra.config.ViewDefinition;
import org.apache.cassandra.cql3.*;
import org.apache.cassandra.cql3.functions.Function;
import org.apache.cassandra.cql3.restrictions.StatementRestrictions;
import org.apache.cassandra.cql3.selection.Selection;
import org.apache.cassandra.db.*;
import org.apache.cassandra.db.filter.*;
import org.apache.cassandra.db.marshal.BooleanType;
import org.apache.cassandra.db.partitions.*;
import org.apache.cassandra.db.rows.RowIterator;
import org.apache.cassandra.db.view.View;
import org.apache.cassandra.exceptions.*;
import org.apache.cassandra.service.ClientState;
import org.apache.cassandra.service.QueryState;
import org.apache.cassandra.service.StorageProxy;
import org.apache.cassandra.service.paxos.Commit;
import org.apache.cassandra.thrift.ThriftValidation;
import org.apache.cassandra.transport.messages.ResultMessage;
import org.apache.cassandra.triggers.TriggerExecutor;
import org.apache.cassandra.utils.FBUtilities;
import org.apache.cassandra.utils.Pair;
import org.apache.cassandra.utils.UUIDGen;

import static org.apache.cassandra.cql3.statements.RequestValidations.checkFalse;
import static org.apache.cassandra.cql3.statements.RequestValidations.checkNull;

/*
 * Abstract parent class of individual modifications, i.e. INSERT, UPDATE and DELETE.
 */
public abstract class ModificationStatement implements CQLStatement
{
    protected static final Logger logger = LoggerFactory.getLogger(ModificationStatement.class);

    public static final String CUSTOM_EXPRESSIONS_NOT_ALLOWED =
        "Custom index expressions cannot be used in WHERE clauses for UPDATE or DELETE statements";

    private static final ColumnIdentifier CAS_RESULT_COLUMN = new ColumnIdentifier("[applied]", false);

    protected final StatementType type;

    private final int boundTerms;
    public final CFMetaData cfm;
    private final Attributes attrs;

    private final StatementRestrictions restrictions;

    private final Operations operations;

    private final PartitionColumns updatedColumns;

    private final Conditions conditions;

    private final PartitionColumns conditionColumns;

    private final PartitionColumns requiresRead;

    public ModificationStatement(StatementType type,
                                 int boundTerms,
                                 CFMetaData cfm,
                                 Operations operations,
                                 StatementRestrictions restrictions,
                                 Conditions conditions,
                                 Attributes attrs)
    {
        this.type = type;
        this.boundTerms = boundTerms;
        this.cfm = cfm;
        this.restrictions = restrictions;
        this.operations = operations;
        this.conditions = conditions;
        this.attrs = attrs;

        if (!conditions.isEmpty())
        {
            checkFalse(cfm.isCounter(), "Conditional updates are not supported on counter tables");
            checkFalse(attrs.isTimestampSet(), "Cannot provide custom timestamp for conditional updates");
        }

        PartitionColumns.Builder conditionColumnsBuilder = PartitionColumns.builder();
        Iterable<ColumnDefinition> columns = conditions.getColumns();
        if (columns != null)
            conditionColumnsBuilder.addAll(columns);

        PartitionColumns.Builder updatedColumnsBuilder = PartitionColumns.builder();
        PartitionColumns.Builder requiresReadBuilder = PartitionColumns.builder();
        for (Operation operation : operations)
        {
            updatedColumnsBuilder.add(operation.column);
            // If the operation requires a read-before-write and we're doing a conditional read, we want to read
            // the affected column as part of the read-for-conditions paxos phase (see #7499).
            if (operation.requiresRead())
            {
                conditionColumnsBuilder.add(operation.column);
                requiresReadBuilder.add(operation.column);
            }
        }

        PartitionColumns modifiedColumns = updatedColumnsBuilder.build();
        // Compact tables have not row marker. So if we don't actually update any particular column,
        // this means that we're only updating the PK, which we allow if only those were declared in
        // the definition. In that case however, we do went to write the compactValueColumn (since again
        // we can't use a "row marker") so add it automatically.
        if (cfm.isCompactTable() && modifiedColumns.isEmpty() && updatesRegularRows())
            modifiedColumns = cfm.partitionColumns();

        this.updatedColumns = modifiedColumns;
        this.conditionColumns = conditionColumnsBuilder.build();
        this.requiresRead = requiresReadBuilder.build();
    }

    public Iterable<Function> getFunctions()
    {
        List<Function> functions = new ArrayList<>();
        addFunctionsTo(functions);
        return functions;
    }

    public void addFunctionsTo(List<Function> functions)
    {
        attrs.addFunctionsTo(functions);
        restrictions.addFunctionsTo(functions);
        operations.addFunctionsTo(functions);
        conditions.addFunctionsTo(functions);
    }

    /*
     * May be used by QueryHandler implementations
     */
    public StatementRestrictions getRestrictions()
    {
        return restrictions;
    }

    public abstract void addUpdateForKey(PartitionUpdate update, Clustering clustering, UpdateParameters params);

    public abstract void addUpdateForKey(PartitionUpdate update, Slice slice, UpdateParameters params);

    public int getBoundTerms()
    {
        return boundTerms;
    }

    public String keyspace()
    {
        return cfm.ksName;
    }

    public String columnFamily()
    {
        return cfm.cfName;
    }

    public boolean isCounter()
    {
        return cfm.isCounter();
    }

    public boolean isView()
    {
        return cfm.isView();
    }

    public long getTimestamp(long now, QueryOptions options) throws InvalidRequestException
    {
        return attrs.getTimestamp(now, options);
    }

    public boolean isTimestampSet()
    {
        return attrs.isTimestampSet();
    }

    public int getTimeToLive(QueryOptions options) throws InvalidRequestException
    {
<<<<<<< HEAD
        return attrs.getTimeToLive(options, cfm.params.defaultTimeToLive);
=======
        return attrs.getTimeToLive(options, cfm);
>>>>>>> 7c8b9f1d
    }

    public void checkAccess(ClientState state) throws InvalidRequestException, UnauthorizedException
    {
        state.hasColumnFamilyAccess(cfm, CorePermission.MODIFY);

        // CAS updates can be used to simulate a SELECT query, so should require Permission.SELECT as well.
        if (hasConditions())
            state.hasColumnFamilyAccess(cfm, CorePermission.SELECT);

        // Modification on base table with MV should skip SELECT access control to base table and WRITE access control to view table.
        // RowLevelAccessControl is skipped for System user in DSE and it won't affect view update.

        for (Function function : getFunctions())
            state.ensureHasPermission(CorePermission.EXECUTE, function);
    }

    public void validate(ClientState state) throws InvalidRequestException
    {
        checkFalse(hasConditions() && attrs.isTimestampSet(), "Cannot provide custom timestamp for conditional updates");
        checkFalse(isCounter() && attrs.isTimestampSet(), "Cannot provide custom timestamp for counter updates");
        checkFalse(isCounter() && attrs.isTimeToLiveSet(), "Cannot provide custom TTL for counter updates");
        checkFalse(isView(), "Cannot directly modify a materialized view");
    }

    public PartitionColumns updatedColumns()
    {
        return updatedColumns;
    }

    public PartitionColumns conditionColumns()
    {
        return conditionColumns;
    }

    public boolean updatesRegularRows()
    {
        // We're updating regular rows if all the clustering columns are provided.
        // Note that the only case where we're allowed not to provide clustering
        // columns is if we set some static columns, and in that case no clustering
        // columns should be given. So in practice, it's enough to check if we have
        // either the table has no clustering or if it has at least one of them set.
        return cfm.clusteringColumns().isEmpty() || restrictions.hasClusteringColumnsRestrictions();
    }

    public boolean updatesStaticRow()
    {
        return operations.appliesToStaticColumns();
    }

    public List<Operation> getRegularOperations()
    {
        return operations.regularOperations();
    }

    public List<Operation> getStaticOperations()
    {
        return operations.staticOperations();
    }

    public Iterable<Operation> allOperations()
    {
        return operations;
    }

    public Iterable<ColumnDefinition> getColumnsWithConditions()
    {
         return conditions.getColumns();
    }

    public boolean hasIfNotExistCondition()
    {
        return conditions.isIfNotExists();
    }

    public boolean hasIfExistCondition()
    {
        return conditions.isIfExists();
    }

    public List<ByteBuffer> buildPartitionKeyNames(QueryOptions options)
    throws InvalidRequestException
    {
        List<ByteBuffer> partitionKeys = restrictions.getPartitionKeys(options);
        for (ByteBuffer key : partitionKeys)
            QueryProcessor.validateKey(key);

        return partitionKeys;
    }

    public NavigableSet<Clustering> createClustering(QueryOptions options)
    throws InvalidRequestException
    {
        if (appliesOnlyToStaticColumns() && !restrictions.hasClusteringColumnsRestrictions())
            return FBUtilities.singleton(CBuilder.STATIC_BUILDER.build(), cfm.comparator);

        return restrictions.getClusteringColumns(options);
    }

    /**
     * Checks that the modification only apply to static columns.
     * @return <code>true</code> if the modification only apply to static columns, <code>false</code> otherwise.
     */
    private boolean appliesOnlyToStaticColumns()
    {
        return appliesOnlyToStaticColumns(operations, conditions);
    }

    /**
     * Checks that the specified operations and conditions only apply to static columns.
     * @return <code>true</code> if the specified operations and conditions only apply to static columns,
     * <code>false</code> otherwise.
     */
    public static boolean appliesOnlyToStaticColumns(Operations operation, Conditions conditions)
    {
        return !operation.appliesToRegularColumns() && !conditions.appliesToRegularColumns()
                && (operation.appliesToStaticColumns() || conditions.appliesToStaticColumns());
    }

    public boolean requiresRead()
    {
        // Lists SET operation incurs a read.
        for (Operation op : allOperations())
            if (op.requiresRead())
                return true;

        return false;
    }

    private Map<DecoratedKey, Partition> readRequiredLists(Collection<ByteBuffer> partitionKeys,
                                                           ClusteringIndexFilter filter,
                                                           DataLimits limits,
                                                           boolean local,
                                                           ConsistencyLevel cl,
                                                           long queryStartNanoTime)
    {
        if (!requiresRead())
            return null;

        try
        {
            cl.validateForRead(keyspace());
        }
        catch (InvalidRequestException e)
        {
            throw new InvalidRequestException(String.format("Write operation require a read but consistency %s is not supported on reads", cl));
        }

        List<SinglePartitionReadCommand> commands = new ArrayList<>(partitionKeys.size());
        int nowInSec = FBUtilities.nowInSeconds();
        for (ByteBuffer key : partitionKeys)
            commands.add(SinglePartitionReadCommand.create(cfm,
                                                           nowInSec,
                                                           ColumnFilter.selection(this.requiresRead),
                                                           RowFilter.NONE,
                                                           limits,
                                                           cfm.decorateKey(key),
                                                           filter));

        SinglePartitionReadCommand.Group group = new SinglePartitionReadCommand.Group(commands, DataLimits.NONE);

        if (local)
        {
            try (ReadExecutionController executionController = group.executionController();
                 PartitionIterator iter = group.executeInternal(executionController))
            {
                return asMaterializedMap(iter);
            }
        }

        try (PartitionIterator iter = group.execute(cl, null, queryStartNanoTime, false))
        {
            return asMaterializedMap(iter);
        }
    }

    private Map<DecoratedKey, Partition> asMaterializedMap(PartitionIterator iterator)
    {
        Map<DecoratedKey, Partition> map = new HashMap<>();
        while (iterator.hasNext())
        {
            try (RowIterator partition = iterator.next())
            {
                map.put(partition.partitionKey(), FilteredPartition.create(partition));
            }
        }
        return map;
    }

    public boolean hasConditions()
    {
        return !conditions.isEmpty();
    }

    public boolean hasSlices()
    {
        return type.allowClusteringColumnSlices()
               && getRestrictions().hasClusteringColumnsRestrictions()
               && getRestrictions().isColumnRange();
    }

    public ResultMessage execute(QueryState queryState, QueryOptions options, long queryStartNanoTime)
    throws RequestExecutionException, RequestValidationException
    {
        if (options.getConsistency() == null)
            throw new InvalidRequestException("Invalid empty consistency level");

        return hasConditions()
             ? executeWithCondition(queryState, options, queryStartNanoTime)
             : executeWithoutCondition(queryState, options, queryStartNanoTime);
    }

    private ResultMessage executeWithoutCondition(QueryState queryState, QueryOptions options, long queryStartNanoTime)
    throws RequestExecutionException, RequestValidationException
    {
        ConsistencyLevel cl = options.getConsistency();
        if (isCounter())
            cl.validateCounterForWrite(cfm);
        else
            cl.validateForWrite(cfm.ksName);

        Collection<? extends IMutation> mutations = getMutations(options, false, options.getTimestamp(queryState), queryStartNanoTime);
        if (!mutations.isEmpty())
            StorageProxy.mutateWithTriggers(mutations, cl, false, queryStartNanoTime);

        return null;
    }

    public ResultMessage executeWithCondition(QueryState queryState, QueryOptions options, long queryStartNanoTime)
    throws RequestExecutionException, RequestValidationException
    {
        CQL3CasRequest request = makeCasRequest(queryState, options);

        try (RowIterator result = StorageProxy.cas(keyspace(),
                                                   columnFamily(),
                                                   request.key,
                                                   request,
                                                   options.getSerialConsistency(),
                                                   options.getConsistency(),
                                                   queryState.getClientState(),
                                                   queryStartNanoTime))
        {
            return new ResultMessage.Rows(buildCasResultSet(result, options));
        }
    }

    private CQL3CasRequest makeCasRequest(QueryState queryState, QueryOptions options)
    {
        List<ByteBuffer> keys = buildPartitionKeyNames(options);
        // We don't support IN for CAS operation so far
        checkFalse(restrictions.keyIsInRelation(),
                   "IN on the partition key is not supported with conditional %s",
                   type.isUpdate()? "updates" : "deletions");

        DecoratedKey key = cfm.decorateKey(keys.get(0));
        long now = options.getTimestamp(queryState);

        checkFalse(restrictions.clusteringKeyRestrictionsHasIN(),
                   "IN on the clustering key columns is not supported with conditional %s",
                    type.isUpdate()? "updates" : "deletions");

        Clustering clustering = Iterables.getOnlyElement(createClustering(options));
        CQL3CasRequest request = new CQL3CasRequest(cfm, key, false, conditionColumns(), updatesRegularRows(), updatesStaticRow());

        addConditions(clustering, request, options);
        request.addRowUpdate(clustering, this, options, now);

        return request;
    }

    public void addConditions(Clustering clustering, CQL3CasRequest request, QueryOptions options) throws InvalidRequestException
    {
        conditions.addConditionsTo(request, clustering, options);
    }

    private ResultSet buildCasResultSet(RowIterator partition, QueryOptions options) throws InvalidRequestException
    {
        return buildCasResultSet(keyspace(), columnFamily(), partition, getColumnsWithConditions(), false, options);
    }

    public static ResultSet buildCasResultSet(String ksName, String tableName, RowIterator partition, Iterable<ColumnDefinition> columnsWithConditions, boolean isBatch, QueryOptions options)
    throws InvalidRequestException
    {
        boolean success = partition == null;

        ColumnSpecification spec = new ColumnSpecification(ksName, tableName, CAS_RESULT_COLUMN, BooleanType.instance);
        ResultSet.ResultMetadata metadata = new ResultSet.ResultMetadata(Collections.singletonList(spec));
        List<List<ByteBuffer>> rows = Collections.singletonList(Collections.singletonList(BooleanType.instance.decompose(success)));

        ResultSet rs = new ResultSet(metadata, rows);
        return success ? rs : merge(rs, buildCasFailureResultSet(partition, columnsWithConditions, isBatch, options));
    }

    private static ResultSet merge(ResultSet left, ResultSet right)
    {
        if (left.size() == 0)
            return right;
        else if (right.size() == 0)
            return left;

        assert left.size() == 1;
        int size = left.metadata.names.size() + right.metadata.names.size();
        List<ColumnSpecification> specs = new ArrayList<ColumnSpecification>(size);
        specs.addAll(left.metadata.names);
        specs.addAll(right.metadata.names);
        List<List<ByteBuffer>> rows = new ArrayList<>(right.size());
        for (int i = 0; i < right.size(); i++)
        {
            List<ByteBuffer> row = new ArrayList<ByteBuffer>(size);
            row.addAll(left.rows.get(0));
            row.addAll(right.rows.get(i));
            rows.add(row);
        }
        return new ResultSet(new ResultSet.ResultMetadata(specs), rows);
    }

    private static ResultSet buildCasFailureResultSet(RowIterator partition, Iterable<ColumnDefinition> columnsWithConditions, boolean isBatch, QueryOptions options)
    throws InvalidRequestException
    {
        CFMetaData cfm = partition.metadata();
        Selection selection;
        if (columnsWithConditions == null)
        {
            selection = Selection.wildcard(cfm);
        }
        else
        {
            // We can have multiple conditions on the same columns (for collections) so use a set
            // to avoid duplicate, but preserve the order just to it follows the order of IF in the query in general
            Set<ColumnDefinition> defs = new LinkedHashSet<>();
            // Adding the partition key for batches to disambiguate if the conditions span multipe rows (we don't add them outside
            // of batches for compatibility sakes).
            if (isBatch)
            {
                defs.addAll(cfm.partitionKeyColumns());
                defs.addAll(cfm.clusteringColumns());
            }


            if (cfm.isSuper() && cfm.isDense())
            {
                defs.add(cfm.superColumnValueColumn());
            }
            else
            {
                for (ColumnDefinition def : columnsWithConditions)
                    defs.add(def);
            }

            selection = Selection.forColumns(cfm, new ArrayList<>(defs));
        }

        ResultSet.Builder builder = ResultSet.makeBuilder(options, false, selection);
        SelectStatement.forSelection(cfm, selection).processPartition(partition,
                                                                      options,
                                                                      builder,
                                                                      FBUtilities.nowInSeconds());

        return builder.build();
    }

    public ResultMessage executeInternal(QueryState queryState, QueryOptions options) throws RequestValidationException, RequestExecutionException
    {
        return hasConditions()
               ? executeInternalWithCondition(queryState, options)
               : executeInternalWithoutCondition(queryState, options, System.nanoTime());
    }

    public ResultMessage executeInternalWithoutCondition(QueryState queryState, QueryOptions options, long queryStartNanoTime) throws RequestValidationException, RequestExecutionException
    {
        for (IMutation mutation : getMutations(options, true, queryState.getTimestamp(), queryStartNanoTime))
            mutation.apply();
        return null;
    }

    public ResultMessage executeInternalWithCondition(QueryState state, QueryOptions options) throws RequestValidationException, RequestExecutionException
    {
        CQL3CasRequest request = makeCasRequest(state, options);
        try (RowIterator result = casInternal(request, state))
        {
            return new ResultMessage.Rows(buildCasResultSet(result, options));
        }
    }

    static RowIterator casInternal(CQL3CasRequest request, QueryState state)
    {
        UUID ballot = UUIDGen.getTimeUUIDFromMicros(state.getTimestamp());

        SinglePartitionReadCommand readCommand = request.readCommand(FBUtilities.nowInSeconds());
        FilteredPartition current;
        try (ReadExecutionController executionController = readCommand.executionController();
             PartitionIterator iter = readCommand.executeInternal(executionController))
        {
            current = FilteredPartition.create(PartitionIterators.getOnlyElement(iter, readCommand));
        }

        if (!request.appliesTo(current))
            return current.rowIterator();

        PartitionUpdate updates = request.makeUpdates(current);
        updates = TriggerExecutor.instance.execute(updates);

        Commit proposal = Commit.newProposal(ballot, updates);
        proposal.makeMutation().apply();
        return null;
    }

    /**
     * Convert statement into a list of mutations to apply on the server
     *
     * @param options value for prepared statement markers
     * @param local if true, any requests (for collections) performed by getMutation should be done locally only.
     * @param now the current timestamp in microseconds to use if no timestamp is user provided.
     *
     * @return list of the mutations
     */
    private Collection<? extends IMutation> getMutations(QueryOptions options, boolean local, long now, long queryStartNanoTime)
    {
        UpdatesCollector collector = new UpdatesCollector(Collections.singletonMap(cfm.cfId, updatedColumns), 1);
        addUpdates(collector, options, local, now, queryStartNanoTime);
        collector.validateIndexedColumns();

        return collector.toMutations();
    }

    final void addUpdates(UpdatesCollector collector,
                          QueryOptions options,
                          boolean local,
                          long now,
                          long queryStartNanoTime)
    {
        List<ByteBuffer> keys = buildPartitionKeyNames(options);

        if (hasSlices())
        {
            Slices slices = createSlices(options);

            // If all the ranges were invalid we do not need to do anything.
            if (slices.isEmpty())
                return;

            UpdateParameters params = makeUpdateParameters(keys,
                                                           new ClusteringIndexSliceFilter(slices, false),
                                                           options,
                                                           DataLimits.NONE,
                                                           local,
                                                           now,
                                                           queryStartNanoTime);
            for (ByteBuffer key : keys)
            {
                ThriftValidation.validateKey(cfm, key);
                DecoratedKey dk = cfm.decorateKey(key);

                PartitionUpdate upd = collector.getPartitionUpdate(cfm, dk, options.getConsistency());

                for (Slice slice : slices)
                    addUpdateForKey(upd, slice, params);
            }
        }
        else
        {
            NavigableSet<Clustering> clusterings = createClustering(options);

            // If some of the restrictions were unspecified (e.g. empty IN restrictions) we do not need to do anything.
            if (restrictions.hasClusteringColumnsRestrictions() && clusterings.isEmpty())
                return;

            UpdateParameters params = makeUpdateParameters(keys, clusterings, options, local, now, queryStartNanoTime);

            for (ByteBuffer key : keys)
            {
                ThriftValidation.validateKey(cfm, key);
                DecoratedKey dk = cfm.decorateKey(key);

                PartitionUpdate upd = collector.getPartitionUpdate(cfm, dk, options.getConsistency());

                if (!restrictions.hasClusteringColumnsRestrictions())
                {
                    addUpdateForKey(upd, Clustering.EMPTY, params);
                }
                else
                {
                    for (Clustering clustering : clusterings)
                    {
                       for (ByteBuffer c : clustering.getRawValues())
                       {
                           if (c != null && c.remaining() > FBUtilities.MAX_UNSIGNED_SHORT)
                               throw new InvalidRequestException(String.format("Key length of %d is longer than maximum of %d",
                                                                               clustering.dataSize(),
                                                                               FBUtilities.MAX_UNSIGNED_SHORT));
                       }

                        addUpdateForKey(upd, clustering, params);
                    }
                }
            }
        }
    }

    Slices createSlices(QueryOptions options)
    {
        SortedSet<ClusteringBound> startBounds = restrictions.getClusteringColumnsBounds(Bound.START, options);
        SortedSet<ClusteringBound> endBounds = restrictions.getClusteringColumnsBounds(Bound.END, options);

        return toSlices(startBounds, endBounds);
    }

    private UpdateParameters makeUpdateParameters(Collection<ByteBuffer> keys,
                                                  NavigableSet<Clustering> clusterings,
                                                  QueryOptions options,
                                                  boolean local,
                                                  long now,
                                                  long queryStartNanoTime)
    {
        if (clusterings.contains(Clustering.STATIC_CLUSTERING))
            return makeUpdateParameters(keys,
                                        new ClusteringIndexSliceFilter(Slices.ALL, false),
                                        options,
                                        DataLimits.cqlLimits(1),
                                        local,
                                        now,
                                        queryStartNanoTime);

        return makeUpdateParameters(keys,
                                    new ClusteringIndexNamesFilter(clusterings, false),
                                    options,
                                    DataLimits.NONE,
                                    local,
                                    now,
                                    queryStartNanoTime);
    }

    private UpdateParameters makeUpdateParameters(Collection<ByteBuffer> keys,
                                                  ClusteringIndexFilter filter,
                                                  QueryOptions options,
                                                  DataLimits limits,
                                                  boolean local,
                                                  long now,
                                                  long queryStartNanoTime)
    {
        // Some lists operation requires reading
        Map<DecoratedKey, Partition> lists = readRequiredLists(keys, filter, limits, local, options.getConsistency(), queryStartNanoTime);
        return new UpdateParameters(cfm, updatedColumns(), options, getTimestamp(now, options), getTimeToLive(options), lists);
    }

    private Slices toSlices(SortedSet<ClusteringBound> startBounds, SortedSet<ClusteringBound> endBounds)
    {
        assert startBounds.size() == endBounds.size();

        Slices.Builder builder = new Slices.Builder(cfm.comparator);

        Iterator<ClusteringBound> starts = startBounds.iterator();
        Iterator<ClusteringBound> ends = endBounds.iterator();

        while (starts.hasNext())
        {
            Slice slice = Slice.make(starts.next(), ends.next());
            if (!slice.isEmpty(cfm.comparator))
            {
                builder.add(slice);
            }
        }

        return builder.build();
    }

    public static abstract class Parsed extends CFStatement
    {
        protected final StatementType type;
        private final Attributes.Raw attrs;
        private final List<Pair<ColumnDefinition.Raw, ColumnCondition.Raw>> conditions;
        private final boolean ifNotExists;
        private final boolean ifExists;

        protected Parsed(CFName name,
                         StatementType type,
                         Attributes.Raw attrs,
                         List<Pair<ColumnDefinition.Raw, ColumnCondition.Raw>> conditions,
                         boolean ifNotExists,
                         boolean ifExists)
        {
            super(name);
            this.type = type;
            this.attrs = attrs;
            this.conditions = conditions == null ? Collections.<Pair<ColumnDefinition.Raw, ColumnCondition.Raw>>emptyList() : conditions;
            this.ifNotExists = ifNotExists;
            this.ifExists = ifExists;
        }

        public ParsedStatement.Prepared prepare(ClientState clientState)
        {
            VariableSpecifications boundNames = getBoundVariables();
            ModificationStatement statement = prepare(boundNames, clientState);
            return new ParsedStatement.Prepared(statement, boundNames, boundNames.getPartitionKeyBindIndexes(statement.cfm));
        }

        public ModificationStatement prepare(VariableSpecifications boundNames, ClientState clientState)
        {
            CFMetaData metadata = ThriftValidation.validateColumnFamilyWithCompactMode(keyspace(), columnFamily(), clientState.isNoCompactMode());

            Attributes preparedAttributes = attrs.prepare(keyspace(), columnFamily());
            preparedAttributes.collectMarkerSpecification(boundNames);

            Conditions preparedConditions = prepareConditions(metadata, boundNames);

            return prepareInternal(metadata,
                                   boundNames,
                                   preparedConditions,
                                   preparedAttributes);
        }

        /**
         * Returns the column conditions.
         *
         * @param metadata the column family meta data
         * @param boundNames the bound names
         * @return the column conditions.
         */
        private Conditions prepareConditions(CFMetaData metadata, VariableSpecifications boundNames)
        {
            // To have both 'IF EXISTS'/'IF NOT EXISTS' and some other conditions doesn't make sense.
            // So far this is enforced by the parser, but let's assert it for sanity if ever the parse changes.
            if (ifExists)
            {
                assert conditions.isEmpty();
                assert !ifNotExists;
                return Conditions.IF_EXISTS_CONDITION;
            }

            if (ifNotExists)
            {
                assert conditions.isEmpty();
                assert !ifExists;
                return Conditions.IF_NOT_EXISTS_CONDITION;
            }

            if (conditions.isEmpty())
                return Conditions.EMPTY_CONDITION;

            return prepareColumnConditions(metadata, boundNames);
        }

        /**
         * Returns the column conditions.
         *
         * @param metadata the column family meta data
         * @param boundNames the bound names
         * @return the column conditions.
         */
        private ColumnConditions prepareColumnConditions(CFMetaData metadata, VariableSpecifications boundNames)
        {
            checkNull(attrs.timestamp, "Cannot provide custom timestamp for conditional updates");

            ColumnConditions.Builder builder = ColumnConditions.newBuilder();

            for (Pair<ColumnDefinition.Raw, ColumnCondition.Raw> entry : conditions)
            {
                ColumnDefinition def = entry.left.prepare(metadata);
                ColumnCondition condition = entry.right.prepare(keyspace(), def, metadata);
                condition.collectMarkerSpecification(boundNames);

                checkFalse(def.isPrimaryKeyColumn(), "PRIMARY KEY column '%s' cannot have IF conditions", def.name);
                builder.add(condition);
            }
            return builder.build();
        }

        protected abstract ModificationStatement prepareInternal(CFMetaData cfm,
                                                                 VariableSpecifications boundNames,
                                                                 Conditions conditions,
                                                                 Attributes attrs);

        /**
         * Creates the restrictions.
         *
         * @param cfm the column family meta data
         * @param boundNames the bound names
         * @param operations the column operations
         * @param where the where clause
         * @param conditions the conditions
         * @return the restrictions
         */
        protected StatementRestrictions newRestrictions(CFMetaData cfm,
                                                        VariableSpecifications boundNames,
                                                        Operations operations,
                                                        WhereClause where,
                                                        Conditions conditions)
        {
            if (where.containsCustomExpressions())
                throw new InvalidRequestException(CUSTOM_EXPRESSIONS_NOT_ALLOWED);

            boolean applyOnlyToStaticColumns = appliesOnlyToStaticColumns(operations, conditions);
            return new StatementRestrictions(type, cfm, where, boundNames, applyOnlyToStaticColumns, false, false);
        }

        /**
         * Retrieves the <code>ColumnDefinition</code> corresponding to the specified raw <code>ColumnIdentifier</code>.
         *
         * @param cfm the column family meta data
         * @param rawId the raw <code>ColumnIdentifier</code>
         * @return the <code>ColumnDefinition</code> corresponding to the specified raw <code>ColumnIdentifier</code>
         */
        protected static ColumnDefinition getColumnDefinition(CFMetaData cfm, Raw rawId)
        {
            return rawId.prepare(cfm);
        }
    }
}<|MERGE_RESOLUTION|>--- conflicted
+++ resolved
@@ -203,11 +203,7 @@
 
     public int getTimeToLive(QueryOptions options) throws InvalidRequestException
     {
-<<<<<<< HEAD
-        return attrs.getTimeToLive(options, cfm.params.defaultTimeToLive);
-=======
         return attrs.getTimeToLive(options, cfm);
->>>>>>> 7c8b9f1d
     }
 
     public void checkAccess(ClientState state) throws InvalidRequestException, UnauthorizedException
