--- conflicted
+++ resolved
@@ -27,7 +27,6 @@
 import org.apache.cassandra.cql3.CQLStatement;
 import org.apache.cassandra.cql3.QueryOptions;
 import org.apache.cassandra.cql3.statements.RawKeyspaceAwareStatement;
-import org.apache.cassandra.cql3.statements.SingleKeyspaceStatement;
 import org.apache.cassandra.exceptions.InvalidRequestException;
 import org.apache.cassandra.schema.*;
 import org.apache.cassandra.schema.Keyspaces.KeyspacesDiff;
@@ -36,11 +35,7 @@
 import org.apache.cassandra.transport.Event.SchemaChange;
 import org.apache.cassandra.transport.messages.ResultMessage;
 
-<<<<<<< HEAD
-public abstract class AlterSchemaStatement implements CQLStatement, SchemaTransformation, SingleKeyspaceStatement
-=======
-abstract public class AlterSchemaStatement implements CQLStatement.SingleKeyspaceCqlStatement, SchemaTransformation
->>>>>>> 5bc9f7c7
+public abstract class AlterSchemaStatement implements CQLStatement.SingleKeyspaceCqlStatement, SchemaTransformation
 {
     private final String rawCQLStatement;
     protected final String keyspaceName; // name of the keyspace affected by the statement
@@ -140,12 +135,6 @@
         return new ResultMessage.SchemaChange(schemaChangeEvent(result.diff));
     }
 
-    @Override
-    public String keyspace()
-    {
-        return keyspaceName;
-    }
-
     private void validateKeyspaceName()
     {
         if (!SchemaConstants.isValidName(keyspaceName))
