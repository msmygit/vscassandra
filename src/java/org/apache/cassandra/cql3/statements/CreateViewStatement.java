/*
 * Licensed to the Apache Software Foundation (ASF) under one
 * or more contributor license agreements.  See the NOTICE file
 * distributed with this work for additional information
 * regarding copyright ownership.  The ASF licenses this file
 * to you under the Apache License, Version 2.0 (the
 * "License"); you may not use this file except in compliance
 * with the License.  You may obtain a copy of the License at
 *
 *     http://www.apache.org/licenses/LICENSE-2.0
 *
 * Unless required by applicable law or agreed to in writing, software
 * distributed under the License is distributed on an "AS IS" BASIS,
 * WITHOUT WARRANTIES OR CONDITIONS OF ANY KIND, either express or implied.
 * See the License for the specific language governing permissions and
 * limitations under the License.
 */

package org.apache.cassandra.cql3.statements;

import java.util.*;

import com.google.common.collect.Iterables;
import com.google.common.collect.Sets;

import io.reactivex.*;

import org.apache.cassandra.auth.permission.CorePermission;
import org.apache.cassandra.cql3.*;
import org.apache.cassandra.cql3.restrictions.StatementRestrictions;
import org.apache.cassandra.cql3.selection.RawSelector;
import org.apache.cassandra.cql3.selection.Selectable;
import org.apache.cassandra.db.compaction.DateTieredCompactionStrategy;
import org.apache.cassandra.db.marshal.AbstractType;
import org.apache.cassandra.db.marshal.DurationType;
import org.apache.cassandra.db.marshal.ReversedType;
import org.apache.cassandra.db.view.View;
import org.apache.cassandra.exceptions.AlreadyExistsException;
import org.apache.cassandra.exceptions.InvalidRequestException;
import org.apache.cassandra.exceptions.RequestValidationException;
import org.apache.cassandra.exceptions.UnauthorizedException;
import org.apache.cassandra.schema.ColumnMetadata;
import org.apache.cassandra.schema.MigrationManager;
import org.apache.cassandra.schema.Schema;
import org.apache.cassandra.schema.TableMetadata;
import org.apache.cassandra.schema.TableParams;
import org.apache.cassandra.schema.ViewMetadata;
import org.apache.cassandra.service.ClientState;
import org.apache.cassandra.service.QueryState;
import org.apache.cassandra.transport.Event;

public class CreateViewStatement extends SchemaAlteringStatement
{
    private final CFName baseName;
    private final List<RawSelector> selectClause;
    private final WhereClause whereClause;
    private final List<ColumnMetadata.Raw> partitionKeys;
    private final List<ColumnMetadata.Raw> clusteringKeys;
    public final CFProperties properties = new CFProperties();
    private final boolean ifNotExists;

    public CreateViewStatement(CFName viewName,
                               CFName baseName,
                               List<RawSelector> selectClause,
                               WhereClause whereClause,
                               List<ColumnMetadata.Raw> partitionKeys,
                               List<ColumnMetadata.Raw> clusteringKeys,
                               boolean ifNotExists)
    {
        super(viewName);
        this.baseName = baseName;
        this.selectClause = selectClause;
        this.whereClause = whereClause;
        this.partitionKeys = partitionKeys;
        this.clusteringKeys = clusteringKeys;
        this.ifNotExists = ifNotExists;
    }

    public void checkAccess(ClientState state) throws UnauthorizedException, InvalidRequestException
    {
        if (!baseName.hasKeyspace())
            baseName.setKeyspace(keyspace(), true);
        state.hasColumnFamilyAccess(keyspace(), baseName.getColumnFamily(), CorePermission.ALTER);
    }

    public void validate(ClientState state) throws RequestValidationException
    {
        // We do validation in announceMigration to reduce doubling up of work
    }

    private interface AddColumn
    {
        void add(ColumnIdentifier identifier, AbstractType<?> type);
    }

    private void add(TableMetadata baseCfm, Iterable<ColumnIdentifier> columns, AddColumn adder)
    {
        for (ColumnIdentifier column : columns)
        {
            AbstractType<?> type = baseCfm.getColumn(column).type;
            if (properties.definedOrdering.containsKey(column))
            {
                boolean desc = properties.definedOrdering.get(column);
                if (!desc && type.isReversed())
                {
                    type = ((ReversedType)type).baseType;
                }
                else if (desc && !type.isReversed())
                {
                    type = ReversedType.getInstance(type);
                }
            }
            adder.add(column, type);
        }
    }

    public Maybe<Event.SchemaChange> announceMigration(QueryState queryState, boolean isLocalOnly) throws RequestValidationException
    {
        // We need to make sure that:
        //  - primary key includes all columns in base table's primary key
        //  - make sure that the select statement does not have anything other than columns
        //    and their names match the base table's names
        //  - make sure that primary key does not include any collections
        //  - make sure there is no where clause in the select statement
        //  - make sure there is not currently a table or view
        //  - make sure baseTable gcGraceSeconds > 0

        properties.validate();

        if (properties.useCompactStorage)
            return error("Cannot use 'COMPACT STORAGE' when defining a materialized view");

        // We enforce the keyspace because if the RF is different, the logic to wait for a
        // specific replica would break
        if (!baseName.getKeyspace().equals(keyspace()))
            return error("Cannot create a materialized view on a table in a separate keyspace");

        TableMetadata metadata = Schema.instance.validateTable(baseName.getKeyspace(), baseName.getColumnFamily());

        if (metadata.isCounter())
            return error("Materialized views are not supported on counter tables");
        if (metadata.isView())
            return error("Materialized views cannot be created against other materialized views");

        if (metadata.params.gcGraceSeconds == 0)
        {
            return error(String.format("Cannot create materialized view '%s' for base table " +
                                       "'%s' with gc_grace_seconds of 0, since this value is " +
                                       "used to TTL undelivered updates. Setting gc_grace_seconds" +
                                       " too low might cause undelivered updates to expire " +
                                       "before being replayed.", cfName.getColumnFamily(),
                                       baseName.getColumnFamily()));
        }

        Set<ColumnIdentifier> included = Sets.newHashSetWithExpectedSize(selectClause.size());
        for (RawSelector selector : selectClause)
        {
            Selectable.Raw selectable = selector.selectable;
            if (selectable instanceof Selectable.WithFieldSelection.Raw)
                return error("Cannot select out a part of type when defining a materialized view");
            if (selectable instanceof Selectable.WithFunction.Raw)
                return error("Cannot use function when defining a materialized view");
            if (selectable instanceof Selectable.WritetimeOrTTL.Raw)
<<<<<<< HEAD
                return error("Cannot use function when defining a materialized view");
=======
                throw new InvalidRequestException("Cannot use function when defining a materialized view");
            if (selectable instanceof Selectable.WithElementSelection.Raw)
                throw new InvalidRequestException("Cannot use collection element selection when defining a materialized view");
            if (selectable instanceof Selectable.WithSliceSelection.Raw)
                throw new InvalidRequestException("Cannot use collection slice selection when defining a materialized view");
>>>>>>> cd923056
            if (selector.alias != null)
                return error("Cannot use alias when defining a materialized view");

            Selectable s = selectable.prepare(metadata);
            if (s instanceof Term.Raw)
                return error("Cannot use terms in selection when defining a materialized view");

            ColumnMetadata cdef = (ColumnMetadata)s;
            included.add(cdef.name);
        }

        Set<ColumnMetadata.Raw> targetPrimaryKeys = new HashSet<>();
        for (ColumnMetadata.Raw identifier : Iterables.concat(partitionKeys, clusteringKeys))
        {
            if (!targetPrimaryKeys.add(identifier))
                return error("Duplicate entry found in PRIMARY KEY: " + identifier);

            ColumnMetadata cdef = identifier.prepare(metadata);

            if (cdef.type.isMultiCell())
                return error(String.format("Cannot use MultiCell column '%s' in PRIMARY KEY of materialized view", identifier));

            if (cdef.isStatic())
                return error(String.format("Cannot use Static column '%s' in PRIMARY KEY of materialized view", identifier));

            if (cdef.type instanceof DurationType)
                return error(String.format("Cannot use Duration column '%s' in PRIMARY KEY of materialized view", identifier));
        }

        // build the select statement

        Map<ColumnMetadata.Raw, Boolean> orderings = Collections.emptyMap();
        List<Selectable.Raw> groups = Collections.emptyList();

        SelectStatement.Parameters parameters = new SelectStatement.Parameters(orderings, groups, false, true, false);

        SelectStatement.RawStatement rawSelect = new SelectStatement.RawStatement(baseName, parameters, selectClause, whereClause, null, null);

        ClientState state = ClientState.forInternalCalls();
        state.setKeyspace(keyspace());

        rawSelect.prepareKeyspace(state);
        rawSelect.setBoundVariables(getBoundVariables());

        ParsedStatement.Prepared prepared = rawSelect.prepare(true);
        SelectStatement select = (SelectStatement) prepared.statement;
        StatementRestrictions restrictions = select.getRestrictions();

        if (!prepared.boundNames.isEmpty())
            return error("Cannot use query parameters in CREATE MATERIALIZED VIEW statements");

        String whereClauseText = View.relationsToWhereClause(whereClause.relations);

        Set<ColumnIdentifier> basePrimaryKeyCols = new HashSet<>();
        for (ColumnMetadata definition : Iterables.concat(metadata.partitionKeyColumns(), metadata.clusteringColumns()))
            basePrimaryKeyCols.add(definition.name);

        List<ColumnIdentifier> targetClusteringColumns = new ArrayList<>();
        List<ColumnIdentifier> targetPartitionKeys = new ArrayList<>();

        // This is only used as an intermediate state; this is to catch whether multiple non-PK columns are used
        boolean hasNonPKColumn = false;
        for (ColumnMetadata.Raw raw : partitionKeys)
            hasNonPKColumn |= getColumnIdentifier(metadata, basePrimaryKeyCols, hasNonPKColumn, raw, targetPartitionKeys, restrictions);

        for (ColumnMetadata.Raw raw : clusteringKeys)
            hasNonPKColumn |= getColumnIdentifier(metadata, basePrimaryKeyCols, hasNonPKColumn, raw, targetClusteringColumns, restrictions);

        // We need to include all of the primary key columns from the base table in order to make sure that we do not
        // overwrite values in the view. We cannot support "collapsing" the base table into a smaller number of rows in
        // the view because if we need to generate a tombstone, we have no way of knowing which value is currently being
        // used in the view and whether or not to generate a tombstone. In order to not surprise our users, we require
        // that they include all of the columns. We provide them with a list of all of the columns left to include.
        boolean missingClusteringColumns = false;
        StringBuilder columnNames = new StringBuilder();
        List<ColumnIdentifier> includedColumns = new ArrayList<>();
        for (ColumnMetadata def : metadata.columns())
        {
            ColumnIdentifier identifier = def.name;
            boolean includeDef = included.isEmpty() || included.contains(identifier);

            if (includeDef && def.isStatic())
                return error(String.format("Unable to include static column '%s' which would be included by Materialized View SELECT * statement", identifier));

            boolean defInTargetPrimaryKey = targetClusteringColumns.contains(identifier)
                                            || targetPartitionKeys.contains(identifier);

            if (includeDef && !defInTargetPrimaryKey)
                includedColumns.add(identifier);

            if (!def.isPrimaryKeyColumn())
                continue;

            if (!defInTargetPrimaryKey)
            {
                if (missingClusteringColumns)
                    columnNames.append(',');
                else
                    missingClusteringColumns = true;
                columnNames.append(identifier);
            }
        }
        if (missingClusteringColumns)
            return error(String.format("Cannot create Materialized View %s without primary key columns from base %s (%s)",
                                       columnFamily(), baseName.getColumnFamily(), columnNames.toString()));

        if (targetPartitionKeys.isEmpty())
            return error("Must select at least a column for a Materialized View");

        if (targetClusteringColumns.isEmpty())
            return error("No columns are defined for Materialized View other than primary key");

        TableParams params = properties.properties.asNewTableParams();
        if (params.compaction.klass().equals(DateTieredCompactionStrategy.class))
            DateTieredCompactionStrategy.deprecatedWarning(keyspace(), columnFamily());

        if (params.defaultTimeToLive > 0)
        {
            throw new InvalidRequestException("Cannot set default_time_to_live for a materialized view. " +
                                              "Data in a materialized view always expire at the same time than " +
                                              "the corresponding data in the parent table.");
        }

        TableMetadata.Builder builder =
            TableMetadata.builder(keyspace(), columnFamily(), properties.properties.getId())
                         .isView(true)
                         .params(params);

        add(metadata, targetPartitionKeys, builder::addPartitionKeyColumn);
        add(metadata, targetClusteringColumns, builder::addClusteringColumn);
        add(metadata, includedColumns, builder::addRegularColumn);

        ViewMetadata definition = new ViewMetadata(keyspace(),
                                                   columnFamily(),
                                                   metadata.id,
                                                   metadata.name,
                                                   included.isEmpty(),
                                                   rawSelect,
                                                   whereClauseText,
                                                   builder.build());

        return MigrationManager.announceNewView(definition, isLocalOnly)
                               .andThen(Maybe.just(new Event.SchemaChange(Event.SchemaChange.Change.CREATED, Event.SchemaChange.Target.TABLE, keyspace(), columnFamily())))
                               .onErrorResumeNext(e ->
                                                  {
                                                      if (e instanceof AlreadyExistsException && ifNotExists)
                                                          return Maybe.empty();

                                                      return Maybe.error(e);
                                                  });
    }

    private static boolean getColumnIdentifier(TableMetadata cfm,
                                               Set<ColumnIdentifier> basePK,
                                               boolean hasNonPKColumn,
                                               ColumnMetadata.Raw raw,
                                               List<ColumnIdentifier> columns,
                                               StatementRestrictions restrictions)
    {
        ColumnMetadata def = raw.prepare(cfm);

        boolean isPk = basePK.contains(def.name);
        if (!isPk && hasNonPKColumn)
            throw new InvalidRequestException(String.format("Cannot include more than one non-primary key column '%s' in materialized view primary key", def.name));

        // We don't need to include the "IS NOT NULL" filter on a non-composite partition key
        // because we will never allow a single partition key to be NULL
        boolean isSinglePartitionKey = def.isPartitionKey()
                                       && cfm.partitionKeyColumns().size() == 1;
        if (!isSinglePartitionKey && !restrictions.isRestricted(def))
            throw new InvalidRequestException(String.format("Primary key column '%s' is required to be filtered by 'IS NOT NULL'", def.name));

        columns.add(def.name);
        return !isPk;
    }
}<|MERGE_RESOLUTION|>--- conflicted
+++ resolved
@@ -161,15 +161,11 @@
             if (selectable instanceof Selectable.WithFunction.Raw)
                 return error("Cannot use function when defining a materialized view");
             if (selectable instanceof Selectable.WritetimeOrTTL.Raw)
-<<<<<<< HEAD
                 return error("Cannot use function when defining a materialized view");
-=======
-                throw new InvalidRequestException("Cannot use function when defining a materialized view");
             if (selectable instanceof Selectable.WithElementSelection.Raw)
-                throw new InvalidRequestException("Cannot use collection element selection when defining a materialized view");
+                return error("Cannot use collection element selection when defining a materialized view");
             if (selectable instanceof Selectable.WithSliceSelection.Raw)
-                throw new InvalidRequestException("Cannot use collection slice selection when defining a materialized view");
->>>>>>> cd923056
+                return error("Cannot use collection slice selection when defining a materialized view");
             if (selector.alias != null)
                 return error("Cannot use alias when defining a materialized view");
 
