/*
 * Licensed to the Apache Software Foundation (ASF) under one
 * or more contributor license agreements.  See the NOTICE file
 * distributed with this work for additional information
 * regarding copyright ownership.  The ASF licenses this file
 * to you under the Apache License, Version 2.0 (the
 * "License"); you may not use this file except in compliance
 * with the License.  You may obtain a copy of the License at
 *
 *     http://www.apache.org/licenses/LICENSE-2.0
 *
 * Unless required by applicable law or agreed to in writing, software
 * distributed under the License is distributed on an "AS IS" BASIS,
 * WITHOUT WARRANTIES OR CONDITIONS OF ANY KIND, either express or implied.
 * See the License for the specific language governing permissions and
 * limitations under the License.
 */
package org.apache.cassandra.cql3.statements;

import java.util.*;
import java.util.stream.Collectors;

import com.google.common.collect.Iterables;

import io.reactivex.Completable;
import io.reactivex.Maybe;
import io.reactivex.Single;
import org.apache.cassandra.auth.permission.CorePermission;
import org.apache.cassandra.cql3.*;
import org.apache.cassandra.db.ColumnFamilyStore;
import org.apache.cassandra.db.Keyspace;
import org.apache.cassandra.db.marshal.AbstractType;
import org.apache.cassandra.db.marshal.CollectionType;
import org.apache.cassandra.db.view.View;
import org.apache.cassandra.exceptions.*;
import org.apache.cassandra.schema.ColumnMetadata;
import org.apache.cassandra.schema.DroppedColumn;
import org.apache.cassandra.schema.IndexMetadata;
import org.apache.cassandra.schema.Indexes;
import org.apache.cassandra.schema.MigrationManager;
import org.apache.cassandra.schema.Schema;
import org.apache.cassandra.schema.TableMetadata;
import org.apache.cassandra.schema.TableParams;
import org.apache.cassandra.schema.ViewMetadata;
import org.apache.cassandra.service.ClientState;
import org.apache.cassandra.service.QueryState;
import org.apache.cassandra.transport.Event;

public class AlterTableStatement extends SchemaAlteringStatement
{
    public enum Type
    {
        ADD, ALTER, DROP, OPTS, RENAME
    }

    public final Type oType;
    private final TableAttributes attrs;
    private final Map<ColumnMetadata.Raw, ColumnMetadata.Raw> renames;
    private final List<AlterTableStatementColumn> colNameList;
    private final Long deleteTimestamp;

    public AlterTableStatement(CFName name,
                               Type type,
                               List<AlterTableStatementColumn> colDataList,
                               TableAttributes attrs,
                               Map<ColumnMetadata.Raw, ColumnMetadata.Raw> renames,
                               Long deleteTimestamp)
    {
        super(name);
        this.oType = type;
        this.colNameList = colDataList;
        this.attrs = attrs;
        this.renames = renames;
        this.deleteTimestamp = deleteTimestamp;
    }

    public void checkAccess(ClientState state) throws UnauthorizedException, InvalidRequestException
    {
        state.hasColumnFamilyAccess(keyspace(), columnFamily(), CorePermission.ALTER);
    }

    public void validate(ClientState state)
    {
        // validated in announceMigration()
    }

<<<<<<< HEAD
    public Maybe<Event.SchemaChange> announceMigration(boolean isLocalOnly) throws RequestValidationException
    {
        CFMetaData meta = Validation.validateColumnFamily(keyspace(), columnFamily());
        if (meta.isView())
            return error("Cannot use ALTER TABLE on Materialized View");
=======
    public Event.SchemaChange announceMigration(QueryState queryState, boolean isLocalOnly) throws RequestValidationException
    {
        TableMetadata current = Schema.instance.validateTable(keyspace(), columnFamily());
        if (current.isView())
            throw new InvalidRequestException("Cannot use ALTER TABLE on Materialized View");
>>>>>>> ec536dc0

        TableMetadata.Builder builder = current.unbuild();

        ColumnIdentifier columnName = null;
        ColumnMetadata def = null;
        CQL3Type.Raw dataType = null;
        boolean isStatic = false;
        CQL3Type validator = null;

        List<ViewMetadata> viewUpdates = new ArrayList<>();
        Iterable<ViewMetadata> views = View.findAll(keyspace(), columnFamily());

        switch (oType)
        {
            case ALTER:
                throw new InvalidRequestException("Altering of types is not allowed");
            case ADD:
<<<<<<< HEAD
                if (cfm.isDense())
                    return error("Cannot add new column to a COMPACT STORAGE table");
=======
                if (current.isDense())
                    throw new InvalidRequestException("Cannot add new column to a COMPACT STORAGE table");
>>>>>>> ec536dc0

                for (AlterTableStatementColumn colData : colNameList)
                {
                    columnName = colData.getColumnName().getIdentifier(current);
                    def = builder.getColumn(columnName);
                    dataType = colData.getColumnType();
                    assert dataType != null;
                    isStatic = colData.getStaticType();
                    validator = dataType.prepare(keyspace());

                    if (isStatic)
                    {
<<<<<<< HEAD
                        if (!cfm.isCompound())
                            return error("Static columns are not allowed in COMPACT STORAGE tables");
                        if (cfm.clusteringColumns().isEmpty())
                            return error("Static columns are only useful (and thus allowed) if the table has at least one clustering column");
=======
                        if (!current.isCompound())
                            throw new InvalidRequestException("Static columns are not allowed in COMPACT STORAGE tables");
                        if (current.clusteringColumns().isEmpty())
                            throw new InvalidRequestException("Static columns are only useful (and thus allowed) if the table has at least one clustering column");
>>>>>>> ec536dc0
                    }

                    if (def != null)
                    {
                        switch (def.kind)
                        {
                            case PARTITION_KEY:
                            case CLUSTERING:
                                return error(String.format("Invalid column name %s because it conflicts with a PRIMARY KEY part", columnName));
                            default:
                                return error(String.format("Invalid column name %s because it conflicts with an existing column", columnName));
                        }
                    }

                    // Cannot re-add a dropped counter column. See #7831.
<<<<<<< HEAD
                    if (meta.isCounter() && meta.getDroppedColumns().containsKey(columnName.bytes))
                        return error(String.format("Cannot re-add previously dropped counter column %s", columnName));
=======
                    if (current.isCounter() && current.getDroppedColumn(columnName.bytes) != null)
                        throw new InvalidRequestException(String.format("Cannot re-add previously dropped counter column %s", columnName));
>>>>>>> ec536dc0

                    AbstractType<?> type = validator.getType();
                    if (type.isCollection() && type.isMultiCell())
                    {
<<<<<<< HEAD
                        if (!cfm.isCompound())
                            return error("Cannot use non-frozen collections in COMPACT STORAGE tables");
                        if (cfm.isSuper())
                            return error("Cannot use non-frozen collections with super column families");
=======
                        if (!current.isCompound())
                            throw new InvalidRequestException("Cannot use non-frozen collections in COMPACT STORAGE tables");
                        if (current.isSuper())
                            throw new InvalidRequestException("Cannot use non-frozen collections with super column families");
>>>>>>> ec536dc0

                        // If there used to be a non-frozen collection column with the same name (that has been dropped),
                        // we could still have some data using the old type, and so we can't allow adding a collection
                        // with the same name unless the types are compatible (see #6276).
                        DroppedColumn dropped = current.droppedColumns.get(columnName.bytes);
                        if (dropped != null && dropped.column.type instanceof CollectionType
                            && dropped.column.type.isMultiCell() && !type.isCompatibleWith(dropped.column.type))
                        {
                            String message =
                                String.format("Cannot add a collection with the name %s because a collection with the same name"
                                              + " and a different type (%s) has already been used in the past",
                                              columnName,
<<<<<<< HEAD
                                              dropped.type.asCQL3Type());
                            return error(message);
=======
                                              dropped.column.type.asCQL3Type());
                            throw new InvalidRequestException(message);
>>>>>>> ec536dc0
                        }
                    }

                    builder.addColumn(isStatic
                                    ? ColumnMetadata.staticColumn(current, columnName.bytes, type)
                                    : ColumnMetadata.regularColumn(current, columnName.bytes, type));

                    // Adding a column to a table which has an include all view requires the column to be added to the view
                    // as well
                    if (!isStatic)
                        for (ViewMetadata view : views)
                            if (view.includeAllColumns)
                                viewUpdates.add(view.withAddedRegularColumn(ColumnMetadata.regularColumn(view.metadata, columnName.bytes, type)));

<<<<<<< HEAD
            case ALTER:
                columnName = colNameList.get(0).getColumnName().getIdentifier(cfm);
                def = cfm.getColumnDefinition(columnName);
                dataType = colNameList.get(0).getColumnType();
                assert dataType != null;
                validator = dataType.prepare(keyspace());

                if (def == null)
                    return error(String.format("Column %s was not found in table %s", columnName, columnFamily()));

                AbstractType<?> validatorType = def.isReversedType() && !validator.getType().isReversed()
                                                ? ReversedType.getInstance(validator.getType())
                                                : validator.getType();
                validateAlter(cfm, def, validatorType);
                // In any case, we update the column definition
                cfm.addOrReplaceColumnDefinition(def.withNewType(validatorType));

                // We also have to validate the view types here. If we have a view which includes a column as part of
                // the clustering key, we need to make sure that it is indeed compatible.
                for (ViewDefinition view : views)
                {
                    if (!view.includes(columnName)) continue;
                    ViewDefinition viewCopy = view.copy();
                    ColumnDefinition viewDef = view.metadata.getColumnDefinition(columnName);
                    AbstractType viewType = viewDef.isReversedType() && !validator.getType().isReversed()
                                            ? ReversedType.getInstance(validator.getType())
                                            : validator.getType();
                    validateAlter(view.metadata, viewDef, viewType);
                    viewCopy.metadata.addOrReplaceColumnDefinition(viewDef.withNewType(viewType));

                    if (viewUpdates == null)
                        viewUpdates = new ArrayList<>();
                    viewUpdates.add(viewCopy);
=======
>>>>>>> ec536dc0
                }
                break;
            case DROP:
<<<<<<< HEAD
                if (!cfm.isCQLTable())
                    return error("Cannot drop columns from a non-CQL3 table");
=======
                if (!current.isCQLTable())
                    throw new InvalidRequestException("Cannot drop columns from a non-CQL3 table");
>>>>>>> ec536dc0

                for (AlterTableStatementColumn colData : colNameList)
                {
                    columnName = colData.getColumnName().getIdentifier(current);
                    def = builder.getColumn(columnName);

                    if (def == null)
                        return error(String.format("Column %s was not found in table %s", columnName, columnFamily()));

                    switch (def.kind)
                    {
                         case PARTITION_KEY:
                         case CLUSTERING:
                              return error(String.format("Cannot drop PRIMARY KEY part %s", columnName));
                         case REGULAR:
                         case STATIC:
                             builder.removeRegularOrStaticColumn(def.name);
                             builder.recordColumnDrop(def, deleteTimestamp  == null ? queryState.getTimestamp() : deleteTimestamp);
                             break;
                    }

                    // If the dropped column is required by any secondary indexes
                    // we reject the operation, as the indexes must be dropped first
                    Indexes allIndexes = current.indexes;
                    if (!allIndexes.isEmpty())
                    {
                        ColumnFamilyStore store = Keyspace.openAndGetStore(current);
                        Set<IndexMetadata> dependentIndexes = store.indexManager.getDependentIndexes(def);
                        if (!dependentIndexes.isEmpty())
<<<<<<< HEAD
                            return error(String.format("Cannot drop column %s because it has dependent secondary indexes (%s)",
                                                       def, dependentIndexes.stream().map(i -> i.name).collect(Collectors.joining(","))));
=======
                        {
                            throw new InvalidRequestException(String.format("Cannot drop column %s because it has " +
                                                                            "dependent secondary indexes (%s)",
                                                                            def,
                                                                            dependentIndexes.stream()
                                                                                            .map(i -> i.name)
                                                                                            .collect(Collectors.joining(","))));
                        }
>>>>>>> ec536dc0
                    }

                    // If a column is dropped which is included in a view, we don't allow the drop to take place.
                    boolean rejectAlter = false;
                    StringBuilder viewNames = new StringBuilder();
                    for (ViewMetadata view : views)
                    {
                        if (!view.includes(columnName)) continue;
                        if (rejectAlter)
                            viewNames.append(',');
                        rejectAlter = true;
                        viewNames.append(view.name);
                    }
                    if (rejectAlter)
<<<<<<< HEAD
                        return error(String.format("Cannot drop column %s, depended on by materialized views (%s.{%s})",
                                                   columnName.toString(), keyspace(), builder.toString()));
=======
                        throw new InvalidRequestException(String.format("Cannot drop column %s, depended on by materialized views (%s.{%s})",
                                                                        columnName.toString(),
                                                                        keyspace(),
                                                                        viewNames.toString()));
>>>>>>> ec536dc0
                }
                break;
            case OPTS:
                if (attrs == null)
                    return error("ALTER TABLE WITH invoked, but no parameters found");
                attrs.validate();

                TableParams params = attrs.asAlteredTableParams(current.params);

                if (!Iterables.isEmpty(views) && params.gcGraceSeconds == 0)
                {
                    return error("Cannot alter gc_grace_seconds of the base table of a " +
                                 "materialized view to 0, since this value is used to TTL " +
                                 "undelivered updates. Setting gc_grace_seconds too low might " +
                                 "cause undelivered updates to expire " +
                                 "before being replayed.");
                }

<<<<<<< HEAD
                if (meta.isCounter() && params.defaultTimeToLive > 0)
                    return error("Cannot set default_time_to_live on a table with counters");
=======
                if (current.isCounter() && params.defaultTimeToLive > 0)
                    throw new InvalidRequestException("Cannot set default_time_to_live on a table with counters");
>>>>>>> ec536dc0

                builder.params(params);

                break;
            case RENAME:
                for (Map.Entry<ColumnMetadata.Raw, ColumnMetadata.Raw> entry : renames.entrySet())
                {
                    ColumnIdentifier from = entry.getKey().getIdentifier(current);
                    ColumnIdentifier to = entry.getValue().getIdentifier(current);

                    def = current.getColumn(from);
                    if (def == null)
                        throw new InvalidRequestException(String.format("Cannot rename unknown column %s in table %s", from, current.name));

                    if (current.getColumn(to) != null)
                        throw new InvalidRequestException(String.format("Cannot rename column %s to %s in table %s; another column of that name already exist", from, to, current.name));

                    if (!def.isPrimaryKeyColumn())
                        throw new InvalidRequestException(String.format("Cannot rename non PRIMARY KEY part %s", from));

                    if (!current.indexes.isEmpty())
                    {
                        ColumnFamilyStore store = Keyspace.openAndGetStore(current);
                        Set<IndexMetadata> dependentIndexes = store.indexManager.getDependentIndexes(def);
                        if (!dependentIndexes.isEmpty())
                            throw new InvalidRequestException(String.format("Cannot rename column %s because it has " +
                                                                            "dependent secondary indexes (%s)",
                                                                            from,
                                                                            dependentIndexes.stream()
                                                                                            .map(i -> i.name)
                                                                                            .collect(Collectors.joining(","))));
                    }

                    builder.renamePrimaryKeyColumn(from, to);

                    // If the view includes a renamed column, it must be renamed in the view table and the definition.
                    for (ViewMetadata view : views)
                    {
                        if (!view.includes(from))
                            continue;

                        ColumnIdentifier viewFrom = entry.getKey().getIdentifier(view.metadata);
                        ColumnIdentifier viewTo = entry.getValue().getIdentifier(view.metadata);
                        viewUpdates.add(view.renamePrimaryKeyColumn(viewFrom, viewTo));
                    }
                }
                break;
        }

<<<<<<< HEAD
        List<Completable> migrations = new ArrayList<>();
        migrations.add(MigrationManager.announceColumnFamilyUpdate(cfm, isLocalOnly));
        if (viewUpdates != null)
        {
            for (ViewDefinition viewUpdate : viewUpdates)
                migrations.add(MigrationManager.announceViewUpdate(viewUpdate, isLocalOnly));
        }

        return Completable.merge(migrations)
                .andThen(Maybe.just(new Event.SchemaChange(Event.SchemaChange.Change.UPDATED, Event.SchemaChange.Target.TABLE, keyspace(), columnFamily())));
=======
        // FIXME: Should really be a single announce for the table and views.
        MigrationManager.announceTableUpdate(builder.build(), isLocalOnly);
        for (ViewMetadata viewUpdate : viewUpdates)
            MigrationManager.announceViewUpdate(viewUpdate, isLocalOnly);

        return new Event.SchemaChange(Event.SchemaChange.Change.UPDATED, Event.SchemaChange.Target.TABLE, keyspace(), columnFamily());
>>>>>>> ec536dc0
    }

    @Override
    public String toString()
    {
        return String.format("AlterTableStatement(name=%s, type=%s)",
                             cfName,
                             oType);
    }
}<|MERGE_RESOLUTION|>--- conflicted
+++ resolved
@@ -24,7 +24,6 @@
 
 import io.reactivex.Completable;
 import io.reactivex.Maybe;
-import io.reactivex.Single;
 import org.apache.cassandra.auth.permission.CorePermission;
 import org.apache.cassandra.cql3.*;
 import org.apache.cassandra.db.ColumnFamilyStore;
@@ -84,19 +83,11 @@
         // validated in announceMigration()
     }
 
-<<<<<<< HEAD
-    public Maybe<Event.SchemaChange> announceMigration(boolean isLocalOnly) throws RequestValidationException
-    {
-        CFMetaData meta = Validation.validateColumnFamily(keyspace(), columnFamily());
-        if (meta.isView())
-            return error("Cannot use ALTER TABLE on Materialized View");
-=======
-    public Event.SchemaChange announceMigration(QueryState queryState, boolean isLocalOnly) throws RequestValidationException
+    public Maybe<Event.SchemaChange> announceMigration(QueryState queryState, boolean isLocalOnly) throws RequestValidationException
     {
         TableMetadata current = Schema.instance.validateTable(keyspace(), columnFamily());
         if (current.isView())
-            throw new InvalidRequestException("Cannot use ALTER TABLE on Materialized View");
->>>>>>> ec536dc0
+            return error("Cannot use ALTER TABLE on Materialized View");
 
         TableMetadata.Builder builder = current.unbuild();
 
@@ -112,15 +103,10 @@
         switch (oType)
         {
             case ALTER:
-                throw new InvalidRequestException("Altering of types is not allowed");
+                return error("Altering of types is not allowed");
             case ADD:
-<<<<<<< HEAD
-                if (cfm.isDense())
+                if (current.isDense())
                     return error("Cannot add new column to a COMPACT STORAGE table");
-=======
-                if (current.isDense())
-                    throw new InvalidRequestException("Cannot add new column to a COMPACT STORAGE table");
->>>>>>> ec536dc0
 
                 for (AlterTableStatementColumn colData : colNameList)
                 {
@@ -133,17 +119,10 @@
 
                     if (isStatic)
                     {
-<<<<<<< HEAD
-                        if (!cfm.isCompound())
+                        if (!current.isCompound())
                             return error("Static columns are not allowed in COMPACT STORAGE tables");
-                        if (cfm.clusteringColumns().isEmpty())
+                        if (current.clusteringColumns().isEmpty())
                             return error("Static columns are only useful (and thus allowed) if the table has at least one clustering column");
-=======
-                        if (!current.isCompound())
-                            throw new InvalidRequestException("Static columns are not allowed in COMPACT STORAGE tables");
-                        if (current.clusteringColumns().isEmpty())
-                            throw new InvalidRequestException("Static columns are only useful (and thus allowed) if the table has at least one clustering column");
->>>>>>> ec536dc0
                     }
 
                     if (def != null)
@@ -159,28 +138,16 @@
                     }
 
                     // Cannot re-add a dropped counter column. See #7831.
-<<<<<<< HEAD
-                    if (meta.isCounter() && meta.getDroppedColumns().containsKey(columnName.bytes))
+                    if (current.isCounter() && current.getDroppedColumn(columnName.bytes) != null)
                         return error(String.format("Cannot re-add previously dropped counter column %s", columnName));
-=======
-                    if (current.isCounter() && current.getDroppedColumn(columnName.bytes) != null)
-                        throw new InvalidRequestException(String.format("Cannot re-add previously dropped counter column %s", columnName));
->>>>>>> ec536dc0
 
                     AbstractType<?> type = validator.getType();
                     if (type.isCollection() && type.isMultiCell())
                     {
-<<<<<<< HEAD
-                        if (!cfm.isCompound())
+                        if (!current.isCompound())
                             return error("Cannot use non-frozen collections in COMPACT STORAGE tables");
-                        if (cfm.isSuper())
+                        if (current.isSuper())
                             return error("Cannot use non-frozen collections with super column families");
-=======
-                        if (!current.isCompound())
-                            throw new InvalidRequestException("Cannot use non-frozen collections in COMPACT STORAGE tables");
-                        if (current.isSuper())
-                            throw new InvalidRequestException("Cannot use non-frozen collections with super column families");
->>>>>>> ec536dc0
 
                         // If there used to be a non-frozen collection column with the same name (that has been dropped),
                         // we could still have some data using the old type, and so we can't allow adding a collection
@@ -193,13 +160,8 @@
                                 String.format("Cannot add a collection with the name %s because a collection with the same name"
                                               + " and a different type (%s) has already been used in the past",
                                               columnName,
-<<<<<<< HEAD
-                                              dropped.type.asCQL3Type());
+                                              dropped.column.type.asCQL3Type());
                             return error(message);
-=======
-                                              dropped.column.type.asCQL3Type());
-                            throw new InvalidRequestException(message);
->>>>>>> ec536dc0
                         }
                     }
 
@@ -214,52 +176,11 @@
                             if (view.includeAllColumns)
                                 viewUpdates.add(view.withAddedRegularColumn(ColumnMetadata.regularColumn(view.metadata, columnName.bytes, type)));
 
-<<<<<<< HEAD
-            case ALTER:
-                columnName = colNameList.get(0).getColumnName().getIdentifier(cfm);
-                def = cfm.getColumnDefinition(columnName);
-                dataType = colNameList.get(0).getColumnType();
-                assert dataType != null;
-                validator = dataType.prepare(keyspace());
-
-                if (def == null)
-                    return error(String.format("Column %s was not found in table %s", columnName, columnFamily()));
-
-                AbstractType<?> validatorType = def.isReversedType() && !validator.getType().isReversed()
-                                                ? ReversedType.getInstance(validator.getType())
-                                                : validator.getType();
-                validateAlter(cfm, def, validatorType);
-                // In any case, we update the column definition
-                cfm.addOrReplaceColumnDefinition(def.withNewType(validatorType));
-
-                // We also have to validate the view types here. If we have a view which includes a column as part of
-                // the clustering key, we need to make sure that it is indeed compatible.
-                for (ViewDefinition view : views)
-                {
-                    if (!view.includes(columnName)) continue;
-                    ViewDefinition viewCopy = view.copy();
-                    ColumnDefinition viewDef = view.metadata.getColumnDefinition(columnName);
-                    AbstractType viewType = viewDef.isReversedType() && !validator.getType().isReversed()
-                                            ? ReversedType.getInstance(validator.getType())
-                                            : validator.getType();
-                    validateAlter(view.metadata, viewDef, viewType);
-                    viewCopy.metadata.addOrReplaceColumnDefinition(viewDef.withNewType(viewType));
-
-                    if (viewUpdates == null)
-                        viewUpdates = new ArrayList<>();
-                    viewUpdates.add(viewCopy);
-=======
->>>>>>> ec536dc0
                 }
                 break;
             case DROP:
-<<<<<<< HEAD
-                if (!cfm.isCQLTable())
+                if (!current.isCQLTable())
                     return error("Cannot drop columns from a non-CQL3 table");
-=======
-                if (!current.isCQLTable())
-                    throw new InvalidRequestException("Cannot drop columns from a non-CQL3 table");
->>>>>>> ec536dc0
 
                 for (AlterTableStatementColumn colData : colNameList)
                 {
@@ -289,19 +210,14 @@
                         ColumnFamilyStore store = Keyspace.openAndGetStore(current);
                         Set<IndexMetadata> dependentIndexes = store.indexManager.getDependentIndexes(def);
                         if (!dependentIndexes.isEmpty())
-<<<<<<< HEAD
-                            return error(String.format("Cannot drop column %s because it has dependent secondary indexes (%s)",
-                                                       def, dependentIndexes.stream().map(i -> i.name).collect(Collectors.joining(","))));
-=======
                         {
-                            throw new InvalidRequestException(String.format("Cannot drop column %s because it has " +
-                                                                            "dependent secondary indexes (%s)",
-                                                                            def,
-                                                                            dependentIndexes.stream()
-                                                                                            .map(i -> i.name)
-                                                                                            .collect(Collectors.joining(","))));
+                            return error(String.format("Cannot drop column %s because it has " +
+                                                       "dependent secondary indexes (%s)",
+                                                       def,
+                                                       dependentIndexes.stream()
+                                                                       .map(i -> i.name)
+                                                                       .collect(Collectors.joining(","))));
                         }
->>>>>>> ec536dc0
                     }
 
                     // If a column is dropped which is included in a view, we don't allow the drop to take place.
@@ -316,15 +232,10 @@
                         viewNames.append(view.name);
                     }
                     if (rejectAlter)
-<<<<<<< HEAD
                         return error(String.format("Cannot drop column %s, depended on by materialized views (%s.{%s})",
-                                                   columnName.toString(), keyspace(), builder.toString()));
-=======
-                        throw new InvalidRequestException(String.format("Cannot drop column %s, depended on by materialized views (%s.{%s})",
                                                                         columnName.toString(),
                                                                         keyspace(),
                                                                         viewNames.toString()));
->>>>>>> ec536dc0
                 }
                 break;
             case OPTS:
@@ -343,13 +254,8 @@
                                  "before being replayed.");
                 }
 
-<<<<<<< HEAD
-                if (meta.isCounter() && params.defaultTimeToLive > 0)
+                if (current.isCounter() && params.defaultTimeToLive > 0)
                     return error("Cannot set default_time_to_live on a table with counters");
-=======
-                if (current.isCounter() && params.defaultTimeToLive > 0)
-                    throw new InvalidRequestException("Cannot set default_time_to_live on a table with counters");
->>>>>>> ec536dc0
 
                 builder.params(params);
 
@@ -399,25 +305,15 @@
                 break;
         }
 
-<<<<<<< HEAD
+        // FIXME: Should really be a single announce for the table and views.
         List<Completable> migrations = new ArrayList<>();
-        migrations.add(MigrationManager.announceColumnFamilyUpdate(cfm, isLocalOnly));
-        if (viewUpdates != null)
-        {
-            for (ViewDefinition viewUpdate : viewUpdates)
-                migrations.add(MigrationManager.announceViewUpdate(viewUpdate, isLocalOnly));
-        }
+        migrations.add(MigrationManager.announceTableUpdate(builder.build(), isLocalOnly));
+        for (ViewMetadata viewUpdate : viewUpdates)
+            migrations.add(MigrationManager.announceViewUpdate(viewUpdate, isLocalOnly));
+
 
         return Completable.merge(migrations)
                 .andThen(Maybe.just(new Event.SchemaChange(Event.SchemaChange.Change.UPDATED, Event.SchemaChange.Target.TABLE, keyspace(), columnFamily())));
-=======
-        // FIXME: Should really be a single announce for the table and views.
-        MigrationManager.announceTableUpdate(builder.build(), isLocalOnly);
-        for (ViewMetadata viewUpdate : viewUpdates)
-            MigrationManager.announceViewUpdate(viewUpdate, isLocalOnly);
-
-        return new Event.SchemaChange(Event.SchemaChange.Change.UPDATED, Event.SchemaChange.Target.TABLE, keyspace(), columnFamily());
->>>>>>> ec536dc0
     }
 
     @Override
