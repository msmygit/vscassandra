/*
 * Licensed to the Apache Software Foundation (ASF) under one
 * or more contributor license agreements.  See the NOTICE file
 * distributed with this work for additional information
 * regarding copyright ownership.  The ASF licenses this file
 * to you under the Apache License, Version 2.0 (the
 * "License"); you may not use this file except in compliance
 * with the License.  You may obtain a copy of the License at
 *
 *     http://www.apache.org/licenses/LICENSE-2.0
 *
 * Unless required by applicable law or agreed to in writing, software
 * distributed under the License is distributed on an "AS IS" BASIS,
 * WITHOUT WARRANTIES OR CONDITIONS OF ANY KIND, either express or implied.
 * See the License for the specific language governing permissions and
 * limitations under the License.
 */

package org.apache.cassandra.transport;

import java.net.InetSocketAddress;
import java.util.List;
import java.util.Map;
import java.util.concurrent.TimeUnit;

import com.google.common.base.Strings;

import org.slf4j.Logger;
import org.slf4j.LoggerFactory;

import io.netty.bootstrap.ServerBootstrap;
import io.netty.buffer.ByteBuf;
import io.netty.channel.*;
import io.netty.channel.epoll.EpollServerSocketChannel;
import io.netty.channel.socket.nio.NioServerSocketChannel;
import io.netty.handler.codec.ByteToMessageDecoder;
import io.netty.handler.logging.LogLevel;
import io.netty.handler.logging.LoggingHandler;
import io.netty.handler.ssl.SslContext;
import io.netty.handler.ssl.SslHandler;
import io.netty.handler.timeout.IdleStateEvent;
import io.netty.handler.timeout.IdleStateHandler;
import io.netty.util.Version;
import org.apache.cassandra.config.DatabaseDescriptor;
import org.apache.cassandra.config.EncryptionOptions;
import org.apache.cassandra.net.*;
import org.apache.cassandra.security.ISslContextFactory;
import org.apache.cassandra.security.SSLFactory;
import org.apache.cassandra.transport.messages.StartupMessage;

import static org.apache.cassandra.config.CassandraRelevantProperties.TEST_UNSAFE_VERBOSE_DEBUG_CLIENT_PROTOCOL;
import static org.apache.cassandra.net.SocketFactory.newSslHandler;

/**
 * Takes care of intializing a Netty Channel and Pipeline for client protocol connections.
 * The pipeline is first set up with some common handlers for connection limiting, dropping
 * idle connections and optionally SSL, along with a handler to deal with the handshake
 * between client and server. That handshake handler calls back to this class to reconfigure
 * the pipeline once the protocol version for the connection has been established.
 */
public class PipelineConfigurator
{
    private static final Logger logger = LoggerFactory.getLogger(PipelineConfigurator.class);

    // Not to be used in production, this causes a Netty logging handler to be added to the pipeline,
    // which will throttle a system under any normal load.
    private static final boolean DEBUG = TEST_UNSAFE_VERBOSE_DEBUG_CLIENT_PROTOCOL.getBoolean();

    public static final String SSL_FACTORY_CONTEXT_DESCRIPTION = "client_encryption_options";

    // Stateless handlers
    private static final ConnectionLimitHandler connectionLimitHandler = new ConnectionLimitHandler();

    // Names of handlers used regardless of protocol version
    private static final String CONNECTION_LIMIT_HANDLER    = "connectionLimitHandler";
    private static final String IDLE_STATE_HANDLER          = "idleStateHandler";
    private static final String INITIAL_HANDLER             = "initialHandler";
    private static final String EXCEPTION_HANDLER           = "exceptionHandler";
    private static final String DEBUG_HANDLER               = "debugHandler";
    private static final String SSL_HANDLER                 = "ssl";

    // Names of handlers used in pre-V5 pipelines only
    private static final String ENVELOPE_DECODER            = "envelopeDecoder";
    private static final String ENVELOPE_ENCODER            = "envelopeEncoder";
    private static final String MESSAGE_DECOMPRESSOR        = "decompressor";
    private static final String MESSAGE_COMPRESSOR          = "compressor";
    private static final String MESSAGE_DECODER             = "messageDecoder";
    private static final String MESSAGE_ENCODER             = "messageEncoder";
    private static final String LEGACY_MESSAGE_PROCESSOR    = "legacyCqlProcessor";

    // Names of handlers used in V5 and later pipelines
    private static final String FRAME_DECODER               = "frameDecoder";
    private static final String FRAME_ENCODER               = "frameEncoder";
    private static final String MESSAGE_PROCESSOR           = "cqlProcessor";

    private final boolean epoll;
    private final boolean keepAlive;
    private final EncryptionOptions.TlsEncryptionPolicy tlsEncryptionPolicy;
    private final Dispatcher dispatcher;

    public PipelineConfigurator(boolean epoll,
                                boolean keepAlive,
                                boolean legacyFlusher,
                                EncryptionOptions.TlsEncryptionPolicy encryptionPolicy)
    {
        this.epoll               = epoll;
        this.keepAlive           = keepAlive;
        this.tlsEncryptionPolicy = encryptionPolicy;
        this.dispatcher          = dispatcher(legacyFlusher);
    }

    public ChannelFuture initializeChannel(final EventLoopGroup workerGroup,
                                           final InetSocketAddress socket,
                                           final Connection.Factory connectionFactory)
    {
        ServerBootstrap bootstrap = new ServerBootstrap()
                                    .channel(epoll ? EpollServerSocketChannel.class : NioServerSocketChannel.class)
                                    .childOption(ChannelOption.TCP_NODELAY, true)
                                    .childOption(ChannelOption.SO_LINGER, 0)
                                    .childOption(ChannelOption.SO_KEEPALIVE, keepAlive)
                                    .childOption(ChannelOption.ALLOCATOR, CBUtil.allocator)
                                    .childOption(ChannelOption.WRITE_BUFFER_WATER_MARK, new WriteBufferWaterMark(8 * 1024, 32 * 1024));
        if (workerGroup != null)
            bootstrap = bootstrap.group(workerGroup);

        ChannelInitializer<Channel> initializer = initializer(connectionFactory);
        bootstrap.childHandler(initializer);

        // Bind and start to accept incoming connections.
        logger.info("Using Netty Version: {}", Version.identify().entrySet());
        logger.info("Starting listening for CQL clients on {} ({})...", socket, tlsEncryptionPolicy.description());
        return bootstrap.bind(socket);
    }

    protected ChannelInitializer<Channel> initializer(Connection.Factory connectionFactory)
    {
        // the initializer will perform the common initial setup
        // then any additional steps mandated by the encryption options
        final EncryptionConfig encryptionConfig = encryptionConfig();
        return new ChannelInitializer<Channel>()
        {
            protected void initChannel(Channel channel) throws Exception
            {
                configureInitialPipeline(channel, connectionFactory);
                encryptionConfig.applyTo(channel);
            }
        };
    }

    // Essentially just a Consumer<Channel> which may throw
    interface EncryptionConfig
    {
        void applyTo(Channel channel) throws Exception;
    }

    protected EncryptionConfig encryptionConfig()
    {
        final EncryptionOptions encryptionOptions = DatabaseDescriptor.getNativeProtocolEncryptionOptions();
        switch (tlsEncryptionPolicy)
        {
            case UNENCRYPTED:
                // if encryption is not enabled, no further steps are required after the initial setup
                return channel -> {};
            case OPTIONAL:
                // If optional, install a handler which detects whether or not the client is sending
                // encrypted bytes. If so, on receipt of the next bytes, replace that handler with
                // an SSL Handler, otherwise just remove it and proceed with an unencrypted channel.
                logger.debug("Enabling optionally encrypted CQL connections between client and server");
                return channel -> {
                    SslContext sslContext = SSLFactory.getOrCreateSslContext(encryptionOptions,
                                                                             encryptionOptions.require_client_auth,
                                                                             ISslContextFactory.SocketType.SERVER,
                                                                             SSL_FACTORY_CONTEXT_DESCRIPTION);

                    channel.pipeline().addFirst(SSL_HANDLER, new ByteToMessageDecoder()
                    {
                        @Override
                        protected void decode(ChannelHandlerContext channelHandlerContext, ByteBuf byteBuf, List<Object> list) throws Exception
                        {
                            if (byteBuf.readableBytes() < 5)
                            {
                                // To detect if SSL must be used we need to have at least 5 bytes, so return here and try again
                                // once more bytes a ready.
                                return;
                            }
                            if (SslHandler.isEncrypted(byteBuf))
                            {
                                // Connection uses SSL/TLS, replace the detection handler with a SslHandler and so use
                                // encryption.
                                InetSocketAddress peer = encryptionOptions.require_endpoint_verification ? (InetSocketAddress) channel.remoteAddress() : null;
                                SslHandler sslHandler = newSslHandler(channel, sslContext, peer);
                                channelHandlerContext.pipeline().replace(SSL_HANDLER, SSL_HANDLER, sslHandler);
                            }
                            else
                            {
                                // Connection use no TLS/SSL encryption, just remove the detection handler and continue without
                                // SslHandler in the pipeline.
                                channelHandlerContext.pipeline().remove(SSL_HANDLER);
                            }
                        }
                    });
                };
            case ENCRYPTED:
                logger.debug("Enabling encrypted CQL connections between client and server");
                return channel -> {
                    SslContext sslContext = SSLFactory.getOrCreateSslContext(encryptionOptions,
                                                                             encryptionOptions.require_client_auth,
<<<<<<< HEAD
                                                                             ISslContextFactory.SocketType.SERVER);
                    InetSocketAddress peer = encryptionOptions.require_endpoint_verification ? (InetSocketAddress) channel.remoteAddress() : null;
                    channel.pipeline().addFirst(SSL_HANDLER, newSslHandler(channel, sslContext, peer));
=======
                                                                             ISslContextFactory.SocketType.SERVER,
                                                                             SSL_FACTORY_CONTEXT_DESCRIPTION);
                    channel.pipeline().addFirst(SSL_HANDLER, sslContext.newHandler(channel.alloc()));
>>>>>>> b9586501
                };
            default:
                throw new IllegalStateException("Unrecognized TLS encryption policy: " + this.tlsEncryptionPolicy);
        }
    }

    public void configureInitialPipeline(Channel channel, Connection.Factory connectionFactory)
    {
        ChannelPipeline pipeline = channel.pipeline();

        // Add the ConnectionLimitHandler to the pipeline if configured to do so.
        if (DatabaseDescriptor.getNativeTransportMaxConcurrentConnections() > 0
            || DatabaseDescriptor.getNativeTransportMaxConcurrentConnectionsPerIp() > 0)
        {
            // Add as first to the pipeline so the limit is enforced as first action.
            pipeline.addFirst(CONNECTION_LIMIT_HANDLER, connectionLimitHandler);
        }

        long idleTimeout = DatabaseDescriptor.nativeTransportIdleTimeout();
        if (idleTimeout > 0)
        {
            pipeline.addLast(IDLE_STATE_HANDLER, new IdleStateHandler(false, 0, 0, idleTimeout, TimeUnit.MILLISECONDS)
            {
                @Override
                protected void channelIdle(ChannelHandlerContext ctx, IdleStateEvent evt)
                {
                    logger.info("Closing client connection {} after timeout of {}ms", channel.remoteAddress(), idleTimeout);
                    ctx.close();
                }
            });
        }

        if (DEBUG)
            pipeline.addLast(DEBUG_HANDLER, new LoggingHandler(LogLevel.INFO));

        pipeline.addLast(ENVELOPE_ENCODER, Envelope.Encoder.instance);
        pipeline.addLast(INITIAL_HANDLER, new InitialConnectionHandler(new Envelope.Decoder(), connectionFactory, this));
        // The exceptionHandler will take care of handling exceptionCaught(...) events while still running
        // on the same EventLoop as all previous added handlers in the pipeline. This is important as the used
        // eventExecutorGroup may not enforce strict ordering for channel events.
        // As the exceptionHandler runs in the EventLoop as the previous handlers we are sure all exceptions are
        // correctly handled before the handler itself is removed.
        // See https://issues.apache.org/jira/browse/CASSANDRA-13649
        pipeline.addLast(EXCEPTION_HANDLER, PreV5Handlers.ExceptionHandler.instance);
        onInitialPipelineReady(pipeline);
    }

    public void configureModernPipeline(ChannelHandlerContext ctx,
                                        ClientResourceLimits.Allocator resourceAllocator,
                                        ProtocolVersion version,
                                        Map<String, String> options)
    {
        BufferPoolAllocator allocator = GlobalBufferPoolAllocator.instance;
        ctx.channel().config().setOption(ChannelOption.ALLOCATOR, allocator);

        // Transport level encoders/decoders
        String compression = options.get(StartupMessage.COMPRESSION);
        FrameDecoder frameDecoder = frameDecoder(compression, allocator);
        FrameEncoder frameEncoder = frameEncoder(compression);
        FrameEncoder.PayloadAllocator payloadAllocator = frameEncoder.allocator();
        ChannelInboundHandlerAdapter exceptionHandler = ExceptionHandlers.postV5Handler(payloadAllocator, version);

        // CQL level encoders/decoders
        Message.Decoder<Message.Request> messageDecoder = messageDecoder();
        Envelope.Decoder envelopeDecoder = new Envelope.Decoder();

        // Any non-fatal errors caught in CQLMessageHandler propagate back to the client
        // via the pipeline. Firing the exceptionCaught event on an inbound handler context
        // (in this case, the initial context) will cause it to propagate to to the
        // exceptionHandler provided none of the the intermediate handlers drop it
        // in their exceptionCaught implementation
        ChannelPipeline pipeline = ctx.channel().pipeline();
        final ChannelHandlerContext firstContext = pipeline.firstContext();
        CQLMessageHandler.ErrorHandler errorHandler = firstContext::fireExceptionCaught;

        // Capacity tracking and resource management
        int queueCapacity = DatabaseDescriptor.getNativeTransportReceiveQueueCapacityInBytes();
        ClientResourceLimits.ResourceProvider resourceProvider = resourceProvider(resourceAllocator);
        AbstractMessageHandler.OnHandlerClosed onClosed = handler -> resourceProvider.release();
        boolean throwOnOverload = "1".equals(options.get(StartupMessage.THROW_ON_OVERLOAD));

        CQLMessageHandler.MessageConsumer<Message.Request> messageConsumer = messageConsumer();
        CQLMessageHandler<Message.Request> processor =
            new CQLMessageHandler<>(ctx.channel(),
                                    version,
                                    frameDecoder,
                                    envelopeDecoder,
                                    messageDecoder,
                                    messageConsumer,
                                    payloadAllocator,
                                    queueCapacity,
                                    resourceProvider,
                                    onClosed,
                                    errorHandler,
                                    throwOnOverload);

        pipeline.remove(ENVELOPE_ENCODER);    // remove old outbound cql envelope encoder
        pipeline.addBefore(INITIAL_HANDLER, FRAME_DECODER, frameDecoder);
        pipeline.addBefore(INITIAL_HANDLER, FRAME_ENCODER, frameEncoder);
        pipeline.addBefore(INITIAL_HANDLER, MESSAGE_PROCESSOR, processor);
        pipeline.replace(EXCEPTION_HANDLER, EXCEPTION_HANDLER, exceptionHandler);
        pipeline.remove(INITIAL_HANDLER);

        // Handles delivering event messages to registered clients
        ctx.channel()
           .attr(Dispatcher.EVENT_DISPATCHER)
           .set(dispatcher.eventDispatcher(ctx.channel(), version, payloadAllocator));
        onNegotiationComplete(pipeline);
    }

    protected void onInitialPipelineReady(ChannelPipeline pipeline) {}
    protected void onNegotiationComplete(ChannelPipeline pipeline) {}

    protected ClientResourceLimits.ResourceProvider resourceProvider(ClientResourceLimits.Allocator allocator)
    {
        return new ClientResourceLimits.ResourceProvider.Default(allocator);
    }

    protected Dispatcher dispatcher(boolean useLegacyFlusher)
    {
        return new Dispatcher(useLegacyFlusher);
    }

    protected CQLMessageHandler.MessageConsumer<Message.Request> messageConsumer()
    {
        return dispatcher::dispatch;
    }

    protected Message.Decoder<Message.Request> messageDecoder()
    {
        return Message.requestDecoder();
    }

    protected FrameDecoder frameDecoder(String compression, BufferPoolAllocator allocator)
    {
        if (null == compression)
            return FrameDecoderCrc.create(allocator);
        if (compression.equalsIgnoreCase("LZ4"))
            return FrameDecoderLZ4.fast(allocator);
        throw new ProtocolException("Unsupported compression type: " + compression);
    }

    protected FrameEncoder frameEncoder(String compression)
    {
        if (Strings.isNullOrEmpty(compression))
            return FrameEncoderCrc.instance;
        if (compression.equalsIgnoreCase("LZ4"))
            return FrameEncoderLZ4.fastInstance;
        throw new ProtocolException("Unsupported compression type: " + compression);
    }

    public void configureLegacyPipeline(ChannelHandlerContext ctx, ClientResourceLimits.Allocator limits)
    {
        ChannelPipeline pipeline = ctx.channel().pipeline();
        pipeline.addBefore(ENVELOPE_ENCODER, ENVELOPE_DECODER, new Envelope.Decoder());
        pipeline.addBefore(INITIAL_HANDLER, MESSAGE_DECOMPRESSOR, Envelope.Decompressor.instance);
        pipeline.addBefore(INITIAL_HANDLER, MESSAGE_COMPRESSOR, Envelope.Compressor.instance);
        pipeline.addBefore(INITIAL_HANDLER, MESSAGE_DECODER, PreV5Handlers.ProtocolDecoder.instance);
        pipeline.addBefore(INITIAL_HANDLER, MESSAGE_ENCODER, PreV5Handlers.ProtocolEncoder.instance);
        pipeline.addBefore(INITIAL_HANDLER, LEGACY_MESSAGE_PROCESSOR, new PreV5Handlers.LegacyDispatchHandler(dispatcher, limits));
        pipeline.remove(INITIAL_HANDLER);
        onNegotiationComplete(pipeline);
    }
}

<|MERGE_RESOLUTION|>--- conflicted
+++ resolved
@@ -205,15 +205,10 @@
                 return channel -> {
                     SslContext sslContext = SSLFactory.getOrCreateSslContext(encryptionOptions,
                                                                              encryptionOptions.require_client_auth,
-<<<<<<< HEAD
-                                                                             ISslContextFactory.SocketType.SERVER);
+                                                                             ISslContextFactory.SocketType.SERVER,
+                                                                             SSL_FACTORY_CONTEXT_DESCRIPTION);
                     InetSocketAddress peer = encryptionOptions.require_endpoint_verification ? (InetSocketAddress) channel.remoteAddress() : null;
                     channel.pipeline().addFirst(SSL_HANDLER, newSslHandler(channel, sslContext, peer));
-=======
-                                                                             ISslContextFactory.SocketType.SERVER,
-                                                                             SSL_FACTORY_CONTEXT_DESCRIPTION);
-                    channel.pipeline().addFirst(SSL_HANDLER, sslContext.newHandler(channel.alloc()));
->>>>>>> b9586501
                 };
             default:
                 throw new IllegalStateException("Unrecognized TLS encryption policy: " + this.tlsEncryptionPolicy);
