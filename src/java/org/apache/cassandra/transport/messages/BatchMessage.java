/*
 * Licensed to the Apache Software Foundation (ASF) under one
 * or more contributor license agreements.  See the NOTICE file
 * distributed with this work for additional information
 * regarding copyright ownership.  The ASF licenses this file
 * to you under the Apache License, Version 2.0 (the
 * "License"); you may not use this file except in compliance
 * with the License.  You may obtain a copy of the License at
 *
 *     http://www.apache.org/licenses/LICENSE-2.0
 *
 * Unless required by applicable law or agreed to in writing, software
 * distributed under the License is distributed on an "AS IS" BASIS,
 * WITHOUT WARRANTIES OR CONDITIONS OF ANY KIND, either express or implied.
 * See the License for the specific language governing permissions and
 * limitations under the License.
 */
package org.apache.cassandra.transport.messages;

import java.nio.ByteBuffer;
import java.util.ArrayList;
import java.util.List;
import java.util.UUID;

import com.google.common.collect.ImmutableMap;
import io.netty.buffer.ByteBuf;

import org.apache.cassandra.cql3.*;
import org.apache.cassandra.cql3.statements.BatchStatement;
import org.apache.cassandra.cql3.statements.ModificationStatement;
import org.apache.cassandra.cql3.statements.ParsedStatement;
import org.apache.cassandra.exceptions.InvalidRequestException;
import org.apache.cassandra.exceptions.PreparedQueryNotFoundException;
import org.apache.cassandra.service.ClientState;
import org.apache.cassandra.service.QueryState;
import org.apache.cassandra.tracing.Tracing;
import org.apache.cassandra.transport.*;
import org.apache.cassandra.utils.JVMStabilityInspector;
import org.apache.cassandra.utils.MD5Digest;
import org.apache.cassandra.utils.UUIDGen;

public class BatchMessage extends Message.Request
{
    public static final Message.Codec<BatchMessage> codec = new Message.Codec<BatchMessage>()
    {
        public BatchMessage decode(ByteBuf body, ProtocolVersion version)
        {
            byte type = body.readByte();
            int n = body.readUnsignedShort();
            List<Object> queryOrIds = new ArrayList<>(n);
            List<List<ByteBuffer>> variables = new ArrayList<>(n);
            for (int i = 0; i < n; i++)
            {
                byte kind = body.readByte();
                if (kind == 0)
                    queryOrIds.add(CBUtil.readLongString(body));
                else if (kind == 1)
                    queryOrIds.add(MD5Digest.wrap(CBUtil.readBytes(body)));
                else
                    throw new ProtocolException("Invalid query kind in BATCH messages. Must be 0 or 1 but got " + kind);
                variables.add(CBUtil.readValueList(body, version));
            }
            QueryOptions options = QueryOptions.codec.decode(body, version);

            return new BatchMessage(toType(type), queryOrIds, variables, options);
        }

        public void encode(BatchMessage msg, ByteBuf dest, ProtocolVersion version)
        {
            int queries = msg.queryOrIdList.size();

            dest.writeByte(fromType(msg.batchType));
            dest.writeShort(queries);

            for (int i = 0; i < queries; i++)
            {
                Object q = msg.queryOrIdList.get(i);
                dest.writeByte((byte)(q instanceof String ? 0 : 1));
                if (q instanceof String)
                    CBUtil.writeLongString((String)q, dest);
                else
                    CBUtil.writeBytes(((MD5Digest)q).bytes, dest);

                CBUtil.writeValueList(msg.values.get(i), dest);
            }

<<<<<<< HEAD
            if (version < Server.VERSION_3)
=======
            if (version.isSmallerThan(ProtocolVersion.V3))
>>>>>>> e0adc166
                CBUtil.writeConsistencyLevel(msg.options.getConsistency(), dest);
            else
                QueryOptions.codec.encode(msg.options, dest, version);
        }

        public int encodedSize(BatchMessage msg, ProtocolVersion version)
        {
            int size = 3; // type + nb queries
            for (int i = 0; i < msg.queryOrIdList.size(); i++)
            {
                Object q = msg.queryOrIdList.get(i);
                size += 1 + (q instanceof String
                             ? CBUtil.sizeOfLongString((String)q)
                             : CBUtil.sizeOfBytes(((MD5Digest)q).bytes));

                size += CBUtil.sizeOfValueList(msg.values.get(i));
            }
<<<<<<< HEAD
            size += version < Server.VERSION_3
=======
            size += version.isSmallerThan(ProtocolVersion.V3)
>>>>>>> e0adc166
                  ? CBUtil.sizeOfConsistencyLevel(msg.options.getConsistency())
                  : QueryOptions.codec.encodedSize(msg.options, version);
            return size;
        }

        private BatchStatement.Type toType(byte b)
        {
            if (b == 0)
                return BatchStatement.Type.LOGGED;
            else if (b == 1)
                return BatchStatement.Type.UNLOGGED;
            else if (b == 2)
                return BatchStatement.Type.COUNTER;
            else
                throw new ProtocolException("Invalid BATCH message type " + b);
        }

        private byte fromType(BatchStatement.Type type)
        {
            switch (type)
            {
                case LOGGED:   return 0;
                case UNLOGGED: return 1;
                case COUNTER:  return 2;
                default:
                    throw new AssertionError();
            }
        }
    };

    public final BatchStatement.Type batchType;
    public final List<Object> queryOrIdList;
    public final List<List<ByteBuffer>> values;
    public final QueryOptions options;

    public BatchMessage(BatchStatement.Type type, List<Object> queryOrIdList, List<List<ByteBuffer>> values, QueryOptions options)
    {
        super(Message.Type.BATCH);
        this.batchType = type;
        this.queryOrIdList = queryOrIdList;
        this.values = values;
        this.options = options;
    }

    public Message.Response execute(QueryState state, long queryStartNanoTime)
    {
        try
        {
            UUID tracingId = null;
            if (isTracingRequested())
            {
                tracingId = UUIDGen.getTimeUUID();
                state.prepareTracingSession(tracingId);
            }

            if (state.traceNextQuery())
            {
                state.createTracingSession();

                ImmutableMap.Builder<String, String> builder = ImmutableMap.builder();
                if(options.getConsistency() != null)
                    builder.put("consistency_level", options.getConsistency().name());
                if(options.getSerialConsistency() != null)
                    builder.put("serial_consistency_level", options.getSerialConsistency().name());

                // TODO we don't have [typed] access to CQL bind variables here.  CASSANDRA-4560 is open to add support.
                Tracing.instance.begin("Execute batch of CQL3 queries", state.getClientAddress(), builder.build());
            }

            QueryHandler handler = ClientState.getCQLQueryHandler();
            List<ParsedStatement.Prepared> prepared = new ArrayList<>(queryOrIdList.size());
            for (int i = 0; i < queryOrIdList.size(); i++)
            {
                Object query = queryOrIdList.get(i);
                ParsedStatement.Prepared p;
                if (query instanceof String)
                {
                    p = QueryProcessor.parseStatement((String)query, state);
                }
                else
                {
                    p = handler.getPrepared((MD5Digest)query);
                    if (p == null)
                        throw new PreparedQueryNotFoundException((MD5Digest)query);
                }

                List<ByteBuffer> queryValues = values.get(i);
                if (queryValues.size() != p.statement.getBoundTerms())
                    throw new InvalidRequestException(String.format("There were %d markers(?) in CQL but %d bound variables",
                                                                    p.statement.getBoundTerms(),
                                                                    queryValues.size()));

                prepared.add(p);
            }

            BatchQueryOptions batchOptions = BatchQueryOptions.withPerStatementVariables(options, values, queryOrIdList);
            List<ModificationStatement> statements = new ArrayList<>(prepared.size());
            for (int i = 0; i < prepared.size(); i++)
            {
                ParsedStatement.Prepared p = prepared.get(i);
                batchOptions.prepareStatement(i, p.boundNames);

                if (!(p.statement instanceof ModificationStatement))
                    throw new InvalidRequestException("Invalid statement in batch: only UPDATE, INSERT and DELETE statements are allowed.");

                statements.add((ModificationStatement)p.statement);
            }

            // Note: It's ok at this point to pass a bogus value for the number of bound terms in the BatchState ctor
            // (and no value would be really correct, so we prefer passing a clearly wrong one).
            BatchStatement batch = new BatchStatement(-1, batchType, statements, Attributes.none());
            Message.Response response = handler.processBatch(batch, state, batchOptions, getCustomPayload(), queryStartNanoTime);

            if (tracingId != null)
                response.setTracingId(tracingId);

            return response;
        }
        catch (Exception e)
        {
            JVMStabilityInspector.inspectThrowable(e);
            return ErrorMessage.fromException(e);
        }
        finally
        {
            Tracing.instance.stopSession();
        }
    }

    @Override
    public String toString()
    {
        StringBuilder sb = new StringBuilder();
        sb.append("BATCH of [");
        for (int i = 0; i < queryOrIdList.size(); i++)
        {
            if (i > 0) sb.append(", ");
            sb.append(queryOrIdList.get(i)).append(" with ").append(values.get(i).size()).append(" values");
        }
        sb.append("] at consistency ").append(options.getConsistency());
        return sb.toString();
    }
}<|MERGE_RESOLUTION|>--- conflicted
+++ resolved
@@ -84,11 +84,7 @@
                 CBUtil.writeValueList(msg.values.get(i), dest);
             }
 
-<<<<<<< HEAD
-            if (version < Server.VERSION_3)
-=======
             if (version.isSmallerThan(ProtocolVersion.V3))
->>>>>>> e0adc166
                 CBUtil.writeConsistencyLevel(msg.options.getConsistency(), dest);
             else
                 QueryOptions.codec.encode(msg.options, dest, version);
@@ -106,11 +102,7 @@
 
                 size += CBUtil.sizeOfValueList(msg.values.get(i));
             }
-<<<<<<< HEAD
-            size += version < Server.VERSION_3
-=======
             size += version.isSmallerThan(ProtocolVersion.V3)
->>>>>>> e0adc166
                   ? CBUtil.sizeOfConsistencyLevel(msg.options.getConsistency())
                   : QueryOptions.codec.encodedSize(msg.options, version);
             return size;
