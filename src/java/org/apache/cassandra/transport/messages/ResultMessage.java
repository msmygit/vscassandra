--- conflicted
+++ resolved
@@ -297,26 +297,6 @@
             return ((SelectStatement)statement).getResultMetadata();
         }
 
-<<<<<<< HEAD
-        public CqlResult toThriftResult()
-        {
-            throw new UnsupportedOperationException();
-        }
-
-        public CqlPreparedResult toThriftPreparedResult()
-        {
-            List<String> namesString = new ArrayList<>(metadata.names.size());
-            List<String> typesString = new ArrayList<>(metadata.names.size());
-            for (ColumnSpecification name : metadata.names)
-            {
-                namesString.add(name.toString());
-                typesString.add(name.type.toString());
-            }
-            return new CqlPreparedResult(thriftStatementId, metadata.names.size()).setVariable_types(typesString).setVariable_names(namesString);
-        }
-
-=======
->>>>>>> 4881d9c3
         @Override
         public String toString()
         {
