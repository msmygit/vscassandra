--- conflicted
+++ resolved
@@ -569,14 +569,8 @@
             }
             catch (IOException e)
             {
-<<<<<<< HEAD
-
+                disconnect();
                 logger.debug("unable to connect to " + poolReference.endPoint(), e);
-=======
-                disconnect();
-                if (logger.isTraceEnabled())
-                    logger.trace("unable to connect to " + poolReference.endPoint(), e);
->>>>>>> 26e905d2
                 Uninterruptibles.sleepUninterruptibly(OPEN_RETRY_DELAY, TimeUnit.MILLISECONDS);
             }
             finally
