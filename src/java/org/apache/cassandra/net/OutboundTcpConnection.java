/*
 * Licensed to the Apache Software Foundation (ASF) under one
 * or more contributor license agreements.  See the NOTICE file
 * distributed with this work for additional information
 * regarding copyright ownership.  The ASF licenses this file
 * to you under the Apache License, Version 2.0 (the
 * "License"); you may not use this file except in compliance
 * with the License.  You may obtain a copy of the License at
 *
 *     http://www.apache.org/licenses/LICENSE-2.0
 *
 * Unless required by applicable law or agreed to in writing, software
 * distributed under the License is distributed on an "AS IS" BASIS,
 * WITHOUT WARRANTIES OR CONDITIONS OF ANY KIND, either express or implied.
 * See the License for the specific language governing permissions and
 * limitations under the License.
 */
package org.apache.cassandra.net;

import java.io.DataInputStream;
import java.io.IOException;
import java.net.ConnectException;
import java.net.InetAddress;
import java.net.Socket;
import java.net.SocketException;
import java.nio.channels.Channels;
import java.nio.channels.WritableByteChannel;
import java.util.*;
import java.util.concurrent.BlockingQueue;
import java.util.concurrent.CountDownLatch;
import java.util.concurrent.LinkedBlockingQueue;
import java.util.concurrent.TimeUnit;
<<<<<<< HEAD
=======
import java.util.concurrent.atomic.AtomicBoolean;
import java.util.concurrent.atomic.AtomicInteger;
>>>>>>> 2304363e
import java.util.concurrent.atomic.AtomicLong;
import java.util.concurrent.atomic.AtomicReference;
import java.util.zip.Checksum;

import javax.net.ssl.SSLHandshakeException;

import org.slf4j.Logger;
import org.slf4j.LoggerFactory;

import io.netty.util.concurrent.FastThreadLocalThread;
import net.jpountz.lz4.LZ4BlockOutputStream;
import net.jpountz.lz4.LZ4Compressor;
import net.jpountz.lz4.LZ4Factory;
import net.jpountz.xxhash.XXHashFactory;

import org.apache.cassandra.concurrent.NamedThreadFactory;
import org.apache.cassandra.io.util.DataOutputStreamPlus;
import org.apache.cassandra.io.util.BufferedDataOutputStreamPlus;
import org.apache.cassandra.io.util.WrappedDataOutputStreamPlus;
import org.apache.cassandra.tracing.Tracing;
import org.apache.cassandra.utils.CoalescingStrategies;
import org.apache.cassandra.utils.CoalescingStrategies.Coalescable;
import org.apache.cassandra.utils.CoalescingStrategies.CoalescingStrategy;
import org.apache.cassandra.utils.FBUtilities;
import org.apache.cassandra.utils.JVMStabilityInspector;
import org.apache.cassandra.utils.NoSpamLogger;
import org.apache.cassandra.config.Config;
import org.apache.cassandra.config.DatabaseDescriptor;

import com.google.common.annotations.VisibleForTesting;
import com.google.common.util.concurrent.Uninterruptibles;

public class OutboundTcpConnection extends FastThreadLocalThread
{
    private static final Logger logger = LoggerFactory.getLogger(OutboundTcpConnection.class);
    private static final NoSpamLogger nospamLogger = NoSpamLogger.getLogger(logger, 10, TimeUnit.SECONDS);

    private static final String PREFIX = Config.PROPERTY_PREFIX;

    /*
     * Enabled/disable TCP_NODELAY for intradc connections. Defaults to enabled.
     */
    private static final String INTRADC_TCP_NODELAY_PROPERTY = PREFIX + "otc_intradc_tcp_nodelay";
    private static final boolean INTRADC_TCP_NODELAY = Boolean.parseBoolean(System.getProperty(INTRADC_TCP_NODELAY_PROPERTY, "true"));

    /*
     * Size of buffer in output stream
     */
    private static final String BUFFER_SIZE_PROPERTY = PREFIX + "otc_buffer_size";
    private static final int BUFFER_SIZE = Integer.getInteger(BUFFER_SIZE_PROPERTY, 1024 * 64);

    public static final int MAX_COALESCED_MESSAGES = 128;

    private static CoalescingStrategy newCoalescingStrategy(String displayName)
    {
        return CoalescingStrategies.newCoalescingStrategy(DatabaseDescriptor.getOtcCoalescingStrategy(),
                                                          DatabaseDescriptor.getOtcCoalescingWindow(),
                                                          logger,
                                                          displayName);
    }

    static
    {
        String strategy = DatabaseDescriptor.getOtcCoalescingStrategy();
        switch (strategy)
        {
        case "TIMEHORIZON":
            break;
        case "MOVINGAVERAGE":
        case "FIXED":
        case "DISABLED":
            logger.info("OutboundTcpConnection using coalescing strategy {}", strategy);
            break;
            default:
                //Check that it can be loaded
                newCoalescingStrategy("dummy");
        }

        int coalescingWindow = DatabaseDescriptor.getOtcCoalescingWindow();
        if (coalescingWindow != Config.otc_coalescing_window_us_default)
            logger.info("OutboundTcpConnection coalescing window set to {}μs", coalescingWindow);

        if (coalescingWindow < 0)
            throw new ExceptionInInitializerError(
                    "Value provided for coalescing window must be greater than 0: " + coalescingWindow);

        int otc_backlog_expiration_interval_in_ms = DatabaseDescriptor.getOtcBacklogExpirationInterval();
        if (otc_backlog_expiration_interval_in_ms != Config.otc_backlog_expiration_interval_ms_default)
            logger.info("OutboundTcpConnection backlog expiration interval set to to {}ms", otc_backlog_expiration_interval_in_ms);
    }

<<<<<<< HEAD
=======
    private static final MessageOut<?> CLOSE_SENTINEL = new MessageOut(MessagingService.Verb.INTERNAL_RESPONSE);
>>>>>>> 2304363e
    private volatile boolean isStopped = false;

    private static final int OPEN_RETRY_DELAY = 100; // ms between retries
    public static final int WAIT_FOR_VERSION_MAX_TIME = 5000;

    static final int LZ4_HASH_SEED = 0x9747b28c;

    private final BlockingQueue<QueuedMessage> backlog = new LinkedBlockingQueue<>();
    private static final String BACKLOG_PURGE_SIZE_PROPERTY = PREFIX + "otc_backlog_purge_size";
    @VisibleForTesting
    static final int BACKLOG_PURGE_SIZE = Integer.getInteger(BACKLOG_PURGE_SIZE_PROPERTY, 1024);
    private final AtomicBoolean backlogExpirationActive = new AtomicBoolean(false);
    private volatile long backlogNextExpirationTime;

    private final OutboundTcpConnectionPool poolReference;

    private final CoalescingStrategy cs;
    private DataOutputStreamPlus out;
    private Socket socket;
    private volatile long completed;
    private final AtomicLong dropped = new AtomicLong();
    private volatile int currentMsgBufferCount = 0;

    private volatile MessagingVersion targetVersion;
    private volatile Message.Serializer messageSerializer;

    public OutboundTcpConnection(OutboundTcpConnectionPool pool, String name)
    {
        super("MessagingService-Outgoing-" + pool.endPoint() + "-" + name);
        this.poolReference = pool;
        cs = newCoalescingStrategy(pool.endPoint().getHostAddress());

        // We want to use the most precise version we know because while there is version detection on connect(),
        // the target version might be accessed by the pool (in getConnection()) before we actually connect (as we
        // connect when the first message is submitted). Note however that the only case where we'll connect
        // without knowing the true version of a node is if that node is a seed (otherwise, we can't know a node
        // unless it has been gossiped to us or it has connected to us and in both case this sets the version) and
        // in that case we won't rely on that targetVersion before we're actually connected and so the version
        // detection in connect() will do its job.
        targetVersion = MessagingService.instance().getVersion(pool.endPoint());
    }

    private static boolean isLocalDC(InetAddress targetHost)
    {
        String remoteDC = DatabaseDescriptor.getEndpointSnitch().getDatacenter(targetHost);
        String localDC = DatabaseDescriptor.getEndpointSnitch().getDatacenter(FBUtilities.getBroadcastAddress());
        return remoteDC.equals(localDC);
    }

    public void enqueue(Message message)
    {
        long nanoTime = System.nanoTime();
        expireMessages(nanoTime);
        try
        {
<<<<<<< HEAD
            backlog.put(new QueuedMessage(message));
=======
            backlog.put(new QueuedMessage(message, id, nanoTime));
>>>>>>> 2304363e
        }
        catch (InterruptedException e)
        {
            throw new AssertionError(e);
        }
    }

    /**
     * This is a helper method for unit testing. Disclaimer: Do not use this method outside unit tests, as
     * this method is iterating the queue which can be an expensive operation (CPU time, queue locking).
     * 
     * @return true, if the queue contains at least one expired element
     */
    @VisibleForTesting // (otherwise = VisibleForTesting.NONE)
    boolean backlogContainsExpiredMessages(long nowNanos)
    {
        return backlog.stream().anyMatch(entry -> entry.isTimedOut(nowNanos));
    }

    void closeSocket(boolean destroyThread)
    {
        logger.debug("Enqueuing socket close for {}", poolReference.endPoint());
        isStopped = destroyThread; // Exit loop to stop the thread
        backlog.clear();
        // in the "destroyThread = true" case, enqueuing the sentinel is important mostly to unblock the backlog.take()
        // (via the CoalescingStrategy) in case there's a data race between this method enqueuing the sentinel
        // and run() clearing the backlog on connection failure.
        enqueue(Message.CLOSE_SENTINEL);
    }

    void softCloseSocket()
    {
        enqueue(Message.CLOSE_SENTINEL);
    }

    public MessagingVersion getTargetVersion()
    {
        return targetVersion;
    }

    public void run()
    {
        final int drainedMessageSize = MAX_COALESCED_MESSAGES;
        // keeping list (batch) size small for now; that way we don't have an unbounded array (that we never resize)
        final List<QueuedMessage> drainedMessages = new ArrayList<>(drainedMessageSize);

        outer:
        while (!isStopped)
        {
            try
            {
                cs.coalesce(backlog, drainedMessages, drainedMessageSize);
            }
            catch (InterruptedException e)
            {
                throw new AssertionError(e);
            }

            int count = currentMsgBufferCount = drainedMessages.size();

            //The timestamp of the first message has already been provided to the coalescing strategy
            //so skip logging it.
            inner:
            for (QueuedMessage qm : drainedMessages)
            {
                try
                {
                    Message m = qm.message;
                    if (m == Message.CLOSE_SENTINEL)
                    {
                        disconnect();
                        if (isStopped)
                            break outer;
                        continue;
                    }

<<<<<<< HEAD
                    if (m.isTimedOut())
=======
                    if (qm.isTimedOut(System.nanoTime()))
>>>>>>> 2304363e
                        dropped.incrementAndGet();
                    else if (socket != null || connect())
                        writeConnected(qm, count == 1 && backlog.isEmpty());
                    else
                    {
                        // Not connected! Clear out the queue, else gossip messages back up. Update dropped
                        // statistics accordingly. Hint: The statistics may be slightly too low, if messages
                        // are added between the calls of backlog.size() and backlog.clear()
                        dropped.addAndGet(backlog.size());
                        backlog.clear();
                        break inner;
                    }
                }
                catch (InternodeAuthFailed e)
                {
                    logger.warn("Internode auth failed connecting to " + poolReference.endPoint());
                    //Remove the connection pool and other thread so messages aren't queued
                    MessagingService.instance().destroyConnectionPool(poolReference.endPoint());
                }
                catch (Exception e)
                {
                    JVMStabilityInspector.inspectThrowable(e);
                    // really shouldn't get here, as exception handling in writeConnected() is reasonably robust
                    // but we want to catch anything bad we don't drop the messages in the current batch
                    logger.error("error processing a message intended for {}", poolReference.endPoint(), e);
                }
                currentMsgBufferCount = --count;
            }
            // Update dropped statistics by the number of unprocessed drainedMessages
            dropped.addAndGet(currentMsgBufferCount);
            drainedMessages.clear();
        }
    }

    public int getPendingMessages()
    {
        return backlog.size() + currentMsgBufferCount;
    }

    public long getCompletedMesssages()
    {
        return completed;
    }

    public long getDroppedMessages()
    {
        return dropped.get();
    }

    private boolean shouldCompressConnection()
    {
        // assumes version >= 1.2
        return DatabaseDescriptor.internodeCompression() == Config.InternodeCompression.all
               || (DatabaseDescriptor.internodeCompression() == Config.InternodeCompression.dc && !isLocalDC(poolReference.endPoint()));
    }

    private void writeConnected(QueuedMessage qm, boolean flush)
    {
        try
        {
            long serializedSize = messageSerializer.serializedSize(qm.message);
            assert serializedSize <= Integer.MAX_VALUE : "Invalid message, too large: " + serializedSize;
            int messageSize = (int)serializedSize;

            Tracing.instance.onMessageSend(qm.message, messageSize);

            messageSerializer.writeSerializedSize(messageSize, out);
            messageSerializer.serialize(qm.message, out);

            completed++;
            if (flush)
                out.flush();
        }
        catch (Throwable e)
        {
            JVMStabilityInspector.inspectThrowable(e);
            disconnect();
            if (e instanceof IOException || e.getCause() instanceof IOException)
            {
                logger.debug("Error writing to {}", poolReference.endPoint(), e);

                // If we haven't retried this message yet, put it back on the queue to retry after re-connecting.
                // See CASSANDRA-5393 and CASSANDRA-12192.
                if (qm.shouldRetry())
                {
                    try
                    {
                        backlog.put(new RetriedQueuedMessage(qm));
                    }
                    catch (InterruptedException e1)
                    {
                        throw new AssertionError(e1);
                    }
                }
            }
            else
            {
                // Non IO exceptions are likely a programming error so let's not silence them
                logger.error("error writing to {}", poolReference.endPoint(), e);
            }
        }
    }

<<<<<<< HEAD
=======
    private void writeInternal(MessageOut<?> message, int id, long timestamp) throws IOException
    {
        //If you add/remove fields before the message don't forget to update PROTOCOL_MAGIC_ID_TIMESTAMP_SIZE
        out.writeInt(MessagingService.PROTOCOL_MAGIC);
        out.writeInt(id);

        // int cast cuts off the high-order half of the timestamp, which we can assume remains
        // the same between now and when the recipient reconstructs it.
        out.writeInt((int) timestamp);
        message.serialize(out, targetVersion);
    }

    private static void writeHeader(DataOutput out, int version, boolean compressionEnabled) throws IOException
    {
        // 2 bits: unused.  used to be "serializer type," which was always Binary
        // 1 bit: compression
        // 1 bit: streaming mode
        // 3 bits: unused
        // 8 bits: version
        // 15 bits: unused
        int header = 0;
        if (compressionEnabled)
            header |= 4;
        header |= (version << 8);
        out.writeInt(header);
    }

>>>>>>> 2304363e
    private void disconnect()
    {
        if (socket != null)
        {
            try
            {
                socket.close();
                logger.debug("Socket to {} closed", poolReference.endPoint());
            }
            catch (IOException e)
            {
                logger.debug("Exception closing connection to {}", poolReference.endPoint(), e);
            }
            out = null;
            socket = null;
        }
    }

    @SuppressWarnings("resource")
    private boolean connect() throws InternodeAuthFailed
    {
        InetAddress endpoint = poolReference.endPoint();
        if (!DatabaseDescriptor.getInternodeAuthenticator().authenticate(endpoint, poolReference.portFor(endpoint)))
        {
            throw new InternodeAuthFailed();
        }

        logger.debug("Attempting to connect to {}", endpoint);


        long start = System.nanoTime();
        long timeout = TimeUnit.MILLISECONDS.toNanos(DatabaseDescriptor.getRpcTimeout());
        while (System.nanoTime() - start < timeout)
        {
            targetVersion = MessagingService.instance().getVersion(endpoint);
            try
            {
                socket = poolReference.newSocket();
                socket.setKeepAlive(true);
                if (isLocalDC(endpoint))
                {
                    socket.setTcpNoDelay(INTRADC_TCP_NODELAY);
                }
                else
                {
                    socket.setTcpNoDelay(DatabaseDescriptor.getInterDCTcpNoDelay());
                }
                if (DatabaseDescriptor.getInternodeSendBufferSize() > 0)
                {
                    try
                    {
                        socket.setSendBufferSize(DatabaseDescriptor.getInternodeSendBufferSize());
                    }
                    catch (SocketException se)
                    {
                        logger.warn("Failed to set send buffer size on internode socket.", se);
                    }
                }

                // SocketChannel may be null when using SSL
                WritableByteChannel ch = socket.getChannel();
                out = new BufferedDataOutputStreamPlus(ch != null ? ch : Channels.newChannel(socket.getOutputStream()), BUFFER_SIZE);

                ProtocolVersion targetProtocolVersion = targetVersion.protocolVersion();

                out.writeInt(MessagingService.PROTOCOL_MAGIC);
                out.writeInt(targetProtocolVersion.makeProtocolHeader(shouldCompressConnection(), false));
                out.flush();

                DataInputStream in = new DataInputStream(socket.getInputStream());
                ProtocolVersion maxTargetVersion = handshakeVersion(in);
                if (maxTargetVersion == null)
                {
                    // no version is returned, so disconnect an try again
                    logger.trace("Target max version is {}; no version information yet, will retry", maxTargetVersion);
                    disconnect();
                    continue;
                }
                else
                {
                    MessagingService.instance().setVersion(endpoint,
                                                           MessagingVersion.from(maxTargetVersion));
                }

                if (targetProtocolVersion.compareTo(maxTargetVersion) > 0)
                {
                    logger.trace("Target max version is {}; will reconnect with that version", maxTargetVersion);
                    try
                    {
                        if (DatabaseDescriptor.getSeeds().contains(endpoint))
                            logger.warn("Seed gossip version is {}; will not connect with that version", maxTargetVersion);
                    }
                    catch (Throwable e)
                    {
                        // If invalid yaml has been added to the config since startup, getSeeds() will throw an AssertionError
                        // Additionally, third party seed providers may throw exceptions if network is flakey
                        // Regardless of what's thrown, we must catch it, disconnect, and try again
                        JVMStabilityInspector.inspectThrowable(e);
                        logger.warn("Configuration error prevented outbound connection: {}", e.getLocalizedMessage());
                    }
                    finally
                    {
                        disconnect();
                        return false;
                    }
                }

                if (targetProtocolVersion.compareTo(maxTargetVersion) < 0 && targetVersion != MessagingService.current_version)
                {
                    logger.trace("Detected higher max version {} (using {}); will reconnect when queued messages are done",
                                 maxTargetVersion, targetProtocolVersion);
                    softCloseSocket();
                }

                // We've agreed on targetVersion as our communication version new
                long baseTimestampMillis = System.currentTimeMillis();
                messageSerializer = Message.createSerializer(targetVersion, baseTimestampMillis);

                out.writeInt(MessagingService.current_version.protocolVersion().handshakeVersion);
                CompactEndpointSerializationHelper.serialize(FBUtilities.getBroadcastAddress(), out);

                // Writes connection parameters
                if (targetVersion.isDSE())
                {
                    MessageParameters connectionParameters = MessageParameters.builder()
                                                                              .putLong(MessageSerializer.BASE_TIMESTAMP_KEY, baseTimestampMillis)
                                                                              .build();
                    connectionParameters.serializer().serialize(connectionParameters, out);
                }

                if (shouldCompressConnection())
                {
                    out.flush();
                    logger.trace("Upgrading OutputStream to {} to be compressed", endpoint);

                    // TODO: custom LZ4 OS that supports BB write methods
                    LZ4Compressor compressor = LZ4Factory.fastestInstance().fastCompressor();
                    Checksum checksum = XXHashFactory.fastestInstance().newStreamingHash32(LZ4_HASH_SEED).asChecksum();
                    out = new WrappedDataOutputStreamPlus(new LZ4BlockOutputStream(socket.getOutputStream(),
                                                                        1 << 14,  // 16k block size
                                                                        compressor,
                                                                        checksum,
                                                                        true)); // no async flushing
                }
                logger.debug("Done connecting to {}", endpoint);
                return true;
            }
            catch (SSLHandshakeException e)
            {
                logger.error("SSL handshake error for outbound connection to " + socket, e);
                socket = null;
                // SSL errors won't be recoverable within timeout period so we'll just abort
                return false;
            }
            catch (ConnectException e)
            {
                socket = null;
                nospamLogger.debug(String.format("Unable to connect to %s (%s)", poolReference.endPoint(), e.toString()));
                Uninterruptibles.sleepUninterruptibly(OPEN_RETRY_DELAY, TimeUnit.MILLISECONDS);
            }
            catch (IOException e)
            {
                socket = null;
                logger.debug("Unable to connect to {}", endpoint, e);
                Uninterruptibles.sleepUninterruptibly(OPEN_RETRY_DELAY, TimeUnit.MILLISECONDS);
            }
        }
        return false;
    }

    private ProtocolVersion handshakeVersion(final DataInputStream inputStream)
    {
        final AtomicReference<ProtocolVersion> version = new AtomicReference<>();
        final CountDownLatch versionLatch = new CountDownLatch(1);
        NamedThreadFactory.createThread(() ->
        {
            try
            {
                logger.info("Handshaking version with {}", poolReference.endPoint());
                version.set(ProtocolVersion.fromHandshakeVersion(inputStream.readInt()));
            }
            catch (IOException ex)
            {
                final String msg = "Cannot handshake version with " + poolReference.endPoint();
                if (logger.isTraceEnabled())
                    logger.trace(msg, ex);
                else
                    logger.info(msg);
            }
            finally
            {
                //unblock the waiting thread on either success or fail
                versionLatch.countDown();
            }
        }, "HANDSHAKE-" + poolReference.endPoint()).start();

        try
        {
            versionLatch.await(WAIT_FOR_VERSION_MAX_TIME, TimeUnit.MILLISECONDS);
        }
        catch (InterruptedException ex)
        {
            throw new AssertionError(ex);
        }
        return version.get();
    }

    /**
     * Expire elements from the queue if the queue is pretty full and expiration is not already in progress.
     * This method will only remove droppable expired entries. If no such element exists, nothing is removed from the queue.
     * 
     * @param timestampNanos The current time as from System.nanoTime()
     */
    @VisibleForTesting
    void expireMessages(long timestampNanos)
    {
        if (backlog.size() <= BACKLOG_PURGE_SIZE)
            return; // Plenty of space

        if (backlogNextExpirationTime - timestampNanos > 0)
            return; // Expiration is not due.

        /**
         * Expiration is an expensive process. Iterating the queue locks the queue for both writes and
         * reads during iter.next() and iter.remove(). Thus letting only a single Thread do expiration.
         */
        if (backlogExpirationActive.compareAndSet(false, true))
        {
<<<<<<< HEAD
            if (iter.next().message.isTimedOut())
            {
                iter.remove();
                dropped.incrementAndGet();
=======
            try
            {
                Iterator<QueuedMessage> iter = backlog.iterator();
                while (iter.hasNext())
                {
                    QueuedMessage qm = iter.next();
                    if (!qm.droppable)
                        continue;
                    if (!qm.isTimedOut(timestampNanos))
                        continue;
                    iter.remove();
                    dropped.incrementAndGet();
                }

                if (logger.isTraceEnabled())
                {
                    long duration = TimeUnit.NANOSECONDS.toMicros(System.nanoTime() - timestampNanos);
                    logger.trace("Expiration of {} took {}μs", getName(), duration);
                }
            }
            finally
            {
                long backlogExpirationIntervalNanos = TimeUnit.MILLISECONDS.toNanos(DatabaseDescriptor.getOtcBacklogExpirationInterval());
                backlogNextExpirationTime = timestampNanos + backlogExpirationIntervalNanos;
                backlogExpirationActive.set(false);
>>>>>>> 2304363e
            }
        }
    }

    /** messages that have not been retried yet */
    private static class QueuedMessage implements Coalescable
    {
        final Message message;
        final long timestampNanos;

<<<<<<< HEAD
        QueuedMessage(Message message)
        {
            this.message = message;
            this.timestampNanos = System.nanoTime();
=======
        QueuedMessage(MessageOut<?> message, int id, long timestampNanos)
        {
            this.message = message;
            this.id = id;
            this.timestampNanos = timestampNanos;
            this.droppable = MessagingService.DROPPABLE_VERBS.contains(message.verb);
        }

        /** don't drop a non-droppable message just because it's timestamp is expired */
        boolean isTimedOut(long nowNanos)
        {
            long messageTimeoutNanos = TimeUnit.MILLISECONDS.toNanos(message.getTimeout());
            return droppable && nowNanos - timestampNanos  > messageTimeoutNanos;
>>>>>>> 2304363e
        }

        boolean shouldRetry()
        {
            // retry all messages once
            return true;
        }

        public long timestampNanos()
        {
            return timestampNanos;
        }
    }

    private static class RetriedQueuedMessage extends QueuedMessage
    {
        RetriedQueuedMessage(QueuedMessage msg)
        {
<<<<<<< HEAD
            super(msg.message);
=======
            super(msg.message, msg.id, msg.timestampNanos);
>>>>>>> 2304363e
        }

        boolean shouldRetry()
        {
            return false;
        }
    }

    private static class InternodeAuthFailed extends Exception {}
}<|MERGE_RESOLUTION|>--- conflicted
+++ resolved
@@ -30,11 +30,7 @@
 import java.util.concurrent.CountDownLatch;
 import java.util.concurrent.LinkedBlockingQueue;
 import java.util.concurrent.TimeUnit;
-<<<<<<< HEAD
-=======
 import java.util.concurrent.atomic.AtomicBoolean;
-import java.util.concurrent.atomic.AtomicInteger;
->>>>>>> 2304363e
 import java.util.concurrent.atomic.AtomicLong;
 import java.util.concurrent.atomic.AtomicReference;
 import java.util.zip.Checksum;
@@ -51,6 +47,7 @@
 import net.jpountz.xxhash.XXHashFactory;
 
 import org.apache.cassandra.concurrent.NamedThreadFactory;
+import org.apache.cassandra.db.monitoring.ApproximateTime;
 import org.apache.cassandra.io.util.DataOutputStreamPlus;
 import org.apache.cassandra.io.util.BufferedDataOutputStreamPlus;
 import org.apache.cassandra.io.util.WrappedDataOutputStreamPlus;
@@ -126,10 +123,6 @@
             logger.info("OutboundTcpConnection backlog expiration interval set to to {}ms", otc_backlog_expiration_interval_in_ms);
     }
 
-<<<<<<< HEAD
-=======
-    private static final MessageOut<?> CLOSE_SENTINEL = new MessageOut(MessagingService.Verb.INTERNAL_RESPONSE);
->>>>>>> 2304363e
     private volatile boolean isStopped = false;
 
     private static final int OPEN_RETRY_DELAY = 100; // ms between retries
@@ -181,15 +174,10 @@
 
     public void enqueue(Message message)
     {
-        long nanoTime = System.nanoTime();
-        expireMessages(nanoTime);
+        expireMessages(ApproximateTime.currentTimeMillis());
         try
         {
-<<<<<<< HEAD
             backlog.put(new QueuedMessage(message));
-=======
-            backlog.put(new QueuedMessage(message, id, nanoTime));
->>>>>>> 2304363e
         }
         catch (InterruptedException e)
         {
@@ -204,9 +192,9 @@
      * @return true, if the queue contains at least one expired element
      */
     @VisibleForTesting // (otherwise = VisibleForTesting.NONE)
-    boolean backlogContainsExpiredMessages(long nowNanos)
-    {
-        return backlog.stream().anyMatch(entry -> entry.isTimedOut(nowNanos));
+    boolean backlogContainsExpiredMessages(long currentTimeMillis)
+    {
+        return backlog.stream().anyMatch(entry -> entry.message.isTimedOut(currentTimeMillis));
     }
 
     void closeSocket(boolean destroyThread)
@@ -225,11 +213,6 @@
         enqueue(Message.CLOSE_SENTINEL);
     }
 
-    public MessagingVersion getTargetVersion()
-    {
-        return targetVersion;
-    }
-
     public void run()
     {
         final int drainedMessageSize = MAX_COALESCED_MESSAGES;
@@ -266,11 +249,7 @@
                         continue;
                     }
 
-<<<<<<< HEAD
-                    if (m.isTimedOut())
-=======
-                    if (qm.isTimedOut(System.nanoTime()))
->>>>>>> 2304363e
+                    if (m.isTimedOut(ApproximateTime.currentTimeMillis()))
                         dropped.incrementAndGet();
                     else if (socket != null || connect())
                         writeConnected(qm, count == 1 && backlog.isEmpty());
@@ -374,36 +353,6 @@
         }
     }
 
-<<<<<<< HEAD
-=======
-    private void writeInternal(MessageOut<?> message, int id, long timestamp) throws IOException
-    {
-        //If you add/remove fields before the message don't forget to update PROTOCOL_MAGIC_ID_TIMESTAMP_SIZE
-        out.writeInt(MessagingService.PROTOCOL_MAGIC);
-        out.writeInt(id);
-
-        // int cast cuts off the high-order half of the timestamp, which we can assume remains
-        // the same between now and when the recipient reconstructs it.
-        out.writeInt((int) timestamp);
-        message.serialize(out, targetVersion);
-    }
-
-    private static void writeHeader(DataOutput out, int version, boolean compressionEnabled) throws IOException
-    {
-        // 2 bits: unused.  used to be "serializer type," which was always Binary
-        // 1 bit: compression
-        // 1 bit: streaming mode
-        // 3 bits: unused
-        // 8 bits: version
-        // 15 bits: unused
-        int header = 0;
-        if (compressionEnabled)
-            header |= 4;
-        header |= (version << 8);
-        out.writeInt(header);
-    }
-
->>>>>>> 2304363e
     private void disconnect()
     {
         if (socket != null)
@@ -614,16 +563,14 @@
     /**
      * Expire elements from the queue if the queue is pretty full and expiration is not already in progress.
      * This method will only remove droppable expired entries. If no such element exists, nothing is removed from the queue.
-     * 
-     * @param timestampNanos The current time as from System.nanoTime()
      */
     @VisibleForTesting
-    void expireMessages(long timestampNanos)
+    void expireMessages(long currentTimeMillis)
     {
         if (backlog.size() <= BACKLOG_PURGE_SIZE)
             return; // Plenty of space
 
-        if (backlogNextExpirationTime - timestampNanos > 0)
+        if (backlogNextExpirationTime > currentTimeMillis)
             return; // Expiration is not due.
 
         /**
@@ -632,38 +579,23 @@
          */
         if (backlogExpirationActive.compareAndSet(false, true))
         {
-<<<<<<< HEAD
-            if (iter.next().message.isTimedOut())
-            {
-                iter.remove();
-                dropped.incrementAndGet();
-=======
             try
             {
                 Iterator<QueuedMessage> iter = backlog.iterator();
                 while (iter.hasNext())
                 {
-                    QueuedMessage qm = iter.next();
-                    if (!qm.droppable)
-                        continue;
-                    if (!qm.isTimedOut(timestampNanos))
-                        continue;
-                    iter.remove();
-                    dropped.incrementAndGet();
-                }
-
-                if (logger.isTraceEnabled())
-                {
-                    long duration = TimeUnit.NANOSECONDS.toMicros(System.nanoTime() - timestampNanos);
-                    logger.trace("Expiration of {} took {}μs", getName(), duration);
+                    if (iter.next().message.isTimedOut(currentTimeMillis))
+                    {
+                        iter.remove();
+                        dropped.incrementAndGet();
+                    }
                 }
             }
             finally
             {
-                long backlogExpirationIntervalNanos = TimeUnit.MILLISECONDS.toNanos(DatabaseDescriptor.getOtcBacklogExpirationInterval());
-                backlogNextExpirationTime = timestampNanos + backlogExpirationIntervalNanos;
+                long backlogExpirationInterval = DatabaseDescriptor.getOtcBacklogExpirationInterval();
+                backlogNextExpirationTime = currentTimeMillis + backlogExpirationInterval;
                 backlogExpirationActive.set(false);
->>>>>>> 2304363e
             }
         }
     }
@@ -674,26 +606,10 @@
         final Message message;
         final long timestampNanos;
 
-<<<<<<< HEAD
         QueuedMessage(Message message)
         {
             this.message = message;
             this.timestampNanos = System.nanoTime();
-=======
-        QueuedMessage(MessageOut<?> message, int id, long timestampNanos)
-        {
-            this.message = message;
-            this.id = id;
-            this.timestampNanos = timestampNanos;
-            this.droppable = MessagingService.DROPPABLE_VERBS.contains(message.verb);
-        }
-
-        /** don't drop a non-droppable message just because it's timestamp is expired */
-        boolean isTimedOut(long nowNanos)
-        {
-            long messageTimeoutNanos = TimeUnit.MILLISECONDS.toNanos(message.getTimeout());
-            return droppable && nowNanos - timestampNanos  > messageTimeoutNanos;
->>>>>>> 2304363e
         }
 
         boolean shouldRetry()
@@ -712,11 +628,7 @@
     {
         RetriedQueuedMessage(QueuedMessage msg)
         {
-<<<<<<< HEAD
             super(msg.message);
-=======
-            super(msg.message, msg.id, msg.timestampNanos);
->>>>>>> 2304363e
         }
 
         boolean shouldRetry()
