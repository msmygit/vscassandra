/*
 * Licensed to the Apache Software Foundation (ASF) under one
 * or more contributor license agreements.  See the NOTICE file
 * distributed with this work for additional information
 * regarding copyright ownership.  The ASF licenses this file
 * to you under the Apache License, Version 2.0 (the
 * "License"); you may not use this file except in compliance
 * with the License.  You may obtain a copy of the License at
 *
 *     http://www.apache.org/licenses/LICENSE-2.0
 *
 * Unless required by applicable law or agreed to in writing, software
 * distributed under the License is distributed on an "AS IS" BASIS,
 * WITHOUT WARRANTIES OR CONDITIONS OF ANY KIND, either express or implied.
 * See the License for the specific language governing permissions and
 * limitations under the License.
 */
package org.apache.cassandra.net;

import java.io.IOException;
import java.nio.ByteBuffer;
import java.util.Collections;
import java.util.EnumMap;
import java.util.HashMap;
import java.util.Map;
import java.util.UUID;
import java.util.concurrent.TimeUnit;
import java.util.concurrent.atomic.AtomicInteger;
import javax.annotation.Nullable;

import com.google.common.annotations.VisibleForTesting;
import com.google.common.primitives.Ints;
import org.slf4j.Logger;
import org.slf4j.LoggerFactory;

import org.apache.cassandra.config.DatabaseDescriptor;
import org.apache.cassandra.exceptions.RequestFailureReason;
import org.apache.cassandra.io.IVersionedAsymmetricSerializer;
import org.apache.cassandra.io.IVersionedSerializer;
import org.apache.cassandra.io.util.DataInputBuffer;
import org.apache.cassandra.io.util.DataInputPlus;
import org.apache.cassandra.io.util.DataOutputPlus;
import org.apache.cassandra.locator.InetAddressAndPort;
import org.apache.cassandra.tracing.Tracing;
import org.apache.cassandra.tracing.Tracing.TraceType;
import org.apache.cassandra.utils.FBUtilities;
import org.apache.cassandra.utils.MonotonicClockTranslation;
import org.apache.cassandra.utils.NoSpamLogger;

import static java.util.concurrent.TimeUnit.MINUTES;
import static java.util.concurrent.TimeUnit.NANOSECONDS;

import static org.apache.cassandra.db.TypeSizes.sizeof;
import static org.apache.cassandra.db.TypeSizes.sizeofUnsignedVInt;
import static org.apache.cassandra.locator.InetAddressAndPort.Serializer.inetAddressAndPortSerializer;
import static org.apache.cassandra.net.MessagingService.VERSION_30;
import static org.apache.cassandra.net.MessagingService.VERSION_3014;
import static org.apache.cassandra.net.MessagingService.VERSION_40;
import static org.apache.cassandra.net.MessagingService.VERSION_41;
import static org.apache.cassandra.net.MessagingService.VERSION_DSE_68;
import static org.apache.cassandra.net.MessagingService.VERSION_SG_10;
import static org.apache.cassandra.net.MessagingService.instance;
import static org.apache.cassandra.utils.MonotonicClock.approxTime;
import static org.apache.cassandra.utils.vint.VIntCoding.computeUnsignedVIntSize;
import static org.apache.cassandra.utils.vint.VIntCoding.getUnsignedVInt;
import static org.apache.cassandra.utils.vint.VIntCoding.skipUnsignedVInt;

/**
 * Immutable main unit of internode communication - what used to be {@code MessageIn} and {@code MessageOut} fused
 * in one class.
 *
 * @param <T> The type of the message payload.
 */
public class Message<T>
{
    private static final Logger logger = LoggerFactory.getLogger(Message.class);
    private static final NoSpamLogger noSpam1m = NoSpamLogger.getLogger(logger, 1, TimeUnit.MINUTES);

    public final Header header;
    public final T payload;

    private Message(Header header, T payload)
    {
        this.header = header;
        this.payload = payload;
    }

    /** Sender of the message. */
    public InetAddressAndPort from()
    {
        return header.from;
    }

    /** Whether the message has crossed the node boundary, that is whether it originated from another node. */
    public boolean isCrossNode()
    {
        return !from().equals(FBUtilities.getBroadcastAddressAndPort());
    }

    /**
     * id of the request/message. In 4.0+ can be shared between multiple messages of the same logical request,
     * whilst in versions above a new id would be allocated for each message sent.
     */
    public long id()
    {
        return header.id;
    }

    public Verb verb()
    {
        return header.verb;
    }

    boolean isFailureResponse()
    {
        return verb() == Verb.FAILURE_RSP;
    }

    /**
     * Creation time of the message. If cross-node timeouts are enabled ({@link DatabaseDescriptor#hasCrossNodeTimeout()},
     * {@code deserialize()} will use the marshalled value, otherwise will use current time on the deserializing machine.
     */
    public long createdAtNanos()
    {
        return header.createdAtNanos;
    }

    public long expiresAtNanos()
    {
        return header.expiresAtNanos;
    }

    /** For how long the message has lived. */
    public long elapsedSinceCreated(TimeUnit units)
    {
        return units.convert(approxTime.now() - createdAtNanos(), NANOSECONDS);
    }

    public long creationTimeMillis()
    {
        return approxTime.translate().toMillisSinceEpoch(createdAtNanos());
    }

    /** Whether a failure response should be returned upon failure */
    boolean callBackOnFailure()
    {
        return header.callBackOnFailure();
    }

    /** See CASSANDRA-14145 */
    public boolean trackRepairedData()
    {
        return header.trackRepairedData();
    }

    /** Used for cross-DC write optimisation - pick one node in the DC and have it relay the write to its local peers */
    @Nullable
    public ForwardingInfo forwardTo()
    {
        return header.forwardTo();
    }

    /** The originator of the request - used when forwarding and will differ from {@link #from()} */
    @Nullable
    public InetAddressAndPort respondTo()
    {
        return header.respondTo();
    }

    @Nullable
    public UUID traceSession()
    {
        return header.traceSession();
    }

    @Nullable
    public TraceType traceType()
    {
        return header.traceType();
    }

    /*
     * request/response convenience
     */

    /**
     * Make a request {@link Message} with supplied verb and payload. Will fill in remaining fields
     * automatically.
     *
     * If you know that you will need to set some params or flags - prefer using variants of {@code out()}
     * that allow providing them at point of message constructions, rather than allocating new messages
     * with those added flags and params. See {@code outWithFlag()}, {@code outWithFlags()}, and {@code outWithParam()}
     * family.
     */
    public static <T> Message<T> out(Verb verb, T payload)
    {
        assert !verb.isResponse();

        return outWithParam(nextId(), verb, payload, null, null);
    }

    public static <T> Message<T> out(Verb verb, T payload, long expiresAtNanos)
    {
        return outWithParam(nextId(), verb, expiresAtNanos, payload, 0, null, null);
    }

    public static <T> Message<T> outWithFlag(Verb verb, T payload, MessageFlag flag)
    {
        assert !verb.isResponse();
        return outWithParam(nextId(), verb, 0, payload, flag.addTo(0), null, null);
    }

    public static <T> Message<T> outWithFlags(Verb verb, T payload, MessageFlag flag1, MessageFlag flag2)
    {
        assert !verb.isResponse();
        return outWithParam(nextId(), verb, 0, payload, flag2.addTo(flag1.addTo(0)), null, null);
    }

    static <T> Message<T> outWithParam(long id, Verb verb, T payload, ParamType paramType, Object paramValue)
    {
        return outWithParam(id, verb, 0, payload, paramType, paramValue);
    }

    private static <T> Message<T> outWithParam(long id, Verb verb, long expiresAtNanos, T payload, ParamType paramType, Object paramValue)
    {
        return outWithParam(id, verb, expiresAtNanos, payload, 0, paramType, paramValue);
    }

    private static <T> Message<T> outWithParam(long id, Verb verb, long expiresAtNanos, T payload, int flags, ParamType paramType, Object paramValue)
    {
        if (payload == null)
            throw new IllegalArgumentException();

        InetAddressAndPort from = FBUtilities.getBroadcastAddressAndPort();
        long createdAtNanos = approxTime.now();
        if (expiresAtNanos == 0)
            expiresAtNanos = verb.expiresAtNanos(createdAtNanos);

        return new Message<>(new Header(id, verb, from, createdAtNanos, expiresAtNanos, flags, buildParams(paramType, paramValue)), payload);
    }

    public static <T> Message<T> internalResponse(Verb verb, T payload)
    {
        assert verb.isResponse();
        return outWithParam(0, verb, payload, null, null);
    }

    /**
     * Used by the {@code MultiRangeReadCommand} to split multi-range responses from a replica
     * into single-range responses.
     */
    public static <T> Message<T> remoteResponse(InetAddressAndPort from, Verb verb, T payload)
    {
        assert verb.isResponse();
        long createdAtNanos = approxTime.now();
        long expiresAtNanos = verb.expiresAtNanos(createdAtNanos);
        return new Message<>(new Header(0, verb, from, createdAtNanos, expiresAtNanos, 0, NO_PARAMS), payload);
    }

    /** Builds a response Message with provided payload, and all the right fields inferred from request Message */
    public <T> Message<T> responseWith(T payload)
    {
        return outWithParam(id(), verb().responseVerb, expiresAtNanos(), payload, null, null);
    }

    /** Builds a response Message with no payload, and all the right fields inferred from request Message */
    public Message<NoPayload> emptyResponse()
    {
        return responseWith(NoPayload.noPayload);
    }

    /** Builds a failure response Message with an explicit reason, and fields inferred from request Message */
    public Message<RequestFailureReason> failureResponse(RequestFailureReason reason)
    {
        return failureResponse(id(), expiresAtNanos(), reason);
    }

    static Message<RequestFailureReason> failureResponse(long id, long expiresAtNanos, RequestFailureReason reason)
    {
        return outWithParam(id, Verb.FAILURE_RSP, expiresAtNanos, reason, null, null);
    }

    Message<T> withCallBackOnFailure()
    {
        return new Message<>(header.withFlag(MessageFlag.CALL_BACK_ON_FAILURE), payload);
    }

    public Message<T> withForwardTo(ForwardingInfo peers)
    {
        return new Message<>(header.withParam(ParamType.FORWARD_TO, peers), payload);
    }

    private static final EnumMap<ParamType, Object> NO_PARAMS = new EnumMap<>(ParamType.class);

    private static Map<ParamType, Object> buildParams(ParamType type, Object value)
    {
        Map<ParamType, Object> params = NO_PARAMS;
        if (Tracing.isTracing())
            params = Tracing.instance.addTraceHeaders(new EnumMap<>(ParamType.class));

        if (type != null)
        {
            if (params.isEmpty())
                params = new EnumMap<>(ParamType.class);
            params.put(type, value);
        }

        return params;
    }

    private static Map<ParamType, Object> addParam(Map<ParamType, Object> params, ParamType type, Object value)
    {
        if (type == null)
            return params;

        params = new EnumMap<>(params);
        params.put(type, value);
        return params;
    }

    /*
     * id generation
     */

    private static final long NO_ID = 0L; // this is a valid ID for pre40 nodes

    private static final AtomicInteger nextId = new AtomicInteger(0);

    private static long nextId()
    {
        long id;
        do
        {
            id = nextId.incrementAndGet();
        }
        while (id == NO_ID);

        return id;
    }

    /**
     * WARNING: this is inaccurate for messages from pre40 nodes, which can use 0 as an id (but will do so rarely)
     */
    @VisibleForTesting
    boolean hasId()
    {
        return id() != NO_ID;
    }

    /** we preface every message with this number so the recipient can validate the sender is sane */
    static final int PROTOCOL_MAGIC = 0xCA552DFA;

    static void validateLegacyProtocolMagic(int magic) throws InvalidLegacyProtocolMagic
    {
        if (magic != PROTOCOL_MAGIC)
            throw new InvalidLegacyProtocolMagic(magic);
    }

    public static final class InvalidLegacyProtocolMagic extends IOException
    {
        public final int read;
        private InvalidLegacyProtocolMagic(int read)
        {
            super(String.format("Read %d, Expected %d", read, PROTOCOL_MAGIC));
            this.read = read;
        }
    }

    public String toString()
    {
        return "(from:" + from() + ", type:" + verb().stage + " verb:" + verb() + ')';
    }

    /**
     * Split into a separate object to allow partial message deserialization without wasting work and allocation
     * afterwards, if the entire message is necessary and available.
     */
    public static class Header
    {
        public final long id;
        public final Verb verb;
        public final InetAddressAndPort from;
        public final long createdAtNanos;
        public final long expiresAtNanos;
        private final int flags;
        private final Map<ParamType, Object> params;

        private Header(long id, Verb verb, InetAddressAndPort from, long createdAtNanos, long expiresAtNanos, int flags, Map<ParamType, Object> params)
        {
            this.id = id;
            this.verb = verb;
            this.from = from;
            this.expiresAtNanos = expiresAtNanos;
            this.createdAtNanos = createdAtNanos;
            this.flags = flags;
            this.params = params;
        }

        Header withFlag(MessageFlag flag)
        {
            return new Header(id, verb, from, createdAtNanos, expiresAtNanos, flag.addTo(flags), params);
        }

        Header withParam(ParamType type, Object value)
        {
            return new Header(id, verb, from, createdAtNanos, expiresAtNanos, flags, addParam(params, type, value));
        }

        boolean callBackOnFailure()
        {
            return MessageFlag.CALL_BACK_ON_FAILURE.isIn(flags);
        }

        boolean trackRepairedData()
        {
            return MessageFlag.TRACK_REPAIRED_DATA.isIn(flags);
        }

        @Nullable
        ForwardingInfo forwardTo()
        {
            return (ForwardingInfo) params.get(ParamType.FORWARD_TO);
        }

        @Nullable
        InetAddressAndPort respondTo()
        {
            return (InetAddressAndPort) params.get(ParamType.RESPOND_TO);
        }

        @Nullable
        public UUID traceSession()
        {
            return (UUID) params.get(ParamType.TRACE_SESSION);
        }

        @Nullable
        public TraceType traceType()
        {
            return (TraceType) params.getOrDefault(ParamType.TRACE_TYPE, TraceType.QUERY);
        }

<<<<<<< HEAD
        /**
         * Keyspace that is beeing traced by the trace session attached to this message (if any).
         */
        @Nullable
        public String traceKeyspace()
        {
            return (String) params.get(ParamType.TRACE_KEYSPACE);
=======
        @Nullable
        public Map<String,byte[]> customParams()
        {
            return (Map<String,byte[]>) params.get(ParamType.CUSTOM_MAP);
>>>>>>> b4b9f319
        }
    }

    @SuppressWarnings("WeakerAccess")
    public static class Builder<T>
    {
        private Verb verb;
        private InetAddressAndPort from;
        private T payload;
        private int flags = 0;
        private final Map<ParamType, Object> params = new EnumMap<>(ParamType.class);
        private long createdAtNanos;
        private long expiresAtNanos;
        private long id;

        private boolean hasId;

        private Builder()
        {
        }

        public Builder<T> from(InetAddressAndPort from)
        {
            this.from = from;
            return this;
        }

        public Builder<T> withPayload(T payload)
        {
            this.payload = payload;
            return this;
        }

        public Builder<T> withFlag(MessageFlag flag)
        {
            flags = flag.addTo(flags);
            return this;
        }

        public Builder<T> withFlags(int flags)
        {
            this.flags = flags;
            return this;
        }

        public Builder<T> withParam(ParamType type, Object value)
        {
            params.put(type, value);
            return this;
        }

        public Builder<T> withCustomParam(String name, byte[] value)
        {
            Map<String,byte[]> customParams  = (Map<String,byte[]>)
                    params.computeIfAbsent(ParamType.CUSTOM_MAP, (t) -> new HashMap<String,byte[]>());

            customParams.put(name, value);
            return this;
        }

        /**
         * A shortcut to add tracing params.
         * Effectively, it is the same as calling {@link #withParam(ParamType, Object)} with tracing params
         * If there is already tracing params, calling this method overrides any existing ones.
         */
        public Builder<T> withTracingParams()
        {
            if (Tracing.isTracing())
                Tracing.instance.addTraceHeaders(params);
            return this;
        }

        public Builder<T> withoutParam(ParamType type)
        {
            params.remove(type);
            return this;
        }

        public Builder<T> withParams(Map<ParamType, Object> params)
        {
            this.params.putAll(params);
            return this;
        }

        public Builder<T> ofVerb(Verb verb)
        {
            this.verb = verb;
            if (expiresAtNanos == 0 && verb != null && createdAtNanos != 0)
                expiresAtNanos = verb.expiresAtNanos(createdAtNanos);
            if (!this.verb.isResponse() && from == null) // default to sending from self if we're a request verb
                from = FBUtilities.getBroadcastAddressAndPort();
            return this;
        }

        public Builder<T> withCreatedAt(long createdAtNanos)
        {
            this.createdAtNanos = createdAtNanos;
            if (expiresAtNanos == 0 && verb != null)
                expiresAtNanos = verb.expiresAtNanos(createdAtNanos);
            return this;
        }

        public Builder<T> withExpiresAt(long expiresAtNanos)
        {
            this.expiresAtNanos = expiresAtNanos;
            return this;
        }

        public Builder<T> withId(long id)
        {
            this.id = id;
            hasId = true;
            return this;
        }

        public Message<T> build()
        {
            if (verb == null)
                throw new IllegalArgumentException();
            if (from == null)
                throw new IllegalArgumentException();
            if (payload == null)
                throw new IllegalArgumentException();

            return new Message<>(new Header(hasId ? id : nextId(), verb, from, createdAtNanos, expiresAtNanos, flags, params), payload);
        }
    }

    public static <T> Builder<T> builder(Message<T> message)
    {
        return new Builder<T>().from(message.from())
                               .withId(message.id())
                               .ofVerb(message.verb())
                               .withCreatedAt(message.createdAtNanos())
                               .withExpiresAt(message.expiresAtNanos())
                               .withFlags(message.header.flags)
                               .withParams(message.header.params)
                               .withPayload(message.payload);
    }

    public static <T> Builder<T> builder(Verb verb, T payload)
    {
        return new Builder<T>().ofVerb(verb)
                               .withCreatedAt(approxTime.now())
                               .withPayload(payload);
    }

    public static final Serializer serializer = new Serializer();

    /**
     * Each message contains a header with several fixed fields, an optional key-value params section, and then
     * the message payload itself. Below is a visualization of the layout.
     *
     *  The params are prefixed by the count of key-value pairs; this value is encoded as unsigned vint.
     *  An individual param has an unsvint id (more specifically, a {@link ParamType}), and a byte array value.
     *  The param value is prefixed with it's length, encoded as an unsigned vint, followed by by the value's bytes.
     *
     * Legacy Notes (see {@link Serializer#serialize(Message, DataOutputPlus, int)} for complete details):
     * - pre 4.0, the IP address was sent along in the header, before the verb. The IP address may be either IPv4 (4 bytes) or IPv6 (16 bytes)
     * - pre-4.0, the verb was encoded as a 4-byte integer; in 4.0 and up it is an unsigned vint
     * - pre-4.0, the payloadSize was encoded as a 4-byte integer; in 4.0 and up it is an unsigned vint
     * - pre-4.0, the count of param key-value pairs was encoded as a 4-byte integer; in 4.0 and up it is an unsigned vint
     * - pre-4.0, param names were encoded as strings; in 4.0 they are encoded as enum id vints
     * - pre-4.0, expiry time wasn't encoded at all; in 4.0 it's an unsigned vint
     * - pre-4.0, message id was an int; in 4.0 and up it's an unsigned vint
     * - pre-4.0, messages included PROTOCOL MAGIC BYTES; post-4.0, we rely on frame CRCs instead
     * - pre-4.0, messages would serialize boolean params as dummy ONE_BYTEs; post-4.0 we have a dedicated 'flags' vint
     *
     * <pre>
     * {@code
     *            1 1 1 1 1 2 2 2 2 2 3
     *  0 2 4 6 8 0 2 4 6 8 0 2 4 6 8 0
     * +-+-+-+-+-+-+-+-+-+-+-+-+-+-+-+-+
     * | Message ID (vint)             |
     * +-+-+-+-+-+-+-+-+-+-+-+-+-+-+-+-+
     * | Creation timestamp (int)      |
     * +-+-+-+-+-+-+-+-+-+-+-+-+-+-+-+-+
     * | Expiry (vint)                 |
     * +-+-+-+-+-+-+-+-+-+-+-+-+-+-+-+-+
     * | Verb (vint)                   |
     * +-+-+-+-+-+-+-+-+-+-+-+-+-+-+-+-+
     * | Flags (vint)                  |
     * +-+-+-+-+-+-+-+-+-+-+-+-+-+-+-+-+
     * | Param count (vint)            |
     * +-+-+-+-+-+-+-+-+-+-+-+-+-+-+-+-+
     * |                               /
     * /           Params              /
     * /                               |
     * +-+-+-+-+-+-+-+-+-+-+-+-+-+-+-+-+
     * | Payload size (vint)           |
     * +-+-+-+-+-+-+-+-+-+-+-+-+-+-+-+-+
     * |                               /
     * /           Payload             /
     * /                               |
     * +-+-+-+-+-+-+-+-+-+-+-+-+-+-+-+-+
     * }
     * </pre>
     */
    public static final class Serializer
    {
        private static final int CREATION_TIME_SIZE = 4;

        private Serializer()
        {
        }

        public <T> void serialize(Message<T> message, DataOutputPlus out, int version) throws IOException
        {
            if (version >= VERSION_40)
                serializePost40(message, out, version);
            else
                serializePre40(message, out, version);
        }

        public <T> Message<T> deserialize(DataInputPlus in, InetAddressAndPort peer, int version) throws IOException
        {
            return version >= VERSION_40 ? deserializePost40(in, peer, version) : deserializePre40(in, version);
        }

        /**
         * A partial variant of deserialize, taking in a previously deserialized {@link Header} as an argument.
         *
         * Skip deserializing the {@link Header} from the input stream in favour of using the provided header.
         */
        public <T> Message<T> deserialize(DataInputPlus in, Header header, int version) throws IOException
        {
            return version >= VERSION_40 ? deserializePost40(in, header, version) : deserializePre40(in, header, version);
        }

        private <T> int serializedSize(Message<T> message, int version)
        {
            return version >= VERSION_40 ? serializedSizePost40(message, version) : serializedSizePre40(message, version);
        }

        /**
         * Size of the next message in the stream. Returns -1 if there aren't sufficient bytes read yet to determine size.
         */
        int inferMessageSize(ByteBuffer buf, int index, int limit, int version) throws InvalidLegacyProtocolMagic
        {
            int size = version >= VERSION_40 ? inferMessageSizePost40(buf, index, limit) : inferMessageSizePre40(buf, index, limit);
            if (size > DatabaseDescriptor.getInternodeMaxMessageSizeInBytes())
                throw new OversizedMessageException(size);
            return size;
        }

        /**
         * Partially deserialize the message - by only extracting the header and leaving the payload alone.
         *
         * To get the rest of the message without repeating the work done here, use {@link #deserialize(DataInputPlus, Header, int)}
         * method.
         *
         * It's assumed that the provided buffer contains all the bytes necessary to deserialize the header fully.
         */
        Header extractHeader(ByteBuffer buf, InetAddressAndPort from, long currentTimeNanos, int version) throws IOException
        {
            return version >= VERSION_40
                 ? extractHeaderPost40(buf, from, currentTimeNanos, version)
                 : extractHeaderPre40(buf, currentTimeNanos, version);
        }

        private static long getExpiresAtNanos(long createdAtNanos, long currentTimeNanos, long expirationPeriodNanos)
        {
            if (!DatabaseDescriptor.hasCrossNodeTimeout() || createdAtNanos > currentTimeNanos)
                createdAtNanos = currentTimeNanos;
            return createdAtNanos + expirationPeriodNanos;
        }

        /*
         * 4.0 ser/deser
         */

        private void serializeHeaderPost40(Header header, DataOutputPlus out, int version) throws IOException
        {
            out.writeUnsignedVInt(header.id);
            // int cast cuts off the high-order half of the timestamp, which we can assume remains
            // the same between now and when the recipient reconstructs it.
            out.writeInt((int) approxTime.translate().toMillisSinceEpoch(header.createdAtNanos));
            out.writeUnsignedVInt(NANOSECONDS.toMillis(header.expiresAtNanos - header.createdAtNanos));
            out.writeUnsignedVInt(header.verb.id);
            out.writeUnsignedVInt(header.flags);
            serializeParams(header.params, out, version);
        }

        private Header deserializeHeaderPost40(DataInputPlus in, InetAddressAndPort peer, int version) throws IOException
        {
            long id = in.readUnsignedVInt();
            long currentTimeNanos = approxTime.now();
            MonotonicClockTranslation timeSnapshot = approxTime.translate();
            long creationTimeNanos = calculateCreationTimeNanos(in.readInt(), timeSnapshot, currentTimeNanos);
            long expiresAtNanos = getExpiresAtNanos(creationTimeNanos, currentTimeNanos, TimeUnit.MILLISECONDS.toNanos(in.readUnsignedVInt()));
            Verb verb = Verb.fromId(Ints.checkedCast(in.readUnsignedVInt()));
            int flags = Ints.checkedCast(in.readUnsignedVInt());
            Map<ParamType, Object> params = deserializeParams(in, version);
            return new Header(id, verb, peer, creationTimeNanos, expiresAtNanos, flags, params);
        }

        private void skipHeaderPost40(DataInputPlus in) throws IOException
        {
            skipUnsignedVInt(in); // id
            in.skipBytesFully(4); // createdAt
            skipUnsignedVInt(in); // expiresIn
            skipUnsignedVInt(in); // verb
            skipUnsignedVInt(in); // flags
            skipParamsPost40(in); // params
        }

        private int serializedHeaderSizePost40(Header header, int version)
        {
            long size = 0;
            size += sizeofUnsignedVInt(header.id);
            size += CREATION_TIME_SIZE;
            size += sizeofUnsignedVInt(NANOSECONDS.toMillis(header.expiresAtNanos - header.createdAtNanos));
            size += sizeofUnsignedVInt(header.verb.id);
            size += sizeofUnsignedVInt(header.flags);
            size += serializedParamsSize(header.params, version);
            return Ints.checkedCast(size);
        }

        private Header extractHeaderPost40(ByteBuffer buf, InetAddressAndPort from, long currentTimeNanos, int version) throws IOException
        {
            MonotonicClockTranslation timeSnapshot = approxTime.translate();

            int index = buf.position();

            long id = getUnsignedVInt(buf, index);
            index += computeUnsignedVIntSize(id);

            int createdAtMillis = buf.getInt(index);
            index += sizeof(createdAtMillis);

            long expiresInMillis = getUnsignedVInt(buf, index);
            index += computeUnsignedVIntSize(expiresInMillis);

            Verb verb = Verb.fromId(Ints.checkedCast(getUnsignedVInt(buf, index)));
            index += computeUnsignedVIntSize(verb.id);

            int flags = Ints.checkedCast(getUnsignedVInt(buf, index));
            index += computeUnsignedVIntSize(flags);

            Map<ParamType, Object> params = extractParams(buf, index, version);

            long createdAtNanos = calculateCreationTimeNanos(createdAtMillis, timeSnapshot, currentTimeNanos);
            long expiresAtNanos = getExpiresAtNanos(createdAtNanos, currentTimeNanos, TimeUnit.MILLISECONDS.toNanos(expiresInMillis));

            return new Header(id, verb, from, createdAtNanos, expiresAtNanos, flags, params);
        }

        private <T> void serializePost40(Message<T> message, DataOutputPlus out, int version) throws IOException
        {
            serializeHeaderPost40(message.header, out, version);
            out.writeUnsignedVInt(message.payloadSize(version));
            message.getPayloadSerializer().serialize(message.payload, out, version);
        }

        private <T> Message<T> deserializePost40(DataInputPlus in, InetAddressAndPort peer, int version) throws IOException
        {
            Header header = deserializeHeaderPost40(in, peer, version);
            skipUnsignedVInt(in); // payload size, not needed by payload deserializer
            T payload = (T) header.verb.serializer().deserialize(in, version);
            return new Message<>(header, payload);
        }

        private <T> Message<T> deserializePost40(DataInputPlus in, Header header, int version) throws IOException
        {
            skipHeaderPost40(in);
            skipUnsignedVInt(in); // payload size, not needed by payload deserializer
            T payload = (T) header.verb.serializer().deserialize(in, version);
            return new Message<>(header, payload);
        }

        private <T> int serializedSizePost40(Message<T> message, int version)
        {
            long size = 0;
            size += serializedHeaderSizePost40(message.header, version);
            int payloadSize = message.payloadSize(version);
            size += sizeofUnsignedVInt(payloadSize) + payloadSize;
            return Ints.checkedCast(size);
        }

        private int inferMessageSizePost40(ByteBuffer buf, int readerIndex, int readerLimit)
        {
            int index = readerIndex;

            int idSize = computeUnsignedVIntSize(buf, index, readerLimit);
            if (idSize < 0)
                return -1; // not enough bytes to read id
            index += idSize;

            index += CREATION_TIME_SIZE;
            if (index > readerLimit)
                return -1;

            int expirationSize = computeUnsignedVIntSize(buf, index, readerLimit);
            if (expirationSize < 0)
                return -1;
            index += expirationSize;

            int verbIdSize = computeUnsignedVIntSize(buf, index, readerLimit);
            if (verbIdSize < 0)
                return -1;
            index += verbIdSize;

            int flagsSize = computeUnsignedVIntSize(buf, index, readerLimit);
            if (flagsSize < 0)
                return -1;
            index += flagsSize;

            int paramsSize = extractParamsSizePost40(buf, index, readerLimit);
            if (paramsSize < 0)
                return -1;
            index += paramsSize;

            long payloadSize = getUnsignedVInt(buf, index, readerLimit);
            if (payloadSize < 0)
                return -1;
            index += computeUnsignedVIntSize(payloadSize) + payloadSize;

            return index - readerIndex;
        }

        /*
         * legacy ser/deser
         */

        private void serializeHeaderPre40(Header header, DataOutputPlus out, int version) throws IOException
        {
            out.writeInt(PROTOCOL_MAGIC);
            out.writeInt(Ints.checkedCast(header.id));
            // int cast cuts off the high-order half of the timestamp, which we can assume remains
            // the same between now and when the recipient reconstructs it.
            out.writeInt((int) approxTime.translate().toMillisSinceEpoch(header.createdAtNanos));
            inetAddressAndPortSerializer.serialize(header.from, out, version);
            out.writeInt(header.verb.toPre40Verb().id);
            serializeParams(addFlagsToLegacyParams(header.params, header.flags), out, version);
        }

        private Header deserializeHeaderPre40(DataInputPlus in, int version) throws IOException
        {
            validateLegacyProtocolMagic(in.readInt());
            int id = in.readInt();
            long currentTimeNanos = approxTime.now();
            MonotonicClockTranslation timeSnapshot = approxTime.translate();
            long creationTimeNanos = calculateCreationTimeNanos(in.readInt(), timeSnapshot, currentTimeNanos);
            InetAddressAndPort from = inetAddressAndPortSerializer.deserialize(in, version);
            Verb verb = Verb.fromId(in.readInt());
            Map<ParamType, Object> params = deserializeParams(in, version);
            int flags = removeFlagsFromLegacyParams(params);
            return new Header(id, verb, from, creationTimeNanos, verb.expiresAtNanos(creationTimeNanos), flags, params);
        }

        private static final int PRE_40_MESSAGE_PREFIX_SIZE = 12; // protocol magic + id + createdAt

        private void skipHeaderPre40(DataInputPlus in) throws IOException
        {
            in.skipBytesFully(PRE_40_MESSAGE_PREFIX_SIZE); // magic, id, createdAt
            in.skipBytesFully(in.readByte());              // from
            in.skipBytesFully(4);                          // verb
            skipParamsPre40(in);                           // params
        }

        private int serializedHeaderSizePre40(Header header, int version)
        {
            long size = 0;
            size += PRE_40_MESSAGE_PREFIX_SIZE;
            size += inetAddressAndPortSerializer.serializedSize(header.from, version);
            size += sizeof(header.verb.id);
            size += serializedParamsSize(addFlagsToLegacyParams(header.params, header.flags), version);
            return Ints.checkedCast(size);
        }

        private Header extractHeaderPre40(ByteBuffer buf, long currentTimeNanos, int version) throws IOException
        {
            MonotonicClockTranslation timeSnapshot = approxTime.translate();

            int index = buf.position();

            index += 4; // protocol magic

            long id = buf.getInt(index);
            index += 4;

            int createdAtMillis = buf.getInt(index);
            index += 4;

            InetAddressAndPort from = inetAddressAndPortSerializer.extract(buf, index);
            index += 1 + buf.get(index);

            Verb verb = Verb.fromId(buf.getInt(index));
            index += 4;

            Map<ParamType, Object> params = extractParams(buf, index, version);
            int flags = removeFlagsFromLegacyParams(params);

            long createdAtNanos = calculateCreationTimeNanos(createdAtMillis, timeSnapshot, currentTimeNanos);
            long expiresAtNanos = verb.expiresAtNanos(createdAtNanos);

            return new Header(id, verb, from, createdAtNanos, expiresAtNanos, flags, params);
        }

        private <T> void serializePre40(Message<T> message, DataOutputPlus out, int version) throws IOException
        {
            if (message.isFailureResponse())
                message = toPre40FailureResponse(message);

            serializeHeaderPre40(message.header, out, version);

            if (message.payload != null && message.payload != NoPayload.noPayload)
            {
                int payloadSize = message.payloadSize(version);
                out.writeInt(payloadSize);
                message.getPayloadSerializer().serialize(message.payload, out, version);
            }
            else
            {
                out.writeInt(0);
            }
        }

        private <T> Message<T> deserializePre40(DataInputPlus in, int version) throws IOException
        {
            Header header = deserializeHeaderPre40(in, version);
            return deserializePre40(in, header, false, version);
        }

        private <T> Message<T> deserializePre40(DataInputPlus in, Header header, int version) throws IOException
        {
            return deserializePre40(in, header, true, version);
        }

        private <T> Message<T> deserializePre40(DataInputPlus in, Header header, boolean skipHeader, int version) throws IOException
        {
            if (skipHeader)
                skipHeaderPre40(in);

            int payloadSize = in.readInt();
            T payload = deserializePayloadPre40(in, version, getPayloadSerializer(header.verb, header.id, header.from), payloadSize);

            Message<T> message = new Message<>(header, payload);

            return header.params.containsKey(ParamType.FAILURE_RESPONSE)
                 ? (Message<T>) toPost40FailureResponse(message)
                 : message;
        }

        private <T> T deserializePayloadPre40(DataInputPlus in, int version, IVersionedAsymmetricSerializer<?, T> serializer, int payloadSize) throws IOException
        {
            if (payloadSize == 0 || serializer == null)
            {
                // if there's no deserializer for the verb, skip the payload bytes to leave
                // the stream in a clean state (for the next message)
                in.skipBytesFully(payloadSize);
                return null;
            }

            return serializer.deserialize(in, version);
        }

        private <T> int serializedSizePre40(Message<T> message, int version)
        {
            if (message.isFailureResponse())
                message = toPre40FailureResponse(message);

            long size = 0;
            size += serializedHeaderSizePre40(message.header, version);
            int payloadSize = message.payloadSize(version);
            size += sizeof(payloadSize);
            size += payloadSize;
            return Ints.checkedCast(size);
        }

        private int inferMessageSizePre40(ByteBuffer buf, int readerIndex, int readerLimit) throws InvalidLegacyProtocolMagic
        {
            int index = readerIndex;
            // protocol magic
            index += 4;
            if (index > readerLimit)
                return -1;
            validateLegacyProtocolMagic(buf.getInt(index - 4));

            // rest of prefix
            index += PRE_40_MESSAGE_PREFIX_SIZE - 4;
            // ip address
            index += 1;
            if (index > readerLimit)
                return -1;
            index += buf.get(index - 1);
            // verb
            index += 4;
            if (index > readerLimit)
                return -1;

            int paramsSize = extractParamsSizePre40(buf, index, readerLimit);
            if (paramsSize < 0)
                return -1;
            index += paramsSize;

            // payload
            index += 4;

            if (index > readerLimit)
                return -1;
            index += buf.getInt(index - 4);

            return index - readerIndex;
        }

        private Message toPre40FailureResponse(Message post40)
        {
            Map<ParamType, Object> params = new EnumMap<>(ParamType.class);
            params.putAll(post40.header.params);

            params.put(ParamType.FAILURE_RESPONSE, LegacyFlag.instance);
            params.put(ParamType.FAILURE_REASON, post40.payload);

            Header header = new Header(post40.id(), post40.verb().toPre40Verb(), post40.from(), post40.createdAtNanos(), post40.expiresAtNanos(), 0, params);
            return new Message<>(header, NoPayload.noPayload);
        }

        private Message<RequestFailureReason> toPost40FailureResponse(Message<?> pre40)
        {
            Map<ParamType, Object> params = new EnumMap<>(ParamType.class);
            params.putAll(pre40.header.params);

            params.remove(ParamType.FAILURE_RESPONSE);

            RequestFailureReason reason = (RequestFailureReason) params.remove(ParamType.FAILURE_REASON);
            if (null == reason)
                reason = RequestFailureReason.UNKNOWN;

            Header header = new Header(pre40.id(), Verb.FAILURE_RSP, pre40.from(), pre40.createdAtNanos(), pre40.expiresAtNanos(), pre40.header.flags, params);
            return new Message<>(header, reason);
        }

        /*
         * created at + cross-node
         */

        private static final long TIMESTAMP_WRAPAROUND_GRACE_PERIOD_START  = 0xFFFFFFFFL - MINUTES.toMillis(15L);
        private static final long TIMESTAMP_WRAPAROUND_GRACE_PERIOD_END    =               MINUTES.toMillis(15L);

        @VisibleForTesting
        static long calculateCreationTimeNanos(int messageTimestampMillis, MonotonicClockTranslation timeSnapshot, long currentTimeNanos)
        {
            long currentTimeMillis = timeSnapshot.toMillisSinceEpoch(currentTimeNanos);
            // Reconstruct the message construction time sent by the remote host (we sent only the lower 4 bytes, assuming the
            // higher 4 bytes wouldn't change between the sender and receiver)
            long highBits = currentTimeMillis & 0xFFFFFFFF00000000L;

            long sentLowBits = messageTimestampMillis & 0x00000000FFFFFFFFL;
            long currentLowBits =   currentTimeMillis & 0x00000000FFFFFFFFL;

            // if our sent bits occur within a grace period of a wrap around event,
            // and our current bits are no more than the same grace period after a wrap around event,
            // assume a wrap around has occurred, and deduct one highBit
            if (      sentLowBits > TIMESTAMP_WRAPAROUND_GRACE_PERIOD_START
                      && currentLowBits < TIMESTAMP_WRAPAROUND_GRACE_PERIOD_END)
            {
                highBits -= 0x0000000100000000L;
            }
            // if the message timestamp wrapped, but we still haven't, add one highBit
            else if (sentLowBits < TIMESTAMP_WRAPAROUND_GRACE_PERIOD_END
                     && currentLowBits > TIMESTAMP_WRAPAROUND_GRACE_PERIOD_START)
            {
                highBits += 0x0000000100000000L;
            }

            long sentTimeMillis = (highBits | sentLowBits);

            if (Math.abs(currentTimeMillis - sentTimeMillis) > MINUTES.toMillis(15))
            {
                noSpam1m.warn("Bad timestamp {} generated, overriding with currentTimeMillis = {}", sentTimeMillis, currentTimeMillis);
                sentTimeMillis = currentTimeMillis;
            }

            return timeSnapshot.fromMillisSinceEpoch(sentTimeMillis);
        }

        /*
         * param ser/deser
         */

        private Map<ParamType, Object> addFlagsToLegacyParams(Map<ParamType, Object> params, int flags)
        {
            if (flags == 0)
                return params;

            Map<ParamType, Object> extended = new EnumMap<>(ParamType.class);
            extended.putAll(params);

            if (MessageFlag.CALL_BACK_ON_FAILURE.isIn(flags))
                extended.put(ParamType.FAILURE_CALLBACK, LegacyFlag.instance);

            if (MessageFlag.TRACK_REPAIRED_DATA.isIn(flags))
                extended.put(ParamType.TRACK_REPAIRED_DATA, LegacyFlag.instance);

            return extended;
        }

        private int removeFlagsFromLegacyParams(Map<ParamType, Object> params)
        {
            int flags = 0;

            if (null != params.remove(ParamType.FAILURE_CALLBACK))
                flags = MessageFlag.CALL_BACK_ON_FAILURE.addTo(flags);

            if (null != params.remove(ParamType.TRACK_REPAIRED_DATA))
                flags = MessageFlag.TRACK_REPAIRED_DATA.addTo(flags);

            return flags;
        }

        private void serializeParams(Map<ParamType, Object> params, DataOutputPlus out, int version) throws IOException
        {
            if (version >= VERSION_40)
                out.writeUnsignedVInt(params.size());
            else
                out.writeInt(params.size());

            for (Map.Entry<ParamType, Object> kv : params.entrySet())
            {
                ParamType type = kv.getKey();
                if (version >= VERSION_40)
                    out.writeUnsignedVInt(type.id);
                else
                    out.writeUTF(type.legacyAlias);

                IVersionedSerializer serializer = type.serializer;
                Object value = kv.getValue();

                int length = Ints.checkedCast(serializer.serializedSize(value, version));
                if (version >= VERSION_40)
                    out.writeUnsignedVInt(length);
                else
                    out.writeInt(length);

                serializer.serialize(value, out, version);
            }
        }

        private Map<ParamType, Object> deserializeParams(DataInputPlus in, int version) throws IOException
        {
            int count = version >= VERSION_40 ? Ints.checkedCast(in.readUnsignedVInt()) : in.readInt();

            if (count == 0)
                return NO_PARAMS;

            Map<ParamType, Object> params = new EnumMap<>(ParamType.class);

            for (int i = 0; i < count; i++)
            {
                ParamType type = version >= VERSION_40
                    ? ParamType.lookUpById(Ints.checkedCast(in.readUnsignedVInt()))
                    : ParamType.lookUpByAlias(in.readUTF());

                int length = version >= VERSION_40
                    ? Ints.checkedCast(in.readUnsignedVInt())
                    : in.readInt();

                if (null != type)
                {
                    // Have to special case deserializer as pre-4.0 needs length to decode correctly
                    if (version < VERSION_40 && type == ParamType.RESPOND_TO)
                    {
                        params.put(type, InetAddressAndPort.FwdFrmSerializer.fwdFrmSerializer.pre40DeserializeWithLength(in, version, length));
                    }
                    else
                    {
                        params.put(type, type.serializer.deserialize(in, version));
                    }
                }
                else
                {
                    in.skipBytesFully(length); // forward compatibiliy with minor version changes
                }
            }

            return params;
        }

        /*
         * Extract post-4.0 params map from a ByteBuffer without modifying it.
         */
        private Map<ParamType, Object> extractParams(ByteBuffer buf, int readerIndex, int version) throws IOException
        {
            long count = version >= VERSION_40 ? getUnsignedVInt(buf, readerIndex) : buf.getInt(readerIndex);

            if (count == 0)
                return NO_PARAMS;

            final int position = buf.position();
            buf.position(readerIndex);

            try (DataInputBuffer in = new DataInputBuffer(buf, false))
            {
                return deserializeParams(in, version);
            }
            finally
            {
                buf.position(position);
            }
        }

        private void skipParamsPost40(DataInputPlus in) throws IOException
        {
            int count = Ints.checkedCast(in.readUnsignedVInt());

            for (int i = 0; i < count; i++)
            {
                skipUnsignedVInt(in);
                in.skipBytesFully(Ints.checkedCast(in.readUnsignedVInt()));
            }
        }

        private void skipParamsPre40(DataInputPlus in) throws IOException
        {
            int count = in.readInt();

            for (int i = 0; i < count; i++)
            {
                in.skipBytesFully(in.readShort());
                in.skipBytesFully(in.readInt());
            }
        }

        private long serializedParamsSize(Map<ParamType, Object> params, int version)
        {
            long size = version >= VERSION_40
                      ? computeUnsignedVIntSize(params.size())
                      : sizeof(params.size());

            for (Map.Entry<ParamType, Object> kv : params.entrySet())
            {
                ParamType type = kv.getKey();
                Object value = kv.getValue();

                long valueLength = type.serializer.serializedSize(value, version);

                if (version >= VERSION_40)
                    size += sizeofUnsignedVInt(type.id) + sizeofUnsignedVInt(valueLength);
                else
                    size += sizeof(type.legacyAlias) + 4;

                size += valueLength;
            }

            return size;
        }

        private int extractParamsSizePost40(ByteBuffer buf, int readerIndex, int readerLimit)
        {
            int index = readerIndex;

            long paramsCount = getUnsignedVInt(buf, index, readerLimit);
            if (paramsCount < 0)
                return -1;
            index += computeUnsignedVIntSize(paramsCount);

            for (int i = 0; i < paramsCount; i++)
            {
                long type = getUnsignedVInt(buf, index, readerLimit);
                if (type < 0)
                    return -1;
                index += computeUnsignedVIntSize(type);

                long length = getUnsignedVInt(buf, index, readerLimit);
                if (length < 0)
                    return -1;
                index += computeUnsignedVIntSize(length) + length;
            }

            return index - readerIndex;
        }

        private int extractParamsSizePre40(ByteBuffer buf, int readerIndex, int readerLimit)
        {
            int index = readerIndex;

            index += 4;
            if (index > readerLimit)
                return -1;
            int paramsCount = buf.getInt(index - 4);

            for (int i = 0; i < paramsCount; i++)
            {
                // try to read length and skip to the end of the param name
                index += 2;

                if (index > readerLimit)
                    return -1;
                index += buf.getShort(index - 2);
                // try to read length and skip to the end of the param value
                index += 4;
                if (index > readerLimit)
                    return -1;
                index += buf.getInt(index - 4);
            }

            return index - readerIndex;
        }

        private <T> int payloadSize(Message<T> message, int version)
        {
            long payloadSize = message.payload != null && message.payload != NoPayload.noPayload
                             ? message.getPayloadSerializer().serializedSize(message.payload, version)
                             : 0;
            return Ints.checkedCast(payloadSize);
        }
    }

    private IVersionedAsymmetricSerializer<T, ?> getPayloadSerializer()
    {
        return getPayloadSerializer(verb(), id(), from());
    }

    // Verb#serializer() is null for legacy response messages. Once all Verbs with null handlers
    // are removed in a future major, this method can be replaced with a call to verb.serializer.
    private static <In,Out> IVersionedAsymmetricSerializer<In, Out> getPayloadSerializer(Verb verb, long id, InetAddressAndPort from)
    {
        return null != verb.serializer()
             ? verb.serializer()
             : instance().callbacks.responseSerializer(id, from);
    }

    private int serializedSize30;
    private int serializedSize3014;
    private int serializedSize40;
    private int serializedSize41;
    private int serializedSizeSG10;
    private int serializedSizeDSE68;

    /**
     * Serialized size of the entire message, for the provided messaging version. Caches the calculated value.
     */
    public int serializedSize(int version)
    {
        switch (version)
        {
            case VERSION_30:
                if (serializedSize30 == 0)
                    serializedSize30 = serializer.serializedSize(this, VERSION_30);
                return serializedSize30;
            case VERSION_3014:
                if (serializedSize3014 == 0)
                    serializedSize3014 = serializer.serializedSize(this, VERSION_3014);
                return serializedSize3014;
            case VERSION_40:
                if (serializedSize40 == 0)
                    serializedSize40 = serializer.serializedSize(this, VERSION_40);
                return serializedSize40;
            case VERSION_41:
                if (serializedSize41 == 0)
                    serializedSize41 = serializer.serializedSize(this, VERSION_41);
                return serializedSize41;
            case VERSION_SG_10:
                if (serializedSizeSG10 == 0)
                    serializedSizeSG10 = (int) serializer.serializedSize(this, VERSION_SG_10);
                return serializedSizeSG10;
            case VERSION_DSE_68:
                if (serializedSizeDSE68 == 0)
                    serializedSizeDSE68 = (int) serializer.serializedSize(this, VERSION_DSE_68);
                return serializedSizeDSE68;
            default:
                throw new IllegalStateException();
        }
    }

    private int payloadSize30   = -1;
    private int payloadSize3014 = -1;
    private int payloadSize40   = -1;
    private int payloadSize41   = -1;
    private int payloadSizeSG10 = -1;
    private int payloadSizeDSE68 = -1;

    private int payloadSize(int version)
    {
        switch (version)
        {
            case VERSION_30:
                if (payloadSize30 < 0)
                    payloadSize30 = serializer.payloadSize(this, VERSION_30);
                return payloadSize30;
            case VERSION_3014:
                if (payloadSize3014 < 0)
                    payloadSize3014 = serializer.payloadSize(this, VERSION_3014);
                return payloadSize3014;
            case VERSION_40:
                if (payloadSize40 < 0)
                    payloadSize40 = serializer.payloadSize(this, VERSION_40);
                return payloadSize40;
            case VERSION_41:
                if (payloadSize41 < 0)
                    payloadSize41 = serializer.payloadSize(this, VERSION_41);
                return payloadSize41;
            case VERSION_SG_10:
                if (payloadSizeSG10 < 0)
                    payloadSizeSG10 = serializer.payloadSize(this, VERSION_SG_10);
                return payloadSizeSG10;
            case VERSION_DSE_68:
                if (payloadSizeDSE68 < 0)
                    payloadSizeDSE68 = serializer.payloadSize(this, VERSION_DSE_68);
                return payloadSizeDSE68;
            default:
                throw new IllegalStateException();
        }
    }

    static class OversizedMessageException extends RuntimeException
    {
        OversizedMessageException(int size)
        {
            super("Message of size " + size + " bytes exceeds allowed maximum of " + DatabaseDescriptor.getInternodeMaxMessageSizeInBytes() + " bytes");
        }
    }
}<|MERGE_RESOLUTION|>--- conflicted
+++ resolved
@@ -440,7 +440,12 @@
             return (TraceType) params.getOrDefault(ParamType.TRACE_TYPE, TraceType.QUERY);
         }
 
-<<<<<<< HEAD
+        @Nullable
+        public Map<String,byte[]> customParams()
+        {
+            return (Map<String, byte[]>) params.get(ParamType.CUSTOM_MAP);
+        }
+
         /**
          * Keyspace that is beeing traced by the trace session attached to this message (if any).
          */
@@ -448,12 +453,6 @@
         public String traceKeyspace()
         {
             return (String) params.get(ParamType.TRACE_KEYSPACE);
-=======
-        @Nullable
-        public Map<String,byte[]> customParams()
-        {
-            return (Map<String,byte[]>) params.get(ParamType.CUSTOM_MAP);
->>>>>>> b4b9f319
         }
     }
 
