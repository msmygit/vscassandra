/*
 * Licensed to the Apache Software Foundation (ASF) under one
 * or more contributor license agreements.  See the NOTICE file
 * distributed with this work for additional information
 * regarding copyright ownership.  The ASF licenses this file
 * to you under the Apache License, Version 2.0 (the
 * "License"); you may not use this file except in compliance
 * with the License.  You may obtain a copy of the License at
 *
 *     http://www.apache.org/licenses/LICENSE-2.0
 *
 * Unless required by applicable law or agreed to in writing, software
 * distributed under the License is distributed on an "AS IS" BASIS,
 * WITHOUT WARRANTIES OR CONDITIONS OF ANY KIND, either express or implied.
 * See the License for the specific language governing permissions and
 * limitations under the License.
 */
package org.apache.cassandra.net;

import java.nio.channels.ClosedChannelException;
import java.util.ArrayList;
import java.util.Arrays;
import java.util.List;
import java.util.Map;
import java.util.concurrent.ExecutorService;
import java.util.concurrent.TimeUnit;
import java.util.concurrent.TimeoutException;
import java.util.stream.Collectors;

import com.google.common.annotations.VisibleForTesting;
import org.slf4j.Logger;
import org.slf4j.LoggerFactory;

import io.netty.util.concurrent.Future;
import org.apache.cassandra.concurrent.ScheduledExecutors;
import org.apache.cassandra.concurrent.Stage;
import org.apache.cassandra.config.DatabaseDescriptor;
import org.apache.cassandra.exceptions.RequestFailureReason;
import org.apache.cassandra.locator.InetAddressAndPort;
import org.apache.cassandra.locator.Replica;
import org.apache.cassandra.metrics.MessagingMetrics;
import org.apache.cassandra.nodes.Nodes;
import org.apache.cassandra.service.AbstractWriteResponseHandler;
import org.apache.cassandra.utils.ExecutorUtils;
import org.apache.cassandra.utils.FBUtilities;

import static java.util.Collections.synchronizedList;
import static java.util.concurrent.TimeUnit.MINUTES;
import static org.apache.cassandra.concurrent.Stage.MUTATION;
<<<<<<< HEAD
import static org.apache.cassandra.config.CassandraRelevantProperties.CUSTOM_MESSAGING_METRICS_PROVIDER_PROPERTY;
=======
import static org.apache.cassandra.config.CassandraRelevantProperties.NON_GRACEFUL_SHUTDOWN;
>>>>>>> b4b9f319
import static org.apache.cassandra.utils.Throwables.maybeFail;

/**
 * MessagingService implements all internode communication - with the exception of SSTable streaming (for now).
 *
 * Specifically, it's responsible for dispatch of outbound messages to other nodes and routing of inbound messages
 * to their appropriate {@link IVerbHandler}.
 *
 * <h2>Using MessagingService: sending requests and responses</h2>
 *
 * The are two ways to send a {@link Message}, and you should pick one depending on the desired behaviour:
 *  1. To send a request that expects a response back, use
 *     {@link #sendWithCallback(Message, InetAddressAndPort, RequestCallback)} method. Once a response
 *     message is received, {@link RequestCallback#onResponse(Message)} method will be invoked on the
 *     provided callback - in case of a success response. In case of a failure response (see {@link Verb#FAILURE_RSP}),
 *     or if a response doesn't arrive within verb's configured expiry time,
 *     {@link RequestCallback#onFailure(InetAddressAndPort, RequestFailureReason)} will be invoked instead.
 *  2. To send a response back, or a message that expects no response, use {@link #send(Message, InetAddressAndPort)}
 *     method.
 *
 * See also: {@link Message#out(Verb, Object)}, {@link Message#responseWith(Object)},
 * and {@link Message#failureResponse(RequestFailureReason)}.
 *
 * <h2>Using MessagingService: handling a request</h2>
 *
 * As described in the previous section, to handle responses you only need to implement {@link RequestCallback}
 * interface - so long as your response verb handler is the default {@link ResponseVerbHandler}.
 *
 * There are two steps you need to perform to implement request handling:
 *  1. Create a {@link IVerbHandler} to process incoming requests and responses for the new type (if applicable).
 *  2. Add a new {@link Verb} to the enum for the new request type, and, if applicable, one for the response message.
 *
 * MessagingService will now automatically invoke your handler whenever a {@link Message} with this verb arrives.
 *
 * <h1>Architecture of MessagingService</h1>
 *
 * <h2>QOS</h2>
 *
 * Since our messaging protocol is TCP-based, and also doesn't yet support interleaving messages with each other,
 * we need a way to prevent head-of-line blocking adversely affecting all messages - in particular, large messages
 * being in the way of smaller ones. To achive that (somewhat), we maintain three messaging connections to and
 * from each peer:
 * - one for large messages - defined as being larger than {@link OutboundConnections#LARGE_MESSAGE_THRESHOLD}
 *   (65KiB by default)
 * - one for small messages - defined as smaller than that threshold
 * - and finally, a connection for urgent messages - usually small and/or that are important to arrive
 *   promptly, e.g. gossip-related ones
 *
 * <h2>Wire format and framing</h2>
 *
 * Small messages are grouped together into frames, and large messages are split over multiple frames.
 * Framing provides application-level integrity protection to otherwise raw streams of data - we use
 * CRC24 for frame headers and CRC32 for the entire payload. LZ4 is optionally used for compression.
 *
 * You can find the on-wire format description of individual messages in the comments for
 * {@link Message.Serializer}, alongside with format evolution notes.
 * For the list and descriptions of available frame decoders see {@link FrameDecoder} comments. You can
 * find wire format documented in the javadoc of {@link FrameDecoder} implementations:
 * see {@link FrameDecoderCrc} and {@link FrameDecoderLZ4} in particular.
 *
 * <h2>Architecture of outbound messaging</h2>
 *
 * {@link OutboundConnection} is the core class implementing outbound connection logic, with
 * {@link OutboundConnection#enqueue(Message)} being its main entry point. The connections are initiated
 * by {@link OutboundConnectionInitiator}.
 *
 * Netty pipeline for outbound messaging connections generally consists of the following handlers:
 *
 * [(optional) SslHandler] <- [FrameEncoder]
 *
 * {@link OutboundConnection} handles the entire lifetime of a connection: from the very first handshake
 * to any necessary reconnects if necessary.
 *
 * Message-delivery flow varies depending on the connection type.
 *
 * For {@link ConnectionType#SMALL_MESSAGES} and {@link ConnectionType#URGENT_MESSAGES},
 * {@link Message} serialization and delivery occurs directly on the event loop.
 * See {@link OutboundConnection.EventLoopDelivery} for details.
 *
 * For {@link ConnectionType#LARGE_MESSAGES}, to ensure that servicing large messages doesn't block
 * timely service of other requests, message serialization is offloaded to a companion thread pool
 * ({@link SocketFactory#synchronousWorkExecutor}). Most of the work will be performed by
 * {@link AsyncChannelOutputPlus}. Please see {@link OutboundConnection.LargeMessageDelivery}
 * for details.
 *
 * To prevent fast clients, or slow nodes on the other end of the connection from overwhelming
 * a host with enqueued, unsent messages on heap, we impose strict limits on how much memory enqueued,
 * undelivered messages can claim.
 *
 * Every individual connection gets an exclusive permit quota to use - 4MiB by default; every endpoint
 * (group of large, small, and urgent connection) is capped at, by default, at 128MiB of undelivered messages,
 * and a global limit of 512MiB is imposed on all endpoints combined.
 *
 * On an attempt to {@link OutboundConnection#enqueue(Message)}, the connection will attempt to allocate
 * permits for message-size number of bytes from its exclusive quota; if successful, it will add the
 * message to the queue; if unsuccessful, it will need to allocate remainder from both endpoint and lobal
 * reserves, and if it fails to do so, the message will be rejected, and its callbacks, if any,
 * immediately expired.
 *
 * For a more detailed description please see the docs and comments of {@link OutboundConnection}.
 *
 * <h2>Architecture of inbound messaging</h2>
 *
 * {@link InboundMessageHandler} is the core class implementing inbound connection logic, paired
 * with {@link FrameDecoder}. Inbound connections are initiated by {@link InboundConnectionInitiator}.
 * The primary entry points to these classes are {@link FrameDecoder#channelRead(ShareableBytes)}
 * and {@link InboundMessageHandler#process(FrameDecoder.Frame)}.
 *
 * Netty pipeline for inbound messaging connections generally consists of the following handlers:
 *
 * [(optional) SslHandler] -> [FrameDecoder] -> [InboundMessageHandler]
 *
 * {@link FrameDecoder} is responsible for decoding incoming frames and work stashing; {@link InboundMessageHandler}
 * then takes decoded frames from the decoder and processes the messages contained in them.
 *
 * The flow differs between small and large messages. Small ones are deserialized immediately, and only
 * then scheduled on the right thread pool for the {@link Verb} for execution. Large messages, OTOH,
 * aren't deserialized until they are just about to be executed on the appropriate {@link Stage}.
 *
 * Similarly to outbound handling, inbound messaging imposes strict memory utilisation limits on individual
 * endpoints and on global aggregate consumption, and implements simple flow control, to prevent a single
 * fast endpoint from overwhelming a host.
 *
 * Every individual connection gets an exclusive permit quota to use - 4MiB by default; every endpoint
 * (group of large, small, and urgent connection) is capped at, by default, at 128MiB of unprocessed messages,
 * and a global limit of 512MiB is imposed on all endpoints combined.
 *
 * On arrival of a message header, the handler will attempt to allocate permits for message-size number
 * of bytes from its exclusive quota; if successful, it will proceed to deserializing and processing the message.
 * If unsuccessful, the handler will attempt to allocate the remainder from its endpoint and global reserve;
 * if either allocation is unsuccessful, the handler will cease any further frame processing, and tell
 * {@link FrameDecoder} to stop reading from the network; subsequently, it will put itself on a special
 * {@link org.apache.cassandra.net.InboundMessageHandler.WaitQueue}, to be reactivated once more permits
 * become available.
 *
 * For a more detailed description please see the docs and comments of {@link InboundMessageHandler} and
 * {@link FrameDecoder}.
 *
 * <h2>Observability</h2>
 *
 * MessagingService exposes diagnostic counters for both outbound and inbound directions - received and sent
 * bytes and message counts, overload bytes and message count, error bytes and error counts, and many more.
 *
 * See {@link org.apache.cassandra.metrics.InternodeInboundMetrics} and
 * {@link org.apache.cassandra.metrics.InternodeOutboundMetrics} for JMX-exposed counters.
 *
 * We also provide {@code system_views.internode_inbound} and {@code system_views.internode_outbound} virtual tables -
 * implemented in {@link org.apache.cassandra.db.virtual.InternodeInboundTable} and
 * {@link org.apache.cassandra.db.virtual.InternodeOutboundTable} respectively.
 */
public class MessagingService extends MessagingServiceMBeanImpl
{
    private static final Logger logger = LoggerFactory.getLogger(MessagingService.class);

    // 8 bits version, so don't waste versions
    public static final int VERSION_30 = 10;
    public static final int VERSION_3014 = 11;
    public static final int VERSION_40 = 12;
    public static final int VERSION_41 = 13;
    // Current Stargazer version while we have serialization differences
    // If differences get merged upstream then we can revert to OS versioning
    public static final int VERSION_SG_10 = 100;
    public static final int minimum_version = VERSION_30;
    public static final int current_version = VERSION_SG_10;
    // DSE 6.8 version for backward compatibility
    public static final int VERSION_DSE_68 = 168;

    static AcceptVersions accept_messaging = new AcceptVersions(minimum_version, current_version);
    static AcceptVersions accept_streaming = new AcceptVersions(current_version, current_version);
    static Map<Integer, Integer> versionOrdinalMap = Arrays.stream(Version.values()).collect(Collectors.toMap(v -> v.value, v -> v.ordinal()));

    /**
     * This is an optimisation to speed up the translation of the serialization
     * version to the {@link Version} enum ordinal.
     *
     * @param version the serialization version
     * @return a {@link Version} ordinal value
     */
    public static int getVersionOrdinal(int version)
    {
        Integer ordinal = versionOrdinalMap.get(version);
        if (ordinal == null)
            throw new IllegalStateException("Unkown serialization version: " + version);

        return ordinal;
    }

    public final static boolean NON_GRACEFUL_SHUTDOWN = Boolean.getBoolean("cassandra.test.messagingService.nonGracefulShutdown");

    public enum Version
    {
        VERSION_30(MessagingService.VERSION_30),
        VERSION_3014(MessagingService.VERSION_3014),
        VERSION_40(MessagingService.VERSION_40),
        VERSION_41(MessagingService.VERSION_41),
        STARGAZER_10(MessagingService.VERSION_SG_10),
        VERSION_DSE68(MessagingService.VERSION_DSE_68);

        public final int value;

        Version(int value)
        {
            this.value = value;
        }
    }

    private static class MSHandle
    {
        public static final MessagingService instance = new MessagingService(false);
    }

    public static MessagingService instance()
    {
        return MSHandle.instance;
    }

    public final SocketFactory socketFactory = new SocketFactory();
    public final LatencySubscribers latencySubscribers = new LatencySubscribers();
    public final RequestCallbacks callbacks = new RequestCallbacks(this);

    // a public hook for filtering messages intended for delivery to this node
    public final InboundSink inboundSink = new InboundSink(this);

    // the inbound global reserve limits and associated wait queue
    private final InboundMessageHandlers.GlobalResourceLimits inboundGlobalReserveLimits = new InboundMessageHandlers.GlobalResourceLimits(
        new ResourceLimits.Concurrent(DatabaseDescriptor.getInternodeApplicationReceiveQueueReserveGlobalCapacityInBytes()));

    // the socket bindings we accept incoming connections on
    private final InboundSockets inboundSockets = new InboundSockets(new InboundConnectionSettings()
                                                                     .withHandlers(this::getInbound)
                                                                     .withSocketFactory(socketFactory));

    // a public hook for filtering messages intended for delivery to another node
    public final OutboundSink outboundSink = new OutboundSink(this::doSend);

    final ResourceLimits.Limit outboundGlobalReserveLimit =
        new ResourceLimits.Concurrent(DatabaseDescriptor.getInternodeApplicationSendQueueReserveGlobalCapacityInBytes());

    private volatile boolean isShuttingDown;

    @VisibleForTesting
    MessagingService(boolean testOnly)
    {
        this(testOnly, new EndpointMessagingVersions(),
             CUSTOM_MESSAGING_METRICS_PROVIDER_PROPERTY.isPresent() ?
                FBUtilities.construct(CUSTOM_MESSAGING_METRICS_PROVIDER_PROPERTY.getString(), "Messaging Metrics Provider") :
                new MessagingMetrics());
    }

    @VisibleForTesting
    MessagingService(boolean testOnly, EndpointMessagingVersions versions, MessagingMetrics metrics)
    {
        super(testOnly, versions, metrics);
        OutboundConnections.scheduleUnusedConnectionMonitoring(this, ScheduledExecutors.scheduledTasks, 1L, TimeUnit.HOURS);
    }

    /**
     * Send a non-mutation message to a given endpoint. This method specifies a callback
     * which is invoked with the actual response.
     *
     * @param message message to be sent.
     * @param to      endpoint to which the message needs to be sent
     * @param cb      callback interface which is used to pass the responses or
     *                suggest that a timeout occurred to the invoker of the send().
     */
    public void sendWithCallback(Message message, InetAddressAndPort to, RequestCallback cb)
    {
        sendWithCallback(message, to, cb, null);
    }

    public void sendWithCallback(Message message, InetAddressAndPort to, RequestCallback cb, ConnectionType specifyConnection)
    {
        callbacks.addWithExpiration(cb, message, to);
        if (cb.invokeOnFailure() && !message.callBackOnFailure())
            message = message.withCallBackOnFailure();
        send(message, to, specifyConnection);
    }

    /**
     * Send a mutation message or a Paxos Commit to a given endpoint. This method specifies a callback
     * which is invoked with the actual response.
     * Also holds the message (only mutation messages) to determine if it
     * needs to trigger a hint (uses StorageProxy for that).
     *
     * @param message message to be sent.
     * @param to      endpoint to which the message needs to be sent
     * @param handler callback interface which is used to pass the responses or
     *                suggest that a timeout occurred to the invoker of the send().
     */
    public void sendWriteWithCallback(Message message, Replica to, AbstractWriteResponseHandler<?> handler, boolean allowHints)
    {
        assert message.callBackOnFailure();
        callbacks.addWithExpiration(handler, message, to, handler.consistencyLevel(), allowHints);
        send(message, to.endpoint(), null);
    }

    /**
     * Send a message to a given endpoint. This method adheres to the fire and forget
     * style messaging.
     *
     * @param message messages to be sent.
     * @param to      endpoint to which the message needs to be sent
     */
    public void send(Message message, InetAddressAndPort to)
    {
        send(message, to, null);
    }

    public void send(Message message, InetAddressAndPort to, ConnectionType specifyConnection)
    {
        if (logger.isTraceEnabled())
        {
            logger.trace("{} sending {} to {}@{}", FBUtilities.getBroadcastAddressAndPort(), message.verb(), message.id(), to);

            if (to.equals(FBUtilities.getBroadcastAddressAndPort()))
                logger.trace("Message-to-self {} going over MessagingService", message);
        }

        outboundSink.accept(message, to, specifyConnection);
    }

    private void doSend(Message message, InetAddressAndPort to, ConnectionType specifyConnection)
    {
        // expire the callback if the message failed to enqueue (failed to establish a connection or exceeded queue capacity)
        while (true)
        {
            OutboundConnections connections = getOutbound(to);
            try
            {
                connections.enqueue(message, specifyConnection);
                return;
            }
            catch (ClosedChannelException e)
            {
                if (isShuttingDown)
                    return; // just drop the message, and let others clean up

                // remove the connection and try again
                channelManagers.remove(to, connections);
            }
        }
    }

    void markExpiredCallback(InetAddressAndPort addr)
    {
        OutboundConnections conn = channelManagers.get(addr);
        if (conn != null)
            conn.incrementExpiredCallbackCount();
    }

    /**
     * Only to be invoked once we believe the endpoint will never be contacted again.
     *
     * We close the connection after a five minute delay, to give asynchronous operations a chance to terminate
     */
    public void closeOutbound(InetAddressAndPort to)
    {
        OutboundConnections pool = channelManagers.get(to);
        if (pool != null)
            pool.scheduleClose(5L, MINUTES, true)
                .addListener(future -> channelManagers.remove(to, pool));
    }

    /**
     * Only to be invoked once we believe the connections will never be used again.
     */
    void closeOutboundNow(OutboundConnections connections)
    {
        connections.close(true).addListener(
            future -> channelManagers.remove(connections.template().to, connections)
        );
    }

    /**
     * Only to be invoked once we believe the connections will never be used again.
     */
    public void removeInbound(InetAddressAndPort from)
    {
        InboundMessageHandlers handlers = messageHandlers.remove(from);
        if (null != handlers)
            handlers.releaseMetrics();
    }

    /**
     * Closes any current open channel/connection to the endpoint, but does not cause any message loss, and we will
     * try to re-establish connections immediately
     */
    public void interruptOutbound(InetAddressAndPort to)
    {
        OutboundConnections pool = channelManagers.get(to);
        if (pool != null)
            pool.interrupt();
    }

    /**
     * Reconnect to the peer using the given {@code addr}. Outstanding messages in each channel will be sent on the
     * current channel. Typically this function is used for something like EC2 public IP addresses which need to be used
     * for communication between EC2 regions.
     *
     * @param address IP Address to identify the peer
     * @param preferredAddress IP Address to use (and prefer) going forward for connecting to the peer
     */
    @SuppressWarnings("UnusedReturnValue")
    public Future<Void> maybeReconnectWithNewIp(InetAddressAndPort address, InetAddressAndPort preferredAddress)
    {
        Nodes.peers().updatePreferredIP(address, preferredAddress);

        OutboundConnections messagingPool = channelManagers.get(address);
        if (messagingPool != null)
            return messagingPool.reconnectWithNewIp(preferredAddress);

        return null;
    }

    /**
     * Wait for callbacks and don't allow anymore to be created (since they could require writing hints)
     */
    public void shutdown()
    {
<<<<<<< HEAD
        if (NON_GRACEFUL_SHUTDOWN)
            shutdown(100, TimeUnit.MILLISECONDS, false, true);
=======
        if (NON_GRACEFUL_SHUTDOWN.getBoolean())
            // this branch is used in unit-tests when we really never restart a node and shutting down means the end of test
            shutdownAbrubtly();
>>>>>>> b4b9f319
        else
            shutdown(1L, MINUTES, true, true);
    }

    public void shutdown(long timeout, TimeUnit units, boolean shutdownGracefully, boolean shutdownExecutors)
    {
        logger.debug("Shutting down: timeout={}s, gracefully={}, shutdownExecutors={}", units.toSeconds(timeout), shutdownGracefully, shutdownExecutors);
        if (isShuttingDown)
        {
            logger.info("Shutdown was already called");
            return;
        }

        isShuttingDown = true;
        logger.info("Waiting for messaging service to quiesce");
        // We may need to schedule hints on the mutation stage, so it's erroneous to shut down the mutation stage first
        assert !MUTATION.executor().isShutdown();

        if (shutdownGracefully)
        {
            callbacks.shutdownGracefully();
            List<Future<Void>> closing = new ArrayList<>();
            for (OutboundConnections pool : channelManagers.values())
                closing.add(pool.close(true));

            long deadline = System.nanoTime() + units.toNanos(timeout);
            maybeFail(() -> new FutureCombiner(closing).get(timeout, units),
                      () -> {
                          List<ExecutorService> inboundExecutors = new ArrayList<>();
                          inboundSockets.close(synchronizedList(inboundExecutors)::add).get();
                          ExecutorUtils.awaitTermination(timeout, units, inboundExecutors);
                      },
                      () -> {
                          if (shutdownExecutors)
                              shutdownExecutors(deadline);
                      },
                      () -> callbacks.awaitTerminationUntil(deadline),
                      inboundSink::clear,
                      outboundSink::clear);
        }
        else
        {
            callbacks.shutdownNow(false);
            List<Future<Void>> closing = new ArrayList<>();
            List<ExecutorService> inboundExecutors = synchronizedList(new ArrayList<ExecutorService>());
            closing.add(inboundSockets.close(inboundExecutors::add));
            for (OutboundConnections pool : channelManagers.values())
                closing.add(pool.close(false));

            long deadline = System.nanoTime() + units.toNanos(timeout);
            try
            {
                maybeFail(() -> new FutureCombiner(closing).get(timeout, units),
                          () -> {
                              if (shutdownExecutors)
                                  shutdownExecutors(deadline);
                          },
                          () -> ExecutorUtils.awaitTermination(timeout, units, inboundExecutors),
                          () -> callbacks.awaitTerminationUntil(deadline),
                          inboundSink::clear,
                          outboundSink::clear);
            }
            catch (Throwable t)
            {
                if (NON_GRACEFUL_SHUTDOWN)
                    logger.info("Timeout when waiting for messaging service shutdown", t);
                else
                    throw t;
            }
        }
    }

    public void shutdownAbrubtly()
    {
        logger.debug("Shutting down abruptly");
        if (isShuttingDown)
        {
            logger.info("Shutdown was already called");
            return;
        }

        isShuttingDown = true;
        logger.info("Waiting for messaging service to quiesce");
        // We may need to schedule hints on the mutation stage, so it's erroneous to shut down the mutation stage first
        assert !MUTATION.executor().isShutdown();

        callbacks.shutdownNow(false);
        inboundSockets.close();
        for (OutboundConnections pool : channelManagers.values())
            pool.close(false);

        maybeFail(socketFactory::shutdownNow,
                  inboundSink::clear,
                  outboundSink::clear);
    }

    private void shutdownExecutors(long deadlineNanos) throws TimeoutException, InterruptedException
    {
        socketFactory.shutdownNow();
        socketFactory.awaitTerminationUntil(deadlineNanos);
    }

    private OutboundConnections getOutbound(InetAddressAndPort to)
    {
        OutboundConnections connections = channelManagers.get(to);
        if (connections == null)
            connections = OutboundConnections.tryRegister(channelManagers, to, new OutboundConnectionSettings(to).withDefaults(ConnectionCategory.MESSAGING));
        return connections;
    }

    InboundMessageHandlers getInbound(InetAddressAndPort from)
    {
        InboundMessageHandlers handlers = messageHandlers.get(from);
        if (null != handlers)
            return handlers;

        return messageHandlers.computeIfAbsent(from, addr ->
            new InboundMessageHandlers(FBUtilities.getLocalAddressAndPort(),
                                       addr,
                                       DatabaseDescriptor.getInternodeApplicationReceiveQueueCapacityInBytes(),
                                       DatabaseDescriptor.getInternodeApplicationReceiveQueueReserveEndpointCapacityInBytes(),
                                       inboundGlobalReserveLimits, metrics, inboundSink)
        );
    }

    @VisibleForTesting
    boolean isConnected(InetAddressAndPort address, Message<?> messageOut)
    {
        OutboundConnections pool = channelManagers.get(address);
        if (pool == null)
            return false;
        return pool.connectionFor(messageOut).isConnected();
    }

    public void listen()
    {
        inboundSockets.open();
    }

    public void waitUntilListening() throws InterruptedException
    {
        inboundSockets.open().await();
    }
}<|MERGE_RESOLUTION|>--- conflicted
+++ resolved
@@ -47,11 +47,7 @@
 import static java.util.Collections.synchronizedList;
 import static java.util.concurrent.TimeUnit.MINUTES;
 import static org.apache.cassandra.concurrent.Stage.MUTATION;
-<<<<<<< HEAD
 import static org.apache.cassandra.config.CassandraRelevantProperties.CUSTOM_MESSAGING_METRICS_PROVIDER_PROPERTY;
-=======
-import static org.apache.cassandra.config.CassandraRelevantProperties.NON_GRACEFUL_SHUTDOWN;
->>>>>>> b4b9f319
 import static org.apache.cassandra.utils.Throwables.maybeFail;
 
 /**
@@ -471,14 +467,9 @@
      */
     public void shutdown()
     {
-<<<<<<< HEAD
         if (NON_GRACEFUL_SHUTDOWN)
-            shutdown(100, TimeUnit.MILLISECONDS, false, true);
-=======
-        if (NON_GRACEFUL_SHUTDOWN.getBoolean())
             // this branch is used in unit-tests when we really never restart a node and shutting down means the end of test
             shutdownAbrubtly();
->>>>>>> b4b9f319
         else
             shutdown(1L, MINUTES, true, true);
     }
