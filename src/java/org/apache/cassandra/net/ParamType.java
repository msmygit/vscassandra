--- conflicted
+++ resolved
@@ -58,14 +58,12 @@
     @Deprecated
     TRACK_REPAIRED_DATA (7, "TrackRepaired", LegacyFlag.serializer),
 
-<<<<<<< HEAD
     /**
      * Messages with tracing sessions are decorated with the traced keyspace.
      */
-    TRACE_KEYSPACE      (8, "TraceKeyspace", StringSerializer.serializer);
-=======
+    TRACE_KEYSPACE      (8, "TraceKeyspace", StringSerializer.serializer),
+
     CUSTOM_MAP          (14, "CUSTOM",       CustomParamsSerializer.serializer);
->>>>>>> b4b9f319
 
     final int id;
     @Deprecated final String legacyAlias; // pre-4.0 we used to serialize entire param name string
