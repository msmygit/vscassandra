--- conflicted
+++ resolved
@@ -1908,41 +1908,6 @@
         return accumulate(btree, accumulator, arg, null, null, initialValue);
     }
 
-<<<<<<< HEAD
-    public interface ReduceFunction<ACC, I> extends BiFunction<ACC, I, ACC>
-    {
-        default public boolean stop(ACC res)
-        {
-            return false;
-        }
-    }
-
-    /**
-     * Walk the btree forwards and apply a reduce function. Return the reduced value.
-     */
-    public static <R, V> R reduce(Object[] btree, R seed, ReduceFunction<R, V> function)
-    {
-        boolean isLeaf = isLeaf(btree);
-        int childOffset = isLeaf ? Integer.MAX_VALUE : getChildStart(btree);
-        int limit = isLeaf ? getLeafKeyEnd(btree) : btree.length - 1;
-        for (int i = 0 ; i < limit ; i++)
-        {
-            // we want to visit in iteration order, so we visit our key nodes inbetween our children
-            int idx = isLeaf ? i : (i / 2) + (i % 2 == 0 ? childOffset : 0);
-            Object current = btree[idx];
-            if (idx < childOffset)
-                seed = function.apply(seed, (V)current);
-            else
-                seed = reduce((Object[])current, seed, function);
-
-            if (function.stop(seed))
-                break;
-        }
-
-        return seed;
-    }
-
-=======
     /**
      * Calculate the minimum height needed for this size of tree
      *
@@ -4205,5 +4170,38 @@
             }
         }
     }
->>>>>>> 7ea24711
+
+    public interface ReduceFunction<ACC, I> extends BiFunction<ACC, I, ACC>
+    {
+        default public boolean stop(ACC res)
+        {
+            return false;
+        }
+    }
+
+    /**
+     * Walk the btree forwards and apply a reduce function. Return the reduced value.
+     */
+    public static <R, V> R reduce(Object[] btree, R seed, ReduceFunction<R, V> function)
+    {
+        boolean isLeaf = isLeaf(btree);
+        int childOffset = isLeaf ? Integer.MAX_VALUE : getChildStart(btree);
+        int limit = isLeaf ? getLeafKeyEnd(btree) : btree.length - 1;
+        for (int i = 0 ; i < limit ; i++)
+        {
+            // we want to visit in iteration order, so we visit our key nodes inbetween our children
+            int idx = isLeaf ? i : (i / 2) + (i % 2 == 0 ? childOffset : 0);
+            Object current = btree[idx];
+            if (idx < childOffset)
+                seed = function.apply(seed, (V)current);
+            else
+                seed = reduce((Object[])current, seed, function);
+
+            if (function.stop(seed))
+                break;
+        }
+
+        return seed;
+    }
+
 }