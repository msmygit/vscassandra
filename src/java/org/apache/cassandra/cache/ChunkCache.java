/*
 *
 * Licensed to the Apache Software Foundation (ASF) under one
 * or more contributor license agreements.  See the NOTICE file
 * distributed with this work for additional information
 * regarding copyright ownership.  The ASF licenses this file
 * to you under the Apache License, Version 2.0 (the
 * "License"); you may not use this file except in compliance
 * with the License.  You may obtain a copy of the License at
 *
 *   http://www.apache.org/licenses/LICENSE-2.0
 *
 * Unless required by applicable law or agreed to in writing,
 * software distributed under the License is distributed on an
 * "AS IS" BASIS, WITHOUT WARRANTIES OR CONDITIONS OF ANY
 * KIND, either express or implied.  See the License for the
 * specific language governing permissions and limitations
 * under the License.
 *
 */
package org.apache.cassandra.cache;

import java.nio.ByteBuffer;
import java.util.concurrent.CompletableFuture;
import java.util.concurrent.Executor;
import java.util.concurrent.atomic.AtomicInteger;
import java.util.function.Function;

import com.google.common.annotations.VisibleForTesting;
import com.google.common.base.Throwables;
import com.google.common.collect.Iterables;

import org.slf4j.Logger;
import org.slf4j.LoggerFactory;

import com.github.benmanes.caffeine.cache.*;
import org.apache.cassandra.concurrent.TPC;
import org.apache.cassandra.config.DatabaseDescriptor;
import org.apache.cassandra.io.sstable.CorruptSSTableException;
import org.apache.cassandra.io.util.*;
import org.apache.cassandra.metrics.CacheMissMetrics;
import org.apache.cassandra.metrics.Timer;
import org.apache.cassandra.utils.memory.BufferPool;
import org.apache.cassandra.utils.memory.MemoryUtil;

public class ChunkCache
        implements AsyncCacheLoader<ChunkCache.Key, ChunkCache.Buffer>, RemovalListener<ChunkCache.Key, ChunkCache.Buffer>, CacheSize
{
    private static final Logger logger = LoggerFactory.getLogger(ChunkCache.class);
    public static final int RESERVED_POOL_SPACE_IN_MB = 32;
    public static final long cacheSize = 1024L * 1024L * Math.max(0, DatabaseDescriptor.getFileCacheSizeInMB() - RESERVED_POOL_SPACE_IN_MB);

    public static final ChunkCache instance = cacheSize > 0 ? new ChunkCache() : null;
    private Function<ChunkReader, RebuffererFactory> wrapper = this::wrap;

    private final AsyncLoadingCache<Key, Buffer> cache;
    public final CacheMissMetrics metrics;

    public static int bufferToChunkSize(int bufferSize)
    {
        int chunkSize = Integer.highestOneBit(bufferSize);
        return Math.min(DiskOptimizationStrategy.MAX_BUFFER_SIZE, Math.max(4096, chunkSize));
    }

    static class Key
    {
        final ChunkReader file;
        final String path;
        final long position;

        public Key(ChunkReader file, long position)
        {
            super();
            this.file = file;
            this.position = position;
            this.path = file.channel().filePath();
        }

        public int hashCode()
        {
            final int prime = 31;
            int result = 1;
            result = prime * result + path.hashCode();
            result = prime * result + file.getClass().hashCode();
            result = prime * result + Long.hashCode(position);
            return result;
        }

        public boolean equals(Object obj)
        {
            if (this == obj)
                return true;
            if (obj == null)
                return false;

            Key other = (Key) obj;
            return (position == other.position)
                    && file.getClass() == other.file.getClass()
                    && path.equals(other.path);
        }

        public String toString()
        {
            return path + "@" + position;
        }
    }

    public static class Buffer implements Rebufferer.BufferHolder
    {
        private final Key key;
        private final ByteBuffer buffer;
        private final long offset;
        private final AtomicInteger references;

        public Buffer(Key key, ByteBuffer buffer, long offset)
        {
            this.key = key;
            this.offset = offset;

            // Start referenced
            this.references = new AtomicInteger(1);
            this.buffer = buffer;
        }

        Buffer reference()
        {
            int refCount;
            do
            {
                refCount = references.get();

                if (refCount == 0)
                {
                    // Buffer was released before we managed to reference it.
                    return null;
                }
            } while (!references.compareAndSet(refCount, refCount + 1));

            return this;
        }

        @Override
        public ByteBuffer buffer()
        {
            assert references.get() > 0;
            return buffer.duplicate();
        }

        @Override
        public long offset()
        {
            return offset;
        }

        @Override
        public void release()
        {
            //The read from disk read may be in flight
            //We need to keep this buffer till the async callback has fired
            if (references.decrementAndGet() == 0)
                BufferPool.put(buffer);
        }

        public String toString()
        {
            return "ChunkCacheBuffer " + key;
        }
    }

    public ChunkCache()
    {
        cache = Caffeine.newBuilder()
                .maximumWeight(cacheSize)
                .executor(TPC.getWrappedExecutor())
                .weigher((key, buffer) -> ((Buffer) buffer).buffer.capacity())
                .removalListener(this)
                .buildAsync(this);
        metrics = new CacheMissMetrics("ChunkCache", this);
    }

    @Override
    @SuppressWarnings("resource")
    public CompletableFuture<Buffer> asyncLoad(Key key, Executor executor)
    {
        ChunkReader rebufferer = key.file;
        metrics.misses.mark();
<<<<<<< HEAD

        Timer.Context ctx = metrics.missLatency.time();
        try
=======
        try (Timer.Context ctx = metrics.missLatency.timer())
>>>>>>> 80af094a
        {
            ByteBuffer buffer = BufferPool.get(key.file.chunkSize(), key.file.preferredBufferType());
            assert buffer != null;
            assert !buffer.isDirect() || (MemoryUtil.getAddress(buffer) & (512 - 1)) == 0 : "Buffer from pool is not properly aligned!";

            return rebufferer.readChunk(key.position, buffer)
                             .thenApply(b -> new Buffer(key, b, key.position))
                             .whenComplete((b, t) -> ctx.close());
        }
        catch (Throwable t)
        {
           ctx.close();
           throw t;
        }
    }

    @Override
    public void onRemoval(Key key, Buffer buffer, RemovalCause cause)
    {
        buffer.release();
    }

    public void close()
    {
        cache.synchronous().invalidateAll();
    }

    public RebuffererFactory wrap(ChunkReader file)
    {
        return new CachingRebufferer(file);
    }

    public RebuffererFactory maybeWrap(ChunkReader file)
    {
        return wrapper.apply(file);
    }

    public void invalidatePosition(FileHandle dfile, long position)
    {
        if (!(dfile.rebuffererFactory() instanceof CachingRebufferer))
            return;

        ((CachingRebufferer) dfile.rebuffererFactory()).invalidate(position);
    }

    public void invalidateFile(String fileName)
    {
        cache.synchronous().invalidateAll(Iterables.filter(cache.synchronous().asMap().keySet(), x -> x.path.equals(fileName)));
    }

    @VisibleForTesting
    public void enable(boolean enabled)
    {
        wrapper = enabled ? this::wrap : x -> x;
        cache.synchronous().invalidateAll();
        metrics.reset();
    }

    @VisibleForTesting
    public void intercept(Function<RebuffererFactory, RebuffererFactory> interceptor)
    {
        final Function<ChunkReader, RebuffererFactory> prevWrapper = wrapper;
        wrapper = rdr -> interceptor.apply(prevWrapper.apply(rdr));
    }

    // TODO: Invalidate caches for obsoleted/MOVED_START tables?

    /**
     * Rebufferer providing cached chunks where data is obtained from the specified ChunkReader.
     * Thread-safe. One instance per SegmentedFile, created by ChunkCache.maybeWrap if the cache is enabled.
     */
    class CachingRebufferer implements Rebufferer, RebuffererFactory
    {
        private final ChunkReader source;
        final long alignmentMask;

        public CachingRebufferer(ChunkReader file)
        {
            source = file;
            int chunkSize = file.chunkSize();
            assert Integer.bitCount(chunkSize) == 1 : chunkSize; // Must be power of two
            alignmentMask = -chunkSize;
        }

        @Override
        public Buffer rebuffer(long position)
        {
            try
            {
                metrics.requests.mark();
                long pageAlignedPos = position & alignmentMask;
                Buffer buf = null;
                Key pageKey = new Key(source, pageAlignedPos);

                Buffer page = null;

                int spin = 0;
                //There is a small window when a released buffer/invalidated chunk
                //is still in the cache. In this case it will return null
                //so we spin loop while waiting for the cache to re-populate
                while(page == null || ((buf = page.reference()) == null))
                {
                    page = cache.get(pageKey).join();

                    if (page != null && buf == null && ++spin == 1024)
                        logger.error("Spinning for {}", pageKey);
                }

                return buf;
            }
            catch (Throwable t)
            {
                Throwables.propagateIfInstanceOf(t.getCause(), CorruptSSTableException.class);
                throw Throwables.propagate(t);
            }
        }

        @Override
        public Buffer rebuffer(long position, ReaderConstraint rc)
        {
            if (rc != ReaderConstraint.IN_CACHE_ONLY)
                return rebuffer(position);

            metrics.requests.mark();
            long pageAlignedPos = position & alignmentMask;
            Key key = new Key(source, pageAlignedPos);

            CompletableFuture<Buffer> asyncBuffer = cache.get(key);

            if (asyncBuffer.isDone())
            {
                Buffer buf = asyncBuffer.join();

                if (buf != null && (buf = buf.reference()) != null)
                    return buf;

                asyncBuffer = cache.get(key);
            }

            metrics.misses.mark();

            /**
             * Notify the caller this page isn't ready
             * but give them the Buffer container so they can register a callback
             */
            throw new NotInCacheException(asyncBuffer);
        }

        public void invalidate(long position)
        {
            long pageAlignedPos = position & alignmentMask;
            cache.synchronous().invalidate(new Key(source, pageAlignedPos));
        }

        @Override
        public Rebufferer instantiateRebufferer()
        {
            return this;
        }

        @Override
        public void close()
        {
            source.close();
        }

        @Override
        public void closeReader()
        {
            // Instance is shared among readers. Nothing to release.
        }

        @Override
        public AsynchronousChannelProxy channel()
        {
            return source.channel();
        }

        @Override
        public long fileLength()
        {
            return source.fileLength();
        }

        @Override
        public double getCrcCheckChance()
        {
            return source.getCrcCheckChance();
        }

        @Override
        public String toString()
        {
            return "CachingRebufferer:" + source;
        }
    }

    @Override
    public long capacity()
    {
        return cacheSize;
    }

    @Override
    public void setCapacity(long capacity)
    {
        throw new UnsupportedOperationException("Chunk cache size cannot be changed.");
    }

    @Override
    public int size()
    {
        return cache.synchronous().asMap().size();
    }

    @Override
    public long weightedSize()
    {
        return cache.synchronous().policy().eviction()
                .map(policy -> policy.weightedSize().orElseGet(cache.synchronous()::estimatedSize))
                .orElseGet(cache.synchronous()::estimatedSize);
    }
}<|MERGE_RESOLUTION|>--- conflicted
+++ resolved
@@ -184,13 +184,9 @@
     {
         ChunkReader rebufferer = key.file;
         metrics.misses.mark();
-<<<<<<< HEAD
-
-        Timer.Context ctx = metrics.missLatency.time();
+
+        Timer.Context ctx = metrics.missLatency.timer();
         try
-=======
-        try (Timer.Context ctx = metrics.missLatency.timer())
->>>>>>> 80af094a
         {
             ByteBuffer buffer = BufferPool.get(key.file.chunkSize(), key.file.preferredBufferType());
             assert buffer != null;
