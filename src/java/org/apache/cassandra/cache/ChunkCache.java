--- conflicted
+++ resolved
@@ -262,11 +262,7 @@
         {
             source = file;
             int chunkSize = file.chunkSize();
-<<<<<<< HEAD
-            assert Integer.bitCount(chunkSize) == 1 : chunkSize; // Must be power of two
-=======
             assert Integer.bitCount(chunkSize) == 1 : String.format("%d must be a power of two", chunkSize);
->>>>>>> e44eaeda
             alignmentMask = -chunkSize;
         }
 
