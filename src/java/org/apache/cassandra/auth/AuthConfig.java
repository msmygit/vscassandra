--- conflicted
+++ resolved
@@ -25,7 +25,6 @@
 import org.apache.cassandra.config.DatabaseDescriptor;
 import org.apache.cassandra.exceptions.ConfigurationException;
 import org.apache.cassandra.utils.FBUtilities;
-import org.hsqldb.Database;
 
 /**
  * Only purpose is to Initialize authentication/authorization via {@link #applyAuth()}.
@@ -101,16 +100,13 @@
         authenticator.validateConfiguration();
         authorizer.validateConfiguration();
         roleManager.validateConfiguration();
-<<<<<<< HEAD
-        internodeAuthenticator.validateConfiguration();
+
+        DatabaseDescriptor.getInternodeAuthenticator().validateConfiguration();
 
         if (!authenticator.requireAuthentication() && authorizer.requireAuthorization())
             throw new ConfigurationException(conf.authenticator + " does not currently require authentication, so it " +
                                              "can't be used with " + conf.authorizer + " which does currently require " +
                                              "authorization.  You need to either choose new classes or update their " +
                                              "configurations so they are compatible.");
-=======
-        DatabaseDescriptor.getInternodeAuthenticator().validateConfiguration();
->>>>>>> c86de2a9
     }
 }