/*
 * Licensed to the Apache Software Foundation (ASF) under one
 * or more contributor license agreements.  See the NOTICE file
 * distributed with this work for additional information
 * regarding copyright ownership.  The ASF licenses this file
 * to you under the Apache License, Version 2.0 (the
 * "License"); you may not use this file except in compliance
 * with the License.  You may obtain a copy of the License at
 *
 *     http://www.apache.org/licenses/LICENSE-2.0
 *
 * Unless required by applicable law or agreed to in writing, software
 * distributed under the License is distributed on an "AS IS" BASIS,
 * WITHOUT WARRANTIES OR CONDITIONS OF ANY KIND, either express or implied.
 * See the License for the specific language governing permissions and
 * limitations under the License.
 */

package org.apache.cassandra.dht;

import java.math.BigInteger;
import java.net.InetAddress;
<<<<<<< HEAD
import java.util.HashSet;
import java.util.Map;
=======
import java.util.ArrayList;
import java.util.Collection;
import java.util.Collections;
import java.util.Comparator;
import java.util.List;
import java.util.Set;
>>>>>>> ff06424f
import java.util.stream.Collectors;

import com.google.common.annotations.VisibleForTesting;
import com.google.common.collect.HashMultimap;
import com.google.common.collect.Multimap;

import org.apache.cassandra.utils.FBUtilities;
import org.slf4j.Logger;
import org.slf4j.LoggerFactory;

import org.apache.cassandra.config.DatabaseDescriptor;
import org.apache.cassandra.dht.RangeStreamer.ISourceFilter;
import org.psjava.algo.graph.flownetwork.FordFulkersonAlgorithm;
import org.psjava.algo.graph.flownetwork.MaximumFlowAlgorithm;
import org.psjava.algo.graph.flownetwork.MaximumFlowAlgorithmResult;
import org.psjava.algo.graph.pathfinder.DFSPathFinder;
import org.psjava.ds.graph.CapacityEdge;
import org.psjava.ds.graph.MutableCapacityGraph;
import org.psjava.ds.numbersystrem.IntegerNumberSystem;
import org.psjava.ds.math.Function;

/**
 * We model the graph like this:
 * * Each range we are about to stream is a vertex in the graph
 * * Each node that can provide a range is a vertex in the graph
 * * We add an edge from each range to the node that can provide the range
 * * Then, to be able to solve the maximum flow problem using Ford-Fulkerson we add a super source with edges to all range vertices
 *   and a super sink with incoming edges from all the node vertices.
 * * The capacity on the edges between the super source and the range-vertices is 1
 * * The capacity on the edges between the range-vertices and the node vertices is infinite
 * * The capacity on the edges between the nodes-vertices and the super sink is ceil(#range-vertices/#node-vertices)
 *   - if we have more machines than ranges to stream the capacity will be 1 (each machine will stream at most 1 range)
 * * Since the sum of the capacity on the edges from the super source to the range-vertices is less or equal to the sum
 *   of the capacities between the node-vertices and super sink we know that to get maximum flow we will use all the
 *   range-vertices. (Say we have x ranges, y machines to provide them, total supersource -> range-vertice capacity will be x,
 *   total node-vertice -> supersink capacity will be (y * ceil(x / y)) which worst case is x if x==y). The capacity between
 *   the range-vertices and node-vertices is infinite.
 * * Then we try to solve the max-flow problem using psjava
 * * If we can't find a solution where the total flow is = number of range-vertices, we bump the capacity between the node-vertices
 *   and the super source and try again.
 *
 *
 */
public class RangeFetchMapCalculator
{
    private static final Logger logger = LoggerFactory.getLogger(RangeFetchMapCalculator.class);
    private static final long TRIVIAL_RANGE_LIMIT = 1000;
    private final Multimap<Range<Token>, InetAddress> rangesWithSources;
    private final ISourceFilter filter;
    private final String keyspace;
    //We need two Vertices to act as source and destination in the algorithm
    private final Vertex sourceVertex = OuterVertex.getSourceVertex();
    private final Vertex destinationVertex = OuterVertex.getDestinationVertex();
    private final Set<Range<Token>> trivialRanges;

<<<<<<< HEAD
    public RangeFetchMapCalculator(Multimap<Range<Token>, InetAddress> rangesWithSources, ISourceFilter filter, String keyspace)
=======
    public RangeFetchMapCalculator(Multimap<Range<Token>, InetAddress> rangesWithSources,
                                   Collection<RangeStreamer.ISourceFilter> sourceFilters,
                                   String keyspace)
>>>>>>> ff06424f
    {
        this.rangesWithSources = rangesWithSources;
        this.filter = filter;
        this.keyspace = keyspace;
        this.trivialRanges = rangesWithSources.keySet()
                                              .stream()
                                              .filter(RangeFetchMapCalculator::isTrivial)
                                              .collect(Collectors.toSet());
    }

    static boolean isTrivial(Range<Token> range)
    {
        IPartitioner partitioner = DatabaseDescriptor.getPartitioner();
        if (partitioner.splitter().isPresent())
        {
            BigInteger l = partitioner.splitter().get().valueForToken(range.left);
            BigInteger r = partitioner.splitter().get().valueForToken(range.right);
            if (r.compareTo(l) <= 0)
                return false;
            if (r.subtract(l).compareTo(BigInteger.valueOf(TRIVIAL_RANGE_LIMIT)) < 0)
                return true;
        }
        return false;
    }

    public Multimap<InetAddress, Range<Token>> getRangeFetchMap(boolean useStrictConsistency)
    {
        Multimap<InetAddress, Range<Token>> fetchMap = HashMultimap.create();
        fetchMap.putAll(getRangeFetchMapForNonTrivialRanges());
        fetchMap.putAll(getRangeFetchMapForTrivialRanges(fetchMap));
        return fetchMap;
    }

    @VisibleForTesting
    Multimap<InetAddress, Range<Token>> getRangeFetchMapForNonTrivialRanges()
    {
        //Get the graph with edges between ranges and their source endpoints
        MutableCapacityGraph<Vertex, Integer> graph = getGraph(useStrictConsistency);
        //Add source and destination vertex and edges
        addSourceAndDestination(graph, getDestinationLinkCapacity(graph));

        int flow = 0;
        MaximumFlowAlgorithmResult<Integer, CapacityEdge<Vertex, Integer>> result = null;

        //We might not be working on all ranges
        while (flow < getTotalRangeVertices(graph))
        {
            if (flow > 0)
            {
                //We could not find a path with previous graph. Bump the capacity b/w endpoint vertices and destination by 1
                incrementCapacity(graph, 1);
            }

            MaximumFlowAlgorithm fordFulkerson = FordFulkersonAlgorithm.getInstance(DFSPathFinder.getInstance());
            result = fordFulkerson.calc(graph, sourceVertex, destinationVertex, IntegerNumberSystem.getInstance());

            int newFlow = result.calcTotalFlow();
            assert newFlow > flow;   //We are not making progress which should not happen
            flow = newFlow;
        }

        Multimap<InetAddress, Range<Token>> rangeFetchMap = getRangeFetchMapFromGraphResult(graph, result);

        logger.info("Output from RangeFetchMapCalculator for keyspace {}", keyspace);
        validateRangeFetchMap(rangesWithSources, rangeFetchMap, keyspace, useStrictConsistency);

        return rangeFetchMap;
    }

<<<<<<< HEAD
    /**
     * Verify that source returned for each range is correct
     */
    private static void validateRangeFetchMap(Multimap<Range<Token>, InetAddress> rangesWithSources,
                                              Multimap<InetAddress, Range<Token>> rangeFetchMapMap,
                                              String keyspace, boolean useStrictConsistency)
    {
        HashSet<Range<Token>> requestedRanges = new HashSet<>(rangesWithSources.keySet());

        for (Map.Entry<InetAddress, Range<Token>> entry : rangeFetchMapMap.entries())
        {
            if (entry.getKey().equals(FBUtilities.getBroadcastAddress()))
            {
                throw new IllegalStateException("Trying to stream locally. Range: " + entry.getValue()
                                                + " in keyspace " + keyspace);
            }

            if (!rangesWithSources.get(entry.getValue()).contains(entry.getKey()))
            {
                throw new IllegalStateException("Trying to stream from wrong endpoint. Range: " + entry.getValue()
                                                + " in keyspace " + keyspace + " from endpoint: " + entry.getKey());
            }

            requestedRanges.remove(entry.getValue());

            logger.info("Streaming range {} from endpoint {} for keyspace {}", entry.getValue(), entry.getKey(), keyspace);
        }

        // CASSANDRA-4650 somehow removed this check
        if (useStrictConsistency && !requestedRanges.isEmpty())
        {
            throw new IllegalStateException("Unable to find sufficient sources for streaming range(s) "
                                            + requestedRanges.stream()
                                                             .map(Range::toString)
                                                             .collect(Collectors.joining(", "))
                                            + " in keyspace " + keyspace);
        }
    }

    /**
     * Return the total number of range vertices in the graph
=======
    @VisibleForTesting
    Multimap<InetAddress, Range<Token>> getRangeFetchMapForTrivialRanges(Multimap<InetAddress, Range<Token>> optimisedMap)
    {
        Multimap<InetAddress, Range<Token>> fetchMap = HashMultimap.create();
        for (Range<Token> trivialRange : trivialRanges)
        {
            boolean added = false;
            boolean localDCCheck = true;
            while (!added)
            {
                List<InetAddress> srcs = new ArrayList<>(rangesWithSources.get(trivialRange));
                // sort with the endpoint having the least number of streams first:
                srcs.sort(Comparator.comparingInt(o -> optimisedMap.get(o).size()));
                for (InetAddress src : srcs)
                {
                    if (passFilters(src, localDCCheck))
                    {
                        fetchMap.put(src, trivialRange);
                        added = true;
                        break;
                    }
                }
                if (!added && !localDCCheck)
                    throw new IllegalStateException("Unable to find sufficient sources for streaming range " + trivialRange + " in keyspace " + keyspace);
                if (!added)
                    logger.info("Using other DC endpoints for streaming for range: {} and keyspace {}", trivialRange, keyspace);
                localDCCheck = false;
            }
        }
        return fetchMap;
    }
    /*
        Return the total number of range vertices in the graph
>>>>>>> ff06424f
     */
    private int getTotalRangeVertices(MutableCapacityGraph<Vertex, Integer> graph)
    {
        int count = 0;
        for (Vertex vertex : graph.getVertices())
        {
            if (vertex.isRangeVertex())
            {
                count++;
            }
        }

        return count;
    }

    /**
     *  Convert the max flow graph to Multimap<InetAddress, Range<Token>>
     *      We iterate over all range vertices and find an edge with flow of more than zero connecting to endpoint vertex.
     * @param graph  The graph to convert
     * @param result Flow algorithm result
     * @return  Multi Map of Machine to Ranges
     */
    private Multimap<InetAddress, Range<Token>> getRangeFetchMapFromGraphResult(MutableCapacityGraph<Vertex, Integer> graph, MaximumFlowAlgorithmResult<Integer, CapacityEdge<Vertex, Integer>> result)
    {
        final Multimap<InetAddress, Range<Token>> rangeFetchMapMap = HashMultimap.create();
        if(result == null)
            return rangeFetchMapMap;
        final Function<CapacityEdge<Vertex, Integer>, Integer> flowFunction = result.calcFlowFunction();

        for (Vertex vertex : graph.getVertices())
        {
            if (vertex.isRangeVertex())
            {
                boolean sourceFound = false;
                for (CapacityEdge<Vertex, Integer> e : graph.getEdges(vertex))
                {
                    if(flowFunction.get(e) > 0)
                    {
                        assert !sourceFound;
                        sourceFound = true;
                        if(e.to().isEndpointVertex())
                            rangeFetchMapMap.put(((EndpointVertex)e.to()).getEndpoint(), ((RangeVertex)vertex).getRange());
                        else if(e.from().isEndpointVertex())
                            rangeFetchMapMap.put(((EndpointVertex)e.from()).getEndpoint(), ((RangeVertex)vertex).getRange());
                    }
                }

                assert sourceFound;

            }
        }

        return rangeFetchMapMap;
    }

    /**
     * This will increase the capacity from endpoint vertices to destination by incrementalCapacity
     * @param graph The graph to work on
     * @param incrementalCapacity Amount by which to increment capacity
     */
    private void incrementCapacity(MutableCapacityGraph<Vertex, Integer> graph, int incrementalCapacity)
    {
        for (Vertex vertex : graph.getVertices())
        {
            if (vertex.isEndpointVertex())
            {
                graph.addEdge(vertex, destinationVertex, incrementalCapacity);
            }
        }
    }

    /**
     * Add source and destination vertices. Add edges of capacity 1 b/w source and range vertices.
     * Also add edges b/w endpoint vertices and destination vertex with capacity of 'destinationCapacity'
     * @param graph Graph to work on
     * @param destinationCapacity The capacity for edges b/w endpoint vertices and destination
     */
    private void addSourceAndDestination(MutableCapacityGraph<Vertex, Integer> graph, int destinationCapacity)
    {
        graph.insertVertex(sourceVertex);
        graph.insertVertex(destinationVertex);
        for (Vertex vertex : graph.getVertices())
        {
            if (vertex.isRangeVertex())
            {
                graph.addEdge(sourceVertex, vertex, 1);
            }
            else if (vertex.isEndpointVertex())
            {
                graph.addEdge(vertex, destinationVertex, destinationCapacity);
            }
        }
    }

    /**
     * Find the initial capacity which we want to use b/w machine vertices and destination to keep things optimal
     * @param graph Graph to work on
     * @return  The initial capacity
     */
    private int getDestinationLinkCapacity(MutableCapacityGraph<Vertex, Integer> graph)
    {
        //Find total nodes which are endpoints and ranges
        double endpointVertices = 0;
        double rangeVertices = 0;
        for (Vertex vertex : graph.getVertices())
        {
            if (vertex.isEndpointVertex())
            {
                endpointVertices++;
            }
            else if (vertex.isRangeVertex())
            {
                rangeVertices++;
            }
        }

        return (int) Math.ceil(rangeVertices / endpointVertices);
    }

    /**
     *  Generate a graph with all ranges and endpoints as vertices. It will create edges b/w a range and its filtered source endpoints
     *  It will try to use sources from local DC if possible
     * @return  The generated graph
     */
    private MutableCapacityGraph<Vertex, Integer> getGraph(boolean useStrictConsistency)
    {
        MutableCapacityGraph<Vertex, Integer> capacityGraph = MutableCapacityGraph.create();

        //Connect all ranges with all source endpoints
        for (Range<Token> range : rangesWithSources.keySet())
        {
            if (trivialRanges.contains(range))
            {
                logger.debug("Not optimising trivial range {} for keyspace {}", range, keyspace);
                continue;
            }

            final RangeVertex rangeVertex = new RangeVertex(range);

            //Try to only add source endpoints from same DC
            boolean sourceFound = addEndpoints(capacityGraph, rangeVertex, true);

            if (!sourceFound)
            {
                logger.info("Using other DC endpoints for streaming for range: {} and keyspace {}", range, keyspace);
                sourceFound = addEndpoints(capacityGraph, rangeVertex, false);
            }

            //We could not find any source for this range which passed the filters. Ignore if localhost is part of the endpoints for this range
            if (!sourceFound && !rangesWithSources.get(range).contains(FBUtilities.getBroadcastAddress()))
            {
                RangeStreamer.handleSourceNotFound(keyspace, useStrictConsistency, range);
            }
        }

        return capacityGraph;
    }

    /**
     * Create edges with infinite capacity b/w range vertex and all its source endpoints which clear the filters
     * @param capacityGraph The Capacity graph on which changes are made
     * @param rangeVertex The range for which we need to add all its source endpoints
     * @param localDCCheck Should add source endpoints from local DC only
     * @return If we were able to add atleast one source for this range after applying filters to endpoints
     */
    private boolean addEndpoints(MutableCapacityGraph<Vertex, Integer> capacityGraph, RangeVertex rangeVertex, boolean localDCCheck)
    {
        boolean sourceFound = false;
        for (InetAddress endpoint : rangesWithSources.get(rangeVertex.getRange()))
        {
            if (passFilters(endpoint, localDCCheck))
            {
                sourceFound = true;
                final Vertex endpointVertex = new EndpointVertex(endpoint);
                capacityGraph.insertVertex(rangeVertex);
                capacityGraph.insertVertex(endpointVertex);
                capacityGraph.addEdge(rangeVertex, endpointVertex, Integer.MAX_VALUE);
            }
        }
        return sourceFound;
    }

    private boolean isInLocalDC(InetAddress endpoint)
    {
        return DatabaseDescriptor.getLocalDataCenter().equals(DatabaseDescriptor.getEndpointSnitch().getDatacenter(endpoint));
    }

    /**
     *
     * @param endpoint   Endpoint to check
     * @param localDCCheck Allow endpoints with local DC
     * @return   True if filters pass this endpoint
     */
    private boolean passFilters(final InetAddress endpoint, boolean localDCCheck)
    {
        if (filter.shouldInclude(endpoint) &&
            (!localDCCheck || isInLocalDC(endpoint)))
        {
            logger.debug("Including {}", endpoint);
            return true;
        }

        logger.debug("Excluding {}", endpoint);
        return false;
    }

    private static abstract class Vertex
    {
        public enum VERTEX_TYPE
        {
            ENDPOINT, RANGE, SOURCE, DESTINATION
        }

        public abstract VERTEX_TYPE getVertexType();

        public boolean isEndpointVertex()
        {
            return getVertexType() == VERTEX_TYPE.ENDPOINT;
        }

        public boolean isRangeVertex()
        {
            return getVertexType() == VERTEX_TYPE.RANGE;
        }
    }

    /*
       This Vertex will contain the endpoints.
     */
    private static class EndpointVertex extends Vertex
    {
        private final InetAddress endpoint;

        public EndpointVertex(InetAddress endpoint)
        {
            assert endpoint != null;
            this.endpoint = endpoint;
        }

        public InetAddress getEndpoint()
        {
            return endpoint;
        }


        @Override
        public VERTEX_TYPE getVertexType()
        {
            return VERTEX_TYPE.ENDPOINT;
        }

        @Override
        public boolean equals(Object o)
        {
            if (this == o) return true;
            if (o == null || getClass() != o.getClass()) return false;

            EndpointVertex that = (EndpointVertex) o;

            return endpoint.equals(that.endpoint);

        }

        @Override
        public int hashCode()
        {
            return endpoint.hashCode();
        }
    }

    /*
       This Vertex will contain the Range
     */
    private static class RangeVertex extends Vertex
    {
        private final Range<Token> range;

        public RangeVertex(Range<Token> range)
        {
            assert range != null;
            this.range = range;
        }

        public Range<Token> getRange()
        {
            return range;
        }

        @Override
        public VERTEX_TYPE getVertexType()
        {
            return VERTEX_TYPE.RANGE;
        }

        @Override
        public boolean equals(Object o)
        {
            if (this == o) return true;
            if (o == null || getClass() != o.getClass()) return false;

            RangeVertex that = (RangeVertex) o;

            return range.equals(that.range);

        }

        @Override
        public int hashCode()
        {
            return range.hashCode();
        }
    }

    /*
       This denotes the source and destination Vertex we need for the flow graph
     */
    private static class OuterVertex extends Vertex
    {
        private final boolean source;

        private OuterVertex(boolean source)
        {
            this.source = source;
        }

        public static Vertex getSourceVertex()
        {
            return new OuterVertex(true);
        }

        public static Vertex getDestinationVertex()
        {
            return new OuterVertex(false);
        }

        @Override
        public VERTEX_TYPE getVertexType()
        {
            return source? VERTEX_TYPE.SOURCE : VERTEX_TYPE.DESTINATION;
        }

        @Override
        public boolean equals(Object o)
        {
            if (this == o) return true;
            if (o == null || getClass() != o.getClass()) return false;

            OuterVertex that = (OuterVertex) o;

            return source == that.source;

        }

        @Override
        public int hashCode()
        {
            return (source ? 1 : 0);
        }
    }
}<|MERGE_RESOLUTION|>--- conflicted
+++ resolved
@@ -20,17 +20,7 @@
 
 import java.math.BigInteger;
 import java.net.InetAddress;
-<<<<<<< HEAD
-import java.util.HashSet;
-import java.util.Map;
-=======
-import java.util.ArrayList;
-import java.util.Collection;
-import java.util.Collections;
-import java.util.Comparator;
-import java.util.List;
-import java.util.Set;
->>>>>>> ff06424f
+import java.util.*;
 import java.util.stream.Collectors;
 
 import com.google.common.annotations.VisibleForTesting;
@@ -86,13 +76,7 @@
     private final Vertex destinationVertex = OuterVertex.getDestinationVertex();
     private final Set<Range<Token>> trivialRanges;
 
-<<<<<<< HEAD
     public RangeFetchMapCalculator(Multimap<Range<Token>, InetAddress> rangesWithSources, ISourceFilter filter, String keyspace)
-=======
-    public RangeFetchMapCalculator(Multimap<Range<Token>, InetAddress> rangesWithSources,
-                                   Collection<RangeStreamer.ISourceFilter> sourceFilters,
-                                   String keyspace)
->>>>>>> ff06424f
     {
         this.rangesWithSources = rangesWithSources;
         this.filter = filter;
@@ -106,10 +90,10 @@
     static boolean isTrivial(Range<Token> range)
     {
         IPartitioner partitioner = DatabaseDescriptor.getPartitioner();
-        if (partitioner.splitter().isPresent())
-        {
-            BigInteger l = partitioner.splitter().get().valueForToken(range.left);
-            BigInteger r = partitioner.splitter().get().valueForToken(range.right);
+        if (partitioner.hasNumericTokens())
+        {
+            BigInteger l = partitioner.valueForToken(range.left);
+            BigInteger r = partitioner.valueForToken(range.right);
             if (r.compareTo(l) <= 0)
                 return false;
             if (r.subtract(l).compareTo(BigInteger.valueOf(TRIVIAL_RANGE_LIMIT)) < 0)
@@ -121,13 +105,13 @@
     public Multimap<InetAddress, Range<Token>> getRangeFetchMap(boolean useStrictConsistency)
     {
         Multimap<InetAddress, Range<Token>> fetchMap = HashMultimap.create();
-        fetchMap.putAll(getRangeFetchMapForNonTrivialRanges());
+        fetchMap.putAll(getRangeFetchMapForNonTrivialRanges(useStrictConsistency));
         fetchMap.putAll(getRangeFetchMapForTrivialRanges(fetchMap));
         return fetchMap;
     }
 
     @VisibleForTesting
-    Multimap<InetAddress, Range<Token>> getRangeFetchMapForNonTrivialRanges()
+    Multimap<InetAddress, Range<Token>> getRangeFetchMapForNonTrivialRanges(boolean useStrictConsistency)
     {
         //Get the graph with edges between ranges and their source endpoints
         MutableCapacityGraph<Vertex, Integer> graph = getGraph(useStrictConsistency);
@@ -162,7 +146,6 @@
         return rangeFetchMap;
     }
 
-<<<<<<< HEAD
     /**
      * Verify that source returned for each range is correct
      */
@@ -204,7 +187,7 @@
 
     /**
      * Return the total number of range vertices in the graph
-=======
+     */
     @VisibleForTesting
     Multimap<InetAddress, Range<Token>> getRangeFetchMapForTrivialRanges(Multimap<InetAddress, Range<Token>> optimisedMap)
     {
@@ -236,9 +219,9 @@
         }
         return fetchMap;
     }
+
     /*
         Return the total number of range vertices in the graph
->>>>>>> ff06424f
      */
     private int getTotalRangeVertices(MutableCapacityGraph<Vertex, Integer> graph)
     {
