/*
 * Licensed to the Apache Software Foundation (ASF) under one
 * or more contributor license agreements.  See the NOTICE file
 * distributed with this work for additional information
 * regarding copyright ownership.  The ASF licenses this file
 * to you under the Apache License, Version 2.0 (the
 * "License"); you may not use this file except in compliance
 * with the License.  You may obtain a copy of the License at
 *
 *     http://www.apache.org/licenses/LICENSE-2.0
 *
 * Unless required by applicable law or agreed to in writing, software
 * distributed under the License is distributed on an "AS IS" BASIS,
 * WITHOUT WARRANTIES OR CONDITIONS OF ANY KIND, either express or implied.
 * See the License for the specific language governing permissions and
 * limitations under the License.
 */
package org.apache.cassandra.service;

import java.io.IOException;
import java.net.InetAddress;
import java.net.UnknownHostException;
import java.util.*;
import java.util.concurrent.*;
import java.util.concurrent.atomic.AtomicBoolean;
import java.util.stream.Collectors;
import java.util.stream.StreamSupport;

import com.google.common.annotations.VisibleForTesting;
import com.google.common.base.Predicate;
import com.google.common.collect.Multimap;
import com.google.common.collect.Sets;
import com.google.common.util.concurrent.AbstractFuture;
import com.google.common.util.concurrent.Futures;
import com.google.common.util.concurrent.ListenableFuture;
import com.google.common.util.concurrent.ListeningExecutorService;
import com.google.common.util.concurrent.MoreExecutors;

import org.slf4j.Logger;
import org.slf4j.LoggerFactory;

import org.apache.cassandra.config.DatabaseDescriptor;
import org.apache.cassandra.config.Schema;
import org.apache.cassandra.db.ColumnFamilyStore;
import org.apache.cassandra.db.compaction.CompactionManager;
import org.apache.cassandra.db.compaction.LocalAntiCompactionTask;
import org.apache.cassandra.db.compaction.OperationType;
import org.apache.cassandra.db.lifecycle.LifecycleTransaction;
import org.apache.cassandra.db.lifecycle.SSTableSet;
import org.apache.cassandra.db.lifecycle.View;
import org.apache.cassandra.dht.Bounds;
import org.apache.cassandra.dht.Range;
import org.apache.cassandra.dht.Token;
import org.apache.cassandra.exceptions.RequestFailureReason;
import org.apache.cassandra.gms.ApplicationState;
import org.apache.cassandra.gms.EndpointState;
import org.apache.cassandra.gms.FailureDetector;
import org.apache.cassandra.gms.Gossiper;
import org.apache.cassandra.gms.IFailureDetector;
import org.apache.cassandra.gms.IEndpointStateChangeSubscriber;
import org.apache.cassandra.gms.IFailureDetectionEventListener;
import org.apache.cassandra.gms.VersionedValue;
import org.apache.cassandra.io.sstable.format.SSTableReader;
import org.apache.cassandra.locator.TokenMetadata;
import org.apache.cassandra.net.IAsyncCallbackWithFailure;
import org.apache.cassandra.net.MessageIn;
import org.apache.cassandra.net.MessageOut;
import org.apache.cassandra.net.MessagingService;
import org.apache.cassandra.notifications.INotification;
import org.apache.cassandra.notifications.INotificationConsumer;
import org.apache.cassandra.notifications.SSTableAddedNotification;
import org.apache.cassandra.repair.AnticompactionTask;
import org.apache.cassandra.repair.RepairJobDesc;
import org.apache.cassandra.repair.RepairParallelism;
import org.apache.cassandra.repair.RepairSession;
import org.apache.cassandra.repair.messages.*;
import org.apache.cassandra.utils.CassandraVersion;
import org.apache.cassandra.utils.Clock;
import org.apache.cassandra.utils.FBUtilities;
import org.apache.cassandra.utils.Throwables;
import org.apache.cassandra.utils.UUIDGen;

/**
 * ActiveRepairService is the starting point for manual "active" repairs.
 *
 * Each user triggered repair will correspond to one or multiple repair session,
 * one for each token range to repair. On repair session might repair multiple
 * column families. For each of those column families, the repair session will
 * request merkle trees for each replica of the range being repaired, diff those
 * trees upon receiving them, schedule the streaming ofthe parts to repair (based on
 * the tree diffs) and wait for all those operation. See RepairSession for more
 * details.
 *
 * The creation of a repair session is done through the submitRepairSession that
 * returns a future on the completion of that session.
 */
public class ActiveRepairService implements IEndpointStateChangeSubscriber, IFailureDetectionEventListener
{
    /**
     * @deprecated this statuses are from the previous JMX notification service,
     * which will be deprecated on 4.0. For statuses of the new notification
     * service, see {@link org.apache.cassandra.streaming.StreamEvent.ProgressEvent}
     */
    @Deprecated
    public enum Status
    {
        STARTED, SESSION_SUCCESS, SESSION_FAILED, FINISHED
    }
    private boolean registeredForEndpointChanges = false;

    public static CassandraVersion SUPPORTS_GLOBAL_PREPARE_FLAG_VERSION = new CassandraVersion("2.2.1");

    private static final Logger logger = LoggerFactory.getLogger(ActiveRepairService.class);
    // singleton enforcement
    public static final ActiveRepairService instance = new ActiveRepairService(FailureDetector.instance, Gossiper.instance);

    public static final long UNREPAIRED_SSTABLE = 0;

    /**
     * A map of active coordinator session.
     */
    private final ConcurrentMap<UUID, RepairSession> sessions = new ConcurrentHashMap<>();

    private final ConcurrentMap<UUID, ParentRepairSession> parentRepairSessions = new ConcurrentHashMap<>();

    private final IFailureDetector failureDetector;
    private final Gossiper gossiper;

    public ActiveRepairService(IFailureDetector failureDetector, Gossiper gossiper)
    {
        this.failureDetector = failureDetector;
        this.gossiper = gossiper;
    }

    /**
     * Requests repairs for the given keyspace and column families.
     *
     * @return Future for asynchronous call or null if there is no need to repair
     */
    public RepairSession submitRepairSession(UUID parentRepairSession,
                                             Collection<Range<Token>> range,
                                             String keyspace,
                                             RepairParallelism parallelismDegree,
                                             Set<InetAddress> endpoints,
                                             long repairedAt,
                                             boolean pullRepair,
                                             ListeningExecutorService executor,
                                             String... cfnames)
    {
        if (endpoints.isEmpty())
            return null;

        if (cfnames.length == 0)
            return null;

        final RepairSession session = new RepairSession(parentRepairSession, UUIDGen.getTimeUUID(), range, keyspace, parallelismDegree, endpoints, repairedAt, pullRepair, cfnames);

        sessions.put(session.getId(), session);
        // register listeners
        registerOnFdAndGossip(session);

        // remove session at completion
        session.addListener(new Runnable()
        {
            /**
             * When repair finished, do clean up
             */
            public void run()
            {
                sessions.remove(session.getId());
            }
        }, MoreExecutors.directExecutor());
        session.start(executor);
        return session;
    }

    private <T extends AbstractFuture &
               IEndpointStateChangeSubscriber &
               IFailureDetectionEventListener> void registerOnFdAndGossip(final T task)
    {
        gossiper.register(task);
        failureDetector.registerFailureDetectionEventListener(task);

        // unregister listeners at completion
        task.addListener(new Runnable()
        {
            /**
             * When repair finished, do clean up
             */
            public void run()
            {
                failureDetector.unregisterFailureDetectionEventListener(task);
                gossiper.unregister(task);
            }
        }, MoreExecutors.sameThreadExecutor());
    }

    public synchronized void terminateSessions()
    {
        Throwable cause = new IOException("Terminate session is called");
        for (RepairSession session : sessions.values())
        {
            session.forceShutdown(cause);
        }
        for (ParentRepairSession prs : parentRepairSessions.values())
        {
            prs.cleanup();
        }
        parentRepairSessions.clear();
    }

    /**
     * Return all of the neighbors with whom we share the provided range.
     *
     * @param keyspaceName keyspace to repair
     * @param keyspaceLocalRanges local-range for given keyspaceName
     * @param toRepair token to repair
     * @param dataCenters the data centers to involve in the repair
     *
     * @return neighbors with whom we share the provided range
     */
    public static Set<InetAddress> getNeighbors(String keyspaceName, Collection<Range<Token>> keyspaceLocalRanges,
                                                Range<Token> toRepair, Collection<String> dataCenters,
                                                Collection<String> hosts)
    {
        StorageService ss = StorageService.instance;
        Map<Range<Token>, List<InetAddress>> replicaSets = ss.getRangeToAddressMap(keyspaceName);
        Range<Token> rangeSuperSet = null;
        for (Range<Token> range : keyspaceLocalRanges)
        {
            if (range.contains(toRepair))
            {
                rangeSuperSet = range;
                break;
            }
            else if (range.intersects(toRepair))
            {
                throw new IllegalArgumentException(String.format("Requested range %s intersects a local range (%s) " +
                                                                 "but is not fully contained in one; this would lead to " +
                                                                 "imprecise repair. keyspace: %s", toRepair.toString(),
                                                                 range.toString(), keyspaceName));
            }
        }
        if (rangeSuperSet == null || !replicaSets.containsKey(rangeSuperSet))
            return Collections.emptySet();

        Set<InetAddress> neighbors = new HashSet<>(replicaSets.get(rangeSuperSet));
        neighbors.remove(FBUtilities.getBroadcastAddress());

        if (dataCenters != null && !dataCenters.isEmpty())
        {
            TokenMetadata.Topology topology = ss.getTokenMetadata().cloneOnlyTokenMap().getTopology();
            Set<InetAddress> dcEndpoints = Sets.newHashSet();
            Multimap<String,InetAddress> dcEndpointsMap = topology.getDatacenterEndpoints();
            for (String dc : dataCenters)
            {
                Collection<InetAddress> c = dcEndpointsMap.get(dc);
                if (c != null)
                    dcEndpoints.addAll(c);
            }
            return Sets.intersection(neighbors, dcEndpoints);
        }
        else if (hosts != null && !hosts.isEmpty())
        {
            Set<InetAddress> specifiedHost = new HashSet<>();
            for (final String host : hosts)
            {
                try
                {
                    final InetAddress endpoint = InetAddress.getByName(host.trim());
                    if (endpoint.equals(FBUtilities.getBroadcastAddress()) || neighbors.contains(endpoint))
                        specifiedHost.add(endpoint);
                }
                catch (UnknownHostException e)
                {
                    throw new IllegalArgumentException("Unknown host specified " + host, e);
                }
            }

            if (!specifiedHost.contains(FBUtilities.getBroadcastAddress()))
                throw new IllegalArgumentException("The current host must be part of the repair");

            if (specifiedHost.size() <= 1)
            {
                String msg = "Specified hosts %s do not share range %s needed for repair. Either restrict repair ranges " +
                             "with -st/-et options, or specify one of the neighbors that share this range with " +
                             "this node: %s.";
                throw new IllegalArgumentException(String.format(msg, hosts, toRepair, neighbors));
            }

            specifiedHost.remove(FBUtilities.getBroadcastAddress());
            return specifiedHost;

        }

        return neighbors;
    }

    public synchronized UUID prepareForRepair(UUID parentRepairSession, InetAddress coordinator, Set<InetAddress> endpoints, RepairOption options, List<ColumnFamilyStore> columnFamilyStores)
    {
        long timestamp = Clock.instance.currentTimeMillis();
        registerParentRepairSession(parentRepairSession, coordinator, columnFamilyStores, options.getRanges(), options.isIncremental(), timestamp, options.isGlobal());
        final CountDownLatch prepareLatch = new CountDownLatch(endpoints.size());
        final AtomicBoolean status = new AtomicBoolean(true);
        final Set<String> failedNodes = Collections.synchronizedSet(new HashSet<String>());
        IAsyncCallbackWithFailure callback = new IAsyncCallbackWithFailure()
        {
            public void response(MessageIn msg)
            {
                prepareLatch.countDown();
            }

            public boolean isLatencyForSnitch()
            {
                return false;
            }

            public void onFailure(InetAddress from, RequestFailureReason failureReason)
            {
                status.set(false);
                failedNodes.add(from.getHostAddress());
                prepareLatch.countDown();
            }
        };

        List<UUID> cfIds = new ArrayList<>(columnFamilyStores.size());
        for (ColumnFamilyStore cfs : columnFamilyStores)
            cfIds.add(cfs.metadata.cfId);

        for (InetAddress neighbour : endpoints)
        {
            if (FailureDetector.instance.isAlive(neighbour))
            {
                PrepareMessage message = new PrepareMessage(parentRepairSession, cfIds, options.getRanges(), options.isIncremental(), timestamp, options.isGlobal());
                MessageOut<RepairMessage> msg = message.createMessage();
                MessagingService.instance().sendRR(msg, neighbour, callback, TimeUnit.HOURS.toMillis(1), true);
            }
            else
            {
                // bailout early to avoid potentially waiting for a long time.
                failRepair(parentRepairSession, "Endpoint not alive: " + neighbour);
            }
        }

        try
        {
            // Failed repair is expensive so we wait for longer time.
            if (!prepareLatch.await(1, TimeUnit.HOURS)) {
                failRepair(parentRepairSession, "Did not get replies from all endpoints.");
            }
        }
        catch (InterruptedException e)
        {
            failRepair(parentRepairSession, "Interrupted while waiting for prepare repair response.");
        }

        if (!status.get())
        {
            failRepair(parentRepairSession, "Got negative replies from endpoints " + failedNodes);
        }

        return parentRepairSession;
    }

    private void failRepair(UUID parentRepairSession, String errorMsg) {
        removeParentRepairSession(parentRepairSession);
        throw new RuntimeException(errorMsg);
    }

    public void registerParentRepairSession(UUID parentRepairSession, InetAddress coordinator, List<ColumnFamilyStore> columnFamilyStores, Collection<Range<Token>> ranges, boolean isIncremental, long timestamp, boolean isGlobal)
    {
        if (!registeredForEndpointChanges)
        {
            Gossiper.instance.register(this);
            FailureDetector.instance.registerFailureDetectionEventListener(this);
            registeredForEndpointChanges = true;
        }

        parentRepairSessions.put(parentRepairSession, new ParentRepairSession(coordinator, columnFamilyStores, ranges, isIncremental, timestamp, isGlobal,
                                                                              parentRepairSession));
    }

    public Set<SSTableReader> currentlyRepairing(UUID cfId, UUID parentRepairSession)
    {
        Set<SSTableReader> repairing = new HashSet<>();
        for (Map.Entry<UUID, ParentRepairSession> entry : parentRepairSessions.entrySet())
        {
            Collection<SSTableReader> sstables = entry.getValue().getLiveValidatedSSTables(cfId);
            if (sstables != null && !entry.getKey().equals(parentRepairSession))
                repairing.addAll(sstables);
        }
        return repairing;
    }

    /**
     * Run final process of repair.
     * This removes all resources held by parent repair session, after performing anti compaction if necessary.
     *
     * @param parentSession Parent session ID
     * @param neighbors Repair participants (not including self)
     * @param successfulRanges Ranges that repaired successfully
     */
    public synchronized ListenableFuture finishParentSession(UUID parentSession, Set<InetAddress> neighbors, Collection<Range<Token>> successfulRanges)
    {
        List<ListenableFuture<?>> tasks = new ArrayList<>(neighbors.size() + 1);
        for (InetAddress neighbor : neighbors)
        {
            AnticompactionTask task = new AnticompactionTask(parentSession, neighbor, successfulRanges);
            registerOnFdAndGossip(task);
            tasks.add(task);
            task.run(); // 'run' is just sending message
        }
        tasks.add(doAntiCompaction(parentSession, successfulRanges));
        return Futures.successfulAsList(tasks);
    }

    public ParentRepairSession getParentRepairSession(UUID parentSessionId)
    {
        ParentRepairSession session = parentRepairSessions.get(parentSessionId);
        // this can happen if a node thinks that the coordinator was down, but that coordinator got back before noticing
        // that it was down itself.
        if (session == null)
            throw new RuntimeException("Parent repair session with id = " + parentSessionId + " has failed.");

        return session;
    }

    /**
     * called when the repair session is done - either failed or anticompaction has completed
     *
     * clears out any snapshots created by this repair
     *
     * @param parentSessionId
     * @return
     */
    public synchronized ParentRepairSession removeParentRepairSession(UUID parentSessionId)
    {
        String snapshotName = parentSessionId.toString();
        for (ColumnFamilyStore cfs : getParentRepairSession(parentSessionId).columnFamilyStores.values())
        {
            if (cfs.snapshotExists(snapshotName))
                cfs.clearSnapshot(snapshotName);
        }
        ParentRepairSession prs = parentRepairSessions.remove(parentSessionId);
        prs.cleanup();
        return prs;
    }

    /**
     * Submit anti-compaction jobs to CompactionManager.
     * When all jobs are done, parent repair session is removed whether those are suceeded or not.
     *
     * @param parentRepairSession parent repair session ID
     * @param successfulRanges the ranges successfully repaired
     * @return Future result of all anti-compaction jobs.
     */
    @SuppressWarnings("resource")
    public ListenableFuture<List<Object>> doAntiCompaction(final UUID parentRepairSession, Collection<Range<Token>> successfulRanges)
    {
        assert parentRepairSession != null;
        ParentRepairSession prs = getParentRepairSession(parentRepairSession);
        //A repair will be marked as not global if it is a subrange repair to avoid many small anti-compactions
        //in addition to other scenarios such as repairs not involving all DCs or hosts
        if (!prs.isGlobal)
        {
            logger.info("[repair #{}] Not a global repair, will not do anticompaction", parentRepairSession);
            removeParentRepairSession(parentRepairSession);
            return Futures.immediateFuture(Collections.emptyList());
        }
        assert prs.ranges.containsAll(successfulRanges) : "Trying to perform anticompaction on unknown ranges";

<<<<<<< HEAD
        List<ListenableFuture<?>> futures = new ArrayList<>();
        // if we don't have successful repair ranges, then just skip anticompaction
        if (!successfulRanges.isEmpty())
        {
            for (Map.Entry<UUID, ColumnFamilyStore> columnFamilyStoreEntry : prs.columnFamilyStores.entrySet())
            {
                Refs<SSTableReader> sstables = prs.getActiveRepairedSSTableRefsForAntiCompaction(columnFamilyStoreEntry.getKey(), parentRepairSession);
                ColumnFamilyStore cfs = columnFamilyStoreEntry.getValue();
                futures.add(CompactionManager.instance.submitAntiCompaction(cfs, successfulRanges, sstables, prs.repairedAt, parentRepairSession));
            }
        }

        ListenableFuture<List<Object>> allAntiCompactionResults = Futures.successfulAsList(futures);
        allAntiCompactionResults.addListener(new Runnable()
        {
            @Override
            public void run()
            {
                removeParentRepairSession(parentRepairSession);
            }
        }, MoreExecutors.directExecutor());
=======
        ListenableFuture<List<Object>> allAntiCompactionResults = prs.doAntiCompaction(successfulRanges);
        allAntiCompactionResults.addListener(() -> removeParentRepairSession(parentRepairSession), MoreExecutors.directExecutor());
>>>>>>> c9ae1baf

        return allAntiCompactionResults;
    }

    public void handleMessage(InetAddress endpoint, RepairMessage message)
    {
        RepairJobDesc desc = message.desc;
        RepairSession session = sessions.get(desc.sessionId);
        if (session == null)
            return;
        switch (message.messageType)
        {
            case VALIDATION_COMPLETE:
                ValidationComplete validation = (ValidationComplete) message;
                session.validationComplete(desc, endpoint, validation.trees);
                break;
            case SYNC_COMPLETE:
                // one of replica is synced.
                SyncComplete sync = (SyncComplete) message;
                session.syncComplete(desc, sync.nodes, sync.success);
                break;
            default:
                break;
        }
    }

    /**
     * We keep a ParentRepairSession around for the duration of the entire repair, for example, on a 256 token vnode rf=3 cluster
     * we would have 768 RepairSession but only one ParentRepairSession. We use the PRS to avoid anticompacting the sstables
     * 768 times, instead we take all repaired ranges at the end of the repair and anticompact once.
     * <p>
     * In case of incremental repairs, the anticompaction algorithm needs to take into consideration remote sstables
     * containing tombstones that might shadow compacted local sstables, or local sstables intersecting with such set;
     * in such case, some local sstables might end up as unrepaired, while some remote sstables would end up repaired,
     * causing potential data resurrection in case of tombstones purged from the repaired set. As a consequence,
     * the anticompaction algorithm in {@link ParentRepairSession#buildAntiCompactionTask(ColumnFamilyStore, Collection)} identifies the
     * local set off sstables safe to anticompact, and the remote set of sstables safe to repair, and pass those
     * sstables to the {@link LocalAntiCompactionTask} for the actual execution.
     * <p>
     * Note that validation and streaming do not care about which sstables we have marked as repairing - they operate on
     * all unrepaired sstables (if it is incremental), otherwise we would not get a correct repair.
     */
    public static class ParentRepairSession implements INotificationConsumer
    {
        private final Map<UUID, ColumnFamilyStore> columnFamilyStores = new HashMap<>();
        private final Collection<Range<Token>> ranges;
        private final Set<UUID> marked = new HashSet<>();
        @VisibleForTesting
        protected final Map<UUID, Set<SSTableInfo>> validatedSSTables = new HashMap<>();
        private final Map<UUID, Set<SSTableReader>> remoteSSTablesWithTombstones = new HashMap<>();
        @VisibleForTesting
        protected final Map<UUID, Set<LifecycleTransaction>> remoteCompactingSSTables = new HashMap<>();
        public final boolean isIncremental;
        public final boolean isGlobal;
        public final long repairedAt;
        public final InetAddress coordinator;
        @VisibleForTesting
        protected final UUID parentSessionId;

        public ParentRepairSession(InetAddress coordinator, List<ColumnFamilyStore> columnFamilyStores, Collection<Range<Token>> ranges,
                                   boolean isIncremental, long repairedAt, boolean isGlobal, UUID parentSessionId)
        {
            this.coordinator = coordinator;
            for (ColumnFamilyStore cfs : columnFamilyStores)
            {
                this.columnFamilyStores.put(cfs.metadata.cfId, cfs);
                validatedSSTables.put(cfs.metadata.cfId, new HashSet<>());
                // We subscribe to the tracker to be able to mark SSTables containing tombstones as compacting. See {@link this#handleNotification} for details.
                if (isGlobal)
                {
                    remoteSSTablesWithTombstones.put(cfs.metadata.cfId, new HashSet<>());
                    remoteCompactingSSTables.put(cfs.metadata.cfId, new HashSet<>());
                    cfs.getTracker().subscribe(this);
                }
            }
            this.ranges = ranges;
            this.repairedAt = repairedAt;
            this.isIncremental = isIncremental;
            this.isGlobal = isGlobal;
            this.parentSessionId = parentSessionId;
        }

        /**
         * Mark the given column family and related sstables as repairing, provided there isn't an ongoing repair over the
         * same sstables.
         *
         * @param cfId the column family to mark as repairing
         */
        public synchronized void markRepairing(UUID cfId)
        {
            if (!marked.contains(cfId))
            {
                List<SSTableReader> sstables = columnFamilyStores.get(cfId).select(View.select(SSTableSet.CANONICAL, (s) -> !isIncremental || !s.isRepaired())).sstables;
                Set<SSTableReader> currentlyRepairing = ActiveRepairService.instance.currentlyRepairing(cfId, parentSessionId);
                if (!Sets.intersection(currentlyRepairing, Sets.newHashSet(sstables)).isEmpty())
                {
                    logger.error("Cannot start multiple repair sessions over the same sstables");
                    throw new RuntimeException("Cannot start multiple repair sessions over the same sstables");
                }
                addSSTables(cfId, sstables);
                marked.add(cfId);
            }
        }

        /**
         * Get the {@link LocalAntiCompactionTask} which will run the final anti compaction on local and repaired sstables.
         */
        @SuppressWarnings("resource")
        public synchronized LocalAntiCompactionTask buildAntiCompactionTask(ColumnFamilyStore cfs, Collection<Range<Token>> successfulRanges)
        {
            UUID cfId = cfs.metadata.cfId;
            assert columnFamilyStores.containsKey(cfId) && marked.contains(cfId);

            LifecycleTransaction localToAntiCompact = null;
            try
            {
                // Mark live validated SSTables as compacting
                localToAntiCompact = markSSTablesCompacting(cfs, getLiveValidatedSSTables(cfId));

                // This is the set of all SSTables (local or remote) that will be marked as repaired in this session
                Set<SSTableReader> repairedSet = Sets.newHashSet(Sets.union(localToAntiCompact.originals(), getRemoteSSTablesWithTombstones(cfs)));

                // Any SSTable validated but not in the repair set is in the unrepaired set (ie. was compacted during repair)
                Set<SSTableInfo> unrepairedSet = Sets.newHashSet(Sets.difference(validatedSSTables.getOrDefault(cfs.metadata.cfId, Collections.emptySet()),
                                                                                 repairedSet.stream().map(s -> new SSTableInfo(s)).collect(Collectors.toSet())));

                // Any repaired SSTable shadowing unrepaired data should be moved from the repaired to unrepaired set
                // This should be done in a loop, since augmenting the unrepaired set may cause more repaired
                // SSTables to be shadowed by unrepaired
                Set<SSTableReader> shadowingUnrepairedSet = getShadowingUnrepaired(unrepairedSet, repairedSet);
                while (!shadowingUnrepairedSet.isEmpty())
                {
                    for (SSTableReader shadowsUnrepaired : shadowingUnrepairedSet)
                    {
                        unrepairedSet.add(new SSTableInfo(shadowsUnrepaired, true));
                        repairedSet.remove(shadowsUnrepaired);
                    }
                    shadowingUnrepairedSet = getShadowingUnrepaired(unrepairedSet, repairedSet);
                }

                return new LocalAntiCompactionTask(cfs, successfulRanges, parentSessionId, repairedAt, localToAntiCompact, remoteCompactingSSTables.getOrDefault(cfId, Collections.emptySet()),
                                                   unrepairedSet.stream().filter(i -> i.sstableRef.isPresent()).map(i -> i.sstableRef.get()).collect(Collectors.toSet()));
            }
            catch(Throwable ex)
            {
                Throwable accumulate = ex;
                if (localToAntiCompact != null)
                {
                    accumulate = localToAntiCompact.abort(accumulate);
                }
                throw new RuntimeException(accumulate);
            }
        }



        private static LifecycleTransaction markSSTablesCompacting(ColumnFamilyStore cfs, Collection<SSTableReader> sstables)
        {
            LifecycleTransaction txn = null;
            while (txn == null)
            {
                sstables = sstables.stream()
                        .filter(s -> !s.isMarkedCompacted() && !cfs.getTracker().getCompacting().contains(s))
                        .collect(Collectors.toSet());
                txn = cfs.getTracker().tryModify(sstables, OperationType.ANTICOMPACTION);
            }
            return txn;
        }

        private static Set<SSTableReader> getShadowingUnrepaired(Set<SSTableInfo> unrepairedSet, Set<SSTableReader> repairedSet)
        {
            return repairedSet.stream()
                    .filter(r -> unrepairedSet.stream().anyMatch(u -> u.mayHaveDataShadowedBy(r)))
                    .collect(Collectors.toSet());
        }

        private Set<SSTableReader> getRemoteSSTablesWithTombstones(ColumnFamilyStore cfs)
        {
            Set<SSTableReader> remoteToRepair = remoteSSTablesWithTombstones.get(cfs.metadata.cfId);
            if (remoteToRepair == null)
                remoteToRepair = Collections.emptySet();
            return remoteToRepair;
        }

        public synchronized void maybeSnapshot(UUID cfId, UUID parentSessionId)
        {
            String snapshotName = parentSessionId.toString();
            if (!columnFamilyStores.get(cfId).snapshotExists(snapshotName))
            {
                Set<SSTableReader> snapshottedSSTables = columnFamilyStores.get(cfId).snapshot(snapshotName, new Predicate<SSTableReader>()
                {
                    public boolean apply(SSTableReader sstable)
                    {
                        return sstable != null &&
                               (!isIncremental || !sstable.isRepaired()) &&
                               !(sstable.metadata.isIndex()) && // exclude SSTables from 2i
                               new Bounds<>(sstable.first.getToken(), sstable.last.getToken()).intersects(ranges);
                    }
                }, true, false, new HashSet<>());

                if (isAlreadyRepairing(cfId, parentSessionId, snapshottedSSTables))
                {
                    columnFamilyStores.get(cfId).clearSnapshot(parentSessionId.toString());
                    logger.error("Cannot start multiple repair sessions over the same sstables");
                    throw new RuntimeException("Cannot start multiple repair sessions over the same sstables");
                }
                addSSTables(cfId, snapshottedSSTables);
                marked.add(cfId);
            }
        }

        /**
         * Compares other repairing sstables *generation* to the ones we just snapshotted
         *
         * we compare generations since the sstables have different paths due to snapshot names
         *
         * @param cfId id of the column family store
         * @param parentSessionId parent repair session
         * @param sstables the newly snapshotted sstables
         * @return
         */
        private boolean isAlreadyRepairing(UUID cfId, UUID parentSessionId, Collection<SSTableReader> sstables)
        {
            Set<SSTableReader> currentlyRepairing = ActiveRepairService.instance.currentlyRepairing(cfId, parentSessionId);
            Set<Integer> currentlyRepairingGenerations = new HashSet<>();
            Set<Integer> newRepairingGenerations = new HashSet<>();
            for (SSTableReader sstable : currentlyRepairing)
                currentlyRepairingGenerations.add(sstable.descriptor.generation);
            for (SSTableReader sstable : sstables)
                newRepairingGenerations.add(sstable.descriptor.generation);

            return !Sets.intersection(currentlyRepairingGenerations, newRepairingGenerations).isEmpty();
        }

        private Set<SSTableReader> getLiveValidatedSSTables(UUID cfId)
        {
            if (!columnFamilyStores.containsKey(cfId))
                return null;

            Set<SSTableInfo> validatedSSTables = this.validatedSSTables.get(cfId);
            return StreamSupport.stream(columnFamilyStores.get(cfId).getSSTables(SSTableSet.CANONICAL).spliterator(), false)
                                .filter(s -> validatedSSTables.contains(new SSTableInfo(s)))
                                .collect(Collectors.toSet());
        }

        private void addSSTables(UUID cfId, Collection<SSTableReader> sstables)
        {
            for (SSTableReader sstable : sstables)
                validatedSSTables.get(cfId).add(new SSTableInfo(sstable));
        }

        public long getRepairedAt()
        {
            if (isGlobal)
                return repairedAt;
            return ActiveRepairService.UNREPAIRED_SSTABLE;
        }

        @Override
        public String toString()
        {
            return "ParentRepairSession{" +
                   "columnFamilyStores=" + columnFamilyStores +
                   ", ranges=" + ranges +
                   ", sstableMap=" + validatedSSTables +
                   ", repairedAt=" + repairedAt +
                   '}';
        }

        private synchronized void onReceivedSSTables(Collection<SSTableReader> received)
        {
            assert isGlobal;
            UUID cfId = received.iterator().next().metadata.cfId;
            if (!marked.contains(cfId))
                return;

            received.stream()
                    .filter(s -> s.hasTombstones())
                    .forEach(s -> markRemoteWithTombstones(s, cfId));
        }

        /**
         * Mark any SSTable with  tombstones received during repair as unrepaired - we will mutate them at the end of repair.
         * This is to avoid a node marking received data with shadowing tombstones as repaired if the node crashes before or during anti-compaction
         * See {@link ParentRepairSession#buildAntiCompactionTask(ColumnFamilyStore, Collection)} for more details
         */
        private void markRemoteWithTombstones(SSTableReader received, UUID cfId)
        {
            try
            {
                logger.trace("[repair #{}] Marking SSTable with tombstone as unrepaired: {}", parentSessionId, received);
                // we don't need to notify the change of repair status because this should be called before the SSTable is added to the compaction strategy,
                columnFamilyStores.get(cfId).mutateRepairedAt(Collections.singleton(received), UNREPAIRED_SSTABLE, false);
                remoteSSTablesWithTombstones.get(cfId).add(received);
            }
            catch (IOException e)
            {
                //this will fail the streaming session.
                throw new RuntimeException(String.format("[repair %s] Could not mark received sstables as unrepaired: %s.", parentSessionId, received, e));
            }
        }

        public ListenableFuture<List<Object>> doAntiCompaction(Collection<Range<Token>> successfulRanges)
        {
            if (successfulRanges.isEmpty())
                return Futures.immediateFuture(Collections.emptyList());

            List<ListenableFuture<?>> futures = new ArrayList<>();
            for (ColumnFamilyStore cfs : columnFamilyStores.values())
            {
                LocalAntiCompactionTask antiCompactionTask = buildAntiCompactionTask(cfs, successfulRanges);
                futures.add(CompactionManager.instance.submitAntiCompaction(antiCompactionTask));
            }

            return Futures.successfulAsList(futures);
        }

        public void handleNotification(INotification notification, Object sender)
        {
            assert isGlobal;
            if (notification instanceof SSTableAddedNotification)
            {
                SSTableAddedNotification ssTableAddedNotification = (SSTableAddedNotification) notification;
                for (SSTableReader received : ssTableAddedNotification.added)
                {
                    UUID cfId = received.metadata.cfId;
                    if (remoteSSTablesWithTombstones.getOrDefault(cfId, Collections.emptySet()).contains(received))
                    {
                        // mark as compacting so the received SSTable does not participate any compaction in the unrepaired bucket,
                        // since it will be marked as repaired at the end of repair
                        LifecycleTransaction txn = markSSTablesCompacting(columnFamilyStores.get(cfId), Collections.singleton(received));
                        if (txn != null && !txn.originals().isEmpty())
                        {
                            remoteCompactingSSTables.get(cfId).add(txn);
                            logger.trace("[repair #{}] Marked received SSTable with tombstone as compacting: {}", parentSessionId, received);
                        }
                        else
                        {
                            // this will fail the streaming session.
                            throw new RuntimeException(String.format("[repair %s] Could not mark received sstables as compacting: %s.", parentSessionId, received));
                        }
                    }
                }
            }
        }

        /**
         * This method *needs* to be called when the parent repair session is finished/removed, in order to cleanup
         * resources held during repair by the parent session.
         */
        public synchronized void cleanup()
        {
            columnFamilyStores.values().forEach(cfs ->
            {
                try
                {
                    // Remove tracked sstables with tombstones
                    remoteSSTablesWithTombstones.remove(cfs.metadata.cfId);
                    // Remove sstables set as compacting:
                    Set<LifecycleTransaction> removed = remoteCompactingSSTables.remove(cfs.metadata.cfId);
                    if (removed != null)
                    {
                        Throwable accumulate = null;
                        for (LifecycleTransaction txn : removed)
                        {
                            try
                            {
                                txn.close();
                            }
                            catch (Throwable t)
                            {
                                if (accumulate != null)
                                    accumulate.addSuppressed(t);
                                else
                                    accumulate = t;
                            }
                        }
                        Throwables.maybeFail(accumulate);
                    }
                }
                finally
                {
                    // Finally unsubscribe the session from the tracker
                    cfs.getTracker().unsubscribe(this);
                }
            });
        }
    }

    /*
    If the coordinator node dies we should remove the parent repair session from the other nodes.
    This uses the same notifications as we get in RepairSession
     */
    public void onJoin(InetAddress endpoint, EndpointState epState) {}
    public void beforeChange(InetAddress endpoint, EndpointState currentState, ApplicationState newStateKey, VersionedValue newValue) {}
    public void onChange(InetAddress endpoint, ApplicationState state, VersionedValue value) {}
    public void onAlive(InetAddress endpoint, EndpointState state) {}
    public void onDead(InetAddress endpoint, EndpointState state) {}

    public void onRemove(InetAddress endpoint)
    {
        convict(endpoint, Double.MAX_VALUE);
    }

    public void onRestart(InetAddress endpoint, EndpointState state)
    {
        convict(endpoint, Double.MAX_VALUE);
    }

    /**
     * Something has happened to a remote node - if that node is a coordinator, we mark the parent repair session id as failed.
     *
     * The fail marker is kept in the map for 24h to make sure that if the coordinator does not agree
     * that the repair failed, we need to fail the entire repair session
     *
     * @param ep  endpoint to be convicted
     * @param phi the value of phi with with ep was convicted
     */
    public void convict(InetAddress ep, double phi)
    {
        // We want a higher confidence in the failure detection than usual because failing a repair wrongly has a high cost.
        if (phi < 2 * DatabaseDescriptor.getPhiConvictThreshold() || parentRepairSessions.isEmpty())
            return;

        Set<UUID> toRemove = new HashSet<>();

        for (Map.Entry<UUID, ParentRepairSession> repairSessionEntry : parentRepairSessions.entrySet())
        {
            if (repairSessionEntry.getValue().coordinator.equals(ep))
            {
                toRemove.add(repairSessionEntry.getKey());
            }
        }

        if (!toRemove.isEmpty())
        {
            logger.debug("Removing {} in parent repair sessions", toRemove);
            for (UUID id : toRemove)
                removeParentRepairSession(id);
        }
    }

    /**
     * Auxiliary class to retain information of an SSTable that was validated but may
     * potentially be gone via compaction by the time repair reaches the anti-compaction stage.
     *
     * Used mostly by {@link ParentRepairSession#buildAntiCompactionTask(ColumnFamilyStore, Collection)}}
     * to detect when data contained in an SSTable that was compacted during repair is potentially
     * shadowed by a tombstone received from another replica.
     */
    public static class SSTableInfo
    {
        public final String filename;
        public final Range<Token> range;
        public final long minTimestamp;
        public final long onDiskLength;
        public final boolean hasTombstones;

        public final Optional<SSTableReader> sstableRef;

        public SSTableInfo(SSTableReader reader)
        {
            this(reader, false);
        }

        public SSTableInfo(SSTableReader reader, boolean keepSSTableRef)
        {
            this(reader.getFilename(), new Range<>(reader.first.getToken(), reader.last.getToken()), reader.getMinTimestamp(),
                 reader.onDiskLength(), reader.hasTombstones(), keepSSTableRef? reader : null);
        }

        public SSTableInfo(String filename, Range<Token> range, long minTimestamp, long onDiskLength, boolean hasTombstones,
                           SSTableReader sstableRef)
        {
            this.filename = filename;
            this.range = range;
            this.minTimestamp = minTimestamp;
            this.onDiskLength = onDiskLength;
            this.hasTombstones = hasTombstones;
            this.sstableRef = Optional.ofNullable(sstableRef);
        }

        public boolean mayHaveDataShadowedBy(SSTableReader sstable)
        {
            return sstable.hasTombstones() && this.range.intersects(new Range<>(sstable.first.getToken(),
                                                                                sstable.last.getToken())) &&
                   sstable.getMinTimestamp() > minTimestamp;
        }

        public Optional<SSTableReader> getSstableRef()
        {
            return sstableRef;
        }

        public boolean equals(Object o)
        {
            if (this == o) return true;
            if (o == null || getClass() != o.getClass()) return false;

            SSTableInfo that = (SSTableInfo) o;

            return filename != null ? filename.equals(that.filename) : that.filename == null;
        }

        public int hashCode()
        {
            return filename != null ? filename.hashCode() : 0;
        }

        public String toString()
        {
            return "SSTableInfo{" +
                   "filename='" + filename + '\'' +
                   ", range=" + range +
                   ", minTimestamp=" + minTimestamp +
                   ", onDiskLength=" + onDiskLength +
                   ", hasTombstones=" + hasTombstones +
                   '}';
        }
    }

    public void receiveStreamedSSTables(Collection<SSTableReader> readers)
    {
        if (readers.isEmpty())
            return;

        SSTableReader sstable = readers.iterator().next();
        ColumnFamilyStore cfs = Schema.instance.getColumnFamilyStoreInstance(sstable.metadata.cfId);

        assert readers.stream().noneMatch(s -> cfs.getLiveSSTables().contains(s)) : "This method should be called before adding SSTables to the tracker";

        long repairedAt = sstable.getSSTableMetadata().repairedAt;
        if (repairedAt == UNREPAIRED_SSTABLE)
            return;

        for (ParentRepairSession prs : parentRepairSessions.values())
        {
            if (prs.isGlobal && prs.repairedAt == repairedAt)
            {
                prs.onReceivedSSTables(readers);
            }
        }
    }
}<|MERGE_RESOLUTION|>--- conflicted
+++ resolved
@@ -35,7 +35,6 @@
 import com.google.common.util.concurrent.ListenableFuture;
 import com.google.common.util.concurrent.ListeningExecutorService;
 import com.google.common.util.concurrent.MoreExecutors;
-
 import org.slf4j.Logger;
 import org.slf4j.LoggerFactory;
 
@@ -376,8 +375,7 @@
             registeredForEndpointChanges = true;
         }
 
-        parentRepairSessions.put(parentRepairSession, new ParentRepairSession(coordinator, columnFamilyStores, ranges, isIncremental, timestamp, isGlobal,
-                                                                              parentRepairSession));
+        parentRepairSessions.put(parentRepairSession, new ParentRepairSession(coordinator, columnFamilyStores, ranges, isIncremental, timestamp, isGlobal, parentRepairSession));
     }
 
     public Set<SSTableReader> currentlyRepairing(UUID cfId, UUID parentRepairSession)
@@ -469,32 +467,8 @@
         }
         assert prs.ranges.containsAll(successfulRanges) : "Trying to perform anticompaction on unknown ranges";
 
-<<<<<<< HEAD
-        List<ListenableFuture<?>> futures = new ArrayList<>();
-        // if we don't have successful repair ranges, then just skip anticompaction
-        if (!successfulRanges.isEmpty())
-        {
-            for (Map.Entry<UUID, ColumnFamilyStore> columnFamilyStoreEntry : prs.columnFamilyStores.entrySet())
-            {
-                Refs<SSTableReader> sstables = prs.getActiveRepairedSSTableRefsForAntiCompaction(columnFamilyStoreEntry.getKey(), parentRepairSession);
-                ColumnFamilyStore cfs = columnFamilyStoreEntry.getValue();
-                futures.add(CompactionManager.instance.submitAntiCompaction(cfs, successfulRanges, sstables, prs.repairedAt, parentRepairSession));
-            }
-        }
-
-        ListenableFuture<List<Object>> allAntiCompactionResults = Futures.successfulAsList(futures);
-        allAntiCompactionResults.addListener(new Runnable()
-        {
-            @Override
-            public void run()
-            {
-                removeParentRepairSession(parentRepairSession);
-            }
-        }, MoreExecutors.directExecutor());
-=======
         ListenableFuture<List<Object>> allAntiCompactionResults = prs.doAntiCompaction(successfulRanges);
         allAntiCompactionResults.addListener(() -> removeParentRepairSession(parentRepairSession), MoreExecutors.directExecutor());
->>>>>>> c9ae1baf
 
         return allAntiCompactionResults;
     }
@@ -706,6 +680,7 @@
             }
         }
 
+
         /**
          * Compares other repairing sstables *generation* to the ones we just snapshotted
          *
@@ -745,6 +720,7 @@
             for (SSTableReader sstable : sstables)
                 validatedSSTables.get(cfId).add(new SSTableInfo(sstable));
         }
+
 
         public long getRepairedAt()
         {
