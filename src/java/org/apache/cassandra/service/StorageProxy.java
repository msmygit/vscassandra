--- conflicted
+++ resolved
@@ -1121,12 +1121,8 @@
         if (endpoints.isEmpty())
             throw new UnavailableException(cl, cl.blockFor(keyspace), 0);
 
-<<<<<<< HEAD
-        List<InetAddress> localEndpoints = new ArrayList<>();
-=======
         List<InetAddress> localEndpoints = new ArrayList<>(endpoints.size());
 
->>>>>>> 79e344fc
         for (InetAddress endpoint : endpoints)
             if (snitch.getDatacenter(endpoint).equals(localDataCenter))
                 localEndpoints.add(endpoint);
