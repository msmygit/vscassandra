--- conflicted
+++ resolved
@@ -1343,16 +1343,10 @@
         {
             PartitionIterator result = fetchRows(group.commands, consistencyLevel, queryStartNanoTime);
             // If we have more than one command, then despite each read command honoring the limit, the total result
-<<<<<<< HEAD
             // might not honor it and so we should enforce it; For continuous paging however, we know we enforce this
             // later (by always wrapping in a pager) so don't bother
             if (!forContinuousPaging && group.commands.size() > 1)
-                result = group.limits().filter(result, group.nowInSec());
-=======
-            // might not honor it and so we should enforce it
-            if (group.commands.size() > 1)
                 result = group.limits().filter(result, group.nowInSec(), group.selectsFullPartition());
->>>>>>> e0ce6ce7
             return result;
         }
         catch (UnavailableException e)
@@ -1954,13 +1948,7 @@
 
         // Note that in general, a RangeCommandIterator will honor the command limit for each range, but will not enforce it globally.
 
-<<<<<<< HEAD
         return command.withLimitsAndPostReconciliation(new RangeCommandIterator(ranges, command, concurrencyFactor, keyspace, consistencyLevel, queryStartNanoTime, forContinuousPaging));
-=======
-        return command.limits().filter(command.postReconciliationProcessing(new RangeCommandIterator(ranges, command, concurrencyFactor, keyspace, consistencyLevel, queryStartNanoTime)),
-                                       command.nowInSec(),
-                                       command.selectsFullPartition());
->>>>>>> e0ce6ce7
     }
 
     /**
