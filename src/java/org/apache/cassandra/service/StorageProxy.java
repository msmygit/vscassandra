--- conflicted
+++ resolved
@@ -90,24 +90,6 @@
 import org.apache.cassandra.hints.HintsService;
 import org.apache.cassandra.index.Index;
 import org.apache.cassandra.io.util.DataOutputBuffer;
-<<<<<<< HEAD
-import org.apache.cassandra.locator.AbstractReplicationStrategy;
-import org.apache.cassandra.locator.IEndpointSnitch;
-import org.apache.cassandra.locator.LocalStrategy;
-import org.apache.cassandra.locator.TokenMetadata;
-import org.apache.cassandra.metrics.CASClientRequestMetrics;
-import org.apache.cassandra.metrics.ClientRequestMetrics;
-import org.apache.cassandra.metrics.ReadRepairMetrics;
-import org.apache.cassandra.metrics.StorageMetrics;
-import org.apache.cassandra.metrics.ViewWriteMetrics;
-import org.apache.cassandra.net.CompactEndpointSerializationHelper;
-import org.apache.cassandra.net.IAsyncCallback;
-import org.apache.cassandra.net.IAsyncCallbackWithFailure;
-import org.apache.cassandra.net.MessageIn;
-import org.apache.cassandra.net.MessageOut;
-import org.apache.cassandra.net.MessagingService;
-import org.apache.cassandra.net.MessagingService.Verb;
-=======
 import org.apache.cassandra.locator.*;
 import org.apache.cassandra.metrics.*;
 import org.apache.cassandra.net.*;
@@ -115,7 +97,6 @@
 import org.apache.cassandra.schema.Schema;
 import org.apache.cassandra.schema.SchemaConstants;
 import org.apache.cassandra.schema.TableMetadata;
->>>>>>> ec536dc0
 import org.apache.cassandra.service.paxos.Commit;
 import org.apache.cassandra.service.paxos.PaxosState;
 import org.apache.cassandra.service.paxos.PrepareCallback;
@@ -1897,35 +1878,12 @@
 
         Single<PartitionIterator> getPartitionIterator()
         {
-<<<<<<< HEAD
             return Completable.concatArray(doInitialQueries(), maybeTryAdditionalReplicas())
                    .andThen(executor.handler.get()
                             .onErrorResumeNext(e ->
                                                {
                                                    if (e instanceof DigestMismatchException)
                                                        return retryOnDigestMismatch();
-=======
-            try
-            {
-                result = executor.get();
-            }
-            catch (DigestMismatchException ex)
-            {
-                Tracing.trace("Digest mismatch: {}", ex);
-
-                ReadRepairMetrics.repairedBlocking.mark();
-
-                // Do a full data read to resolve the correct response (and repair node that need be)
-                Keyspace keyspace = Keyspace.open(command.metadata().keyspace);
-                DataResolver resolver = new DataResolver(keyspace, command, ConsistencyLevel.ALL, executor.handler.endpoints.size(), queryStartNanoTime);
-                repairHandler = new ReadCallback(resolver,
-                                                 ConsistencyLevel.ALL,
-                                                 executor.getContactedReplicas().size(),
-                                                 command,
-                                                 keyspace,
-                                                 executor.handler.endpoints,
-                                                 queryStartNanoTime);
->>>>>>> ec536dc0
 
                                                    return Single.error(e);
                                                }));
@@ -1937,7 +1895,7 @@
             ReadRepairMetrics.repairedBlocking.mark();
 
             // Do a full data read to resolve the correct response (and repair node that need be)
-            Keyspace keyspace = Keyspace.open(command.metadata().ksName);
+            Keyspace keyspace = Keyspace.open(command.metadata().keyspace);
             DataResolver resolver = new DataResolver(keyspace, command, ConsistencyLevel.ALL, executor.handler.endpoints.size(), queryStartNanoTime);
             repairHandler = new ReadCallback(resolver,
                                              ConsistencyLevel.ALL,
@@ -1949,19 +1907,8 @@
 
             for (InetAddress endpoint : executor.getContactedReplicas())
             {
-<<<<<<< HEAD
                 Tracing.trace("Enqueuing full data read to {}", endpoint);
                 MessagingService.instance().sendRRWithFailure(command.createMessage(), endpoint, repairHandler);
-=======
-                if (Tracing.isTracing())
-                    Tracing.trace("Timed out waiting on digest mismatch repair requests");
-                else
-                    logger.trace("Timed out waiting on digest mismatch repair requests");
-                // the caught exception here will have CL.ALL from the repair command,
-                // not whatever CL the initial command was at (CASSANDRA-7947)
-                int blockFor = consistency.blockFor(Keyspace.open(command.metadata().keyspace));
-                throw new ReadTimeoutException(consistency, blockFor-1, blockFor, true);
->>>>>>> ec536dc0
             }
 
             return repairHandler.get().onErrorResumeNext(e -> {
@@ -2426,16 +2373,11 @@
 
         Tracing.trace("Computing ranges to query");
 
-<<<<<<< HEAD
         Callable<PartitionIterator> c = () ->
         {
 
-            Keyspace keyspace = Keyspace.open(command.metadata().ksName);
+            Keyspace keyspace = Keyspace.open(command.metadata().keyspace);
             RangeIterator ranges = new RangeIterator(command, keyspace, consistencyLevel);
-=======
-        Keyspace keyspace = Keyspace.open(command.metadata().keyspace);
-        RangeIterator ranges = new RangeIterator(command, keyspace, consistencyLevel);
->>>>>>> ec536dc0
 
             // our estimate of how many result rows there will be per-range
             float resultsPerRange = estimateResultsPerRange(command, keyspace);
