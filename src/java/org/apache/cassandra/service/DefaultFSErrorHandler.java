--- conflicted
+++ resolved
@@ -18,13 +18,9 @@
 
 package org.apache.cassandra.service;
 
-<<<<<<< HEAD
-=======
-import java.io.File;
 import java.util.Set;
 
 import com.google.common.collect.ImmutableSet;
->>>>>>> b4b9f319
 import org.slf4j.Logger;
 import org.slf4j.LoggerFactory;
 
@@ -61,9 +57,6 @@
                 StorageService.instance.stopTransports();
                 break;
 
-            case die:
-                JVMStabilityInspector.killCurrentJVM(e, false);
-                break;
         }
     }
 
@@ -96,21 +89,13 @@
                 }
 
                 // for both read and write errors mark the path as unwritable.
-<<<<<<< HEAD
                 DisallowedDirectories.maybeMarkUnwritable(e.file);
-                if (e instanceof FSReadError)
-=======
-                DisallowedDirectories.maybeMarkUnwritable(e.path);
                 if (e instanceof FSReadError && shouldMaybeRemoveData(e))
->>>>>>> b4b9f319
                 {
                     File directory = DisallowedDirectories.maybeMarkUnreadable(e.file);
                     if (directory != null)
                         Keyspace.removeUnreadableSSTables(directory);
                 }
-                break;
-            case die:
-                JVMStabilityInspector.killCurrentJVM(e, false);
                 break;
             case ignore:
                 // already logged, so left nothing to do
