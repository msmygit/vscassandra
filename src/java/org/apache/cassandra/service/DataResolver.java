/*
 * Licensed to the Apache Software Foundation (ASF) under one
 * or more contributor license agreements.  See the NOTICE file
 * distributed with this work for additional information
 * regarding copyright ownership.  The ASF licenses this file
 * to you under the Apache License, Version 2.0 (the
 * "License"); you may not use this file except in compliance
 * with the License.  You may obtain a copy of the License at
 *
 *     http://www.apache.org/licenses/LICENSE-2.0
 *
 * Unless required by applicable law or agreed to in writing, software
 * distributed under the License is distributed on an "AS IS" BASIS,
 * WITHOUT WARRANTIES OR CONDITIONS OF ANY KIND, either express or implied.
 * See the License for the specific language governing permissions and
 * limitations under the License.
 */
package org.apache.cassandra.service;

import java.net.InetAddress;
import java.util.*;
import java.util.concurrent.TimeoutException;

<<<<<<< HEAD
import io.reactivex.Scheduler;
import org.apache.cassandra.concurrent.NettyRxScheduler;
=======
import com.google.common.annotations.VisibleForTesting;

>>>>>>> ec536dc0
import org.apache.cassandra.concurrent.Stage;
import org.apache.cassandra.concurrent.StageManager;
import org.apache.cassandra.schema.ColumnMetadata;
import org.apache.cassandra.schema.TableMetadata;
import org.apache.cassandra.config.DatabaseDescriptor;
import org.apache.cassandra.db.*;
import org.apache.cassandra.db.filter.ClusteringIndexFilter;
import org.apache.cassandra.db.filter.ColumnFilter;
import org.apache.cassandra.db.filter.DataLimits;
import org.apache.cassandra.db.filter.DataLimits.Counter;
import org.apache.cassandra.db.partitions.*;
import org.apache.cassandra.db.rows.*;
import org.apache.cassandra.db.transform.MoreRows;
import org.apache.cassandra.db.transform.Transformation;
import org.apache.cassandra.exceptions.ReadTimeoutException;
import org.apache.cassandra.net.*;
import org.apache.cassandra.tracing.Tracing;
import org.apache.cassandra.utils.FBUtilities;

public class DataResolver extends ResponseResolver
{
    @VisibleForTesting
    final List<AsyncOneResponse> repairResults = Collections.synchronizedList(new ArrayList<>());
    private final long queryStartNanoTime;

    public DataResolver(Keyspace keyspace, ReadCommand command, ConsistencyLevel consistency, int maxResponseCount, long queryStartNanoTime)
    {
        super(keyspace, command, consistency, maxResponseCount);
        this.queryStartNanoTime = queryStartNanoTime;
    }

    public PartitionIterator getData()
    {
        ReadResponse response = responses.iterator().next().payload;
        return UnfilteredPartitionIterators.filter(response.makeIterator(command), command.nowInSec());
    }

    public PartitionIterator resolve()
    {
        // We could get more responses while this method runs, which is ok (we're happy to ignore any response not here
        // at the beginning of this method), so grab the response count once and use that through the method.
        int count = responses.size();
        List<UnfilteredPartitionIterator> iters = new ArrayList<>(count);
        InetAddress[] sources = new InetAddress[count];
        for (int i = 0; i < count; i++)
        {
            MessageIn<ReadResponse> msg = responses.get(i);
            iters.add(msg.payload.makeIterator(command));
            sources[i] = msg.from;
        }

        // Even though every responses should honor the limit, we might have more than requested post reconciliation,
        // so ensure we're respecting the limit.
        DataLimits.Counter counter = command.limits().newCounter(command.nowInSec(), true);
        return counter.applyTo(mergeWithShortReadProtection(iters, sources, counter));
    }

    public void compareResponses()
    {
        // We need to fully consume the results to trigger read repairs if appropriate
        try (PartitionIterator iterator = resolve())
        {
            PartitionIterators.consume(iterator);
        }
    }

    private PartitionIterator mergeWithShortReadProtection(List<UnfilteredPartitionIterator> results, InetAddress[] sources, DataLimits.Counter resultCounter)
    {
        // If we have only one results, there is no read repair to do and we can't get short reads
        if (results.size() == 1)
            return UnfilteredPartitionIterators.filter(results.get(0), command.nowInSec());

        UnfilteredPartitionIterators.MergeListener listener = new RepairMergeListener(sources);

        // So-called "short reads" stems from nodes returning only a subset of the results they have for a partition due to the limit,
        // but that subset not being enough post-reconciliation. So if we don't have limit, don't bother.
        if (!command.limits().isUnlimited())
        {
            for (int i = 0; i < results.size(); i++)
                results.set(i, Transformation.apply(results.get(i), new ShortReadProtection(sources[i], resultCounter, queryStartNanoTime)));
        }

        return UnfilteredPartitionIterators.mergeAndFilter(results, command.nowInSec(), listener);
    }

    private class RepairMergeListener implements UnfilteredPartitionIterators.MergeListener
    {
        private final InetAddress[] sources;

        public RepairMergeListener(InetAddress[] sources)
        {
            this.sources = sources;
        }

        public UnfilteredRowIterators.MergeListener getRowMergeListener(DecoratedKey partitionKey, List<UnfilteredRowIterator> versions)
        {
            return new MergeListener(partitionKey, columns(versions), isReversed(versions));
        }

        private RegularAndStaticColumns columns(List<UnfilteredRowIterator> versions)
        {
            Columns statics = Columns.NONE;
            Columns regulars = Columns.NONE;
            for (UnfilteredRowIterator iter : versions)
            {
                if (iter == null)
                    continue;

                RegularAndStaticColumns cols = iter.columns();
                statics = statics.mergeTo(cols.statics);
                regulars = regulars.mergeTo(cols.regulars);
            }
            return new RegularAndStaticColumns(statics, regulars);
        }

        private boolean isReversed(List<UnfilteredRowIterator> versions)
        {
            for (UnfilteredRowIterator iter : versions)
            {
                if (iter == null)
                    continue;

                // Everything will be in the same order
                return iter.isReverseOrder();
            }

            assert false : "Expected at least one iterator";
            return false;
        }

        public void close()
        {
            try
            {
                FBUtilities.waitOnFutures(repairResults, DatabaseDescriptor.getWriteRpcTimeout());
            }
            catch (TimeoutException ex)
            {
                // We got all responses, but timed out while repairing
                int blockFor = consistency.blockFor(keyspace);
                if (Tracing.isTracing())
                    Tracing.trace("Timed out while read-repairing after receiving all {} data and digest responses", blockFor);
                else
                    logger.debug("Timeout while read-repairing after receiving all {} data and digest responses", blockFor);

                throw new ReadTimeoutException(consistency, blockFor-1, blockFor, true);
            }
        }

        private class MergeListener implements UnfilteredRowIterators.MergeListener
        {
            private final DecoratedKey partitionKey;
            private final RegularAndStaticColumns columns;
            private final boolean isReversed;
            private final PartitionUpdate[] repairs = new PartitionUpdate[sources.length];

            private final Row.Builder[] currentRows = new Row.Builder[sources.length];
            private final RowDiffListener diffListener;

            // The partition level deletion for the merge row.
            private DeletionTime partitionLevelDeletion;
            // When merged has a currently open marker, its time. null otherwise.
            private DeletionTime mergedDeletionTime;
            // For each source, the time of the current deletion as known by the source.
            private final DeletionTime[] sourceDeletionTime = new DeletionTime[sources.length];
            // For each source, record if there is an open range to send as repair, and from where.
            private final ClusteringBound[] markerToRepair = new ClusteringBound[sources.length];

            public MergeListener(DecoratedKey partitionKey, RegularAndStaticColumns columns, boolean isReversed)
            {
                this.partitionKey = partitionKey;
                this.columns = columns;
                this.isReversed = isReversed;

                this.diffListener = new RowDiffListener()
                {
                    public void onPrimaryKeyLivenessInfo(int i, Clustering clustering, LivenessInfo merged, LivenessInfo original)
                    {
                        if (merged != null && !merged.equals(original))
                            currentRow(i, clustering).addPrimaryKeyLivenessInfo(merged);
                    }

                    public void onDeletion(int i, Clustering clustering, Row.Deletion merged, Row.Deletion original)
                    {
                        if (merged != null && !merged.equals(original))
                            currentRow(i, clustering).addRowDeletion(merged);
                    }

                    public void onComplexDeletion(int i, Clustering clustering, ColumnMetadata column, DeletionTime merged, DeletionTime original)
                    {
                        if (merged != null && !merged.equals(original))
                            currentRow(i, clustering).addComplexDeletion(column, merged);
                    }

                    public void onCell(int i, Clustering clustering, Cell merged, Cell original)
                    {
                        if (merged != null && !merged.equals(original) && isQueried(merged))
                            currentRow(i, clustering).addCell(merged);
                    }

                    private boolean isQueried(Cell cell)
                    {
                        // When we read, we may have some cell that have been fetched but are not selected by the user. Those cells may
                        // have empty values as optimization (see CASSANDRA-10655) and hence they should not be included in the read-repair.
                        // This is fine since those columns are not actually requested by the user and are only present for the sake of CQL
                        // semantic (making sure we can always distinguish between a row that doesn't exist from one that do exist but has
                        /// no value for the column requested by the user) and so it won't be unexpected by the user that those columns are
                        // not repaired.
                        ColumnMetadata column = cell.column();
                        ColumnFilter filter = command.columnFilter();
                        return column.isComplex() ? filter.fetchedCellIsQueried(column, cell.path()) : filter.fetchedColumnIsQueried(column);
                    }
                };
            }

            private PartitionUpdate update(int i)
            {
                if (repairs[i] == null)
                    repairs[i] = new PartitionUpdate(command.metadata(), partitionKey, columns, 1);
                return repairs[i];
            }

            private Row.Builder currentRow(int i, Clustering clustering)
            {
                if (currentRows[i] == null)
                {
                    currentRows[i] = BTreeRow.sortedBuilder();
                    currentRows[i].newRow(clustering);
                }
                return currentRows[i];
            }

            public void onMergedPartitionLevelDeletion(DeletionTime mergedDeletion, DeletionTime[] versions)
            {
                this.partitionLevelDeletion = mergedDeletion;
                for (int i = 0; i < versions.length; i++)
                {
                    if (mergedDeletion.supersedes(versions[i]))
                        update(i).addPartitionDeletion(mergedDeletion);
                }
            }

            public void onMergedRows(Row merged, Row[] versions)
            {
                // If a row was shadowed post merged, it must be by a partition level or range tombstone, and we handle
                // those case directly in their respective methods (in other words, it would be inefficient to send a row
                // deletion as repair when we know we've already send a partition level or range tombstone that covers it).
                if (merged.isEmpty())
                    return;

                Rows.diff(diffListener, merged, versions);
                for (int i = 0; i < currentRows.length; i++)
                {
                    if (currentRows[i] != null)
                        update(i).add(currentRows[i].build());
                }
                Arrays.fill(currentRows, null);
            }

            private DeletionTime currentDeletion()
            {
                return mergedDeletionTime == null ? partitionLevelDeletion : mergedDeletionTime;
            }

            public void onMergedRangeTombstoneMarkers(RangeTombstoneMarker merged, RangeTombstoneMarker[] versions)
            {
                // The current deletion as of dealing with this marker.
                DeletionTime currentDeletion = currentDeletion();

                for (int i = 0; i < versions.length; i++)
                {
                    RangeTombstoneMarker marker = versions[i];

                    // Update what the source now thinks is the current deletion
                    if (marker != null)
                        sourceDeletionTime[i] = marker.isOpen(isReversed) ? marker.openDeletionTime(isReversed) : null;

                    // If merged == null, some of the source is opening or closing a marker
                    if (merged == null)
                    {
                        // but if it's not this source, move to the next one
                        if (marker == null)
                            continue;

                        // We have a close and/or open marker for a source, with nothing corresponding in merged.
                        // Because merged is a superset, this imply that we have a current deletion (being it due to an
                        // early opening in merged or a partition level deletion) and that this deletion will still be
                        // active after that point. Further whatever deletion was open or is open by this marker on the
                        // source, that deletion cannot supersedes the current one.
                        //
                        // What we want to know here is if the source deletion and merged deletion was or will be equal,
                        // because in that case we don't want to include any repair for the source, and otherwise we do.
                        //
                        // Note further that if the marker is a boundary, as both side of that boundary will have a
                        // different deletion time, only one side might be equal to the merged deletion. This means we
                        // can only be in one of 2 cases:
                        //   1) the source was up-to-date on deletion up to that point (markerToRepair[i] == null), and then
                        //      it won't be from that point on.
                        //   2) the source wasn't up-to-date on deletion up to that point (markerToRepair[i] != null), and
                        //      it may now be (if it isn't we just have nothing to do for that marker).
                        assert !currentDeletion.isLive();

                        if (markerToRepair[i] == null)
                        {
                            // Since there is an ongoing merged deletion, the only way we don't have an open repair for
                            // this source is that it had a range open with the same deletion as current and it's
                            // closing it. This imply we need to open a deletion for the source from that point.
                            assert marker.isClose(isReversed) && currentDeletion.equals(marker.closeDeletionTime(isReversed));
                            assert !marker.isOpen(isReversed) || currentDeletion.supersedes(marker.openDeletionTime(isReversed));
                            markerToRepair[i] = marker.closeBound(isReversed).invert();
                        }
                        // In case 2) above, we only have something to do if the source is up-to-date after that point
                        else if (marker.isOpen(isReversed) && currentDeletion.equals(marker.openDeletionTime(isReversed)))
                        {
                            closeOpenMarker(i, marker.openBound(isReversed).invert());
                        }
                    }
                    else
                    {
                        // We have a change of current deletion in merged (potentially to/from no deletion at all).

                        if (merged.isClose(isReversed))
                        {
                            // We're closing the merged range. If we're recorded that this should be repaird for the
                            // source, close and add said range to the repair to send.
                            if (markerToRepair[i] != null)
                                closeOpenMarker(i, merged.closeBound(isReversed));

                        }

                        if (merged.isOpen(isReversed))
                        {
                            // If we're opening a new merged range (or just switching deletion), then unless the source
                            // is up to date on that deletion (note that we've updated what the source deleteion is
                            // above), we'll have to sent the range to the source.
                            DeletionTime newDeletion = merged.openDeletionTime(isReversed);
                            DeletionTime sourceDeletion = sourceDeletionTime[i];
                            if (!newDeletion.equals(sourceDeletion))
                                markerToRepair[i] = merged.openBound(isReversed);
                        }
                    }
                }

                if (merged != null)
                    mergedDeletionTime = merged.isOpen(isReversed) ? merged.openDeletionTime(isReversed) : null;
            }

            private void closeOpenMarker(int i, ClusteringBound close)
            {
                ClusteringBound open = markerToRepair[i];
                update(i).add(new RangeTombstone(Slice.make(isReversed ? close : open, isReversed ? open : close), currentDeletion()));
                markerToRepair[i] = null;
            }

            public void close()
            {
                for (int i = 0; i < repairs.length; i++)
                {
                    if (repairs[i] == null)
                        continue;

                    // use a separate verb here because we don't want these to be get the white glove hint-
                    // on-timeout behavior that a "real" mutation gets
                    Tracing.trace("Sending read-repair-mutation to {}", sources[i]);
                    MessageOut<Mutation> msg = new Mutation(repairs[i]).createMessage(MessagingService.Verb.READ_REPAIR);
                    repairResults.add(MessagingService.instance().sendRR(msg, sources[i]));
                }
            }
        }
    }

    private class ShortReadProtection extends Transformation<UnfilteredRowIterator>
    {
        private final InetAddress source;
        private final DataLimits.Counter counter;
        private final DataLimits.Counter postReconciliationCounter;
        private final long queryStartNanoTime;

        private ShortReadProtection(InetAddress source, DataLimits.Counter postReconciliationCounter, long queryStartNanoTime)
        {
            this.source = source;
            this.counter = command.limits().newCounter(command.nowInSec(), false).onlyCount();
            this.postReconciliationCounter = postReconciliationCounter;
            this.queryStartNanoTime = queryStartNanoTime;
        }

        @Override
        public UnfilteredRowIterator applyToPartition(UnfilteredRowIterator partition)
        {
            partition = Transformation.apply(partition, counter);
            // must apply and extend with same protection instance
            ShortReadRowProtection protection = new ShortReadRowProtection(partition.metadata(), partition.partitionKey());
            partition = MoreRows.extend(partition, protection);
            partition = Transformation.apply(partition, protection); // apply after, so it is retained when we extend (in case we need to reextend)
            return partition;
        }

        private class ShortReadRowProtection extends Transformation implements MoreRows<UnfilteredRowIterator>
        {
            final TableMetadata metadata;
            final DecoratedKey partitionKey;
            Clustering lastClustering;
            int lastCount = 0;

            private ShortReadRowProtection(TableMetadata metadata, DecoratedKey partitionKey)
            {
                this.metadata = metadata;
                this.partitionKey = partitionKey;
            }

            @Override
            public Row applyToRow(Row row)
            {
                lastClustering = row.clustering();
                return row;
            }

            @Override
            public UnfilteredRowIterator moreContents()
            {
                // We have a short read if the node this is the result of has returned the requested number of
                // rows for that partition (i.e. it has stopped returning results due to the limit), but some of
                // those results haven't made it in the final result post-reconciliation due to other nodes
                // tombstones. If that is the case, then the node might have more results that we should fetch
                // as otherwise we might return less results than required, or results that shouldn't be returned
                // (because the node has tombstone that hides future results from other nodes but that haven't
                // been returned due to the limit).
                // Also note that we only get here once all the results for this node have been returned, and so
                // if the node had returned the requested number but we still get there, it imply some results were
                // skipped during reconciliation.
                if (lastCount == counted(counter) || !counter.isDoneForPartition())
                    return null;
                lastCount = counted(counter);

                assert !postReconciliationCounter.isDoneForPartition();

                // We need to try to query enough additional results to fulfill our query, but because we could still
                // get short reads on that additional query, just querying the number of results we miss may not be
                // enough. But we know that when this node answered n rows (counter.countedInCurrentPartition), only
                // x rows (postReconciliationCounter.countedInCurrentPartition()) made it in the final result.
                // So our ratio of live rows to requested rows is x/n, so since we miss n-x rows, we estimate that
                // we should request m rows so that m * x/n = n-x, that is m = (n^2/x) - n.
                // Also note that it's ok if we retrieve more results that necessary since our top level iterator is a
                // counting iterator.
                int n = countedInCurrentPartition(postReconciliationCounter);
                int x = countedInCurrentPartition(counter);
                int toQuery = Math.max(((n * n) / x) - n, 1);

                DataLimits retryLimits = command.limits().forShortReadRetry(toQuery);
                ClusteringIndexFilter filter = command.clusteringIndexFilter(partitionKey);
                ClusteringIndexFilter retryFilter = lastClustering == null ? filter : filter.forPaging(metadata.comparator, lastClustering, false);
                SinglePartitionReadCommand cmd = SinglePartitionReadCommand.create(command.metadata(),
                                                                                   command.nowInSec(),
                                                                                   command.columnFilter(),
                                                                                   command.rowFilter(),
                                                                                   retryLimits,
                                                                                   partitionKey,
                                                                                   retryFilter);

                return doShortReadRetry(cmd);
            }

            /**
             * Returns the number of results counted by the counter.
             *
             * @param counter the counter.
             * @return the number of results counted by the counter
             */
            private int counted(Counter counter)
            {
                // We are interested by the number of rows but for GROUP BY queries 'counted' returns the number of
                // groups.
                if (command.limits().isGroupByLimit())
                    return counter.rowCounted();

                return counter.counted();
            }

            /**
             * Returns the number of results counted in the partition by the counter.
             *
             * @param counter the counter.
             * @return the number of results counted in the partition by the counter
             */
            private int countedInCurrentPartition(Counter counter)
            {
                // We are interested by the number of rows but for GROUP BY queries 'countedInCurrentPartition' returns
                // the number of groups in the current partition.
                if (command.limits().isGroupByLimit())
                    return counter.rowCountedInCurrentPartition();

                return counter.countedInCurrentPartition();
            }

            private UnfilteredRowIterator doShortReadRetry(SinglePartitionReadCommand retryCommand)
            {
                DataResolver resolver = new DataResolver(keyspace, retryCommand, ConsistencyLevel.ONE, 1, queryStartNanoTime);
                ReadCallback handler = new ReadCallback(resolver, ConsistencyLevel.ONE, retryCommand, Collections.singletonList(source), queryStartNanoTime);
                if (StorageProxy.canDoLocalRequest(source))
                {
                    if (command instanceof SinglePartitionReadCommand)
                    {
                        SinglePartitionReadCommand singleCommand = (SinglePartitionReadCommand) command;

                        Scheduler scheduler = NettyRxScheduler.getForKey(command.metadata().ksName, singleCommand.partitionKey(), false);

                        scheduler.scheduleDirect(new StorageProxy.LocalReadRunnable(retryCommand, handler));
                    }
                    else
                    {
                        NettyRxScheduler.instance().scheduleDirect(() -> new StorageProxy.LocalReadRunnable(retryCommand, handler));
                    }
                }
                else
                    MessagingService.instance().sendRRWithFailure(retryCommand.createMessage(), source, handler);

                // We don't call handler.get() because we want to preserve tombstones since we're still in the middle of merging node results.
                //FIXME: Need to rewrite this for the special tombstone case.
                // handler.awaitResults();
                assert resolver.responses.size() == 1;
                return UnfilteredPartitionIterators.getOnlyElement(resolver.responses.get(0).payload.makeIterator(command), retryCommand).blockingGet();
            }
        }
    }

    public boolean isDataPresent()
    {
        return !responses.isEmpty();
    }
}<|MERGE_RESOLUTION|>--- conflicted
+++ resolved
@@ -21,15 +21,10 @@
 import java.util.*;
 import java.util.concurrent.TimeoutException;
 
-<<<<<<< HEAD
 import io.reactivex.Scheduler;
+import com.google.common.annotations.VisibleForTesting;
+
 import org.apache.cassandra.concurrent.NettyRxScheduler;
-=======
-import com.google.common.annotations.VisibleForTesting;
-
->>>>>>> ec536dc0
-import org.apache.cassandra.concurrent.Stage;
-import org.apache.cassandra.concurrent.StageManager;
 import org.apache.cassandra.schema.ColumnMetadata;
 import org.apache.cassandra.schema.TableMetadata;
 import org.apache.cassandra.config.DatabaseDescriptor;
@@ -532,7 +527,7 @@
                     {
                         SinglePartitionReadCommand singleCommand = (SinglePartitionReadCommand) command;
 
-                        Scheduler scheduler = NettyRxScheduler.getForKey(command.metadata().ksName, singleCommand.partitionKey(), false);
+                        Scheduler scheduler = NettyRxScheduler.getForKey(command.metadata().keyspace, singleCommand.partitionKey(), false);
 
                         scheduler.scheduleDirect(new StorageProxy.LocalReadRunnable(retryCommand, handler));
                     }
