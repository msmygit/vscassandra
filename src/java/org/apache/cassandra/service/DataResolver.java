/*
 * Licensed to the Apache Software Foundation (ASF) under one
 * or more contributor license agreements.  See the NOTICE file
 * distributed with this work for additional information
 * regarding copyright ownership.  The ASF licenses this file
 * to you under the Apache License, Version 2.0 (the
 * "License"); you may not use this file except in compliance
 * with the License.  You may obtain a copy of the License at
 *
 *     http://www.apache.org/licenses/LICENSE-2.0
 *
 * Unless required by applicable law or agreed to in writing, software
 * distributed under the License is distributed on an "AS IS" BASIS,
 * WITHOUT WARRANTIES OR CONDITIONS OF ANY KIND, either express or implied.
 * See the License for the specific language governing permissions and
 * limitations under the License.
 */
package org.apache.cassandra.service;

import java.net.InetAddress;
import java.util.*;
import java.util.concurrent.TimeoutException;

import com.google.common.annotations.VisibleForTesting;
import com.google.common.base.Joiner;
import com.google.common.collect.Iterables;

import org.apache.cassandra.concurrent.Stage;
import org.apache.cassandra.concurrent.StageManager;
import org.apache.cassandra.config.*;
import org.apache.cassandra.db.*;
import org.apache.cassandra.db.filter.ClusteringIndexFilter;
import org.apache.cassandra.db.filter.ColumnFilter;
import org.apache.cassandra.db.filter.DataLimits;
import org.apache.cassandra.db.filter.DataLimits.Counter;
import org.apache.cassandra.db.partitions.*;
import org.apache.cassandra.db.rows.*;
import org.apache.cassandra.db.transform.*;
import org.apache.cassandra.exceptions.ReadTimeoutException;
import org.apache.cassandra.net.*;
import org.apache.cassandra.tracing.Tracing;
import org.apache.cassandra.utils.FBUtilities;

public class DataResolver extends ResponseResolver
{
    @VisibleForTesting
    final List<AsyncOneResponse> repairResults = Collections.synchronizedList(new ArrayList<>());
    private final long queryStartNanoTime;

    public DataResolver(Keyspace keyspace, ReadCommand command, ConsistencyLevel consistency, int maxResponseCount, long queryStartNanoTime)
    {
        super(keyspace, command, consistency, maxResponseCount);
        this.queryStartNanoTime = queryStartNanoTime;
    }

    public PartitionIterator getData()
    {
        ReadResponse response = responses.iterator().next().payload;
        return UnfilteredPartitionIterators.filter(response.makeIterator(command), command.nowInSec());
    }

    public PartitionIterator resolve()
    {
        // We could get more responses while this method runs, which is ok (we're happy to ignore any response not here
        // at the beginning of this method), so grab the response count once and use that through the method.
        int count = responses.size();
        List<UnfilteredPartitionIterator> iters = new ArrayList<>(count);
        InetAddress[] sources = new InetAddress[count];
        for (int i = 0; i < count; i++)
        {
            MessageIn<ReadResponse> msg = responses.get(i);
            iters.add(msg.payload.makeIterator(command));
            sources[i] = msg.from;
        }

        /*
         * Even though every response, individually, will honor the limit, it is possible that we will, after the merge,
         * have more rows than the client requested. To make sure that we still conform to the original limit,
         * we apply a top-level post-reconciliation counter to the merged partition iterator.
         *
         * Short read protection logic (ShortReadRowProtection.moreContents()) relies on this counter to be applied
         * to the current partition to work. For this reason we have to apply the counter transformation before
         * empty partition discard logic kicks in - for it will eagerly consume the iterator.
         *
         * That's why the order here is: 1) merge; 2) filter rows; 3) count; 4) discard empty partitions
         *
         * See CASSANDRA-13747 for more details.
         */

        DataLimits.Counter counter = command.limits().newCounter(command.nowInSec(), true, command.selectsFullPartition());

        UnfilteredPartitionIterator merged = mergeWithShortReadProtection(iters, sources, counter);
        FilteredPartitions filtered = FilteredPartitions.filter(merged, new Filter(command.nowInSec()));
        PartitionIterator counted = counter.applyTo(filtered);

        return command.isForThrift()
             ? counted
             : Transformation.apply(counted, new EmptyPartitionsDiscarder());
    }

    public void compareResponses()
    {
        // We need to fully consume the results to trigger read repairs if appropriate
        try (PartitionIterator iterator = resolve())
        {
            PartitionIterators.consume(iterator);
        }
    }

    private UnfilteredPartitionIterator mergeWithShortReadProtection(List<UnfilteredPartitionIterator> results,
                                                                     InetAddress[] sources,
                                                                     DataLimits.Counter resultCounter)
    {
        // If we have only one results, there is no read repair to do and we can't get short reads
        if (results.size() == 1)
            return results.get(0);

        UnfilteredPartitionIterators.MergeListener listener = new RepairMergeListener(sources);

        // So-called "short reads" stems from nodes returning only a subset of the results they have for a partition due to the limit,
        // but that subset not being enough post-reconciliation. So if we don't have limit, don't bother.
        if (!command.limits().isUnlimited())
        {
            for (int i = 0; i < results.size(); i++)
                results.set(i, Transformation.apply(results.get(i), new ShortReadProtection(sources[i], resultCounter, queryStartNanoTime)));
        }

        return UnfilteredPartitionIterators.merge(results, command.nowInSec(), listener);
    }

    private class RepairMergeListener implements UnfilteredPartitionIterators.MergeListener
    {
        private final InetAddress[] sources;

        public RepairMergeListener(InetAddress[] sources)
        {
            this.sources = sources;
        }

        public UnfilteredRowIterators.MergeListener getRowMergeListener(DecoratedKey partitionKey, List<UnfilteredRowIterator> versions)
        {
            return new MergeListener(partitionKey, columns(versions), isReversed(versions));
        }

        private PartitionColumns columns(List<UnfilteredRowIterator> versions)
        {
            Columns statics = Columns.NONE;
            Columns regulars = Columns.NONE;
            for (UnfilteredRowIterator iter : versions)
            {
                if (iter == null)
                    continue;

                PartitionColumns cols = iter.columns();
                statics = statics.mergeTo(cols.statics);
                regulars = regulars.mergeTo(cols.regulars);
            }
            return new PartitionColumns(statics, regulars);
        }

        private boolean isReversed(List<UnfilteredRowIterator> versions)
        {
            for (UnfilteredRowIterator iter : versions)
            {
                if (iter == null)
                    continue;

                // Everything will be in the same order
                return iter.isReverseOrder();
            }

            assert false : "Expected at least one iterator";
            return false;
        }

        public void close()
        {
            try
            {
                FBUtilities.waitOnFutures(repairResults, DatabaseDescriptor.getWriteRpcTimeout());
            }
            catch (TimeoutException ex)
            {
                // We got all responses, but timed out while repairing
                int blockFor = consistency.blockFor(keyspace);
                if (Tracing.isTracing())
                    Tracing.trace("Timed out while read-repairing after receiving all {} data and digest responses", blockFor);
                else
                    logger.debug("Timeout while read-repairing after receiving all {} data and digest responses", blockFor);

                throw new ReadTimeoutException(consistency, blockFor-1, blockFor, true);
            }
        }

        private class MergeListener implements UnfilteredRowIterators.MergeListener
        {
            private final DecoratedKey partitionKey;
            private final PartitionColumns columns;
            private final boolean isReversed;
            private final PartitionUpdate[] repairs = new PartitionUpdate[sources.length];

            private final Row.Builder[] currentRows = new Row.Builder[sources.length];
            private final RowDiffListener diffListener;

            // The partition level deletion for the merge row.
            private DeletionTime partitionLevelDeletion;
            // When merged has a currently open marker, its time. null otherwise.
            private DeletionTime mergedDeletionTime;
            // For each source, the time of the current deletion as known by the source.
            private final DeletionTime[] sourceDeletionTime = new DeletionTime[sources.length];
            // For each source, record if there is an open range to send as repair, and from where.
            private final ClusteringBound[] markerToRepair = new ClusteringBound[sources.length];

            public MergeListener(DecoratedKey partitionKey, PartitionColumns columns, boolean isReversed)
            {
                this.partitionKey = partitionKey;
                this.columns = columns;
                this.isReversed = isReversed;

                this.diffListener = new RowDiffListener()
                {
                    public void onPrimaryKeyLivenessInfo(int i, Clustering clustering, LivenessInfo merged, LivenessInfo original)
                    {
                        if (merged != null && !merged.equals(original))
                            currentRow(i, clustering).addPrimaryKeyLivenessInfo(merged);
                    }

                    public void onDeletion(int i, Clustering clustering, Row.Deletion merged, Row.Deletion original)
                    {
                        if (merged != null && !merged.equals(original))
                            currentRow(i, clustering).addRowDeletion(merged);
                    }

                    public void onComplexDeletion(int i, Clustering clustering, ColumnDefinition column, DeletionTime merged, DeletionTime original)
                    {
                        if (merged != null && !merged.equals(original))
                            currentRow(i, clustering).addComplexDeletion(column, merged);
                    }

                    public void onCell(int i, Clustering clustering, Cell merged, Cell original)
                    {
                        if (merged != null && !merged.equals(original) && isQueried(merged))
                            currentRow(i, clustering).addCell(merged);
                    }

                    private boolean isQueried(Cell cell)
                    {
                        // When we read, we may have some cell that have been fetched but are not selected by the user. Those cells may
                        // have empty values as optimization (see CASSANDRA-10655) and hence they should not be included in the read-repair.
                        // This is fine since those columns are not actually requested by the user and are only present for the sake of CQL
                        // semantic (making sure we can always distinguish between a row that doesn't exist from one that do exist but has
                        /// no value for the column requested by the user) and so it won't be unexpected by the user that those columns are
                        // not repaired.
                        ColumnDefinition column = cell.column();
                        ColumnFilter filter = command.columnFilter();
                        return column.isComplex() ? filter.fetchedCellIsQueried(column, cell.path()) : filter.fetchedColumnIsQueried(column);
                    }
                };
            }

            private PartitionUpdate update(int i)
            {
                if (repairs[i] == null)
                    repairs[i] = new PartitionUpdate(command.metadata(), partitionKey, columns, 1);
                return repairs[i];
            }

            /**
             * The partition level deletion with with which source {@code i} is currently repaired, or
             * {@code DeletionTime.LIVE} if the source is not repaired on the partition level deletion (meaning it was
             * up to date on it). The output* of this method is only valid after the call to
             * {@link #onMergedPartitionLevelDeletion}.
             */
            private DeletionTime partitionLevelRepairDeletion(int i)
            {
                return repairs[i] == null ? DeletionTime.LIVE : repairs[i].partitionLevelDeletion();
            }

            private Row.Builder currentRow(int i, Clustering clustering)
            {
                if (currentRows[i] == null)
                {
                    currentRows[i] = BTreeRow.sortedBuilder();
                    currentRows[i].newRow(clustering);
                }
                return currentRows[i];
            }

            public void onMergedPartitionLevelDeletion(DeletionTime mergedDeletion, DeletionTime[] versions)
            {
                this.partitionLevelDeletion = mergedDeletion;
                for (int i = 0; i < versions.length; i++)
                {
                    if (mergedDeletion.supersedes(versions[i]))
                        update(i).addPartitionDeletion(mergedDeletion);
                }
            }

            public void onMergedRows(Row merged, Row[] versions)
            {
                // If a row was shadowed post merged, it must be by a partition level or range tombstone, and we handle
                // those case directly in their respective methods (in other words, it would be inefficient to send a row
                // deletion as repair when we know we've already send a partition level or range tombstone that covers it).
                if (merged.isEmpty())
                    return;

                Rows.diff(diffListener, merged, versions);
                for (int i = 0; i < currentRows.length; i++)
                {
                    if (currentRows[i] != null)
                        update(i).add(currentRows[i].build());
                }
                Arrays.fill(currentRows, null);
            }

            private DeletionTime currentDeletion()
            {
                return mergedDeletionTime == null ? partitionLevelDeletion : mergedDeletionTime;
            }

            public void onMergedRangeTombstoneMarkers(RangeTombstoneMarker merged, RangeTombstoneMarker[] versions)
            {
                try
                {
                    // The code for merging range tombstones is a tad complex and we had the assertions there triggered
                    // unexpectedly in a few occasions (CASSANDRA-13237, CASSANDRA-13719). It's hard to get insights
                    // when that happen without more context that what the assertion errors give us however, hence the
                    // catch here that basically gather as much as context as reasonable.
                    internalOnMergedRangeTombstoneMarkers(merged, versions);
                }
                catch (AssertionError e)
                {
                    // The following can be pretty verbose, but it's really only triggered if a bug happen, so we'd
                    // rather get more info to debug than not.
                    CFMetaData table = command.metadata();
                    String details = String.format("Error merging RTs on %s.%s: merged=%s, versions=%s, sources={%s}, responses:%n %s",
                                                   table.ksName, table.cfName,
                                                   merged == null ? "null" : merged.toString(table),
                                                   '[' + Joiner.on(", ").join(Iterables.transform(Arrays.asList(versions), rt -> rt == null ? "null" : rt.toString(table))) + ']',
                                                   Arrays.toString(sources),
                                                   makeResponsesDebugString());
                    throw new AssertionError(details, e);
                }
            }

            private String makeResponsesDebugString()
            {
                return Joiner.on(",\n")
                             .join(Iterables.transform(getMessages(), m -> m.from + " => " + m.payload.toDebugString(command, partitionKey)));
            }

            private void internalOnMergedRangeTombstoneMarkers(RangeTombstoneMarker merged, RangeTombstoneMarker[] versions)
            {
                // The current deletion as of dealing with this marker.
                DeletionTime currentDeletion = currentDeletion();

                for (int i = 0; i < versions.length; i++)
                {
                    RangeTombstoneMarker marker = versions[i];

                    // Update what the source now thinks is the current deletion
                    if (marker != null)
                        sourceDeletionTime[i] = marker.isOpen(isReversed) ? marker.openDeletionTime(isReversed) : null;

                    // If merged == null, some of the source is opening or closing a marker
                    if (merged == null)
                    {
                        // but if it's not this source, move to the next one
                        if (marker == null)
                            continue;

                        // We have a close and/or open marker for a source, with nothing corresponding in merged.
                        // Because merged is a superset, this imply that we have a current deletion (being it due to an
                        // early opening in merged or a partition level deletion) and that this deletion will still be
                        // active after that point. Further whatever deletion was open or is open by this marker on the
                        // source, that deletion cannot supersedes the current one.
                        //
                        // But while the marker deletion (before and/or after this point) cannot supersede the current
                        // deletion, we want to know if it's equal to it (both before and after), because in that case
                        // the source is up to date and we don't want to include repair.
                        //
                        // So in practice we have 2 possible case:
                        //  1) the source was up-to-date on deletion up to that point: then it won't be from that point
                        //     on unless it's a boundary and the new opened deletion time is also equal to the current
                        //     deletion (note that this implies the boundary has the same closing and opening deletion
                        //     time, which should generally not happen, but can due to legacy reading code not avoiding
                        //     this for a while, see CASSANDRA-13237).
                        //  2) the source wasn't up-to-date on deletion up to that point and it may now be (if it isn't
                        //     we just have nothing to do for that marker).
                        assert !currentDeletion.isLive() : currentDeletion.toString();

                        // Is the source up to date on deletion? It's up to date if it doesn't have an open RT repair
                        // nor an "active" partition level deletion (where "active" means that it's greater or equal
                        // to the current deletion: if the source has a repaired partition deletion lower than the
                        // current deletion, this means the current deletion is due to a previously open range tombstone,
                        // and if the source isn't currently repaired for that RT, then it means it's up to date on it).
                        DeletionTime partitionRepairDeletion = partitionLevelRepairDeletion(i);
                        if (markerToRepair[i] == null && currentDeletion.supersedes(partitionRepairDeletion))
                        {
                            // Since there is an ongoing merged deletion, the only way we don't have an open repair for
                            // this source is that it had a range open with the same deletion as current and it's
                            // closing it.
                            assert marker.isClose(isReversed) && currentDeletion.equals(marker.closeDeletionTime(isReversed))
                                 : String.format("currentDeletion=%s, marker=%s", currentDeletion, marker.toString(command.metadata()));

                            // and so unless it's a boundary whose opening deletion time is still equal to the current
                            // deletion (see comment above for why this can actually happen), we have to repair the source
                            // from that point on.
                            if (!(marker.isOpen(isReversed) && currentDeletion.equals(marker.openDeletionTime(isReversed))))
                                markerToRepair[i] = marker.closeBound(isReversed).invert();
                        }
                        // In case 2) above, we only have something to do if the source is up-to-date after that point
                        // (which, since the source isn't up-to-date before that point, means we're opening a new deletion
                        // that is equal to the current one).
                        else if (marker.isOpen(isReversed) && currentDeletion.equals(marker.openDeletionTime(isReversed)))
                        {
                            closeOpenMarker(i, marker.openBound(isReversed).invert());
                        }
                    }
                    else
                    {
                        // We have a change of current deletion in merged (potentially to/from no deletion at all).

                        if (merged.isClose(isReversed))
                        {
                            // We're closing the merged range. If we're recorded that this should be repaird for the
                            // source, close and add said range to the repair to send.
                            if (markerToRepair[i] != null)
                                closeOpenMarker(i, merged.closeBound(isReversed));

                        }

                        if (merged.isOpen(isReversed))
                        {
                            // If we're opening a new merged range (or just switching deletion), then unless the source
                            // is up to date on that deletion (note that we've updated what the source deleteion is
                            // above), we'll have to sent the range to the source.
                            DeletionTime newDeletion = merged.openDeletionTime(isReversed);
                            DeletionTime sourceDeletion = sourceDeletionTime[i];
                            if (!newDeletion.equals(sourceDeletion))
                                markerToRepair[i] = merged.openBound(isReversed);
                        }
                    }
                }

                if (merged != null)
                    mergedDeletionTime = merged.isOpen(isReversed) ? merged.openDeletionTime(isReversed) : null;
            }

            private void closeOpenMarker(int i, ClusteringBound close)
            {
                ClusteringBound open = markerToRepair[i];
                update(i).add(new RangeTombstone(Slice.make(isReversed ? close : open, isReversed ? open : close), currentDeletion()));
                markerToRepair[i] = null;
            }

            public void close()
            {
                for (int i = 0; i < repairs.length; i++)
                {
                    if (repairs[i] == null)
                        continue;

                    // use a separate verb here because we don't want these to be get the white glove hint-
                    // on-timeout behavior that a "real" mutation gets
                    Tracing.trace("Sending read-repair-mutation to {}", sources[i]);
                    MessageOut<Mutation> msg = new Mutation(repairs[i]).createMessage(MessagingService.Verb.READ_REPAIR);
                    repairResults.add(MessagingService.instance().sendRR(msg, sources[i]));
                }
            }
        }
    }

    private class ShortReadProtection extends Transformation<UnfilteredRowIterator>
    {
        private final InetAddress source;
        private final DataLimits.Counter counter;
        private final DataLimits.Counter postReconciliationCounter;
        private final long queryStartNanoTime;

        private ShortReadProtection(InetAddress source, DataLimits.Counter postReconciliationCounter, long queryStartNanoTime)
        {
            this.source = source;
            this.counter = command.limits().newCounter(command.nowInSec(), false, command.selectsFullPartition()).onlyCount();
            this.postReconciliationCounter = postReconciliationCounter;
            this.queryStartNanoTime = queryStartNanoTime;
        }

        @Override
        public UnfilteredRowIterator applyToPartition(UnfilteredRowIterator partition)
        {
            partition = Transformation.apply(partition, counter);
            // must apply and extend with same protection instance
            ShortReadRowProtection protection = new ShortReadRowProtection(partition.metadata(), partition.partitionKey());
            partition = MoreRows.extend(partition, protection);
            partition = Transformation.apply(partition, protection); // apply after, so it is retained when we extend (in case we need to reextend)
            return partition;
        }

        private class ShortReadRowProtection extends Transformation implements MoreRows<UnfilteredRowIterator>
        {
            final CFMetaData metadata;
            final DecoratedKey partitionKey;
            Clustering lastClustering;
            int lastCount = 0;

            private ShortReadRowProtection(CFMetaData metadata, DecoratedKey partitionKey)
            {
                this.metadata = metadata;
                this.partitionKey = partitionKey;
            }

            @Override
            public Row applyToRow(Row row)
            {
                lastClustering = row.clustering();
                return row;
            }

            @Override
            public UnfilteredRowIterator moreContents()
            {
                // We have a short read if the node this is the result of has returned the requested number of
                // rows for that partition (i.e. it has stopped returning results due to the limit), but some of
                // those results haven't made it in the final result post-reconciliation due to other nodes
                // tombstones. If that is the case, then the node might have more results that we should fetch
                // as otherwise we might return less results than required, or results that shouldn't be returned
                // (because the node has tombstone that hides future results from other nodes but that haven't
                // been returned due to the limit).
                // Also note that we only get here once all the results for this node have been returned, and so
                // if the node had returned the requested number but we still get there, it imply some results were
                // skipped during reconciliation.
                if (lastCount == counted(counter) || !counter.isDoneForPartition())
                    return null;
                lastCount = counted(counter);

                assert !postReconciliationCounter.isDoneForPartition();

                // We need to try to query enough additional results to fulfill our query, but because we could still
                // get short reads on that additional query, just querying the number of results we miss may not be
                // enough. But we know that when this node answered n rows (counter.countedInCurrentPartition), only
                // x rows (postReconciliationCounter.countedInCurrentPartition()) made it in the final result.
                // So our ratio of live rows to requested rows is x/n, so since we miss n-x rows, we estimate that
                // we should request m rows so that m * x/n = n-x, that is m = (n^2/x) - n.
                // Also note that it's ok if we retrieve more results that necessary since our top level iterator is a
                // counting iterator.
<<<<<<< HEAD
                int n = countedInCurrentPartition(postReconciliationCounter);
                int x = countedInCurrentPartition(counter);
                int toQuery = Math.max(((n * n) / x) - n, 1);
=======
                int n = postReconciliationCounter.countedInCurrentPartition();
                int x = counter.countedInCurrentPartition();
                int toQuery = Math.max(((n * n) / Math.max(x, 1)) - n, 1);
>>>>>>> a7cb009f

                DataLimits retryLimits = command.limits().forShortReadRetry(toQuery);
                ClusteringIndexFilter filter = command.clusteringIndexFilter(partitionKey);
                ClusteringIndexFilter retryFilter = lastClustering == null ? filter : filter.forPaging(metadata.comparator, lastClustering, false);
                SinglePartitionReadCommand cmd = SinglePartitionReadCommand.create(command.metadata(),
                                                                                   command.nowInSec(),
                                                                                   command.columnFilter(),
                                                                                   command.rowFilter(),
                                                                                   retryLimits,
                                                                                   partitionKey,
                                                                                   retryFilter);

                Tracing.trace("Requesting {} extra rows from {} for short read protection", toQuery, source);
                Schema.instance.getColumnFamilyStoreInstance(cmd.metadata().cfId).metric.shortReadProtectionRequests.mark();

                return doShortReadRetry(cmd);
            }

            /**
             * Returns the number of results counted by the counter.
             *
             * @param counter the counter.
             * @return the number of results counted by the counter
             */
            private int counted(Counter counter)
            {
                // We are interested by the number of rows but for GROUP BY queries 'counted' returns the number of
                // groups.
                if (command.limits().isGroupByLimit())
                    return counter.rowCounted();

                return counter.counted();
            }

            /**
             * Returns the number of results counted in the partition by the counter.
             *
             * @param counter the counter.
             * @return the number of results counted in the partition by the counter
             */
            private int countedInCurrentPartition(Counter counter)
            {
                // We are interested by the number of rows but for GROUP BY queries 'countedInCurrentPartition' returns
                // the number of groups in the current partition.
                if (command.limits().isGroupByLimit())
                    return counter.rowCountedInCurrentPartition();

                return counter.countedInCurrentPartition();
            }

            private UnfilteredRowIterator doShortReadRetry(SinglePartitionReadCommand retryCommand)
            {
                DataResolver resolver = new DataResolver(keyspace, retryCommand, ConsistencyLevel.ONE, 1, queryStartNanoTime);
                ReadCallback handler = new ReadCallback(resolver, ConsistencyLevel.ONE, retryCommand, Collections.singletonList(source), queryStartNanoTime);
                if (StorageProxy.canDoLocalRequest(source))
                    StageManager.getStage(Stage.READ).maybeExecuteImmediately(new StorageProxy.LocalReadRunnable(retryCommand, handler));
                else
                    MessagingService.instance().sendRRWithFailure(retryCommand.createMessage(MessagingService.current_version), source, handler);

                // We don't call handler.get() because we want to preserve tombstones since we're still in the middle of merging node results.
                handler.awaitResults();
                assert resolver.responses.size() == 1;
                return UnfilteredPartitionIterators.getOnlyElement(resolver.responses.get(0).payload.makeIterator(command), retryCommand);
            }
        }
    }

    public boolean isDataPresent()
    {
        return !responses.isEmpty();
    }
}<|MERGE_RESOLUTION|>--- conflicted
+++ resolved
@@ -29,9 +29,7 @@
 import org.apache.cassandra.concurrent.StageManager;
 import org.apache.cassandra.config.*;
 import org.apache.cassandra.db.*;
-import org.apache.cassandra.db.filter.ClusteringIndexFilter;
-import org.apache.cassandra.db.filter.ColumnFilter;
-import org.apache.cassandra.db.filter.DataLimits;
+import org.apache.cassandra.db.filter.*;
 import org.apache.cassandra.db.filter.DataLimits.Counter;
 import org.apache.cassandra.db.partitions.*;
 import org.apache.cassandra.db.rows.*;
@@ -544,15 +542,9 @@
                 // we should request m rows so that m * x/n = n-x, that is m = (n^2/x) - n.
                 // Also note that it's ok if we retrieve more results that necessary since our top level iterator is a
                 // counting iterator.
-<<<<<<< HEAD
                 int n = countedInCurrentPartition(postReconciliationCounter);
                 int x = countedInCurrentPartition(counter);
-                int toQuery = Math.max(((n * n) / x) - n, 1);
-=======
-                int n = postReconciliationCounter.countedInCurrentPartition();
-                int x = counter.countedInCurrentPartition();
                 int toQuery = Math.max(((n * n) / Math.max(x, 1)) - n, 1);
->>>>>>> a7cb009f
 
                 DataLimits retryLimits = command.limits().forShortReadRetry(toQuery);
                 ClusteringIndexFilter filter = command.clusteringIndexFilter(partitionKey);
