/*
 * Licensed to the Apache Software Foundation (ASF) under one
 * or more contributor license agreements.  See the NOTICE file
 * distributed with this work for additional information
 * regarding copyright ownership.  The ASF licenses this file
 * to you under the Apache License, Version 2.0 (the
 * "License"); you may not use this file except in compliance
 * with the License.  You may obtain a copy of the License at
 *
 *     http://www.apache.org/licenses/LICENSE-2.0
 *
 * Unless required by applicable law or agreed to in writing, software
 * distributed under the License is distributed on an "AS IS" BASIS,
 * WITHOUT WARRANTIES OR CONDITIONS OF ANY KIND, either express or implied.
 * See the License for the specific language governing permissions and
 * limitations under the License.
 */
package org.apache.cassandra.service;

import java.net.InetAddress;
import java.util.List;
import java.util.Map;
import java.util.concurrent.ConcurrentHashMap;
import java.util.concurrent.TimeUnit;
import java.util.concurrent.TimeoutException;
import java.util.concurrent.atomic.AtomicBoolean;
import java.util.concurrent.atomic.AtomicInteger;

import org.apache.commons.lang3.StringUtils;
import org.slf4j.Logger;
import org.slf4j.LoggerFactory;

import io.reactivex.Single;
import io.reactivex.subjects.BehaviorSubject;

import org.apache.cassandra.concurrent.Stage;
import org.apache.cassandra.concurrent.StageManager;
import org.apache.cassandra.config.DatabaseDescriptor;
import org.apache.cassandra.db.*;
import org.apache.cassandra.db.partitions.PartitionIterator;
import org.apache.cassandra.exceptions.RequestFailureReason;
import org.apache.cassandra.exceptions.ReadFailureException;
import org.apache.cassandra.exceptions.ReadTimeoutException;
import org.apache.cassandra.exceptions.UnavailableException;
import org.apache.cassandra.metrics.ReadRepairMetrics;
import org.apache.cassandra.net.FailureResponse;
import org.apache.cassandra.net.MessageCallback;
import org.apache.cassandra.net.Verbs;
import org.apache.cassandra.net.MessagingService;
import org.apache.cassandra.db.ConsistencyLevel;
import org.apache.cassandra.net.Response;
import org.apache.cassandra.tracing.TraceState;
import org.apache.cassandra.tracing.Tracing;


public class ReadCallback implements MessageCallback<ReadResponse>
{
    protected static final Logger logger = LoggerFactory.getLogger(ReadCallback.class);

    final ResponseResolver resolver;
    final List<InetAddress> endpoints;

    private final long queryStartNanoTime;
    private final int blockfor;
    private final ReadCommand command;
    private final ConsistencyLevel consistencyLevel;

    private final AtomicInteger received = new AtomicInteger(0);
    private final AtomicInteger failures = new AtomicInteger(0);
    private final Map<InetAddress, RequestFailureReason> failureReasonByEndpoint;

    private final Keyspace keyspace; // TODO push this into ConsistencyLevel?

    private final BehaviorSubject<PartitionIterator> publishSubject = BehaviorSubject.create();
    private final AtomicBoolean responsesProcessed = new AtomicBoolean(false);
    final Single<PartitionIterator> observable;

    /**
     * Constructor when response count has to be calculated and blocked for.
     */
    public ReadCallback(ResponseResolver resolver, ConsistencyLevel consistencyLevel, ReadCommand command, List<InetAddress> filteredEndpoints, long queryStartNanoTime)
    {
        this(resolver,
             consistencyLevel,
             consistencyLevel.blockFor(Keyspace.open(command.metadata().keyspace)),
             command,
             Keyspace.open(command.metadata().keyspace),
             filteredEndpoints,
             queryStartNanoTime);
    }

    public ReadCallback(ResponseResolver resolver, ConsistencyLevel consistencyLevel, int blockfor, ReadCommand command, Keyspace keyspace, List<InetAddress> endpoints, long queryStartNanoTime)
    {
        this.command = command;
        this.keyspace = keyspace;
        this.blockfor = blockfor;
        this.consistencyLevel = consistencyLevel;
        this.resolver = resolver;
        this.queryStartNanoTime = queryStartNanoTime;
        this.endpoints = endpoints;
        this.failureReasonByEndpoint = new ConcurrentHashMap<>();
        this.observable = makeObservable();
        // we don't support read repair (or rapid read protection) for range scans yet (CASSANDRA-6897)
        assert !(command instanceof PartitionRangeReadCommand) || blockfor >= endpoints.size();

        if (logger.isTraceEnabled())
            logger.trace("Blockfor is {}; setting up requests to {}", blockfor, StringUtils.join(this.endpoints, ","));
    }

    private Single<PartitionIterator> makeObservable()
    {
        long time = TimeUnit.MILLISECONDS.toNanos(command.getTimeout()) - (System.nanoTime() - queryStartNanoTime);

        return publishSubject
               .first(EmptyIterators.partition())
<<<<<<< HEAD
               .onErrorResumeNext(exc ->
                                  {
                                      int received = this.received.get();
                                      boolean failed = !(exc instanceof TimeoutException);

                                      if (Tracing.isTracing())
                                      {
                                          String gotData = received > 0 ? (resolver.isDataPresent() ? " (including data)" : " (only digests)") : "";
                                          Tracing.trace("{}; received {} of {} responses{}", (failed ? "Failed" : "Timed out"), received, blockfor, gotData);
                                      }
                                      else if (logger.isDebugEnabled())
                                      {
                                          String gotData = received > 0 ? (resolver.isDataPresent() ? " (including data)" : " (only digests)") : "";
                                          logger.debug("{}; received {} of {} responses{}", (failed ? "Failed" : "Timed out"), received, blockfor, gotData);
                                      }

                                      return Single.error(exc);
                                  });
=======
               .onErrorResumeNext(exc -> {
                  int received = this.received.get();
                  boolean failed = !(exc instanceof TimeoutException);

                  if (Tracing.isTracing())
                  {
                      String gotData = received > 0 ? (resolver.isDataPresent() ? " (including data)" : " (only digests)") : "";
                      Tracing.trace("{}; received {} of {} responses{}", (failed ? "Failed" : "Timed out"), received, blockfor, gotData);
                  }
                  else if (logger.isDebugEnabled())
                  {
                      String gotData = received > 0 ? (resolver.isDataPresent() ? " (including data)" : " (only digests)") : "";
                      logger.debug("{}; received {} of {} responses{}", (failed ? "Failed" : "Timed out"), received, blockfor, gotData);
                  }

                  return Single.error(failed
                                      ? exc
                                      : new ReadTimeoutException(consistencyLevel, received, blockfor, resolver.isDataPresent()));
              });
>>>>>>> 53c050d4
    }

    public Single<PartitionIterator> get()
    {
        return observable;
    }

    boolean hasValue()
    {
        return publishSubject.hasValue();
    }

    public int blockFor()
    {
        return blockfor;
    }

    public void onResponse(Response<ReadResponse> message)
    {
        if (logger.isTraceEnabled())
            logger.trace("Received response: {}", message);

        resolver.preprocess(message);
        int n = waitingFor(message.from()) ? received.incrementAndGet() : received.get();

        if (n >= blockfor && resolver.isDataPresent() && responsesProcessed.compareAndSet(false, true))
        {
            PartitionIterator result;

            try
            {
                result = blockfor == 1 ? resolver.getData() : resolver.resolve();
            }
            catch (Throwable e)
            { // typically DigestMismatchException, but safer to report all errors to the subscriber
                logger.trace("Got error: {}/{}", e.getClass().getName(), e.getMessage());
                publishSubject.onError(e);
                return;
            }

            publishSubject.onNext(result);

            if (logger.isTraceEnabled())
                logger.trace("Read: {} ms.", TimeUnit.NANOSECONDS.toMillis(System.nanoTime() - queryStartNanoTime));

            // kick off a background digest comparison if this is a result that (may have) arrived after
            // the original resolve that get() kicks off as soon as the condition is signaled
            if (blockfor < endpoints.size() && n == endpoints.size())
            {
                TraceState traceState = Tracing.instance.get();
                if (traceState != null)
                    traceState.trace("Initiating read-repair");
                logger.trace("Initiating read-repair");
                StageManager.getStage(Stage.READ_REPAIR).execute(new AsyncRepairRunner(traceState, queryStartNanoTime));
            }
        }
    }

    @Override
    public void onTimeout(InetAddress host)
    {
        if (Tracing.isTracing())
        {
            String gotData = received.get() > 0 ? (resolver.isDataPresent() ? " (including data)" : " (only digests)") : "";
            Tracing.trace("{}; received {} of {} responses{}", "Timed out", received, blockfor, gotData);
        }
        else if (logger.isDebugEnabled())
        {
            String gotData = received.get() > 0 ? (resolver.isDataPresent() ? " (including data)" : " (only digests)") : "";
            logger.debug("{}; received {} of {} responses{}", "Timed out", received, blockfor, gotData);
        }

        publishSubject.onError(new ReadTimeoutException(consistencyLevel, received.get(), blockfor, resolver.isDataPresent()));
    }

    /**
     * @return true if the message counts towards the blockfor threshold
     */
    private boolean waitingFor(InetAddress from)
    {
        return consistencyLevel.isDatacenterLocal()
               ? DatabaseDescriptor.getLocalDataCenter().equals(DatabaseDescriptor.getEndpointSnitch().getDatacenter(from))
               : true;
    }

    void assureSufficientLiveNodes() throws UnavailableException
    {
        consistencyLevel.assureSufficientLiveNodes(keyspace, endpoints);
    }

    private class AsyncRepairRunner implements Runnable
    {
        private final TraceState traceState;
        private final long queryStartNanoTime;

        AsyncRepairRunner(TraceState traceState, long queryStartNanoTime)
        {
            this.traceState = traceState;
            this.queryStartNanoTime = queryStartNanoTime;
        }

        public void run()
        {
            // If the resolver is a DigestResolver, we need to do a full data read if there is a mismatch.
            // Otherwise, resolve will send the repairs directly if needs be (and in that case we should never
            // get a digest mismatch).
            try
            {
                resolver.compareResponses();
            }
            catch (DigestMismatchException e)
            {
                assert resolver instanceof DigestResolver;

                if (traceState != null)
                    traceState.trace("Digest mismatch: {}", e.toString());
                if (logger.isDebugEnabled())
                    logger.debug("Digest mismatch:", e);

                ReadRepairMetrics.repairedBackground.mark();

                final DataResolver repairResolver = new DataResolver(keyspace, command, consistencyLevel, endpoints.size(), queryStartNanoTime);
                AsyncRepairCallback repairHandler = new AsyncRepairCallback(repairResolver, endpoints.size());
                MessagingService.instance().send(Verbs.READS.READ.newDispatcher(endpoints, command), repairHandler);
            }
        }
    }

    @Override
    public void onFailure(FailureResponse<ReadResponse> failureResponse)
    {
        if (logger.isTraceEnabled())
            logger.trace("Received failure response: {}", failureResponse);

        int n = waitingFor(failureResponse.from()) ? failures.incrementAndGet() : failures.get();

        failureReasonByEndpoint.put(failureResponse.from(), failureResponse.reason());

        if (blockfor + n > endpoints.size() && responsesProcessed.compareAndSet(false, true))
            publishSubject.onError(new ReadFailureException(consistencyLevel, received.get(), blockfor, resolver.isDataPresent(), failureReasonByEndpoint));
    }
}<|MERGE_RESOLUTION|>--- conflicted
+++ resolved
@@ -113,26 +113,6 @@
 
         return publishSubject
                .first(EmptyIterators.partition())
-<<<<<<< HEAD
-               .onErrorResumeNext(exc ->
-                                  {
-                                      int received = this.received.get();
-                                      boolean failed = !(exc instanceof TimeoutException);
-
-                                      if (Tracing.isTracing())
-                                      {
-                                          String gotData = received > 0 ? (resolver.isDataPresent() ? " (including data)" : " (only digests)") : "";
-                                          Tracing.trace("{}; received {} of {} responses{}", (failed ? "Failed" : "Timed out"), received, blockfor, gotData);
-                                      }
-                                      else if (logger.isDebugEnabled())
-                                      {
-                                          String gotData = received > 0 ? (resolver.isDataPresent() ? " (including data)" : " (only digests)") : "";
-                                          logger.debug("{}; received {} of {} responses{}", (failed ? "Failed" : "Timed out"), received, blockfor, gotData);
-                                      }
-
-                                      return Single.error(exc);
-                                  });
-=======
                .onErrorResumeNext(exc -> {
                   int received = this.received.get();
                   boolean failed = !(exc instanceof TimeoutException);
@@ -148,11 +128,9 @@
                       logger.debug("{}; received {} of {} responses{}", (failed ? "Failed" : "Timed out"), received, blockfor, gotData);
                   }
 
-                  return Single.error(failed
-                                      ? exc
-                                      : new ReadTimeoutException(consistencyLevel, received, blockfor, resolver.isDataPresent()));
-              });
->>>>>>> 53c050d4
+                                      return Single.error( exc);
+
+                                  });
     }
 
     public Single<PartitionIterator> get()
