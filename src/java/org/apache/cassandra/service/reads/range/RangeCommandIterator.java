/*
 * Licensed to the Apache Software Foundation (ASF) under one
 * or more contributor license agreements.  See the NOTICE file
 * distributed with this work for additional information
 * regarding copyright ownership.  The ASF licenses this file
 * to you under the Apache License, Version 2.0 (the
 * "License"); you may not use this file except in compliance
 * with the License.  You may obtain a copy of the License at
 *
 *     http://www.apache.org/licenses/LICENSE-2.0
 *
 * Unless required by applicable law or agreed to in writing, software
 * distributed under the License is distributed on an "AS IS" BASIS,
 * WITHOUT WARRANTIES OR CONDITIONS OF ANY KIND, either express or implied.
 * See the License for the specific language governing permissions and
 * limitations under the License.
 */

package org.apache.cassandra.service.reads.range;

import java.util.concurrent.TimeUnit;

import com.google.common.annotations.VisibleForTesting;
import org.slf4j.Logger;
import org.slf4j.LoggerFactory;

import org.apache.cassandra.db.Keyspace;
import org.apache.cassandra.db.PartitionRangeReadCommand;
import org.apache.cassandra.db.ReadCommand;
import org.apache.cassandra.db.filter.DataLimits;
import org.apache.cassandra.db.partitions.PartitionIterator;
import org.apache.cassandra.db.rows.RowIterator;
import org.apache.cassandra.exceptions.ReadFailureException;
import org.apache.cassandra.exceptions.ReadTimeoutException;
import org.apache.cassandra.exceptions.UnavailableException;
import org.apache.cassandra.index.Index;
import org.apache.cassandra.locator.ReplicaPlan;
import org.apache.cassandra.metrics.ClientRangeRequestMetrics;
import org.apache.cassandra.metrics.ClientRequestsMetricsProvider;
import org.apache.cassandra.service.QueryInfoTracker;
import org.apache.cassandra.tracing.Tracing;
import org.apache.cassandra.utils.AbstractIterator;
import org.apache.cassandra.utils.CloseableIterator;

@VisibleForTesting
public abstract class RangeCommandIterator extends AbstractIterator<RowIterator> implements PartitionIterator
{
    private static final Logger logger = LoggerFactory.getLogger(RangeCommandIterator.class);

    @VisibleForTesting
    public final ClientRangeRequestMetrics rangeMetrics;

<<<<<<< HEAD
    protected final CloseableIterator<ReplicaPlan.ForRangeRead> replicaPlans;
    private final int totalRangeCount;
    protected final PartitionRangeReadCommand command;
    protected final boolean enforceStrictLiveness;

    private final long startTime;
    protected final long queryStartNanoTime;
    protected DataLimits.Counter counter;
=======
    final CloseableIterator<ReplicaPlan.ForRangeRead> replicaPlans;
    final int totalRangeCount;
    final PartitionRangeReadCommand command;
    final boolean enforceStrictLiveness;

    private final long startTime;
    final long queryStartNanoTime;
    DataLimits.Counter counter;
>>>>>>> 5bc4d4b4
    private PartitionIterator sentQueryIterator;
    protected QueryInfoTracker.ReadTracker readTracker;

    private final int maxConcurrencyFactor;
    protected int concurrencyFactor;
    // The two following "metric" are maintained to improve the concurrencyFactor
    // when it was not good enough initially.
    private int liveReturned;
<<<<<<< HEAD
    protected int rangesQueried;
    protected int batchesRequested = 0;

    @SuppressWarnings("resource")
    public static RangeCommandIterator create(CloseableIterator<ReplicaPlan.ForRangeRead> replicaPlans,
                                              PartitionRangeReadCommand command,
                                              int concurrencyFactor,
                                              int maxConcurrencyFactor,
                                              int totalRangeCount,
                                              long queryStartNanoTime,
                                              QueryInfoTracker.ReadTracker readTracker)
    {
        return supportsEndpointGrouping(command) ? new EndpointGroupingRangeCommandIterator(replicaPlans,
                                                                                            command,
                                                                                            concurrencyFactor,
                                                                                            maxConcurrencyFactor,
                                                                                            totalRangeCount,
                                                                                            queryStartNanoTime,
                                                                                            readTracker)
                                                 : new NonGroupingRangeCommandIterator(replicaPlans,
                                                                                       command,
                                                                                       concurrencyFactor,
                                                                                       maxConcurrencyFactor,
                                                                                       totalRangeCount,
                                                                                       queryStartNanoTime,
                                                                                       readTracker);
    }
=======
    int rangesQueried;
    int batchesRequested = 0;
>>>>>>> 5bc4d4b4

    RangeCommandIterator(CloseableIterator<ReplicaPlan.ForRangeRead> replicaPlans,
                         PartitionRangeReadCommand command,
                         int concurrencyFactor,
                         int maxConcurrencyFactor,
                         int totalRangeCount,
                         long queryStartNanoTime,
                         QueryInfoTracker.ReadTracker readTracker)
    {
        this.rangeMetrics = ClientRequestsMetricsProvider.instance.metrics(command.metadata().keyspace).rangeMetrics;
        this.replicaPlans = replicaPlans;
        this.command = command;
        this.concurrencyFactor = concurrencyFactor;
        this.maxConcurrencyFactor = maxConcurrencyFactor;
        this.totalRangeCount = totalRangeCount;
        this.queryStartNanoTime = queryStartNanoTime;
        this.readTracker = readTracker;

        startTime = System.nanoTime();
        enforceStrictLiveness = command.metadata().enforceStrictLiveness();
    }

    @Override
    protected RowIterator computeNext()
    {
        try
        {
            while (sentQueryIterator == null || !sentQueryIterator.hasNext())
            {
                // If we don't have more range to handle, we're done
                if (!replicaPlans.hasNext())
                    return endOfData();

                // else, sends the next batch of concurrent queries (after having close the previous iterator)
                if (sentQueryIterator != null)
                {
                    liveReturned += counter.counted();
                    sentQueryIterator.close();

                    // It's not the first batch of queries and we're not done, so we we can use what has been
                    // returned so far to improve our rows-per-range estimate and update the concurrency accordingly
                    updateConcurrencyFactor();
                }
                sentQueryIterator = sendNextRequests();
            }

            return sentQueryIterator.next();
        }
        catch (UnavailableException e)
        {
            rangeMetrics.unavailables.mark();
            throw e;
        }
        catch (ReadTimeoutException e)
        {
            rangeMetrics.timeouts.mark();
            throw e;
        }
        catch (ReadFailureException e)
        {
            rangeMetrics.failures.mark();
            throw e;
        }
    }

    private void updateConcurrencyFactor()
    {
        liveReturned += counter.counted();

        concurrencyFactor = computeConcurrencyFactor(totalRangeCount, rangesQueried, maxConcurrencyFactor, command.limits().count(), liveReturned);
    }

    private static boolean supportsEndpointGrouping(ReadCommand command)
    {
        // With endpoint grouping, ranges executed on each endpoint are different, digest is unlikely to match.
        if (command.isDigestQuery())
            return false;

        // Endpoint grouping is currently only supported by SAI
        Index.QueryPlan queryPlan = command.indexQueryPlan();
        return queryPlan != null && queryPlan.supportsMultiRangeReadCommand();
    }

    @VisibleForTesting
    static int computeConcurrencyFactor(int totalRangeCount, int rangesQueried, int maxConcurrencyFactor, int limit, int liveReturned)
    {
        maxConcurrencyFactor = Math.max(1, Math.min(maxConcurrencyFactor, totalRangeCount - rangesQueried));
        if (liveReturned == 0)
        {
            // we haven't actually gotten any results, so query up to the limit if not results so far
            Tracing.trace("Didn't get any response rows; new concurrent requests: {}", maxConcurrencyFactor);
            return maxConcurrencyFactor;
        }

        // Otherwise, compute how many rows per range we got on average and pick a concurrency factor
        // that should allow us to fetch all remaining rows with the next batch of (concurrent) queries.
        int remainingRows = limit - liveReturned;
        float rowsPerRange = (float) liveReturned / (float) rangesQueried;
        int concurrencyFactor = Math.max(1, Math.min(maxConcurrencyFactor, Math.round(remainingRows / rowsPerRange)));
        logger.trace("Didn't get enough response rows; actual rows per range: {}; remaining rows: {}, new concurrent requests: {}",
                     rowsPerRange, remainingRows, concurrencyFactor);
        return concurrencyFactor;
    }

<<<<<<< HEAD
    protected abstract PartitionIterator sendNextRequests();
=======
    /**
     * Queries the provided sub-range.
     *
     * @param replicaPlan the subRange to query.
     * @param isFirst in the case where multiple queries are sent in parallel, whether that's the first query on
     * that batch or not. The reason it matters is that whe paging queries, the command (more specifically the
     * {@code DataLimits}) may have "state" information and that state may only be valid for the first query (in
     * that it's the query that "continues" whatever we're previously queried).
     */
    private SingleRangeResponse query(ReplicaPlan.ForRangeRead replicaPlan, boolean isFirst)
    {
        PartitionRangeReadCommand rangeCommand = command.forSubRange(replicaPlan.range(), isFirst);
        
        // If enabled, request repaired data tracking info from full replicas, but
        // only if there are multiple full replicas to compare results from.
        boolean trackRepairedStatus = DatabaseDescriptor.getRepairedDataTrackingForRangeReadsEnabled()
                                      && replicaPlan.contacts().filter(Replica::isFull).size() > 1;

        ReplicaPlan.SharedForRangeRead sharedReplicaPlan = ReplicaPlan.shared(replicaPlan);
        ReadRepair<EndpointsForRange, ReplicaPlan.ForRangeRead> readRepair =
                ReadRepair.create(command, sharedReplicaPlan, queryStartNanoTime);
        DataResolver<EndpointsForRange, ReplicaPlan.ForRangeRead> resolver =
                new DataResolver<>(rangeCommand, sharedReplicaPlan, readRepair, queryStartNanoTime, trackRepairedStatus);
        ReadCallback<EndpointsForRange, ReplicaPlan.ForRangeRead> handler =
                new ReadCallback<>(resolver, rangeCommand, sharedReplicaPlan, queryStartNanoTime);

        if (replicaPlan.contacts().size() == 1 && replicaPlan.contacts().get(0).isSelf())
        {
            Stage.READ.execute(new StorageProxy.LocalReadRunnable(rangeCommand, handler, trackRepairedStatus));
        }
        else
        {
            for (Replica replica : replicaPlan.contacts())
            {
                Tracing.trace("Enqueuing request to {}", replica);
                ReadCommand command = replica.isFull() ? rangeCommand : rangeCommand.copyAsTransientQuery(replica);
                Message<ReadCommand> message = command.createMessage(trackRepairedStatus && replica.isFull());
                MessagingService.instance().sendWithCallback(message, replica.endpoint(), handler);
            }
        }

        return new SingleRangeResponse(resolver, handler, readRepair);
    }

    protected PartitionIterator sendNextRequests()
    {
        List<PartitionIterator> concurrentQueries = new ArrayList<>(concurrencyFactor);
        List<ReadRepair<?, ?>> readRepairs = new ArrayList<>(concurrencyFactor);

        try
        {
            for (int i = 0; i < concurrencyFactor && replicaPlans.hasNext(); )
            {
                ReplicaPlan.ForRangeRead replicaPlan = replicaPlans.next();

                @SuppressWarnings("resource") // response will be closed by concatAndBlockOnRepair, or in the catch block below
                SingleRangeResponse response = query(replicaPlan, i == 0);
                concurrentQueries.add(response);
                readRepairs.add(response.getReadRepair());
                // due to RangeMerger, coordinator may fetch more ranges than required by concurrency factor.
                rangesQueried += replicaPlan.vnodeCount();
                i += replicaPlan.vnodeCount();
            }
            batchesRequested++;
        }
        catch (Throwable t)
        {
            for (PartitionIterator response : concurrentQueries)
                response.close();
            throw t;
        }

        Tracing.trace("Submitted {} concurrent range requests", concurrentQueries.size());
        // We want to count the results for the sake of updating the concurrency factor (see updateConcurrencyFactor)
        // but we don't want to enforce any particular limit at this point (this could break code than rely on
        // postReconciliationProcessing), hence the DataLimits.NONE.
        counter = DataLimits.NONE.newCounter(command.nowInSec(), true, command.selectsFullPartition(), enforceStrictLiveness);
        return counter.applyTo(StorageProxy.concatAndBlockOnRepair(concurrentQueries, readRepairs));
    }
>>>>>>> 5bc4d4b4

    @Override
    public void close()
    {
        try
        {
            if (sentQueryIterator != null)
                sentQueryIterator.close();

            replicaPlans.close();
        }
        finally
        {
            rangeMetrics.roundTrips.update(batchesRequested);
            long latency = System.nanoTime() - startTime;
            rangeMetrics.addNano(latency);
            Keyspace.openAndGetStore(command.metadata()).metric.coordinatorScanLatency.update(latency, TimeUnit.NANOSECONDS);
        }
    }

    @VisibleForTesting
    int rangesQueried()
    {
        return rangesQueried;
    }

    @VisibleForTesting
    int batchesRequested()
    {
        return batchesRequested;
    }

    @VisibleForTesting
    int maxConcurrencyFactor()
    {
        return maxConcurrencyFactor;
    }

    @VisibleForTesting
    int concurrencyFactor()
    {
        return concurrencyFactor;
    }
}<|MERGE_RESOLUTION|>--- conflicted
+++ resolved
@@ -50,16 +50,6 @@
     @VisibleForTesting
     public final ClientRangeRequestMetrics rangeMetrics;
 
-<<<<<<< HEAD
-    protected final CloseableIterator<ReplicaPlan.ForRangeRead> replicaPlans;
-    private final int totalRangeCount;
-    protected final PartitionRangeReadCommand command;
-    protected final boolean enforceStrictLiveness;
-
-    private final long startTime;
-    protected final long queryStartNanoTime;
-    protected DataLimits.Counter counter;
-=======
     final CloseableIterator<ReplicaPlan.ForRangeRead> replicaPlans;
     final int totalRangeCount;
     final PartitionRangeReadCommand command;
@@ -68,7 +58,6 @@
     private final long startTime;
     final long queryStartNanoTime;
     DataLimits.Counter counter;
->>>>>>> 5bc4d4b4
     private PartitionIterator sentQueryIterator;
     protected QueryInfoTracker.ReadTracker readTracker;
 
@@ -77,9 +66,8 @@
     // The two following "metric" are maintained to improve the concurrencyFactor
     // when it was not good enough initially.
     private int liveReturned;
-<<<<<<< HEAD
-    protected int rangesQueried;
-    protected int batchesRequested = 0;
+    int rangesQueried;
+    int batchesRequested = 0;
 
     @SuppressWarnings("resource")
     public static RangeCommandIterator create(CloseableIterator<ReplicaPlan.ForRangeRead> replicaPlans,
@@ -105,10 +93,6 @@
                                                                                        queryStartNanoTime,
                                                                                        readTracker);
     }
-=======
-    int rangesQueried;
-    int batchesRequested = 0;
->>>>>>> 5bc4d4b4
 
     RangeCommandIterator(CloseableIterator<ReplicaPlan.ForRangeRead> replicaPlans,
                          PartitionRangeReadCommand command,
@@ -213,89 +197,7 @@
         return concurrencyFactor;
     }
 
-<<<<<<< HEAD
     protected abstract PartitionIterator sendNextRequests();
-=======
-    /**
-     * Queries the provided sub-range.
-     *
-     * @param replicaPlan the subRange to query.
-     * @param isFirst in the case where multiple queries are sent in parallel, whether that's the first query on
-     * that batch or not. The reason it matters is that whe paging queries, the command (more specifically the
-     * {@code DataLimits}) may have "state" information and that state may only be valid for the first query (in
-     * that it's the query that "continues" whatever we're previously queried).
-     */
-    private SingleRangeResponse query(ReplicaPlan.ForRangeRead replicaPlan, boolean isFirst)
-    {
-        PartitionRangeReadCommand rangeCommand = command.forSubRange(replicaPlan.range(), isFirst);
-        
-        // If enabled, request repaired data tracking info from full replicas, but
-        // only if there are multiple full replicas to compare results from.
-        boolean trackRepairedStatus = DatabaseDescriptor.getRepairedDataTrackingForRangeReadsEnabled()
-                                      && replicaPlan.contacts().filter(Replica::isFull).size() > 1;
-
-        ReplicaPlan.SharedForRangeRead sharedReplicaPlan = ReplicaPlan.shared(replicaPlan);
-        ReadRepair<EndpointsForRange, ReplicaPlan.ForRangeRead> readRepair =
-                ReadRepair.create(command, sharedReplicaPlan, queryStartNanoTime);
-        DataResolver<EndpointsForRange, ReplicaPlan.ForRangeRead> resolver =
-                new DataResolver<>(rangeCommand, sharedReplicaPlan, readRepair, queryStartNanoTime, trackRepairedStatus);
-        ReadCallback<EndpointsForRange, ReplicaPlan.ForRangeRead> handler =
-                new ReadCallback<>(resolver, rangeCommand, sharedReplicaPlan, queryStartNanoTime);
-
-        if (replicaPlan.contacts().size() == 1 && replicaPlan.contacts().get(0).isSelf())
-        {
-            Stage.READ.execute(new StorageProxy.LocalReadRunnable(rangeCommand, handler, trackRepairedStatus));
-        }
-        else
-        {
-            for (Replica replica : replicaPlan.contacts())
-            {
-                Tracing.trace("Enqueuing request to {}", replica);
-                ReadCommand command = replica.isFull() ? rangeCommand : rangeCommand.copyAsTransientQuery(replica);
-                Message<ReadCommand> message = command.createMessage(trackRepairedStatus && replica.isFull());
-                MessagingService.instance().sendWithCallback(message, replica.endpoint(), handler);
-            }
-        }
-
-        return new SingleRangeResponse(resolver, handler, readRepair);
-    }
-
-    protected PartitionIterator sendNextRequests()
-    {
-        List<PartitionIterator> concurrentQueries = new ArrayList<>(concurrencyFactor);
-        List<ReadRepair<?, ?>> readRepairs = new ArrayList<>(concurrencyFactor);
-
-        try
-        {
-            for (int i = 0; i < concurrencyFactor && replicaPlans.hasNext(); )
-            {
-                ReplicaPlan.ForRangeRead replicaPlan = replicaPlans.next();
-
-                @SuppressWarnings("resource") // response will be closed by concatAndBlockOnRepair, or in the catch block below
-                SingleRangeResponse response = query(replicaPlan, i == 0);
-                concurrentQueries.add(response);
-                readRepairs.add(response.getReadRepair());
-                // due to RangeMerger, coordinator may fetch more ranges than required by concurrency factor.
-                rangesQueried += replicaPlan.vnodeCount();
-                i += replicaPlan.vnodeCount();
-            }
-            batchesRequested++;
-        }
-        catch (Throwable t)
-        {
-            for (PartitionIterator response : concurrentQueries)
-                response.close();
-            throw t;
-        }
-
-        Tracing.trace("Submitted {} concurrent range requests", concurrentQueries.size());
-        // We want to count the results for the sake of updating the concurrency factor (see updateConcurrencyFactor)
-        // but we don't want to enforce any particular limit at this point (this could break code than rely on
-        // postReconciliationProcessing), hence the DataLimits.NONE.
-        counter = DataLimits.NONE.newCounter(command.nowInSec(), true, command.selectsFullPartition(), enforceStrictLiveness);
-        return counter.applyTo(StorageProxy.concatAndBlockOnRepair(concurrentQueries, readRepairs));
-    }
->>>>>>> 5bc4d4b4
 
     @Override
     public void close()
