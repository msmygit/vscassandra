/*
 * Licensed to the Apache Software Foundation (ASF) under one
 * or more contributor license agreements.  See the NOTICE file
 * distributed with this work for additional information
 * regarding copyright ownership.  The ASF licenses this file
 * to you under the Apache License, Version 2.0 (the
 * "License"); you may not use this file except in compliance
 * with the License.  You may obtain a copy of the License at
 *
 *     http://www.apache.org/licenses/LICENSE-2.0
 *
 * Unless required by applicable law or agreed to in writing, software
 * distributed under the License is distributed on an "AS IS" BASIS,
 * WITHOUT WARRANTIES OR CONDITIONS OF ANY KIND, either express or implied.
 * See the License for the specific language governing permissions and
 * limitations under the License.
 */

package org.apache.cassandra.service.reads.repair;

import java.util.function.Consumer;

import com.codahale.metrics.Meter;
import com.google.common.base.Preconditions;

import org.apache.cassandra.concurrent.Stage;
import org.apache.cassandra.config.DatabaseDescriptor;
import org.apache.cassandra.db.ColumnFamilyStore;
import org.apache.cassandra.db.ConsistencyLevel;
import org.apache.cassandra.db.Keyspace;
import org.apache.cassandra.db.ReadCommand;
import org.apache.cassandra.db.SinglePartitionReadCommand;
import org.apache.cassandra.db.partitions.PartitionIterator;
import org.apache.cassandra.exceptions.ReadTimeoutException;
import org.apache.cassandra.locator.Endpoints;
import org.apache.cassandra.locator.Replica;
import org.apache.cassandra.locator.ReplicaPlan;
import org.apache.cassandra.metrics.ReadRepairMetrics;
import org.apache.cassandra.net.Message;
import org.apache.cassandra.net.MessagingService;
import org.apache.cassandra.service.StorageProxy;
import org.apache.cassandra.service.reads.DataResolver;
import org.apache.cassandra.service.reads.DigestResolver;
import org.apache.cassandra.service.reads.ReadCallback;
import org.apache.cassandra.tracing.Tracing;

import static java.util.concurrent.TimeUnit.NANOSECONDS;

public abstract class AbstractReadRepair<E extends Endpoints<E>, P extends ReplicaPlan.ForRead<E>> implements ReadRepair<E, P>
{
    protected final ReadCommand command;
    protected final long queryStartNanoTime;
    protected final ReplicaPlan.Shared<E, P> replicaPlan;
    protected final ColumnFamilyStore cfs;

    private volatile DigestRepair<E, P> digestRepair = null;

    private static class DigestRepair<E extends Endpoints<E>, P extends ReplicaPlan.ForRead<E>>
    {
        private final DataResolver<E, P> dataResolver;
        private final ReadCallback<E, P> readCallback;
        private final Consumer<PartitionIterator> resultConsumer;

        public DigestRepair(DataResolver<E, P> dataResolver, ReadCallback<E, P> readCallback, Consumer<PartitionIterator> resultConsumer)
        {
            this.dataResolver = dataResolver;
            this.readCallback = readCallback;
            this.resultConsumer = resultConsumer;
        }
    }

    public AbstractReadRepair(ReadCommand command,
                              ReplicaPlan.Shared<E, P> replicaPlan,
                              long queryStartNanoTime)
    {
        this.command = command;
        this.queryStartNanoTime = queryStartNanoTime;
        this.replicaPlan = replicaPlan;
        this.cfs = Keyspace.openAndGetStore(command.metadata());
    }

    protected P replicaPlan()
    {
        return replicaPlan.get();
    }

    void sendReadCommand(Replica to, ReadCallback<E, P> readCallback, boolean speculative, boolean trackRepairedStatus)
    {
        ReadCommand command = this.command;
        
        if (to.isSelf())
        {
            Stage.READ.maybeExecuteImmediately(new StorageProxy.LocalReadRunnable(command, readCallback, trackRepairedStatus));
            return;
        }

        if (to.isTransient())
        {
            // It's OK to send queries to transient nodes during RR, as we may have contacted them for their data request initially
            // So long as we don't use these to generate repair mutations, we're fine, and this is enforced by requiring
            // ReadOnlyReadRepair for transient keyspaces.
            command = command.copyAsTransientQuery(to);
        }

        if (Tracing.isTracing())
        {
            String type;
            if (speculative) type = to.isFull() ? "speculative full" : "speculative transient";
            else type = to.isFull() ? "full" : "transient";
            Tracing.trace("Enqueuing {} data read to {}", type, to);
        }

        Message<ReadCommand> message = command.createMessage(trackRepairedStatus && to.isFull());
        MessagingService.instance().sendWithCallback(message, to.endpoint(), readCallback);
    }

    abstract Meter getRepairMeter();

    // digestResolver isn't used here because we resend read requests to all participants
    public void startRepair(DigestResolver<E, P> digestResolver, Consumer<PartitionIterator> resultConsumer)
    {
        getRepairMeter().mark();

        /*
         * When repaired data tracking is enabled, a digest will be created from data reads from repaired SSTables.
         * The digests from each replica can then be compared on the coordinator to detect any divergence in their
         * repaired datasets. In this context, an SSTable is considered repaired if it is marked repaired or has a 
         * pending repair session which has been committed. In addition to the digest, a set of ids for any pending but 
         * as yet uncommitted repair sessions is recorded and returned to the coordinator. This is to help reduce false 
         * positives caused by compaction lagging which can leave sstables from committed sessions in the pending state
         * for a time.
         */
        boolean trackRepairedStatus = DatabaseDescriptor.getRepairedDataTrackingForPartitionReadsEnabled();

        // Do a full data read to resolve the correct response (and repair node that need be)
<<<<<<< HEAD
        DataResolver<E, P> resolver = new DataResolver<>(command, replicaPlan, this, queryStartNanoTime, digestResolver.getReadTracker());
=======
        DataResolver<E, P> resolver = new DataResolver<>(command, replicaPlan, this, queryStartNanoTime, trackRepairedStatus);
>>>>>>> 5bc9f7c7
        ReadCallback<E, P> readCallback = new ReadCallback<>(resolver, command, replicaPlan, queryStartNanoTime);

        digestRepair = new DigestRepair<>(resolver, readCallback, resultConsumer);

        // if enabled, request additional info about repaired data from any full replicas
        for (Replica replica : replicaPlan().contacts())
        {
            sendReadCommand(replica, readCallback, false, trackRepairedStatus);
        }

        ReadRepairDiagnostics.startRepair(this, replicaPlan(), digestResolver);
    }

    public void awaitReads() throws ReadTimeoutException
    {
        DigestRepair<E, P> repair = digestRepair;
        if (repair == null)
            return;

        repair.readCallback.awaitResults();
        repair.resultConsumer.accept(digestRepair.dataResolver.resolve());
    }

    private boolean shouldSpeculate()
    {
        ConsistencyLevel consistency = replicaPlan().consistencyLevel();
        ConsistencyLevel speculativeCL = consistency.isDatacenterLocal() ? ConsistencyLevel.LOCAL_QUORUM : ConsistencyLevel.QUORUM;
        return  consistency != ConsistencyLevel.EACH_QUORUM
                && consistency.satisfies(speculativeCL, replicaPlan.get().replicationStrategy())
                && cfs.sampleReadLatencyNanos <= command.getTimeout(NANOSECONDS);
    }

    public void maybeSendAdditionalReads()
    {
        Preconditions.checkState(command instanceof SinglePartitionReadCommand,
                                 "maybeSendAdditionalReads can only be called for SinglePartitionReadCommand");
        DigestRepair<E, P> repair = digestRepair;
        if (repair == null)
            return;

        if (shouldSpeculate() && !repair.readCallback.await(cfs.sampleReadLatencyNanos, NANOSECONDS))
        {
            Replica uncontacted = replicaPlan().firstUncontactedCandidate(replica -> true);
            if (uncontacted == null)
                return;

            replicaPlan.addToContacts(uncontacted);
            sendReadCommand(uncontacted, repair.readCallback, true, false);
            ReadRepairMetrics.speculatedRead.mark();
            ReadRepairDiagnostics.speculatedRead(this, uncontacted.endpoint(), replicaPlan());
        }
    }
}<|MERGE_RESOLUTION|>--- conflicted
+++ resolved
@@ -133,11 +133,7 @@
         boolean trackRepairedStatus = DatabaseDescriptor.getRepairedDataTrackingForPartitionReadsEnabled();
 
         // Do a full data read to resolve the correct response (and repair node that need be)
-<<<<<<< HEAD
-        DataResolver<E, P> resolver = new DataResolver<>(command, replicaPlan, this, queryStartNanoTime, digestResolver.getReadTracker());
-=======
-        DataResolver<E, P> resolver = new DataResolver<>(command, replicaPlan, this, queryStartNanoTime, trackRepairedStatus);
->>>>>>> 5bc9f7c7
+        DataResolver<E, P> resolver = new DataResolver<>(command, replicaPlan, this, queryStartNanoTime, trackRepairedStatus, digestResolver.getReadTracker());
         ReadCallback<E, P> readCallback = new ReadCallback<>(resolver, command, replicaPlan, queryStartNanoTime);
 
         digestRepair = new DigestRepair<>(resolver, readCallback, resultConsumer);
