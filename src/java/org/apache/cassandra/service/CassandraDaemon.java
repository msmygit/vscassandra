--- conflicted
+++ resolved
@@ -381,9 +381,6 @@
             }
         }
 
-        // Prepared statements
-        QueryProcessor.preloadPreparedStatementBlocking();
-
         // Clean up system.size_estimates entries left lying around from missed keyspace drops (APOLLO-913)
         StorageService.instance.cleanupSizeEstimates();
 
@@ -392,6 +389,9 @@
         int sizeRecorderInterval = Integer.getInteger("cassandra.size_recorder_interval", 5 * 60);
         if (sizeRecorderInterval > 0)
             ScheduledExecutors.optionalTasks.scheduleWithFixedDelay(SizeEstimatesRecorder.instance, 30, sizeRecorderInterval, TimeUnit.SECONDS);
+
+        // Prepared statements
+        QueryProcessor.preloadPreparedStatementBlocking();
 
         // Metrics
         String metricsReporterConfigFile = System.getProperty("cassandra.metricsReporterConfigFile");
@@ -453,20 +453,6 @@
         // due to scheduling errors or race conditions
         ScheduledExecutors.optionalTasks.scheduleWithFixedDelay(ColumnFamilyStore.getBackgroundCompactionTaskSubmitter(), 5, 1, TimeUnit.MINUTES);
 
-<<<<<<< HEAD
-        // schedule periodic dumps of table size estimates into SystemKeyspace.SIZE_ESTIMATES_CF
-        // set cassandra.size_recorder_interval to 0 to disable
-        int sizeRecorderInterval = Integer.getInteger("cassandra.size_recorder_interval", 5 * 60);
-        if (sizeRecorderInterval > 0)
-            ScheduledExecutors.optionalTasks.scheduleWithFixedDelay(SizeEstimatesRecorder.instance, 30, sizeRecorderInterval, TimeUnit.SECONDS);
-=======
-        // Thrift
-        InetAddress rpcAddr = DatabaseDescriptor.getRpcAddress();
-        int rpcPort = DatabaseDescriptor.getRpcPort();
-        int listenBacklog = DatabaseDescriptor.getRpcListenBacklog();
-        thriftServer = new ThriftServer(rpcAddr, rpcPort, listenBacklog);
->>>>>>> 9cb89f28
-
         // Native transport
         nativeTransportService = new NativeTransportService();
 
