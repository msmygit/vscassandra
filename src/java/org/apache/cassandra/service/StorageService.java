/*
 * Licensed to the Apache Software Foundation (ASF) under one
 * or more contributor license agreements.  See the NOTICE file
 * distributed with this work for additional information
 * regarding copyright ownership.  The ASF licenses this file
 * to you under the Apache License, Version 2.0 (the
 * "License"); you may not use this file except in compliance
 * with the License.  You may obtain a copy of the License at
 *
 *     http://www.apache.org/licenses/LICENSE-2.0
 *
 * Unless required by applicable law or agreed to in writing, software
 * distributed under the License is distributed on an "AS IS" BASIS,
 * WITHOUT WARRANTIES OR CONDITIONS OF ANY KIND, either express or implied.
 * See the License for the specific language governing permissions and
 * limitations under the License.
 */
package org.apache.cassandra.service;

<<<<<<< HEAD
import java.io.*;
=======
import java.io.ByteArrayInputStream;
import java.io.DataInputStream;
import java.io.File;
import java.io.IOError;
import java.io.IOException;
>>>>>>> e4c3fd9a
import java.lang.management.ManagementFactory;
import java.net.InetAddress;
import java.net.UnknownHostException;
import java.nio.ByteBuffer;
import java.util.*;
import java.util.Map.Entry;
import java.util.concurrent.*;
import java.util.concurrent.atomic.AtomicBoolean;
import java.util.concurrent.atomic.AtomicInteger;
import javax.annotation.Nullable;
import javax.management.*;
import javax.management.openmbean.TabularData;
import javax.management.openmbean.TabularDataSupport;

import com.google.common.annotations.VisibleForTesting;
import com.google.common.base.Predicate;
import com.google.common.collect.*;
import com.google.common.util.concurrent.*;
import org.apache.cassandra.io.sstable.format.SSTableReader;
import org.apache.commons.lang3.StringUtils;
import org.slf4j.Logger;
import org.slf4j.LoggerFactory;

import ch.qos.logback.classic.LoggerContext;
import ch.qos.logback.classic.jmx.JMXConfiguratorMBean;
import ch.qos.logback.classic.spi.ILoggingEvent;
import ch.qos.logback.core.Appender;
import ch.qos.logback.core.hook.DelayingShutdownHook;
import org.apache.cassandra.auth.AuthKeyspace;
import org.apache.cassandra.auth.AuthMigrationListener;
import org.apache.cassandra.batchlog.BatchRemoveVerbHandler;
import org.apache.cassandra.batchlog.BatchStoreVerbHandler;
import org.apache.cassandra.batchlog.BatchlogManager;
import org.apache.cassandra.concurrent.NamedThreadFactory;
import org.apache.cassandra.concurrent.ScheduledExecutors;
import org.apache.cassandra.concurrent.Stage;
import org.apache.cassandra.concurrent.StageManager;
<<<<<<< HEAD
import org.apache.cassandra.config.CFMetaData;
import org.apache.cassandra.config.DatabaseDescriptor;
import org.apache.cassandra.config.Schema;
import org.apache.cassandra.config.ViewDefinition;
import org.apache.cassandra.db.*;
=======
import org.apache.cassandra.config.*;
import org.apache.cassandra.db.BatchlogManager;
import org.apache.cassandra.db.ColumnFamilyStore;
import org.apache.cassandra.db.CounterMutationVerbHandler;
import org.apache.cassandra.db.DecoratedKey;
import org.apache.cassandra.db.DefinitionsUpdateVerbHandler;
import org.apache.cassandra.db.HintedHandOffManager;
import org.apache.cassandra.db.Keyspace;
import org.apache.cassandra.db.MigrationRequestVerbHandler;
import org.apache.cassandra.db.MutationVerbHandler;
import org.apache.cassandra.db.ReadRepairVerbHandler;
import org.apache.cassandra.db.ReadVerbHandler;
import org.apache.cassandra.db.SchemaCheckVerbHandler;
import org.apache.cassandra.db.SizeEstimatesRecorder;
import org.apache.cassandra.db.SnapshotDetailsTabularData;
import org.apache.cassandra.db.SystemKeyspace;
import org.apache.cassandra.db.TruncateVerbHandler;
>>>>>>> e4c3fd9a
import org.apache.cassandra.db.commitlog.CommitLog;
import org.apache.cassandra.db.compaction.CompactionManager;
import org.apache.cassandra.db.lifecycle.LifecycleTransaction;
import org.apache.cassandra.dht.*;
import org.apache.cassandra.dht.Range;
import org.apache.cassandra.dht.Token.TokenFactory;
import org.apache.cassandra.exceptions.*;
import org.apache.cassandra.gms.*;
import org.apache.cassandra.hints.HintVerbHandler;
import org.apache.cassandra.hints.HintsService;
import org.apache.cassandra.io.sstable.SSTableLoader;
import org.apache.cassandra.io.util.FileUtils;
import org.apache.cassandra.locator.*;
import org.apache.cassandra.metrics.StorageMetrics;
import org.apache.cassandra.net.*;
import org.apache.cassandra.repair.*;
import org.apache.cassandra.repair.messages.RepairOption;
import org.apache.cassandra.schema.KeyspaceMetadata;
import org.apache.cassandra.service.paxos.CommitVerbHandler;
import org.apache.cassandra.service.paxos.PrepareVerbHandler;
import org.apache.cassandra.service.paxos.ProposeVerbHandler;
import org.apache.cassandra.streaming.*;
import org.apache.cassandra.thrift.EndpointDetails;
import org.apache.cassandra.thrift.TokenRange;
import org.apache.cassandra.thrift.cassandraConstants;
<<<<<<< HEAD
import org.apache.cassandra.tracing.TraceKeyspace;
import org.apache.cassandra.utils.*;
import org.apache.cassandra.utils.progress.ProgressEvent;
import org.apache.cassandra.utils.progress.ProgressEventType;
import org.apache.cassandra.utils.progress.jmx.JMXProgressSupport;
import org.apache.cassandra.utils.progress.jmx.LegacyJMXProgressSupport;

import static java.util.Arrays.asList;
import static java.util.stream.Collectors.toList;
import static org.apache.cassandra.index.SecondaryIndexManager.getIndexName;
import static org.apache.cassandra.index.SecondaryIndexManager.isIndexColumnFamily;
=======
import org.apache.cassandra.tracing.Tracing;
import org.apache.cassandra.utils.BackgroundActivityMonitor;
import org.apache.cassandra.utils.CLibrary;
import org.apache.cassandra.utils.FBUtilities;
import org.apache.cassandra.utils.JVMStabilityInspector;
import org.apache.cassandra.utils.OutputHandler;
import org.apache.cassandra.utils.Pair;
import org.apache.cassandra.utils.WrappedRunnable;

import com.google.common.util.concurrent.*;
import org.apache.commons.lang3.StringUtils;
import org.slf4j.Logger;
import org.slf4j.LoggerFactory;

import ch.qos.logback.classic.LoggerContext;
import ch.qos.logback.classic.jmx.JMXConfiguratorMBean;
import ch.qos.logback.classic.spi.ILoggingEvent;
import ch.qos.logback.core.Appender;

import com.google.common.annotations.VisibleForTesting;
import com.google.common.base.Optional;
import com.google.common.base.Predicate;
import com.google.common.collect.ArrayListMultimap;
import com.google.common.collect.Collections2;
import com.google.common.collect.HashMultimap;
import com.google.common.collect.ImmutableSet;
import com.google.common.collect.Iterables;
import com.google.common.collect.Iterators;
import com.google.common.collect.Lists;
import com.google.common.collect.Maps;
import com.google.common.collect.Multimap;
import com.google.common.collect.Sets;
>>>>>>> e4c3fd9a

/**
 * This abstraction contains the token/identifier of this node
 * on the identifier space. This token gets gossiped around.
 * This class will also maintain histograms of the load information
 * of other nodes in the cluster.
 */
public class StorageService extends NotificationBroadcasterSupport implements IEndpointStateChangeSubscriber, StorageServiceMBean
{
    private static final Logger logger = LoggerFactory.getLogger(StorageService.class);

    public static final int RING_DELAY = getRingDelay(); // delay after which we assume ring has stablized

    private final JMXProgressSupport progressSupport = new JMXProgressSupport(this);

    /**
     * @deprecated backward support to previous notification interface
     * Will be removed on 4.0
     */
    @Deprecated
    private final LegacyJMXProgressSupport legacyProgressSupport;

    private static int getRingDelay()
    {
        String newdelay = System.getProperty("cassandra.ring_delay_ms");
        if (newdelay != null)
        {
            logger.info("Overriding RING_DELAY to {}ms", newdelay);
            return Integer.parseInt(newdelay);
        }
        else
            return 30 * 1000;
    }

    /* This abstraction maintains the token/endpoint metadata information */
    private TokenMetadata tokenMetadata = new TokenMetadata();

    public volatile VersionedValue.VersionedValueFactory valueFactory = new VersionedValue.VersionedValueFactory(tokenMetadata.partitioner);

    private Thread drainOnShutdown = null;
    private volatile boolean isShutdown = false;
    private final List<Runnable> preShutdownHooks = new ArrayList<>();
    private final List<Runnable> postShutdownHooks = new ArrayList<>();

    public static final StorageService instance = new StorageService();

    @Deprecated
    public boolean isInShutdownHook()
    {
        return isShutdown();
    }

    public boolean isShutdown()
    {
        return isShutdown;
    }

    public Collection<Range<Token>> getLocalRanges(String keyspaceName)
    {
        return getRangesForEndpoint(keyspaceName, FBUtilities.getBroadcastAddress());
    }

    public Collection<Range<Token>> getPrimaryRanges(String keyspace)
    {
        return getPrimaryRangesForEndpoint(keyspace, FBUtilities.getBroadcastAddress());
    }

    public Collection<Range<Token>> getPrimaryRangesWithinDC(String keyspace)
    {
        return getPrimaryRangeForEndpointWithinDC(keyspace, FBUtilities.getBroadcastAddress());
    }

    private final Set<InetAddress> replicatingNodes = Collections.synchronizedSet(new HashSet<InetAddress>());
    private CassandraDaemon daemon;

    private InetAddress removingNode;

    /* Are we starting this node in bootstrap mode? */
    private volatile boolean isBootstrapMode;

    /* we bootstrap but do NOT join the ring unless told to do so */
    private boolean isSurveyMode = Boolean.parseBoolean(System.getProperty("cassandra.write_survey", "false"));
    /* true if node is rebuilding and receiving data */
    private final AtomicBoolean isRebuilding = new AtomicBoolean();

    private volatile boolean initialized = false;
    private volatile boolean joined = false;
    private volatile boolean gossipActive = false;

    /* the probability for tracing any particular request, 0 disables tracing and 1 enables for all */
    private double traceProbability = 0.0;

    private static enum Mode { STARTING, NORMAL, JOINING, LEAVING, DECOMMISSIONED, MOVING, DRAINING, DRAINED }
    private volatile Mode operationMode = Mode.STARTING;

    /* Used for tracking drain progress */
    private volatile int totalCFs, remainingCFs;

    private static final AtomicInteger nextRepairCommand = new AtomicInteger();

    private final List<IEndpointLifecycleSubscriber> lifecycleSubscribers = new CopyOnWriteArrayList<>();

    private static final BackgroundActivityMonitor bgMonitor = new BackgroundActivityMonitor();

    private final ObjectName jmxObjectName;

    private Collection<Token> bootstrapTokens = null;

<<<<<<< HEAD
    // true when keeping strict consistency while bootstrapping
    private boolean useStrictConsistency = Boolean.parseBoolean(System.getProperty("cassandra.consistent.rangemovement", "true"));
    private static final boolean allowSimultaneousMoves = Boolean.valueOf(System.getProperty("cassandra.consistent.simultaneousmoves.allow","false"));
    private static final boolean joinRing = Boolean.parseBoolean(System.getProperty("cassandra.join_ring", "true"));
    private boolean replacing;
    private UUID replacingId;

    private final StreamStateStore streamStateStore = new StreamStateStore();
=======
    private UUID replacingId;

    public void finishBootstrapping()
    {
        isBootstrapMode = false;
    }
>>>>>>> e4c3fd9a

    /** This method updates the local token on disk  */
    public void setTokens(Collection<Token> tokens)
    {
        assert tokens != null && !tokens.isEmpty() : "Node needs at least one token.";
        if (logger.isDebugEnabled())
            logger.debug("Setting tokens to {}", tokens);
        SystemKeyspace.updateTokens(tokens);
        Collection<Token> localTokens = getLocalTokens();
        setGossipTokens(localTokens);
        tokenMetadata.updateNormalTokens(tokens, FBUtilities.getBroadcastAddress());
        setMode(Mode.NORMAL, false);
    }

    public void setGossipTokens(Collection<Token> tokens)
    {
        List<Pair<ApplicationState, VersionedValue>> states = new ArrayList<Pair<ApplicationState, VersionedValue>>();
        states.add(Pair.create(ApplicationState.TOKENS, valueFactory.tokens(tokens)));
        states.add(Pair.create(ApplicationState.STATUS, valueFactory.normal(tokens)));
        Gossiper.instance.addLocalApplicationStates(states);
    }

    public StorageService()
    {
        // use dedicated executor for sending JMX notifications
        super(Executors.newSingleThreadExecutor());

        MBeanServer mbs = ManagementFactory.getPlatformMBeanServer();
        try
        {
            jmxObjectName = new ObjectName("org.apache.cassandra.db:type=StorageService");
            mbs.registerMBean(this, jmxObjectName);
            mbs.registerMBean(StreamManager.instance, new ObjectName(StreamManager.OBJECT_NAME));
        }
        catch (Exception e)
        {
            throw new RuntimeException(e);
        }

        legacyProgressSupport = new LegacyJMXProgressSupport(this, jmxObjectName);

        /* register the verb handlers */
        MessagingService.instance().registerVerbHandlers(MessagingService.Verb.MUTATION, new MutationVerbHandler());
        MessagingService.instance().registerVerbHandlers(MessagingService.Verb.READ_REPAIR, new ReadRepairVerbHandler());
        MessagingService.instance().registerVerbHandlers(MessagingService.Verb.READ, new ReadCommandVerbHandler());
        MessagingService.instance().registerVerbHandlers(MessagingService.Verb.RANGE_SLICE, new RangeSliceVerbHandler());
        MessagingService.instance().registerVerbHandlers(MessagingService.Verb.PAGED_RANGE, new RangeSliceVerbHandler());
        MessagingService.instance().registerVerbHandlers(MessagingService.Verb.COUNTER_MUTATION, new CounterMutationVerbHandler());
        MessagingService.instance().registerVerbHandlers(MessagingService.Verb.TRUNCATE, new TruncateVerbHandler());
        MessagingService.instance().registerVerbHandlers(MessagingService.Verb.PAXOS_PREPARE, new PrepareVerbHandler());
        MessagingService.instance().registerVerbHandlers(MessagingService.Verb.PAXOS_PROPOSE, new ProposeVerbHandler());
        MessagingService.instance().registerVerbHandlers(MessagingService.Verb.PAXOS_COMMIT, new CommitVerbHandler());
        MessagingService.instance().registerVerbHandlers(MessagingService.Verb.HINT, new HintVerbHandler());

        // see BootStrapper for a summary of how the bootstrap verbs interact
        MessagingService.instance().registerVerbHandlers(MessagingService.Verb.REPLICATION_FINISHED, new ReplicationFinishedVerbHandler());
        MessagingService.instance().registerVerbHandlers(MessagingService.Verb.REQUEST_RESPONSE, new ResponseVerbHandler());
        MessagingService.instance().registerVerbHandlers(MessagingService.Verb.INTERNAL_RESPONSE, new ResponseVerbHandler());
        MessagingService.instance().registerVerbHandlers(MessagingService.Verb.REPAIR_MESSAGE, new RepairMessageVerbHandler());
        MessagingService.instance().registerVerbHandlers(MessagingService.Verb.GOSSIP_SHUTDOWN, new GossipShutdownVerbHandler());

        MessagingService.instance().registerVerbHandlers(MessagingService.Verb.GOSSIP_DIGEST_SYN, new GossipDigestSynVerbHandler());
        MessagingService.instance().registerVerbHandlers(MessagingService.Verb.GOSSIP_DIGEST_ACK, new GossipDigestAckVerbHandler());
        MessagingService.instance().registerVerbHandlers(MessagingService.Verb.GOSSIP_DIGEST_ACK2, new GossipDigestAck2VerbHandler());

        MessagingService.instance().registerVerbHandlers(MessagingService.Verb.DEFINITIONS_UPDATE, new DefinitionsUpdateVerbHandler());
        MessagingService.instance().registerVerbHandlers(MessagingService.Verb.SCHEMA_CHECK, new SchemaCheckVerbHandler());
        MessagingService.instance().registerVerbHandlers(MessagingService.Verb.MIGRATION_REQUEST, new MigrationRequestVerbHandler());

        MessagingService.instance().registerVerbHandlers(MessagingService.Verb.SNAPSHOT, new SnapshotVerbHandler());
        MessagingService.instance().registerVerbHandlers(MessagingService.Verb.ECHO, new EchoVerbHandler());

        MessagingService.instance().registerVerbHandlers(MessagingService.Verb.BATCH_STORE, new BatchStoreVerbHandler());
        MessagingService.instance().registerVerbHandlers(MessagingService.Verb.BATCH_REMOVE, new BatchRemoveVerbHandler());
    }

    public void registerDaemon(CassandraDaemon daemon)
    {
        this.daemon = daemon;
    }

    public void register(IEndpointLifecycleSubscriber subscriber)
    {
        lifecycleSubscribers.add(subscriber);
    }

    public void unregister(IEndpointLifecycleSubscriber subscriber)
    {
        lifecycleSubscribers.remove(subscriber);
    }

    // should only be called via JMX
    public void stopGossiping()
    {
        if (gossipActive)
        {
            logger.warn("Stopping gossip by operator request");
            Gossiper.instance.stop();
            gossipActive = false;
        }
    }

    // should only be called via JMX
    public synchronized void startGossiping()
    {
        if (!gossipActive)
        {
            checkServiceAllowedToStart("gossip");

            logger.warn("Starting gossip by operator request");
            Collection<Token> tokens = SystemKeyspace.getSavedTokens();

            boolean validTokens = tokens != null && !tokens.isEmpty();

            // shouldn't be called before these are set if we intend to join the ring/are in the process of doing so
            if (joined || joinRing)
                assert validTokens : "Cannot start gossiping for a node intended to join without valid tokens";

            if (validTokens)
                setGossipTokens(tokens);

            Gossiper.instance.forceNewerGeneration();
            Gossiper.instance.start((int) (System.currentTimeMillis() / 1000));
            gossipActive = true;
        }
    }

    // should only be called via JMX
    public boolean isGossipRunning()
    {
        return Gossiper.instance.isEnabled();
    }

    // should only be called via JMX
    public synchronized void startRPCServer()
    {
        checkServiceAllowedToStart("thrift");

        if (daemon == null)
        {
            throw new IllegalStateException("No configured daemon");
        }
        daemon.thriftServer.start();
    }

    public void stopRPCServer()
    {
        if (daemon == null)
        {
            throw new IllegalStateException("No configured daemon");
        }
        if (daemon.thriftServer != null)
            daemon.thriftServer.stop();
    }

    public boolean isRPCServerRunning()
    {
        if ((daemon == null) || (daemon.thriftServer == null))
        {
            return false;
        }
        return daemon.thriftServer.isRunning();
    }

    public synchronized void startNativeTransport()
    {
        checkServiceAllowedToStart("native transport");

        if (daemon == null)
        {
            throw new IllegalStateException("No configured daemon");
        }

        try
        {
            daemon.startNativeTransport();
        }
        catch (Exception e)
        {
            throw new RuntimeException("Error starting native transport: " + e.getMessage());
        }
    }

    public void stopNativeTransport()
    {
        if (daemon == null)
        {
            throw new IllegalStateException("No configured daemon");
        }
        daemon.stopNativeTransport();
    }

    public boolean isNativeTransportRunning()
    {
        if (daemon == null)
        {
            return false;
        }
        return daemon.isNativeTransportRunning();
    }

    public void stopTransports()
    {
        if (isGossipActive())
        {
            logger.error("Stopping gossiper");
            stopGossiping();
        }
        if (isRPCServerRunning())
        {
            logger.error("Stopping RPC server");
            stopRPCServer();
        }
        if (isNativeTransportRunning())
        {
            logger.error("Stopping native transport");
            stopNativeTransport();
        }
    }

    /**
     * Set the Gossip flag RPC_READY to false and then
     * shutdown the client services (thrift and CQL).
     *
     * Note that other nodes will do this for us when
     * they get the Gossip shutdown message, so even if
     * we don't get time to broadcast this, it is not a problem.
     *
     * See {@link Gossiper#markAsShutdown(InetAddress)}
     */
    private void shutdownClientServers()
    {
        setRpcReady(false);
        stopRPCServer();
        stopNativeTransport();
    }

    public void stopClient()
    {
        Gossiper.instance.unregister(this);
        Gossiper.instance.stop();
        MessagingService.instance().shutdown();
        // give it a second so that task accepted before the MessagingService shutdown gets submitted to the stage (to avoid RejectedExecutionException)
        Uninterruptibles.sleepUninterruptibly(1, TimeUnit.SECONDS);
        StageManager.shutdownNow();
    }

    public boolean isInitialized()
    {
        return initialized;
    }

    public boolean isGossipActive()
    {
        return gossipActive;
    }

    public boolean isDaemonSetupCompleted()
    {
        return daemon == null
               ? false
               : daemon.setupCompleted();
    }

    public void stopDaemon()
    {
        if (daemon == null)
            throw new IllegalStateException("No configured daemon");
        daemon.deactivate();
    }

    private synchronized UUID prepareForReplacement() throws ConfigurationException
    {
        if (SystemKeyspace.bootstrapComplete())
            throw new RuntimeException("Cannot replace address with a node that is already bootstrapped");

        if (!joinRing)
            throw new ConfigurationException("Cannot set both join_ring=false and attempt to replace a node");

        if (!DatabaseDescriptor.isAutoBootstrap() && !Boolean.getBoolean("cassandra.allow_unsafe_replace"))
            throw new RuntimeException("Replacing a node without bootstrapping risks invalidating consistency " +
                                       "guarantees as the expected data may not be present until repair is run. " +
                                       "To perform this operation, please restart with " +
                                       "-Dcassandra.allow_unsafe_replace=true");

        InetAddress replaceAddress = DatabaseDescriptor.getReplaceAddress();
        logger.info("Gathering node replacement information for {}", replaceAddress);
        Map<InetAddress, EndpointState> epStates = Gossiper.instance.doShadowRound();
        // as we've completed the shadow round of gossip, we should be able to find the node we're replacing
        if (epStates.get(replaceAddress) == null)
            throw new RuntimeException(String.format("Cannot replace_address %s because it doesn't exist in gossip", replaceAddress));

<<<<<<< HEAD
=======
        // now that we've gossiped at least once, we should be able to find the node we're replacing
        if (Gossiper.instance.getEndpointStateForEndpoint(DatabaseDescriptor.getReplaceAddress())== null)
            throw new RuntimeException("Cannot replace_address " + DatabaseDescriptor.getReplaceAddress() + " because it doesn't exist in gossip");
        replacingId = Gossiper.instance.getHostId(DatabaseDescriptor.getReplaceAddress());
>>>>>>> e4c3fd9a
        try
        {
            VersionedValue tokensVersionedValue = epStates.get(replaceAddress).getApplicationState(ApplicationState.TOKENS);
            if (tokensVersionedValue == null)
                throw new RuntimeException(String.format("Could not find tokens for %s to replace", replaceAddress));

<<<<<<< HEAD
            bootstrapTokens = TokenSerializer.deserialize(tokenMetadata.partitioner, new DataInputStream(new ByteArrayInputStream(tokensVersionedValue.toBytes())));
=======
            if (isReplacingSameAddress())
            {
                SystemKeyspace.setLocalHostId(replacingId); // use the replacee's host Id as our own so we receive hints, etc
            }
            Gossiper.instance.resetEndpointStateMap(); // clean up since we have what we need
            return tokens;
>>>>>>> e4c3fd9a
        }
        catch (IOException e)
        {
            throw new RuntimeException(e);
        }

        UUID localHostId = SystemKeyspace.getLocalHostId();

        if (isReplacingSameAddress())
        {
            localHostId = Gossiper.instance.getHostId(replaceAddress, epStates); // use the replacee's host Id as our own so we receive hints, etc
            SystemKeyspace.setLocalHostId(localHostId);
        }

        return localHostId;
    }

    private synchronized void checkForEndpointCollision(UUID localHostId) throws ConfigurationException
    {
        if (Boolean.getBoolean("cassandra.allow_unsafe_join"))
        {
            logger.warn("Skipping endpoint collision check as cassandra.allow_unsafe_join=true");
            return;
        }

        logger.debug("Starting shadow gossip round to check for endpoint collision");
        Map<InetAddress, EndpointState> epStates = Gossiper.instance.doShadowRound();
        // If bootstrapping, check whether any previously known status for the endpoint makes it unsafe to do so.
        // If not bootstrapping, compare the host id for this endpoint learned from gossip (if any) with the local
        // one, which was either read from system.local or generated at startup. If a learned id is present &
        // doesn't match the local, then the node needs replacing
        if (!Gossiper.instance.isSafeForStartup(FBUtilities.getBroadcastAddress(), localHostId, shouldBootstrap(), epStates))
        {
            throw new RuntimeException(String.format("A node with address %s already exists, cancelling join. " +
                                                     "Use cassandra.replace_address if you want to replace this node.",
                                                     FBUtilities.getBroadcastAddress()));
        }

        if (shouldBootstrap() && useStrictConsistency && !allowSimultaneousMoves())
        {
            for (Map.Entry<InetAddress, EndpointState> entry : epStates.entrySet())
            {
                // ignore local node or empty status
                if (entry.getKey().equals(FBUtilities.getBroadcastAddress()) || entry.getValue().getApplicationState(ApplicationState.STATUS) == null)
                    continue;
                String[] pieces = splitValue(entry.getValue().getApplicationState(ApplicationState.STATUS));
                assert (pieces.length > 0);
                String state = pieces[0];
                if (state.equals(VersionedValue.STATUS_BOOTSTRAPPING) || state.equals(VersionedValue.STATUS_LEAVING) || state.equals(VersionedValue.STATUS_MOVING))
                    throw new UnsupportedOperationException("Other bootstrapping/leaving/moving nodes detected, cannot bootstrap while cassandra.consistent.rangemovement is true");
            }
        }
    }

    private boolean allowSimultaneousMoves()
    {
        return allowSimultaneousMoves && DatabaseDescriptor.getNumTokens() == 1;
    }

    // for testing only
    public void unsafeInitialize() throws ConfigurationException
    {
        initialized = true;
        gossipActive = true;
        Gossiper.instance.register(this);
        Gossiper.instance.start((int) (System.currentTimeMillis() / 1000)); // needed for node-ring gathering.
        Gossiper.instance.addLocalApplicationState(ApplicationState.NET_VERSION, valueFactory.networkVersion());
        if (!MessagingService.instance().isListening())
            MessagingService.instance().listen();
    }

    public void populateTokenMetadata()
    {
        if (Boolean.parseBoolean(System.getProperty("cassandra.load_ring_state", "true")))
        {
            logger.info("Populating token metadata from system tables");
            Multimap<InetAddress, Token> loadedTokens = SystemKeyspace.loadTokens();
            if (!shouldBootstrap()) // if we have not completed bootstrapping, we should not add ourselves as a normal token
                loadedTokens.putAll(FBUtilities.getBroadcastAddress(), SystemKeyspace.getSavedTokens());
            for (InetAddress ep : loadedTokens.keySet())
                tokenMetadata.updateNormalTokens(loadedTokens.get(ep), ep);

            logger.info("Token metadata: {}", tokenMetadata);
        }
    }

    public synchronized void initServer() throws ConfigurationException
    {
        initServer(RING_DELAY);
    }

    public synchronized void initServer(int delay) throws ConfigurationException
    {
        logger.info("Cassandra version: {}", FBUtilities.getReleaseVersionString());
        logger.info("Thrift API version: {}", cassandraConstants.VERSION);
        logger.info("CQL supported versions: {} (default: {})",
                StringUtils.join(ClientState.getCQLSupportedVersion(), ","), ClientState.DEFAULT_CQL_VERSION);

        try
        {
            // Ensure StorageProxy is initialized on start-up; see CASSANDRA-3797.
            Class.forName("org.apache.cassandra.service.StorageProxy");
            // also IndexSummaryManager, which is otherwise unreferenced
            Class.forName("org.apache.cassandra.io.sstable.IndexSummaryManager");
        }
        catch (ClassNotFoundException e)
        {
            throw new AssertionError(e);
        }

        // daemon threads, like our executors', continue to run while shutdown hooks are invoked
        drainOnShutdown = new Thread(NamedThreadFactory.threadLocalDeallocator(new WrappedRunnable()
        {
            @Override
            public void runMayThrow() throws InterruptedException, ExecutionException, IOException
            {
                drain(true);

                if (FBUtilities.isWindows())
                    WindowsTimer.endTimerPeriod(DatabaseDescriptor.getWindowsTimerInterval());

                // Cleanup logback
                DelayingShutdownHook logbackHook = new DelayingShutdownHook();
                logbackHook.setContext((LoggerContext)LoggerFactory.getILoggerFactory());
                logbackHook.run();
            }
        }), "StorageServiceShutdownHook");
        Runtime.getRuntime().addShutdownHook(drainOnShutdown);

        replacing = DatabaseDescriptor.isReplacing();

        if (!Boolean.parseBoolean(System.getProperty("cassandra.start_gossip", "true")))
        {
            logger.info("Not starting gossip as requested.");
            // load ring state in preparation for starting gossip later
            loadRingState();
            initialized = true;
            return;
        }

        prepareToJoin();

        // Has to be called after the host id has potentially changed in prepareToJoin().
        try
        {
            CacheService.instance.counterCache.loadSavedAsync().get();
        }
        catch (Throwable t)
        {
            JVMStabilityInspector.inspectThrowable(t);
            logger.warn("Error loading counter cache", t);
        }

        if (joinRing)
        {
            joinTokenRing(delay);
        }
        else
        {
            Collection<Token> tokens = SystemKeyspace.getSavedTokens();
            if (!tokens.isEmpty())
            {
                tokenMetadata.updateNormalTokens(tokens, FBUtilities.getBroadcastAddress());
                // order is important here, the gossiper can fire in between adding these two states.  It's ok to send TOKENS without STATUS, but *not* vice versa.
                List<Pair<ApplicationState, VersionedValue>> states = new ArrayList<Pair<ApplicationState, VersionedValue>>();
                states.add(Pair.create(ApplicationState.TOKENS, valueFactory.tokens(tokens)));
                states.add(Pair.create(ApplicationState.STATUS, valueFactory.hibernate(true)));
                Gossiper.instance.addLocalApplicationStates(states);
            }
            logger.info("Not joining ring as requested. Use JMX (StorageService->joinRing()) to initiate ring joining");
        }

        initialized = true;
    }

    private void loadRingState()
    {
        if (Boolean.parseBoolean(System.getProperty("cassandra.load_ring_state", "true")))
        {
            logger.info("Loading persisted ring state");
            Multimap<InetAddress, Token> loadedTokens = SystemKeyspace.loadTokens();
            Map<InetAddress, UUID> loadedHostIds = SystemKeyspace.loadHostIds();
            for (InetAddress ep : loadedTokens.keySet())
            {
                if (ep.equals(FBUtilities.getBroadcastAddress()))
                {
                    // entry has been mistakenly added, delete it
                    SystemKeyspace.removeEndpoint(ep);
                }
                else
                {
                    if (loadedHostIds.containsKey(ep))
                        tokenMetadata.updateHostId(loadedHostIds.get(ep), ep);
                    Gossiper.instance.addSavedEndpoint(ep);
                }
            }
        }
    }

    /**
     * In the event of forceful termination we need to remove the shutdown hook to prevent hanging (OOM for instance)
     */
    public void removeShutdownHook()
    {
        if (drainOnShutdown != null)
            Runtime.getRuntime().removeShutdownHook(drainOnShutdown);

        if (FBUtilities.isWindows())
            WindowsTimer.endTimerPeriod(DatabaseDescriptor.getWindowsTimerInterval());
    }

    private boolean shouldBootstrap()
    {
        return DatabaseDescriptor.isAutoBootstrap() && !SystemKeyspace.bootstrapComplete() && !isSeed();
    }

    public static boolean isSeed()
    {
        return DatabaseDescriptor.getSeeds().contains(FBUtilities.getBroadcastAddress());
    }

    private void prepareToJoin() throws ConfigurationException
    {
        if (!joined)
        {
            Map<ApplicationState, VersionedValue> appStates = new EnumMap<>(ApplicationState.class);

            if (SystemKeyspace.wasDecommissioned())
            {
                if (Boolean.getBoolean("cassandra.override_decommission"))
                {
                    logger.warn("This node was decommissioned, but overriding by operator request.");
                    SystemKeyspace.setBootstrapState(SystemKeyspace.BootstrapState.COMPLETED);
                }
                else
                    throw new ConfigurationException("This node was decommissioned and will not rejoin the ring unless cassandra.override_decommission=true has been set, or all existing data is removed and the node is bootstrapped again");
            }
<<<<<<< HEAD

=======
            if (DatabaseDescriptor.isReplacing() && !(Boolean.parseBoolean(System.getProperty("cassandra.join_ring", "true"))))
                throw new ConfigurationException("Cannot set both join_ring=false and attempt to replace a node");
>>>>>>> e4c3fd9a
            if (DatabaseDescriptor.getReplaceTokens().size() > 0 || DatabaseDescriptor.getReplaceNode() != null)
                throw new RuntimeException("Replace method removed; use cassandra.replace_address instead");

            if (!MessagingService.instance().isListening())
                MessagingService.instance().listen();

            UUID localHostId = SystemKeyspace.getLocalHostId();

            if (replacing)
            {
<<<<<<< HEAD
                localHostId = prepareForReplacement();
                appStates.put(ApplicationState.TOKENS, valueFactory.tokens(bootstrapTokens));

                if (!DatabaseDescriptor.isAutoBootstrap())
                {
                    // Will not do replace procedure, persist the tokens we're taking over locally
                    // so that they don't get clobbered with auto generated ones in joinTokenRing
                    SystemKeyspace.updateTokens(bootstrapTokens);
                }
                else if (isReplacingSameAddress())
                {
                    // only go into hibernate state if replacing same address
=======
                if (SystemKeyspace.bootstrapComplete())
                    throw new RuntimeException("Cannot replace address with a node that is already bootstrapped");
                if (!DatabaseDescriptor.isAutoBootstrap())
                    throw new RuntimeException("Trying to replace_address with auto_bootstrap disabled will not work, check your configuration");
                bootstrapTokens = prepareReplacementInfo();
                if (isReplacingSameAddress())
                {
>>>>>>> e4c3fd9a
                    logger.warn("Writes will not be forwarded to this node during replacement because it has the same address as " +
                                "the node to be replaced ({}). If the previous node has been down for longer than max_hint_window_in_ms, " +
                                "repair must be run after the replacement process in order to make this node consistent.",
                                DatabaseDescriptor.getReplaceAddress());
<<<<<<< HEAD
=======
                    appStates.put(ApplicationState.TOKENS, valueFactory.tokens(bootstrapTokens));
>>>>>>> e4c3fd9a
                    appStates.put(ApplicationState.STATUS, valueFactory.hibernate(true));
                }
            }
            else
            {
                checkForEndpointCollision(localHostId);
            }

            // have to start the gossip service before we can see any info on other nodes.  this is necessary
            // for bootstrap to get the load info it needs.
            // (we won't be part of the storage ring though until we add a counterId to our state, below.)
            // Seed the host ID-to-endpoint map with our own ID.
            getTokenMetadata().updateHostId(localHostId, FBUtilities.getBroadcastAddress());
            appStates.put(ApplicationState.NET_VERSION, valueFactory.networkVersion());
            appStates.put(ApplicationState.HOST_ID, valueFactory.hostId(localHostId));
            appStates.put(ApplicationState.RPC_ADDRESS, valueFactory.rpcaddress(FBUtilities.getBroadcastRpcAddress()));
            appStates.put(ApplicationState.RELEASE_VERSION, valueFactory.releaseVersion());

            // load the persisted ring state. This used to be done earlier in the init process,
            // but now we always perform a shadow round when preparing to join and we have to
            // clear endpoint states after doing that.
            loadRingState();

            logger.info("Starting up server gossip");
            Gossiper.instance.register(this);
            Gossiper.instance.start(SystemKeyspace.incrementAndGetGeneration(), appStates); // needed for node-ring gathering.
            gossipActive = true;
            // gossip snitch infos (local DC and rack)
            gossipSnitchInfo();
            // gossip Schema.emptyVersion forcing immediate check for schema updates (see MigrationManager#maybeScheduleSchemaPull)
            Schema.instance.updateVersionAndAnnounce(); // Ensure we know our own actual Schema UUID in preparation for updates
            LoadBroadcaster.instance.startBroadcasting();
            HintsService.instance.startDispatch();
            BatchlogManager.instance.start();
        }
    }

    public void waitForSchema(int delay)
    {
        // first sleep the delay to make sure we see all our peers
        for (int i = 0; i < delay; i += 1000)
        {
            // if we see schema, we can proceed to the next check directly
            if (!Schema.instance.getVersion().equals(Schema.emptyVersion))
            {
                logger.debug("got schema: {}", Schema.instance.getVersion());
                break;
            }
            Uninterruptibles.sleepUninterruptibly(1, TimeUnit.SECONDS);
        }
        // if our schema hasn't matched yet, wait until it has
        // we do this by waiting for all in-flight migration requests and responses to complete
        // (post CASSANDRA-1391 we don't expect this to be necessary very often, but it doesn't hurt to be careful)
        if (!MigrationManager.isReadyForBootstrap())
        {
            setMode(Mode.JOINING, "waiting for schema information to complete", true);
            MigrationManager.waitUntilReadyForBootstrap();
        }
    }

    private void joinTokenRing(int delay) throws ConfigurationException
    {
        joined = true;

        // We bootstrap if we haven't successfully bootstrapped before, as long as we are not a seed.
        // If we are a seed, or if the user manually sets auto_bootstrap to false,
        // we'll skip streaming data from other nodes and jump directly into the ring.
        //
        // The seed check allows us to skip the RING_DELAY sleep for the single-node cluster case,
        // which is useful for both new users and testing.
        //
        // We attempted to replace this with a schema-presence check, but you need a meaningful sleep
        // to get schema info from gossip which defeats the purpose.  See CASSANDRA-4427 for the gory details.
        Set<InetAddress> current = new HashSet<>();
        if (logger.isDebugEnabled())
        {
            logger.debug("Bootstrap variables: {} {} {} {}",
                         DatabaseDescriptor.isAutoBootstrap(),
                         SystemKeyspace.bootstrapInProgress(),
                         SystemKeyspace.bootstrapComplete(),
                         DatabaseDescriptor.getSeeds().contains(FBUtilities.getBroadcastAddress()));
        }
        if (DatabaseDescriptor.isAutoBootstrap() && !SystemKeyspace.bootstrapComplete() && DatabaseDescriptor.getSeeds().contains(FBUtilities.getBroadcastAddress()))
        {
            logger.info("This node will not auto bootstrap because it is configured to be a seed node.");
        }

        boolean dataAvailable = true; // make this to false when bootstrap streaming failed
        if (shouldBootstrap())
        {
            if (SystemKeyspace.bootstrapInProgress())
                logger.warn("Detected previous bootstrap failure; retrying");
            else
                SystemKeyspace.setBootstrapState(SystemKeyspace.BootstrapState.IN_PROGRESS);
            setMode(Mode.JOINING, "waiting for ring information", true);
            waitForSchema(delay);
            setMode(Mode.JOINING, "schema complete, ready to bootstrap", true);
            setMode(Mode.JOINING, "waiting for pending range calculation", true);
            PendingRangeCalculatorService.instance.blockUntilFinished();
            setMode(Mode.JOINING, "calculation complete, ready to bootstrap", true);

            logger.debug("... got ring + schema info");

            if (useStrictConsistency && !allowSimultaneousMoves() &&
                    (
                        tokenMetadata.getBootstrapTokens().valueSet().size() > 0 ||
                        tokenMetadata.getLeavingEndpoints().size() > 0 ||
                        tokenMetadata.getMovingEndpoints().size() > 0
                    ))
            {
                throw new UnsupportedOperationException("Other bootstrapping/leaving/moving nodes detected, cannot bootstrap while cassandra.consistent.rangemovement is true");
            }

            // get bootstrap tokens
            if (!replacing)
            {
                if (tokenMetadata.isMember(FBUtilities.getBroadcastAddress()))
                {
                    String s = "This node is already a member of the token ring; bootstrap aborted. (If replacing a dead node, remove the old one from the ring first.)";
                    throw new UnsupportedOperationException(s);
                }
                setMode(Mode.JOINING, "getting bootstrap token", true);
                bootstrapTokens = BootStrapper.getBootstrapTokens(tokenMetadata, FBUtilities.getBroadcastAddress(), delay);
            }
            else
            {
                if (!isReplacingSameAddress())
                {
                    try
                    {
                        // Sleep additionally to make sure that the server actually is not alive
                        // and giving it more time to gossip if alive.
                        Thread.sleep(LoadBroadcaster.BROADCAST_INTERVAL);
                    }
                    catch (InterruptedException e)
                    {
                        throw new AssertionError(e);
                    }

                    // check for operator errors...
                    for (Token token : bootstrapTokens)
                    {
                        InetAddress existing = tokenMetadata.getEndpoint(token);
                        if (existing != null)
                        {
                            long nanoDelay = delay * 1000000L;
                            if (Gossiper.instance.getEndpointStateForEndpoint(existing).getUpdateTimestamp() > (System.nanoTime() - nanoDelay))
                                throw new UnsupportedOperationException("Cannot replace a live node... ");
                            current.add(existing);
                        }
                        else
                        {
                            throw new UnsupportedOperationException("Cannot replace token " + token + " which does not exist!");
                        }
                    }
                }
                else
                {
                    try
                    {
                        Thread.sleep(RING_DELAY);
                    }
                    catch (InterruptedException e)
                    {
                        throw new AssertionError(e);
                    }

                }
                setMode(Mode.JOINING, "Replacing a node with token(s): " + bootstrapTokens, true);
            }

            dataAvailable = bootstrap(bootstrapTokens);
        }
        else
        {
            bootstrapTokens = SystemKeyspace.getSavedTokens();
            if (bootstrapTokens.isEmpty())
            {
                bootstrapTokens = BootStrapper.getBootstrapTokens(tokenMetadata, FBUtilities.getBroadcastAddress(), delay);
            }
            else
            {
                if (bootstrapTokens.size() != DatabaseDescriptor.getNumTokens())
                    throw new ConfigurationException("Cannot change the number of tokens from " + bootstrapTokens.size() + " to " + DatabaseDescriptor.getNumTokens());
                else
                    logger.info("Using saved tokens {}", bootstrapTokens);
            }
        }

        // if we don't have system_traces keyspace at this point, then create it manually
        maybeAddOrUpdateKeyspace(TraceKeyspace.metadata());
        maybeAddOrUpdateKeyspace(SystemDistributedKeyspace.metadata());

        if (!isSurveyMode)
        {
<<<<<<< HEAD
            if (dataAvailable)
            {
                finishJoiningRing(bootstrapTokens);

                // remove the existing info about the replaced node.
                if (!current.isEmpty())
                {
                    for (InetAddress existing : current)
                        Gossiper.instance.replacedEndpoint(existing);
                }
            }
            else
            {
                logger.warn("Some data streaming failed. Use nodetool to check bootstrap state and resume. For more, see `nodetool help bootstrap`. {}", SystemKeyspace.getBootstrapState());
            }
=======
            finishJoiningRing();
            // remove the existing info about the replaced node.
            if (!current.isEmpty())
                for (InetAddress existing : current)
                    Gossiper.instance.replacedEndpoint(existing);
>>>>>>> e4c3fd9a
        }
        else
        {
            logger.info("Startup complete, but write survey mode is active, not becoming an active ring member. Use JMX (StorageService->joinRing()) to finalize ring joining.");
        }
    }

    public static boolean isReplacingSameAddress()
    {
        return DatabaseDescriptor.getReplaceAddress().equals(FBUtilities.getBroadcastAddress());
    }

    public void gossipSnitchInfo()
    {
        IEndpointSnitch snitch = DatabaseDescriptor.getEndpointSnitch();
        String dc = snitch.getDatacenter(FBUtilities.getBroadcastAddress());
        String rack = snitch.getRack(FBUtilities.getBroadcastAddress());
        Gossiper.instance.addLocalApplicationState(ApplicationState.DC, StorageService.instance.valueFactory.datacenter(dc));
        Gossiper.instance.addLocalApplicationState(ApplicationState.RACK, StorageService.instance.valueFactory.rack(rack));
    }

    public synchronized void joinRing() throws IOException
    {
        if (!joined)
        {
            logger.info("Joining ring by operator request");
            try
            {
                joinTokenRing(0);
            }
            catch (ConfigurationException e)
            {
                throw new IOException(e.getMessage());
            }
        }
        else if (isSurveyMode)
        {
            isSurveyMode = false;
            logger.info("Leaving write survey mode and joining ring at operator request");
<<<<<<< HEAD
            finishJoiningRing(SystemKeyspace.getSavedTokens());
        }
    }

    private void finishJoiningRing(Collection<Token> tokens)
    {
        // start participating in the ring.
        SystemKeyspace.setBootstrapState(SystemKeyspace.BootstrapState.COMPLETED);
        setTokens(tokens);

        assert tokenMetadata.sortedTokens().size() > 0;
        doAuthSetup();
    }

    private void doAuthSetup()
    {
        maybeAddOrUpdateKeyspace(AuthKeyspace.metadata());

        DatabaseDescriptor.getRoleManager().setup();
        DatabaseDescriptor.getAuthenticator().setup();
        DatabaseDescriptor.getAuthorizer().setup();
        MigrationManager.instance.register(new AuthMigrationListener());
    }

    private void maybeAddKeyspace(KeyspaceMetadata ksm)
    {
        try
        {
            MigrationManager.announceNewKeyspace(ksm, 0, false);
        }
        catch (AlreadyExistsException e)
        {
            logger.debug("Attempted to create new keyspace {}, but it already exists", ksm.name);
        }
    }

    /**
     * Ensure the schema of a pseudo-system keyspace (a distributed system keyspace: traces, auth and the so-called distributedKeyspace),
     * is up to date with what we expected (creating it if it doesn't exist and updating tables that may have been upgraded).
     */
    private void maybeAddOrUpdateKeyspace(KeyspaceMetadata expected)
    {
        // Note that want to deal with the keyspace and its table a bit differently: for the keyspace definition
        // itself, we want to create it if it doesn't exist yet, but if it does exist, we don't want to modify it,
        // because user can modify the definition to change the replication factor (#6016) and we don't want to
        // override it. For the tables however, we have to deal with the fact that new version can add new columns
        // (#8162 being an example), so even if the table definition exists, we still need to force the "current"
        // version of the schema, the one the node will be expecting.

        KeyspaceMetadata defined = Schema.instance.getKSMetaData(expected.name);
        // If the keyspace doesn't exist, create it
        if (defined == null)
        {
            maybeAddKeyspace(expected);
            defined = Schema.instance.getKSMetaData(expected.name);
        }

        // While the keyspace exists, it might miss table or have outdated one
        // There is also the potential for a race, as schema migrations add the bare
        // keyspace into Schema.instance before adding its tables, so double check that
        // all the expected tables are present
        for (CFMetaData expectedTable : expected.tables)
        {
            CFMetaData definedTable = defined.tables.get(expectedTable.cfName).orElse(null);
            if (definedTable == null || !definedTable.equals(expectedTable))
                MigrationManager.forceAnnounceNewColumnFamily(expectedTable);
=======
            finishJoiningRing();
>>>>>>> e4c3fd9a
        }
    }

    private void finishJoiningRing()
    {
        // start participating in the ring.
        SystemKeyspace.setBootstrapState(SystemKeyspace.BootstrapState.COMPLETED);
        setTokens(bootstrapTokens);

        assert tokenMetadata.sortedTokens().size() > 0;
        Auth.setup();
    }

    public boolean isJoined()
    {
        return tokenMetadata.isMember(FBUtilities.getBroadcastAddress()) && !isSurveyMode;
    }

    public void rebuild(String sourceDc)
    {
        // check ongoing rebuild
        if (!isRebuilding.compareAndSet(false, true))
        {
            throw new IllegalStateException("Node is still rebuilding. Check nodetool netstats.");
        }

        logger.info("rebuild from dc: {}", sourceDc == null ? "(any dc)" : sourceDc);
        long t0 = System.currentTimeMillis();

        try
        {
            RangeStreamer streamer = new RangeStreamer(tokenMetadata,
                                                       null,
                                                       FBUtilities.getBroadcastAddress(),
                                                       "Rebuild",
                                                       !replacing && useStrictConsistency,
                                                       DatabaseDescriptor.getEndpointSnitch(),
                                                       streamStateStore);
            streamer.addSourceFilter(new RangeStreamer.FailureDetectorSourceFilter(FailureDetector.instance));
            if (sourceDc != null)
                streamer.addSourceFilter(new RangeStreamer.SingleDatacenterFilter(DatabaseDescriptor.getEndpointSnitch(), sourceDc));

            for (String keyspaceName : Schema.instance.getNonLocalStrategyKeyspaces())
                streamer.addRanges(keyspaceName, getLocalRanges(keyspaceName));

            StreamResultFuture resultFuture = streamer.fetchAsync();
            // wait for result
            resultFuture.get();

            long t = System.currentTimeMillis() - t0;
            long totalBytes = 0L;
            for (SessionInfo session : resultFuture.getCurrentState().sessions)
                totalBytes += session.getTotalSizeReceived();
            logger.info("finished rebuild from dc: {} after {} seconds receiving {} bytes", sourceDc == null ? "(any dc)" : sourceDc, t / 1000, totalBytes);
        }
        catch (InterruptedException e)
        {
            throw new RuntimeException("Interrupted while waiting on rebuild streaming");
        }
        catch (ExecutionException e)
        {
            // This is used exclusively through JMX, so log the full trace but only throw a simple RTE
            logger.error("Error while rebuilding node", e.getCause());
            throw new RuntimeException("Error while rebuilding node: " + e.getCause().getMessage());
        }
        finally
        {
            // rebuild is done (successfully or not)
            isRebuilding.set(false);
        }
    }

    public void setStreamThroughputMbPerSec(int value)
    {
        DatabaseDescriptor.setStreamThroughputOutboundMegabitsPerSec(value);
        logger.info("setstreamthroughput: throttle set to {}", value);
    }

    public int getStreamThroughputMbPerSec()
    {
        return DatabaseDescriptor.getStreamThroughputOutboundMegabitsPerSec();
    }

    public void setInterDCStreamThroughputMbPerSec(int value)
    {
        DatabaseDescriptor.setInterDCStreamThroughputOutboundMegabitsPerSec(value);
        logger.info("setinterdcstreamthroughput: throttle set to {}", value);
    }

    public int getInterDCStreamThroughputMbPerSec()
    {
        return DatabaseDescriptor.getInterDCStreamThroughputOutboundMegabitsPerSec();
    }


    public int getCompactionThroughputMbPerSec()
    {
        return DatabaseDescriptor.getCompactionThroughputMbPerSec();
    }

    public void setCompactionThroughputMbPerSec(int value)
    {
        DatabaseDescriptor.setCompactionThroughputMbPerSec(value);
        CompactionManager.instance.setRate(value);
    }

    public boolean isIncrementalBackupsEnabled()
    {
        return DatabaseDescriptor.isIncrementalBackupsEnabled();
    }

    public void setIncrementalBackupsEnabled(boolean value)
    {
        DatabaseDescriptor.setIncrementalBackupsEnabled(value);
    }

    private void setMode(Mode m, boolean log)
    {
        setMode(m, null, log);
    }

    private void setMode(Mode m, String msg, boolean log)
    {
        operationMode = m;
        String logMsg = msg == null ? m.toString() : String.format("%s: %s", m, msg);
        if (log)
            logger.info(logMsg);
        else
            logger.debug(logMsg);
    }

    /**
     * Bootstrap node by fetching data from other nodes.
     * If node is bootstrapping as a new node, then this also announces bootstrapping to the cluster.
     *
     * This blocks until streaming is done.
     *
     * @param tokens bootstrapping tokens
     * @return true if bootstrap succeeds.
     */
    private boolean bootstrap(final Collection<Token> tokens)
    {
        isBootstrapMode = true;
        SystemKeyspace.updateTokens(tokens); // DON'T use setToken, that makes us part of the ring locally which is incorrect until we are done bootstrapping
<<<<<<< HEAD

        if (!replacing || !isReplacingSameAddress())
=======
        if (!DatabaseDescriptor.isReplacing() || !isReplacingSameAddress())
>>>>>>> e4c3fd9a
        {
            // if not an existing token then bootstrap
            List<Pair<ApplicationState, VersionedValue>> states = new ArrayList<>();
            states.add(Pair.create(ApplicationState.TOKENS, valueFactory.tokens(tokens)));
<<<<<<< HEAD
            states.add(Pair.create(ApplicationState.STATUS, replacing?
=======
            states.add(Pair.create(ApplicationState.STATUS, DatabaseDescriptor.isReplacing()?
>>>>>>> e4c3fd9a
                                                            valueFactory.bootReplacing(DatabaseDescriptor.getReplaceAddress()) :
                                                            valueFactory.bootstrapping(tokens)));
            Gossiper.instance.addLocalApplicationStates(states);
            setMode(Mode.JOINING, "sleeping " + RING_DELAY + " ms for pending range setup", true);
            Uninterruptibles.sleepUninterruptibly(RING_DELAY, TimeUnit.MILLISECONDS);
        }
        else
        {
            // Dont set any state for the node which is bootstrapping the existing token...
            tokenMetadata.updateNormalTokens(tokens, FBUtilities.getBroadcastAddress());
            SystemKeyspace.removeEndpoint(DatabaseDescriptor.getReplaceAddress());
        }
        if (!Gossiper.instance.seenAnySeed())
            throw new IllegalStateException("Unable to contact any seeds!");

        if (Boolean.getBoolean("cassandra.reset_bootstrap_progress"))
        {
            logger.info("Resetting bootstrap progress to start fresh");
            SystemKeyspace.resetAvailableRanges();
        }

        setMode(Mode.JOINING, "Starting to bootstrap...", true);
        BootStrapper bootstrapper = new BootStrapper(FBUtilities.getBroadcastAddress(), tokens, tokenMetadata);
        bootstrapper.addProgressListener(progressSupport);
        ListenableFuture<StreamState> bootstrapStream = bootstrapper.bootstrap(streamStateStore, !replacing && useStrictConsistency); // handles token update
        Futures.addCallback(bootstrapStream, new FutureCallback<StreamState>()
        {
            @Override
            public void onSuccess(StreamState streamState)
            {
                bootstrapFinished();
                logger.info("Bootstrap completed! for the tokens {}", tokens);
            }

            @Override
            public void onFailure(Throwable e)
            {
                logger.warn("Error during bootstrap.", e);
            }
        });
        try
        {
            bootstrapStream.get();
            return true;
        }
        catch (Throwable e)
        {
            logger.error("Error while waiting on bootstrap to complete. Bootstrap will have to be restarted.", e);
            return false;
        }
    }

    /**
     * All MVs have been created during bootstrap, so mark them as built
     */
    private void markViewsAsBuilt() {
        for (String keyspace : Schema.instance.getUserKeyspaces())
        {
            for (ViewDefinition view: Schema.instance.getKSMetaData(keyspace).views)
                SystemKeyspace.finishViewBuildStatus(view.ksName, view.viewName);
        }
    }

    /**
     * Called when bootstrap did finish successfully
     */
    private void bootstrapFinished() {
        markViewsAsBuilt();
        isBootstrapMode = false;
    }

    public boolean resumeBootstrap()
    {
        if (isBootstrapMode && SystemKeyspace.bootstrapInProgress())
        {
            logger.info("Resuming bootstrap...");

            // get bootstrap tokens saved in system keyspace
            final Collection<Token> tokens = SystemKeyspace.getSavedTokens();
            // already bootstrapped ranges are filtered during bootstrap
            BootStrapper bootstrapper = new BootStrapper(FBUtilities.getBroadcastAddress(), tokens, tokenMetadata);
            bootstrapper.addProgressListener(progressSupport);
            ListenableFuture<StreamState> bootstrapStream = bootstrapper.bootstrap(streamStateStore, !replacing && useStrictConsistency); // handles token update
            Futures.addCallback(bootstrapStream, new FutureCallback<StreamState>()
            {
                @Override
                public void onSuccess(StreamState streamState)
                {
                    bootstrapFinished();
                    // start participating in the ring.
                    // pretend we are in survey mode so we can use joinRing() here
                    isSurveyMode = true;
                    try
                    {
                        progressSupport.progress("bootstrap", ProgressEvent.createNotification("Joining ring..."));
                        joinRing();
                    }
                    catch (IOException ignore)
                    {
                        // joinRing with survey mode does not throw IOException
                    }
                    progressSupport.progress("bootstrap", new ProgressEvent(ProgressEventType.COMPLETE, 1, 1, "Resume bootstrap complete"));
                    logger.info("Resume complete");
                }

                @Override
                public void onFailure(Throwable e)
                {
                    String message = "Error during bootstrap: " + e.getCause().getMessage();
                    logger.error(message, e.getCause());
                    progressSupport.progress("bootstrap", new ProgressEvent(ProgressEventType.ERROR, 1, 1, message));
                    progressSupport.progress("bootstrap", new ProgressEvent(ProgressEventType.COMPLETE, 1, 1, "Resume bootstrap complete"));
                }
            });
            return true;
        }
        else
        {
            logger.info("Resuming bootstrap is requested, but the node is already bootstrapped.");
            return false;
        }
    }

    public boolean isBootstrapMode()
    {
        return isBootstrapMode;
    }

    public TokenMetadata getTokenMetadata()
    {
        return tokenMetadata;
    }

    /**
     * Increment about the known Compaction severity of the events in this node
     */
    public void reportSeverity(double incr)
    {
        bgMonitor.incrCompactionSeverity(incr);
    }

    public void reportManualSeverity(double incr)
    {
        bgMonitor.incrManualSeverity(incr);
    }

    public double getSeverity(InetAddress endpoint)
    {
        return bgMonitor.getSeverity(endpoint);
    }

    /**
     * for a keyspace, return the ranges and corresponding listen addresses.
     * @param keyspace
     * @return the endpoint map
     */
    public Map<List<String>, List<String>> getRangeToEndpointMap(String keyspace)
    {
        /* All the ranges for the tokens */
        Map<List<String>, List<String>> map = new HashMap<>();
        for (Map.Entry<Range<Token>,List<InetAddress>> entry : getRangeToAddressMap(keyspace).entrySet())
        {
            map.put(entry.getKey().asList(), stringify(entry.getValue()));
        }
        return map;
    }

    /**
     * Return the rpc address associated with an endpoint as a string.
     * @param endpoint The endpoint to get rpc address for
     * @return the rpc address
     */
    public String getRpcaddress(InetAddress endpoint)
    {
        if (endpoint.equals(FBUtilities.getBroadcastAddress()))
            return FBUtilities.getBroadcastRpcAddress().getHostAddress();
        else if (Gossiper.instance.getEndpointStateForEndpoint(endpoint).getApplicationState(ApplicationState.RPC_ADDRESS) == null)
            return endpoint.getHostAddress();
        else
            return Gossiper.instance.getEndpointStateForEndpoint(endpoint).getApplicationState(ApplicationState.RPC_ADDRESS).value;
    }

    /**
     * for a keyspace, return the ranges and corresponding RPC addresses for a given keyspace.
     * @param keyspace
     * @return the endpoint map
     */
    public Map<List<String>, List<String>> getRangeToRpcaddressMap(String keyspace)
    {
        /* All the ranges for the tokens */
        Map<List<String>, List<String>> map = new HashMap<>();
        for (Map.Entry<Range<Token>, List<InetAddress>> entry : getRangeToAddressMap(keyspace).entrySet())
        {
            List<String> rpcaddrs = new ArrayList<>(entry.getValue().size());
            for (InetAddress endpoint: entry.getValue())
            {
                rpcaddrs.add(getRpcaddress(endpoint));
            }
            map.put(entry.getKey().asList(), rpcaddrs);
        }
        return map;
    }

    public Map<List<String>, List<String>> getPendingRangeToEndpointMap(String keyspace)
    {
        // some people just want to get a visual representation of things. Allow null and set it to the first
        // non-system keyspace.
        if (keyspace == null)
            keyspace = Schema.instance.getNonLocalStrategyKeyspaces().get(0);

        Map<List<String>, List<String>> map = new HashMap<>();
        for (Map.Entry<Range<Token>, Collection<InetAddress>> entry : tokenMetadata.getPendingRangesMM(keyspace).asMap().entrySet())
        {
            List<InetAddress> l = new ArrayList<>(entry.getValue());
            map.put(entry.getKey().asList(), stringify(l));
        }
        return map;
    }

    public Map<Range<Token>, List<InetAddress>> getRangeToAddressMap(String keyspace)
    {
        return getRangeToAddressMap(keyspace, tokenMetadata.sortedTokens());
    }

    public Map<Range<Token>, List<InetAddress>> getRangeToAddressMapInLocalDC(String keyspace)
    {
        Predicate<InetAddress> isLocalDC = new Predicate<InetAddress>()
        {
            public boolean apply(InetAddress address)
            {
                return isLocalDC(address);
            }
        };

        Map<Range<Token>, List<InetAddress>> origMap = getRangeToAddressMap(keyspace, getTokensInLocalDC());
        Map<Range<Token>, List<InetAddress>> filteredMap = Maps.newHashMap();
        for (Map.Entry<Range<Token>, List<InetAddress>> entry : origMap.entrySet())
        {
            List<InetAddress> endpointsInLocalDC = Lists.newArrayList(Collections2.filter(entry.getValue(), isLocalDC));
            filteredMap.put(entry.getKey(), endpointsInLocalDC);
        }

        return filteredMap;
    }

    private List<Token> getTokensInLocalDC()
    {
        List<Token> filteredTokens = Lists.newArrayList();
        for (Token token : tokenMetadata.sortedTokens())
        {
            InetAddress endpoint = tokenMetadata.getEndpoint(token);
            if (isLocalDC(endpoint))
                filteredTokens.add(token);
        }
        return filteredTokens;
    }

    private boolean isLocalDC(InetAddress targetHost)
    {
        String remoteDC = DatabaseDescriptor.getEndpointSnitch().getDatacenter(targetHost);
        String localDC = DatabaseDescriptor.getEndpointSnitch().getDatacenter(FBUtilities.getBroadcastAddress());
        return remoteDC.equals(localDC);
    }

    private Map<Range<Token>, List<InetAddress>> getRangeToAddressMap(String keyspace, List<Token> sortedTokens)
    {
        // some people just want to get a visual representation of things. Allow null and set it to the first
        // non-system keyspace.
        if (keyspace == null)
            keyspace = Schema.instance.getNonLocalStrategyKeyspaces().get(0);

        List<Range<Token>> ranges = getAllRanges(sortedTokens);
        return constructRangeToEndpointMap(keyspace, ranges);
    }


    /**
     * The same as {@code describeRing(String)} but converts TokenRange to the String for JMX compatibility
     *
     * @param keyspace The keyspace to fetch information about
     *
     * @return a List of TokenRange(s) converted to String for the given keyspace
     */
    public List<String> describeRingJMX(String keyspace) throws IOException
    {
        List<TokenRange> tokenRanges;
        try
        {
            tokenRanges = describeRing(keyspace);
        }
        catch (InvalidRequestException e)
        {
            throw new IOException(e.getMessage());
        }
        List<String> result = new ArrayList<>(tokenRanges.size());

        for (TokenRange tokenRange : tokenRanges)
            result.add(tokenRange.toString());

        return result;
    }

    /**
     * The TokenRange for a given keyspace.
     *
     * @param keyspace The keyspace to fetch information about
     *
     * @return a List of TokenRange(s) for the given keyspace
     *
     * @throws InvalidRequestException if there is no ring information available about keyspace
     */
    public List<TokenRange> describeRing(String keyspace) throws InvalidRequestException
    {
        return describeRing(keyspace, false);
    }

    /**
     * The same as {@code describeRing(String)} but considers only the part of the ring formed by nodes in the local DC.
     */
    public List<TokenRange> describeLocalRing(String keyspace) throws InvalidRequestException
    {
        return describeRing(keyspace, true);
    }

    private List<TokenRange> describeRing(String keyspace, boolean includeOnlyLocalDC) throws InvalidRequestException
    {
        if (!Schema.instance.getKeyspaces().contains(keyspace))
            throw new InvalidRequestException("No such keyspace: " + keyspace);

        if (keyspace == null || Keyspace.open(keyspace).getReplicationStrategy() instanceof LocalStrategy)
            throw new InvalidRequestException("There is no ring for the keyspace: " + keyspace);

        List<TokenRange> ranges = new ArrayList<>();
        Token.TokenFactory tf = getTokenFactory();

        Map<Range<Token>, List<InetAddress>> rangeToAddressMap =
                includeOnlyLocalDC
                        ? getRangeToAddressMapInLocalDC(keyspace)
                        : getRangeToAddressMap(keyspace);

        for (Map.Entry<Range<Token>, List<InetAddress>> entry : rangeToAddressMap.entrySet())
        {
            Range<Token> range = entry.getKey();
            List<InetAddress> addresses = entry.getValue();
            List<String> endpoints = new ArrayList<>(addresses.size());
            List<String> rpc_endpoints = new ArrayList<>(addresses.size());
            List<EndpointDetails> epDetails = new ArrayList<>(addresses.size());

            for (InetAddress endpoint : addresses)
            {
                EndpointDetails details = new EndpointDetails();
                details.host = endpoint.getHostAddress();
                details.datacenter = DatabaseDescriptor.getEndpointSnitch().getDatacenter(endpoint);
                details.rack = DatabaseDescriptor.getEndpointSnitch().getRack(endpoint);

                endpoints.add(details.host);
                rpc_endpoints.add(getRpcaddress(endpoint));

                epDetails.add(details);
            }

            TokenRange tr = new TokenRange(tf.toString(range.left.getToken()), tf.toString(range.right.getToken()), endpoints)
                                    .setEndpoint_details(epDetails)
                                    .setRpc_endpoints(rpc_endpoints);

            ranges.add(tr);
        }

        return ranges;
    }

    public Map<String, String> getTokenToEndpointMap()
    {
        Map<Token, InetAddress> mapInetAddress = tokenMetadata.getNormalAndBootstrappingTokenToEndpointMap();
        // in order to preserve tokens in ascending order, we use LinkedHashMap here
        Map<String, String> mapString = new LinkedHashMap<>(mapInetAddress.size());
        List<Token> tokens = new ArrayList<>(mapInetAddress.keySet());
        Collections.sort(tokens);
        for (Token token : tokens)
        {
            mapString.put(token.toString(), mapInetAddress.get(token).getHostAddress());
        }
        return mapString;
    }

    public String getLocalHostId()
    {
        return getTokenMetadata().getHostId(FBUtilities.getBroadcastAddress()).toString();
    }

    public UUID getLocalHostUUID()
    {
        return getTokenMetadata().getHostId(FBUtilities.getBroadcastAddress());
    }

    public Map<String, String> getHostIdMap()
    {
        return getEndpointToHostId();
    }

    public Map<String, String> getEndpointToHostId()
    {
        Map<String, String> mapOut = new HashMap<>();
        for (Map.Entry<InetAddress, UUID> entry : getTokenMetadata().getEndpointToHostIdMapForReading().entrySet())
            mapOut.put(entry.getKey().getHostAddress(), entry.getValue().toString());
        return mapOut;
    }

    public Map<String, String> getHostIdToEndpoint()
    {
        Map<String, String> mapOut = new HashMap<>();
        for (Map.Entry<InetAddress, UUID> entry : getTokenMetadata().getEndpointToHostIdMapForReading().entrySet())
            mapOut.put(entry.getValue().toString(), entry.getKey().getHostAddress());
        return mapOut;
    }

    /**
     * Construct the range to endpoint mapping based on the true view
     * of the world.
     * @param ranges
     * @return mapping of ranges to the replicas responsible for them.
    */
    private Map<Range<Token>, List<InetAddress>> constructRangeToEndpointMap(String keyspace, List<Range<Token>> ranges)
    {
        Map<Range<Token>, List<InetAddress>> rangeToEndpointMap = new HashMap<>(ranges.size());
        for (Range<Token> range : ranges)
        {
            rangeToEndpointMap.put(range, Keyspace.open(keyspace).getReplicationStrategy().getNaturalEndpoints(range.right));
        }
        return rangeToEndpointMap;
    }

    public void beforeChange(InetAddress endpoint, EndpointState currentState, ApplicationState newStateKey, VersionedValue newValue)
    {
        // no-op
    }

    /*
     * Handle the reception of a new particular ApplicationState for a particular endpoint. Note that the value of the
     * ApplicationState has not necessarily "changed" since the last known value, if we already received the same update
     * from somewhere else.
     *
     * onChange only ever sees one ApplicationState piece change at a time (even if many ApplicationState updates were
     * received at the same time), so we perform a kind of state machine here. We are concerned with two events: knowing
     * the token associated with an endpoint, and knowing its operation mode. Nodes can start in either bootstrap or
     * normal mode, and from bootstrap mode can change mode to normal. A node in bootstrap mode needs to have
     * pendingranges set in TokenMetadata; a node in normal mode should instead be part of the token ring.
     *
     * Normal progression of ApplicationState.STATUS values for a node should be like this:
     * STATUS_BOOTSTRAPPING,token
     *   if bootstrapping. stays this way until all files are received.
     * STATUS_NORMAL,token
     *   ready to serve reads and writes.
     * STATUS_LEAVING,token
     *   get ready to leave the cluster as part of a decommission
     * STATUS_LEFT,token
     *   set after decommission is completed.
     *
     * Other STATUS values that may be seen (possibly anywhere in the normal progression):
     * STATUS_MOVING,newtoken
     *   set if node is currently moving to a new token in the ring
     * REMOVING_TOKEN,deadtoken
     *   set if the node is dead and is being removed by its REMOVAL_COORDINATOR
     * REMOVED_TOKEN,deadtoken
     *   set if the node is dead and has been removed by its REMOVAL_COORDINATOR
     *
     * Note: Any time a node state changes from STATUS_NORMAL, it will not be visible to new nodes. So it follows that
     * you should never bootstrap a new node during a removenode, decommission or move.
     */
    public void onChange(InetAddress endpoint, ApplicationState state, VersionedValue value)
    {
        if (state == ApplicationState.STATUS)
        {
            String[] pieces = splitValue(value);
            assert (pieces.length > 0);

            String moveName = pieces[0];

            switch (moveName)
            {
                case VersionedValue.STATUS_BOOTSTRAPPING_REPLACE:
                    handleStateBootreplacing(endpoint, pieces);
                    break;
                case VersionedValue.STATUS_BOOTSTRAPPING:
                    handleStateBootstrap(endpoint);
                    break;
                case VersionedValue.STATUS_NORMAL:
                    handleStateNormal(endpoint, VersionedValue.STATUS_NORMAL);
                    break;
                case VersionedValue.SHUTDOWN:
                    handleStateNormal(endpoint, VersionedValue.SHUTDOWN);
                    break;
                case VersionedValue.REMOVING_TOKEN:
                case VersionedValue.REMOVED_TOKEN:
                    handleStateRemoving(endpoint, pieces);
                    break;
                case VersionedValue.STATUS_LEAVING:
                    handleStateLeaving(endpoint);
                    break;
                case VersionedValue.STATUS_LEFT:
                    handleStateLeft(endpoint, pieces);
                    break;
                case VersionedValue.STATUS_MOVING:
                    handleStateMoving(endpoint, pieces);
                    break;
            }
        }
        else
        {
            EndpointState epState = Gossiper.instance.getEndpointStateForEndpoint(endpoint);
            if (epState == null || Gossiper.instance.isDeadState(epState))
            {
                logger.debug("Ignoring state change for dead or unknown endpoint: {}", endpoint);
                return;
            }

            if (getTokenMetadata().isMember(endpoint))
            {
                switch (state)
                {
                    case RELEASE_VERSION:
                        SystemKeyspace.updatePeerInfo(endpoint, "release_version", value.value);
                        break;
                    case DC:
                        updateTopology(endpoint);
                        SystemKeyspace.updatePeerInfo(endpoint, "data_center", value.value);
                        break;
                    case RACK:
                        updateTopology(endpoint);
                        SystemKeyspace.updatePeerInfo(endpoint, "rack", value.value);
                        break;
                    case RPC_ADDRESS:
                        try
                        {
                            SystemKeyspace.updatePeerInfo(endpoint, "rpc_address", InetAddress.getByName(value.value));
                        }
                        catch (UnknownHostException e)
                        {
                            throw new RuntimeException(e);
                        }
                        break;
                    case SCHEMA:
                        SystemKeyspace.updatePeerInfo(endpoint, "schema_version", UUID.fromString(value.value));
                        MigrationManager.instance.scheduleSchemaPull(endpoint, epState);
                        break;
                    case HOST_ID:
                        SystemKeyspace.updatePeerInfo(endpoint, "host_id", UUID.fromString(value.value));
                        break;
                    case RPC_READY:
                        notifyRpcChange(endpoint, epState.isRpcReady());
                        break;
                    case NET_VERSION:
                        updateNetVersion(endpoint, value);
                        break;
                }
            }
        }
    }

    private static String[] splitValue(VersionedValue value)
    {
        return value.value.split(VersionedValue.DELIMITER_STR, -1);
    }

<<<<<<< HEAD
    private void updateNetVersion(InetAddress endpoint, VersionedValue value)
    {
        try
        {
            MessagingService.instance().setVersion(endpoint, Integer.valueOf(value.value));
        }
        catch (NumberFormatException e)
        {
            throw new AssertionError("Got invalid value for NET_VERSION application state: " + value.value);
        }
    }

=======
>>>>>>> e4c3fd9a
    public void updateTopology(InetAddress endpoint)
    {
        if (getTokenMetadata().isMember(endpoint))
        {
            getTokenMetadata().updateTopology(endpoint);
        }
    }

    public void updateTopology()
    {
        getTokenMetadata().updateTopology();
    }

    private void updatePeerInfo(InetAddress endpoint)
    {
        EndpointState epState = Gossiper.instance.getEndpointStateForEndpoint(endpoint);
        for (Map.Entry<ApplicationState, VersionedValue> entry : epState.states())
        {
            switch (entry.getKey())
            {
                case RELEASE_VERSION:
                    SystemKeyspace.updatePeerInfo(endpoint, "release_version", entry.getValue().value);
                    break;
                case DC:
                    SystemKeyspace.updatePeerInfo(endpoint, "data_center", entry.getValue().value);
                    break;
                case RACK:
                    SystemKeyspace.updatePeerInfo(endpoint, "rack", entry.getValue().value);
                    break;
                case RPC_ADDRESS:
                    try
                    {
                        SystemKeyspace.updatePeerInfo(endpoint, "rpc_address", InetAddress.getByName(entry.getValue().value));
                    }
                    catch (UnknownHostException e)
                    {
                        throw new RuntimeException(e);
                    }
                    break;
                case SCHEMA:
                    SystemKeyspace.updatePeerInfo(endpoint, "schema_version", UUID.fromString(entry.getValue().value));
                    break;
                case HOST_ID:
                    SystemKeyspace.updatePeerInfo(endpoint, "host_id", UUID.fromString(entry.getValue().value));
                    break;
            }
        }
    }

    private void notifyRpcChange(InetAddress endpoint, boolean ready)
    {
        if (ready)
            notifyUp(endpoint);
        else
            notifyDown(endpoint);
    }

    private void notifyUp(InetAddress endpoint)
    {
        if (!isRpcReady(endpoint) || !Gossiper.instance.isAlive(endpoint))
            return;

        for (IEndpointLifecycleSubscriber subscriber : lifecycleSubscribers)
            subscriber.onUp(endpoint);
    }

    private void notifyDown(InetAddress endpoint)
    {
        for (IEndpointLifecycleSubscriber subscriber : lifecycleSubscribers)
            subscriber.onDown(endpoint);
    }

    private void notifyJoined(InetAddress endpoint)
    {
        if (!isStatus(endpoint, VersionedValue.STATUS_NORMAL))
            return;

        for (IEndpointLifecycleSubscriber subscriber : lifecycleSubscribers)
            subscriber.onJoinCluster(endpoint);
    }

    private void notifyMoved(InetAddress endpoint)
    {
        for (IEndpointLifecycleSubscriber subscriber : lifecycleSubscribers)
            subscriber.onMove(endpoint);
    }

    private void notifyLeft(InetAddress endpoint)
    {
        for (IEndpointLifecycleSubscriber subscriber : lifecycleSubscribers)
            subscriber.onLeaveCluster(endpoint);
    }

    private boolean isStatus(InetAddress endpoint, String status)
    {
        EndpointState state = Gossiper.instance.getEndpointStateForEndpoint(endpoint);
        return state != null && state.getStatus().equals(status);
    }

    public boolean isRpcReady(InetAddress endpoint)
    {
        if (MessagingService.instance().getVersion(endpoint) < MessagingService.VERSION_22)
            return true;
        EndpointState state = Gossiper.instance.getEndpointStateForEndpoint(endpoint);
        return state != null && state.isRpcReady();
    }

    /**
     * Set the RPC status. Because when draining a node we need to set the RPC
     * status to not ready, and drain is called by the shutdown hook, it may be that value is false
     * and there is no local endpoint state. In this case it's OK to just do nothing. Therefore,
     * we assert that the local endpoint state is not null only when value is true.
     *
     * @param value - true indicates that RPC is ready, false indicates the opposite.
     */
    public void setRpcReady(boolean value)
    {
        EndpointState state = Gossiper.instance.getEndpointStateForEndpoint(FBUtilities.getBroadcastAddress());
        // if value is false we're OK with a null state, if it is true we are not.
        assert !value || state != null;

        if (state != null)
            Gossiper.instance.addLocalApplicationState(ApplicationState.RPC_READY, valueFactory.rpcReady(value));
    }

    private Collection<Token> getTokensFor(InetAddress endpoint)
    {
        try
        {
            EndpointState state = Gossiper.instance.getEndpointStateForEndpoint(endpoint);
            if (state == null)
                return Collections.emptyList();

            VersionedValue versionedValue = state.getApplicationState(ApplicationState.TOKENS);
            if (versionedValue == null)
                return Collections.emptyList();

            return TokenSerializer.deserialize(tokenMetadata.partitioner, new DataInputStream(new ByteArrayInputStream(versionedValue.toBytes())));
        }
        catch (IOException e)
        {
            throw new RuntimeException(e);
        }
    }

    /**
     * Handle node bootstrap
     *
     * @param endpoint bootstrapping node
     */
    private void handleStateBootstrap(InetAddress endpoint)
    {
        Collection<Token> tokens;
        // explicitly check for TOKENS, because a bootstrapping node might be bootstrapping in legacy mode; that is, not using vnodes and no token specified
        tokens = getTokensFor(endpoint);

        if (logger.isDebugEnabled())
            logger.debug("Node {} state bootstrapping, token {}", endpoint, tokens);

        // if this node is present in token metadata, either we have missed intermediate states
        // or the node had crashed. Print warning if needed, clear obsolete stuff and
        // continue.
        if (tokenMetadata.isMember(endpoint))
        {
            // If isLeaving is false, we have missed both LEAVING and LEFT. However, if
            // isLeaving is true, we have only missed LEFT. Waiting time between completing
            // leave operation and rebootstrapping is relatively short, so the latter is quite
            // common (not enough time for gossip to spread). Therefore we report only the
            // former in the log.
            if (!tokenMetadata.isLeaving(endpoint))
                logger.info("Node {} state jump to bootstrap", endpoint);
            tokenMetadata.removeEndpoint(endpoint);
        }

        tokenMetadata.addBootstrapTokens(tokens, endpoint);
        PendingRangeCalculatorService.instance.update();

        tokenMetadata.updateHostId(Gossiper.instance.getHostId(endpoint), endpoint);
    }

    private void handleStateBootreplacing(InetAddress newNode, String[] pieces)
    {
        InetAddress oldNode;
        try
        {
            oldNode = InetAddress.getByName(pieces[1]);
        }
        catch (Exception e)
        {
            logger.error("Node {} tried to replace malformed endpoint {}.", newNode, pieces[1], e);
            return;
        }

        if (FailureDetector.instance.isAlive(oldNode))
        {
            throw new RuntimeException(String.format("Node %s is trying to replace alive node %s.", newNode, oldNode));
        }

        Optional<InetAddress> replacingNode = tokenMetadata.getReplacingNode(newNode);
        if (replacingNode.isPresent() && !replacingNode.get().equals(oldNode))
        {
            throw new RuntimeException(String.format("Node %s is already replacing %s but is trying to replace %s.",
                                                     newNode, replacingNode.get(), oldNode));
        }

        Collection<Token> tokens = getTokensFor(newNode);

        if (logger.isDebugEnabled())
            logger.debug("Node {} is replacing {}, tokens {}", newNode, oldNode, tokens);

        tokenMetadata.addReplaceTokens(tokens, newNode, oldNode);
        PendingRangeCalculatorService.instance.update();

        tokenMetadata.updateHostId(Gossiper.instance.getHostId(newNode), newNode);
    }


    private void handleStateBootreplacing(InetAddress newNode, String[] pieces)
    {
        InetAddress oldNode;
        try
        {
            oldNode = InetAddress.getByName(pieces[1]);
        }
        catch (Exception e)
        {
            logger.error("Node {} tried to replace malformed endpoint {}.", newNode, pieces[1], e);
            return;
        }

        if (FailureDetector.instance.isAlive(oldNode))
        {
            throw new RuntimeException(String.format("Node %s is trying to replace alive node %s.", newNode, oldNode));
        }

        Optional<InetAddress> replacingNode = tokenMetadata.getReplacingNode(newNode);
        if (replacingNode.isPresent() && !replacingNode.get().equals(oldNode))
        {
            throw new RuntimeException(String.format("Node %s is already replacing %s but is trying to replace %s.",
                                                     newNode, replacingNode.get(), oldNode));
        }

        Collection<Token> tokens = getTokensFor(newNode);

        if (logger.isDebugEnabled())
            logger.debug("Node {} is replacing {}, tokens {}", newNode, oldNode, tokens);

        tokenMetadata.addReplaceTokens(tokens, newNode, oldNode);
        PendingRangeCalculatorService.instance.update();

        tokenMetadata.updateHostId(Gossiper.instance.getHostId(newNode), newNode);
    }

    /**
     * Handle node move to normal state. That is, node is entering token ring and participating
     * in reads.
     *
     * @param endpoint node
     */
    private void handleStateNormal(final InetAddress endpoint, final String status)
    {
        Collection<Token> tokens = getTokensFor(endpoint);
        Set<Token> tokensToUpdateInMetadata = new HashSet<>();
        Set<Token> tokensToUpdateInSystemKeyspace = new HashSet<>();
        Set<InetAddress> endpointsToRemove = new HashSet<>();

        if (logger.isDebugEnabled())
            logger.debug("Node {} state {}, token {}", endpoint, status, tokens);

        if (tokenMetadata.isMember(endpoint))
            logger.info("Node {} state jump to {}", endpoint, status);

        if (tokens.isEmpty() && status.equals(VersionedValue.STATUS_NORMAL))
            logger.error("Node {} is in state normal but it has no tokens, state: {}",
                         endpoint,
                         Gossiper.instance.getEndpointStateForEndpoint(endpoint));

        Optional<InetAddress> replacingNode = tokenMetadata.getReplacingNode(endpoint);
        if (replacingNode.isPresent())
        {
            assert !endpoint.equals(replacingNode.get()) : "Pending replacement endpoint with same address is not supported";
            logger.info("Node {} will complete replacement of {} for tokens {}", endpoint, replacingNode.get(), tokens);
            if (FailureDetector.instance.isAlive(replacingNode.get()))
            {
                logger.error("Node {} cannot complete replacement of alive node {}.", endpoint, replacingNode.get());
                return;
            }
            endpointsToRemove.add(replacingNode.get());
        }

        Optional<InetAddress> replacementNode = tokenMetadata.getReplacementNode(endpoint);
        if (replacementNode.isPresent())
        {
            logger.warn("Node {} is currently being replaced by node {}.", endpoint, replacementNode.get());
        }

        updatePeerInfo(endpoint);
        // Order Matters, TM.updateHostID() should be called before TM.updateNormalToken(), (see CASSANDRA-4300).
        UUID hostId = Gossiper.instance.getHostId(endpoint);
        InetAddress existing = tokenMetadata.getEndpointForHostId(hostId);
        if (replacing && isReplacingSameAddress() && Gossiper.instance.getEndpointStateForEndpoint(DatabaseDescriptor.getReplaceAddress()) != null
            && (hostId.equals(Gossiper.instance.getHostId(DatabaseDescriptor.getReplaceAddress()))))
            logger.warn("Not updating token metadata for {} because I am replacing it", endpoint);
        else
        {
<<<<<<< HEAD
            if (existing != null && !existing.equals(endpoint))
=======
            UUID hostId = Gossiper.instance.getHostId(endpoint);
            InetAddress existing = tokenMetadata.getEndpointForHostId(hostId);
            if (DatabaseDescriptor.isReplacing() && isReplacingSameAddress() && Gossiper.instance.getEndpointStateForEndpoint(DatabaseDescriptor.getReplaceAddress()) != null
                && (hostId.equals(Gossiper.instance.getHostId(DatabaseDescriptor.getReplaceAddress()))))
                logger.warn("Not updating token metadata for {} because I am replacing it", endpoint);
            else
>>>>>>> e4c3fd9a
            {
                if (existing.equals(FBUtilities.getBroadcastAddress()))
                {
                    logger.warn("Not updating host ID {} for {} because it's mine", hostId, endpoint);
                    tokenMetadata.removeEndpoint(endpoint);
                    endpointsToRemove.add(endpoint);
                }
                else if (Gossiper.instance.compareEndpointStartup(endpoint, existing) > 0)
                {
                    logger.warn("Host ID collision for {} between {} and {}; {} is the new owner", hostId, existing, endpoint, endpoint);
                    tokenMetadata.removeEndpoint(existing);
                    endpointsToRemove.add(existing);
                    tokenMetadata.updateHostId(hostId, endpoint);
                }
                else
                {
                    logger.warn("Host ID collision for {} between {} and {}; ignored {}", hostId, existing, endpoint, endpoint);
                    tokenMetadata.removeEndpoint(endpoint);
                    endpointsToRemove.add(endpoint);
                }
            }
            else
                tokenMetadata.updateHostId(hostId, endpoint);
        }

        for (final Token token : tokens)
        {
            // we don't want to update if this node is responsible for the token and it has a later startup time than endpoint.
            InetAddress currentOwner = tokenMetadata.getEndpoint(token);
            if (currentOwner == null)
            {
                logger.debug("New node {} at token {}", endpoint, token);
                tokensToUpdateInMetadata.add(token);
                tokensToUpdateInSystemKeyspace.add(token);
            }
            else if (endpoint.equals(currentOwner))
            {
                // set state back to normal, since the node may have tried to leave, but failed and is now back up
                tokensToUpdateInMetadata.add(token);
                tokensToUpdateInSystemKeyspace.add(token);
            }
            else if (Gossiper.instance.compareEndpointStartup(endpoint, currentOwner) > 0)
            {
                tokensToUpdateInMetadata.add(token);
                tokensToUpdateInSystemKeyspace.add(token);

                // currentOwner is no longer current, endpoint is.  Keep track of these moves, because when
                // a host no longer has any tokens, we'll want to remove it.
                Multimap<InetAddress, Token> epToTokenCopy = getTokenMetadata().getEndpointToTokenMapForReading();
                epToTokenCopy.get(currentOwner).remove(token);
                if (epToTokenCopy.get(currentOwner).size() < 1)
                    endpointsToRemove.add(currentOwner);

                logger.info(String.format("Nodes %s and %s have the same token %s.  %s is the new owner",
                                          endpoint,
                                          currentOwner,
                                          token,
                                          endpoint));
            }
            else
            {
                logger.info(String.format("Nodes %s and %s have the same token %s.  Ignoring %s",
                                           endpoint,
                                           currentOwner,
                                           token,
                                           endpoint));
            }
        }

        // capture because updateNormalTokens clears moving and member status
        boolean isMember = tokenMetadata.isMember(endpoint);
        boolean isMoving = tokenMetadata.isMoving(endpoint);
        tokenMetadata.updateNormalTokens(tokensToUpdateInMetadata, endpoint);
        for (InetAddress ep : endpointsToRemove)
        {
            removeEndpoint(ep);
            if (replacing && DatabaseDescriptor.getReplaceAddress().equals(ep))
                Gossiper.instance.replacementQuarantine(ep); // quarantine locally longer than normally; see CASSANDRA-8260
        }
        if (!tokensToUpdateInSystemKeyspace.isEmpty())
            SystemKeyspace.updateTokens(endpoint, tokensToUpdateInSystemKeyspace);

        if (isMoving || operationMode == Mode.MOVING)
        {
            tokenMetadata.removeFromMoving(endpoint);
            notifyMoved(endpoint);
        }
        else if (!isMember) // prior to this, the node was not a member
        {
            notifyJoined(endpoint);
        }

        PendingRangeCalculatorService.instance.update();
    }

    /**
     * Handle node preparing to leave the ring
     *
     * @param endpoint node
     */
    private void handleStateLeaving(InetAddress endpoint)
    {
        Collection<Token> tokens = getTokensFor(endpoint);

        if (logger.isDebugEnabled())
            logger.debug("Node {} state leaving, tokens {}", endpoint, tokens);

        // If the node is previously unknown or tokens do not match, update tokenmetadata to
        // have this node as 'normal' (it must have been using this token before the
        // leave). This way we'll get pending ranges right.
        if (!tokenMetadata.isMember(endpoint))
        {
            logger.info("Node {} state jump to leaving", endpoint);
            tokenMetadata.updateNormalTokens(tokens, endpoint);
        }
        else if (!tokenMetadata.getTokens(endpoint).containsAll(tokens))
        {
            logger.warn("Node {} 'leaving' token mismatch. Long network partition?", endpoint);
            tokenMetadata.updateNormalTokens(tokens, endpoint);
        }

        // at this point the endpoint is certainly a member with this token, so let's proceed
        // normally
        tokenMetadata.addLeavingEndpoint(endpoint);
        PendingRangeCalculatorService.instance.update();
    }

    /**
     * Handle node leaving the ring. This will happen when a node is decommissioned
     *
     * @param endpoint If reason for leaving is decommission, endpoint is the leaving node.
     * @param pieces STATE_LEFT,token
     */
    private void handleStateLeft(InetAddress endpoint, String[] pieces)
    {
        assert pieces.length >= 2;
        Collection<Token> tokens = getTokensFor(endpoint);

        if (logger.isDebugEnabled())
            logger.debug("Node {} state left, tokens {}", endpoint, tokens);

        excise(tokens, endpoint, extractExpireTime(pieces));
    }

    /**
     * Handle node moving inside the ring.
     *
     * @param endpoint moving endpoint address
     * @param pieces STATE_MOVING, token
     */
    private void handleStateMoving(InetAddress endpoint, String[] pieces)
    {
        assert pieces.length >= 2;
        Token token = getTokenFactory().fromString(pieces[1]);

        if (logger.isDebugEnabled())
            logger.debug("Node {} state moving, new token {}", endpoint, token);

        tokenMetadata.addMovingEndpoint(token, endpoint);

        PendingRangeCalculatorService.instance.update();
    }

    /**
     * Handle notification that a node being actively removed from the ring via 'removenode'
     *
     * @param endpoint node
     * @param pieces either REMOVED_TOKEN (node is gone) or REMOVING_TOKEN (replicas need to be restored)
     */
    private void handleStateRemoving(InetAddress endpoint, String[] pieces)
    {
        assert (pieces.length > 0);

        if (endpoint.equals(FBUtilities.getBroadcastAddress()))
        {
            logger.info("Received removenode gossip about myself. Is this node rejoining after an explicit removenode?");
            try
            {
                drain();
            }
            catch (Exception e)
            {
                throw new RuntimeException(e);
            }
            return;
        }
        if (tokenMetadata.isMember(endpoint))
        {
            String state = pieces[0];
            Collection<Token> removeTokens = tokenMetadata.getTokens(endpoint);

            if (VersionedValue.REMOVED_TOKEN.equals(state))
            {
                excise(removeTokens, endpoint, extractExpireTime(pieces));
            }
            else if (VersionedValue.REMOVING_TOKEN.equals(state))
            {
                if (logger.isDebugEnabled())
                    logger.debug("Tokens {} removed manually (endpoint was {})", removeTokens, endpoint);

                // Note that the endpoint is being removed
                tokenMetadata.addLeavingEndpoint(endpoint);
                PendingRangeCalculatorService.instance.update();

                // find the endpoint coordinating this removal that we need to notify when we're done
                String[] coordinator = splitValue(Gossiper.instance.getEndpointStateForEndpoint(endpoint).getApplicationState(ApplicationState.REMOVAL_COORDINATOR));
                UUID hostId = UUID.fromString(coordinator[1]);
                // grab any data we are now responsible for and notify responsible node
                restoreReplicaCount(endpoint, tokenMetadata.getEndpointForHostId(hostId));
            }
        }
        else // now that the gossiper has told us about this nonexistent member, notify the gossiper to remove it
        {
            if (VersionedValue.REMOVED_TOKEN.equals(pieces[0]))
                addExpireTimeIfFound(endpoint, extractExpireTime(pieces));
            removeEndpoint(endpoint);
        }
    }

    private void excise(Collection<Token> tokens, InetAddress endpoint)
    {
        logger.info("Removing tokens {} for {}", tokens, endpoint);

        UUID hostId = tokenMetadata.getHostId(endpoint);
        if (hostId != null && tokenMetadata.isMember(endpoint))
            HintsService.instance.excise(hostId);

        removeEndpoint(endpoint);
        tokenMetadata.removeEndpoint(endpoint);
        if (!tokens.isEmpty())
            tokenMetadata.removeBootstrapTokens(tokens);
        notifyLeft(endpoint);
        PendingRangeCalculatorService.instance.update();
    }

    private void excise(Collection<Token> tokens, InetAddress endpoint, long expireTime)
    {
        addExpireTimeIfFound(endpoint, expireTime);
        excise(tokens, endpoint);
    }

    /** unlike excise we just need this endpoint gone without going through any notifications **/
    private void removeEndpoint(InetAddress endpoint)
    {
        Gossiper.instance.removeEndpoint(endpoint);
        SystemKeyspace.removeEndpoint(endpoint);
    }

    protected void addExpireTimeIfFound(InetAddress endpoint, long expireTime)
    {
        if (expireTime != 0L)
        {
            Gossiper.instance.addExpireTimeForEndpoint(endpoint, expireTime);
        }
    }

    protected long extractExpireTime(String[] pieces)
    {
        return Long.parseLong(pieces[2]);
    }

    /**
     * Finds living endpoints responsible for the given ranges
     *
     * @param keyspaceName the keyspace ranges belong to
     * @param ranges the ranges to find sources for
     * @return multimap of addresses to ranges the address is responsible for
     */
    private Multimap<InetAddress, Range<Token>> getNewSourceRanges(String keyspaceName, Set<Range<Token>> ranges)
    {
        InetAddress myAddress = FBUtilities.getBroadcastAddress();
        Multimap<Range<Token>, InetAddress> rangeAddresses = Keyspace.open(keyspaceName).getReplicationStrategy().getRangeAddresses(tokenMetadata.cloneOnlyTokenMap());
        Multimap<InetAddress, Range<Token>> sourceRanges = HashMultimap.create();
        IFailureDetector failureDetector = FailureDetector.instance;

        // find alive sources for our new ranges
        for (Range<Token> range : ranges)
        {
            Collection<InetAddress> possibleRanges = rangeAddresses.get(range);
            IEndpointSnitch snitch = DatabaseDescriptor.getEndpointSnitch();
            List<InetAddress> sources = snitch.getSortedListByProximity(myAddress, possibleRanges);

            assert (!sources.contains(myAddress));

            for (InetAddress source : sources)
            {
                if (failureDetector.isAlive(source))
                {
                    sourceRanges.put(source, range);
                    break;
                }
            }
        }
        return sourceRanges;
    }

    /**
     * Sends a notification to a node indicating we have finished replicating data.
     *
     * @param remote node to send notification to
     */
    private void sendReplicationNotification(InetAddress remote)
    {
        // notify the remote token
        MessageOut msg = new MessageOut(MessagingService.Verb.REPLICATION_FINISHED);
        IFailureDetector failureDetector = FailureDetector.instance;
        if (logger.isDebugEnabled())
            logger.debug("Notifying {} of replication completion\n", remote);
        while (failureDetector.isAlive(remote))
        {
            AsyncOneResponse iar = MessagingService.instance().sendRR(msg, remote);
            try
            {
                iar.get(DatabaseDescriptor.getRpcTimeout(), TimeUnit.MILLISECONDS);
                return; // done
            }
            catch(TimeoutException e)
            {
                // try again
            }
        }
    }

    /**
     * Called when an endpoint is removed from the ring. This function checks
     * whether this node becomes responsible for new ranges as a
     * consequence and streams data if needed.
     *
     * This is rather ineffective, but it does not matter so much
     * since this is called very seldom
     *
     * @param endpoint the node that left
     */
    private void restoreReplicaCount(InetAddress endpoint, final InetAddress notifyEndpoint)
    {
        Multimap<String, Map.Entry<InetAddress, Collection<Range<Token>>>> rangesToFetch = HashMultimap.create();

        InetAddress myAddress = FBUtilities.getBroadcastAddress();

        for (String keyspaceName : Schema.instance.getNonLocalStrategyKeyspaces())
        {
            Multimap<Range<Token>, InetAddress> changedRanges = getChangedRangesForLeaving(keyspaceName, endpoint);
            Set<Range<Token>> myNewRanges = new HashSet<>();
            for (Map.Entry<Range<Token>, InetAddress> entry : changedRanges.entries())
            {
                if (entry.getValue().equals(myAddress))
                    myNewRanges.add(entry.getKey());
            }
            Multimap<InetAddress, Range<Token>> sourceRanges = getNewSourceRanges(keyspaceName, myNewRanges);
            for (Map.Entry<InetAddress, Collection<Range<Token>>> entry : sourceRanges.asMap().entrySet())
            {
                rangesToFetch.put(keyspaceName, entry);
            }
        }

        StreamPlan stream = new StreamPlan("Restore replica count");
        for (String keyspaceName : rangesToFetch.keySet())
        {
            for (Map.Entry<InetAddress, Collection<Range<Token>>> entry : rangesToFetch.get(keyspaceName))
            {
                InetAddress source = entry.getKey();
                InetAddress preferred = SystemKeyspace.getPreferredIP(source);
                Collection<Range<Token>> ranges = entry.getValue();
                if (logger.isDebugEnabled())
                    logger.debug("Requesting from {} ranges {}", source, StringUtils.join(ranges, ", "));
                stream.requestRanges(source, preferred, keyspaceName, ranges);
            }
        }
        StreamResultFuture future = stream.execute();
        Futures.addCallback(future, new FutureCallback<StreamState>()
        {
            public void onSuccess(StreamState finalState)
            {
                sendReplicationNotification(notifyEndpoint);
            }

            public void onFailure(Throwable t)
            {
                logger.warn("Streaming to restore replica count failed", t);
                // We still want to send the notification
                sendReplicationNotification(notifyEndpoint);
            }
        });
    }

    // needs to be modified to accept either a keyspace or ARS.
    private Multimap<Range<Token>, InetAddress> getChangedRangesForLeaving(String keyspaceName, InetAddress endpoint)
    {
        // First get all ranges the leaving endpoint is responsible for
        Collection<Range<Token>> ranges = getRangesForEndpoint(keyspaceName, endpoint);

        if (logger.isDebugEnabled())
            logger.debug("Node {} ranges [{}]", endpoint, StringUtils.join(ranges, ", "));

        Map<Range<Token>, List<InetAddress>> currentReplicaEndpoints = new HashMap<>(ranges.size());

        // Find (for each range) all nodes that store replicas for these ranges as well
        TokenMetadata metadata = tokenMetadata.cloneOnlyTokenMap(); // don't do this in the loop! #7758
        for (Range<Token> range : ranges)
            currentReplicaEndpoints.put(range, Keyspace.open(keyspaceName).getReplicationStrategy().calculateNaturalEndpoints(range.right, metadata));

        TokenMetadata temp = tokenMetadata.cloneAfterAllLeft();

        // endpoint might or might not be 'leaving'. If it was not leaving (that is, removenode
        // command was used), it is still present in temp and must be removed.
        if (temp.isMember(endpoint))
            temp.removeEndpoint(endpoint);

        Multimap<Range<Token>, InetAddress> changedRanges = HashMultimap.create();

        // Go through the ranges and for each range check who will be
        // storing replicas for these ranges when the leaving endpoint
        // is gone. Whoever is present in newReplicaEndpoints list, but
        // not in the currentReplicaEndpoints list, will be needing the
        // range.
        for (Range<Token> range : ranges)
        {
            Collection<InetAddress> newReplicaEndpoints = Keyspace.open(keyspaceName).getReplicationStrategy().calculateNaturalEndpoints(range.right, temp);
            newReplicaEndpoints.removeAll(currentReplicaEndpoints.get(range));
            if (logger.isDebugEnabled())
                if (newReplicaEndpoints.isEmpty())
                    logger.debug("Range {} already in all replicas", range);
                else
                    logger.debug("Range {} will be responsibility of {}", range, StringUtils.join(newReplicaEndpoints, ", "));
            changedRanges.putAll(range, newReplicaEndpoints);
        }

        return changedRanges;
    }

    public void onJoin(InetAddress endpoint, EndpointState epState)
    {
        for (Map.Entry<ApplicationState, VersionedValue> entry : epState.states())
        {
            onChange(endpoint, entry.getKey(), entry.getValue());
        }
        MigrationManager.instance.scheduleSchemaPull(endpoint, epState);
    }

    public void onAlive(InetAddress endpoint, EndpointState state)
    {
        MigrationManager.instance.scheduleSchemaPull(endpoint, state);

        if (tokenMetadata.isMember(endpoint))
            notifyUp(endpoint);
    }

    public void onRemove(InetAddress endpoint)
    {
        tokenMetadata.removeEndpoint(endpoint);
        PendingRangeCalculatorService.instance.update();
    }

    public void onDead(InetAddress endpoint, EndpointState state)
    {
        MessagingService.instance().convict(endpoint);
        notifyDown(endpoint);
    }

    public void onRestart(InetAddress endpoint, EndpointState state)
    {
        // If we have restarted before the node was even marked down, we need to reset the connection pool
        if (state.isAlive())
            onDead(endpoint, state);

        // Then, the node may have been upgraded and changed its messaging protocol version. If so, we
        // want to update that before we mark the node live again to avoid problems like CASSANDRA-11128.
        VersionedValue netVersion = state.getApplicationState(ApplicationState.NET_VERSION);
        if (netVersion != null)
            updateNetVersion(endpoint, netVersion);
    }


    public String getLoadString()
    {
        return FileUtils.stringifyFileSize(StorageMetrics.load.getCount());
    }

    public Map<String, String> getLoadMap()
    {
        Map<String, String> map = new HashMap<>();
        for (Map.Entry<InetAddress,Double> entry : LoadBroadcaster.instance.getLoadInfo().entrySet())
        {
            map.put(entry.getKey().getHostAddress(), FileUtils.stringifyFileSize(entry.getValue()));
        }
        // gossiper doesn't see its own updates, so we need to special-case the local node
        map.put(FBUtilities.getBroadcastAddress().getHostAddress(), getLoadString());
        return map;
    }

    // TODO
    public final void deliverHints(String host) throws UnknownHostException
    {
        throw new UnsupportedOperationException();
    }

    public Collection<Token> getLocalTokens()
    {
        Collection<Token> tokens = SystemKeyspace.getSavedTokens();
        assert tokens != null && !tokens.isEmpty(); // should not be called before initServer sets this
        return tokens;
    }

    @Nullable
    public InetAddress getEndpointForHostId(UUID hostId)
    {
        return tokenMetadata.getEndpointForHostId(hostId);
    }

    @Nullable
    public UUID getHostIdForEndpoint(InetAddress address)
    {
        return tokenMetadata.getHostId(address);
    }

    /* These methods belong to the MBean interface */

    public List<String> getTokens()
    {
        return getTokens(FBUtilities.getBroadcastAddress());
    }

    public List<String> getTokens(String endpoint) throws UnknownHostException
    {
        return getTokens(InetAddress.getByName(endpoint));
    }

    private List<String> getTokens(InetAddress endpoint)
    {
        List<String> strTokens = new ArrayList<>();
        for (Token tok : getTokenMetadata().getTokens(endpoint))
            strTokens.add(tok.toString());
        return strTokens;
    }

    public String getReleaseVersion()
    {
        return FBUtilities.getReleaseVersionString();
    }

    public String getSchemaVersion()
    {
        return Schema.instance.getVersion().toString();
    }

    public List<String> getLeavingNodes()
    {
        return stringify(tokenMetadata.getLeavingEndpoints());
    }

    public List<String> getMovingNodes()
    {
        List<String> endpoints = new ArrayList<>();

        for (Pair<Token, InetAddress> node : tokenMetadata.getMovingEndpoints())
        {
            endpoints.add(node.right.getHostAddress());
        }

        return endpoints;
    }

    public List<String> getJoiningNodes()
    {
        return stringify(tokenMetadata.getBootstrapTokens().valueSet());
    }

    public List<String> getLiveNodes()
    {
        return stringify(Gossiper.instance.getLiveMembers());
    }

    public Set<InetAddress> getLiveRingMembers()
    {
        return getLiveRingMembers(false);
    }

    public Set<InetAddress> getLiveRingMembers(boolean excludeDeadStates)
    {
        Set<InetAddress> ret = new HashSet<>();
        for (InetAddress ep : Gossiper.instance.getLiveMembers())
        {
            if (excludeDeadStates)
            {
                EndpointState epState = Gossiper.instance.getEndpointStateForEndpoint(ep);
                if (epState == null || Gossiper.instance.isDeadState(epState))
                    continue;
            }

            if (tokenMetadata.isMember(ep))
                ret.add(ep);
        }
        return ret;
    }


    public List<String> getUnreachableNodes()
    {
        return stringify(Gossiper.instance.getUnreachableMembers());
    }

    public String[] getAllDataFileLocations()
    {
        String[] locations = DatabaseDescriptor.getAllDataFileLocations();
        for (int i = 0; i < locations.length; i++)
            locations[i] = FileUtils.getCanonicalPath(locations[i]);
        return locations;
    }

    public String getCommitLogLocation()
    {
        return FileUtils.getCanonicalPath(DatabaseDescriptor.getCommitLogLocation());
    }

    public String getSavedCachesLocation()
    {
        return FileUtils.getCanonicalPath(DatabaseDescriptor.getSavedCachesLocation());
    }

    private List<String> stringify(Iterable<InetAddress> endpoints)
    {
        List<String> stringEndpoints = new ArrayList<>();
        for (InetAddress ep : endpoints)
        {
            stringEndpoints.add(ep.getHostAddress());
        }
        return stringEndpoints;
    }

    public int getCurrentGenerationNumber()
    {
        return Gossiper.instance.getCurrentGenerationNumber(FBUtilities.getBroadcastAddress());
    }

    public int forceKeyspaceCleanup(String keyspaceName, String... tables) throws IOException, ExecutionException, InterruptedException
    {
        return forceKeyspaceCleanup(0, keyspaceName, tables);
    }

    public int forceKeyspaceCleanup(int jobs, String keyspaceName, String... tables) throws IOException, ExecutionException, InterruptedException
    {
        if (Schema.isSystemKeyspace(keyspaceName))
            throw new RuntimeException("Cleanup of the system keyspace is neither necessary nor wise");

        CompactionManager.AllSSTableOpStatus status = CompactionManager.AllSSTableOpStatus.SUCCESSFUL;
        for (ColumnFamilyStore cfStore : getValidColumnFamilies(false, false, keyspaceName, tables))
        {
            CompactionManager.AllSSTableOpStatus oneStatus = cfStore.forceCleanup(jobs);
            if (oneStatus != CompactionManager.AllSSTableOpStatus.SUCCESSFUL)
                status = oneStatus;
        }
        return status.statusCode;
    }

    public int scrub(boolean disableSnapshot, boolean skipCorrupted, String keyspaceName, String... tables) throws IOException, ExecutionException, InterruptedException
    {
        return scrub(disableSnapshot, skipCorrupted, true, 0, keyspaceName, tables);
    }

    public int scrub(boolean disableSnapshot, boolean skipCorrupted, boolean checkData, String keyspaceName, String... tables) throws IOException, ExecutionException, InterruptedException
    {
        return scrub(disableSnapshot, skipCorrupted, checkData, 0, keyspaceName, tables);
    }

    public int scrub(boolean disableSnapshot, boolean skipCorrupted, boolean checkData, int jobs, String keyspaceName, String... tables) throws IOException, ExecutionException, InterruptedException
    {
        CompactionManager.AllSSTableOpStatus status = CompactionManager.AllSSTableOpStatus.SUCCESSFUL;
        for (ColumnFamilyStore cfStore : getValidColumnFamilies(true, false, keyspaceName, tables))
        {
            CompactionManager.AllSSTableOpStatus oneStatus = cfStore.scrub(disableSnapshot, skipCorrupted, checkData, jobs);
            if (oneStatus != CompactionManager.AllSSTableOpStatus.SUCCESSFUL)
                status = oneStatus;
        }
        return status.statusCode;
    }

    public int verify(boolean extendedVerify, String keyspaceName, String... tableNames) throws IOException, ExecutionException, InterruptedException
    {
        CompactionManager.AllSSTableOpStatus status = CompactionManager.AllSSTableOpStatus.SUCCESSFUL;
        for (ColumnFamilyStore cfStore : getValidColumnFamilies(false, false, keyspaceName, tableNames))
        {
            CompactionManager.AllSSTableOpStatus oneStatus = cfStore.verify(extendedVerify);
            if (oneStatus != CompactionManager.AllSSTableOpStatus.SUCCESSFUL)
                status = oneStatus;
        }
        return status.statusCode;
    }

    public int upgradeSSTables(String keyspaceName, boolean excludeCurrentVersion, String... tableNames) throws IOException, ExecutionException, InterruptedException
    {
        return upgradeSSTables(keyspaceName, excludeCurrentVersion, 0, tableNames);
    }

    public int upgradeSSTables(String keyspaceName, boolean excludeCurrentVersion, int jobs, String... tableNames) throws IOException, ExecutionException, InterruptedException
    {
        CompactionManager.AllSSTableOpStatus status = CompactionManager.AllSSTableOpStatus.SUCCESSFUL;
        for (ColumnFamilyStore cfStore : getValidColumnFamilies(true, true, keyspaceName, tableNames))
        {
            CompactionManager.AllSSTableOpStatus oneStatus = cfStore.sstablesRewrite(excludeCurrentVersion, jobs);
            if (oneStatus != CompactionManager.AllSSTableOpStatus.SUCCESSFUL)
                status = oneStatus;
        }
        return status.statusCode;
    }

    public void forceKeyspaceCompaction(boolean splitOutput, String keyspaceName, String... tableNames) throws IOException, ExecutionException, InterruptedException
    {
        for (ColumnFamilyStore cfStore : getValidColumnFamilies(true, false, keyspaceName, tableNames))
        {
            cfStore.forceMajorCompaction(splitOutput);
        }
    }

    /**
     * Takes the snapshot for the given keyspaces. A snapshot name must be specified.
     *
     * @param tag the tag given to the snapshot; may not be null or empty
     * @param keyspaceNames the names of the keyspaces to snapshot; empty means "all."
     */
    public void takeSnapshot(String tag, String... keyspaceNames) throws IOException
    {
        if (operationMode == Mode.JOINING)
            throw new IOException("Cannot snapshot until bootstrap completes");
        if (tag == null || tag.equals(""))
            throw new IOException("You must supply a snapshot name.");

        Iterable<Keyspace> keyspaces;
        if (keyspaceNames.length == 0)
        {
            keyspaces = Keyspace.all();
        }
        else
        {
            ArrayList<Keyspace> t = new ArrayList<>(keyspaceNames.length);
            for (String keyspaceName : keyspaceNames)
                t.add(getValidKeyspace(keyspaceName));
            keyspaces = t;
        }

        // Do a check to see if this snapshot exists before we actually snapshot
        for (Keyspace keyspace : keyspaces)
            if (keyspace.snapshotExists(tag))
                throw new IOException("Snapshot " + tag + " already exists.");


        Set<SSTableReader> snapshotted = new HashSet<>();
        for (Keyspace keyspace : keyspaces)
            snapshotted.addAll(keyspace.snapshot(tag, null, snapshotted));
    }

    /**
     * Takes the snapshot of a specific table. A snapshot name must be specified.
     *
     * @param keyspaceName the keyspace which holds the specified table
     * @param tableName the table to snapshot
     * @param tag the tag given to the snapshot; may not be null or empty
     */
    public void takeTableSnapshot(String keyspaceName, String tableName, String tag) throws IOException
    {
        if (keyspaceName == null)
            throw new IOException("You must supply a keyspace name");
        if (operationMode == Mode.JOINING)
            throw new IOException("Cannot snapshot until bootstrap completes");

        if (tableName == null)
            throw new IOException("You must supply a table name");
        if (tableName.contains("."))
            throw new IllegalArgumentException("Cannot take a snapshot of a secondary index by itself. Run snapshot on the table that owns the index.");

        if (tag == null || tag.equals(""))
            throw new IOException("You must supply a snapshot name.");

        Keyspace keyspace = getValidKeyspace(keyspaceName);
        ColumnFamilyStore columnFamilyStore = keyspace.getColumnFamilyStore(tableName);
        if (columnFamilyStore.snapshotExists(tag))
            throw new IOException("Snapshot " + tag + " already exists.");

        columnFamilyStore.snapshot(tag);
    }

    /**
     * Takes the snapshot of a multiple column family from different keyspaces. A snapshot name must be specified.
     *
     *
     * @param tag
     *            the tag given to the snapshot; may not be null or empty
     * @param tableList
     *            list of tables from different keyspace in the form of ks1.cf1 ks2.cf2
     */
    @Override
    public void takeMultipleTableSnapshot(String tag, String... tableList)
            throws IOException
    {
        Map<Keyspace, List<String>> keyspaceColumnfamily = new HashMap<Keyspace, List<String>>();
        for (String table : tableList)
        {
            String splittedString[] = table.split("\\.");
            if (splittedString.length == 2)
            {
                String keyspaceName = splittedString[0];
                String tableName = splittedString[1];

                if (keyspaceName == null)
                    throw new IOException("You must supply a keyspace name");
                if (operationMode.equals(Mode.JOINING))
                    throw new IOException("Cannot snapshot until bootstrap completes");

                if (tableName == null)
                    throw new IOException("You must supply a table name");
                if (tag == null || tag.equals(""))
                    throw new IOException("You must supply a snapshot name.");

                Keyspace keyspace = getValidKeyspace(keyspaceName);
                ColumnFamilyStore columnFamilyStore = keyspace.getColumnFamilyStore(tableName);
                // As there can be multiple column family from same keyspace check if snapshot exist for that specific
                // columnfamily and not for whole keyspace

                if (columnFamilyStore.snapshotExists(tag))
                    throw new IOException("Snapshot " + tag + " already exists.");
                if (!keyspaceColumnfamily.containsKey(keyspace))
                {
                    keyspaceColumnfamily.put(keyspace, new ArrayList<String>());
                }

                // Add Keyspace columnfamily to map in order to support atomicity for snapshot process.
                // So no snapshot should happen if any one of the above conditions fail for any keyspace or columnfamily
                keyspaceColumnfamily.get(keyspace).add(tableName);

            }
            else
            {
                throw new IllegalArgumentException(
                        "Cannot take a snapshot on secondary index or invalid column family name. You must supply a column family name in the form of keyspace.columnfamily");
            }
        }

        Set<SSTableReader> snapshotted = new HashSet<>();
        for (Entry<Keyspace, List<String>> entry : keyspaceColumnfamily.entrySet())
        {
            for (String table : entry.getValue())
                snapshotted.addAll(entry.getKey().snapshot(tag, table, snapshotted));
        }

    }

    private Keyspace getValidKeyspace(String keyspaceName) throws IOException
    {
        if (!Schema.instance.getKeyspaces().contains(keyspaceName))
        {
            throw new IOException("Keyspace " + keyspaceName + " does not exist");
        }
        return Keyspace.open(keyspaceName);
    }

    /**
     * Remove the snapshot with the given name from the given keyspaces.
     * If no tag is specified we will remove all snapshots.
     */
    public void clearSnapshot(String tag, String... keyspaceNames) throws IOException
    {
        if(tag == null)
            tag = "";

        Set<String> keyspaces = new HashSet<>();
        for (String dataDir : DatabaseDescriptor.getAllDataFileLocations())
        {
            for(String keyspaceDir : new File(dataDir).list())
            {
                // Only add a ks if it has been specified as a param, assuming params were actually provided.
                if (keyspaceNames.length > 0 && !Arrays.asList(keyspaceNames).contains(keyspaceDir))
                    continue;
                keyspaces.add(keyspaceDir);
            }
        }

        for (String keyspace : keyspaces)
            Keyspace.clearSnapshot(tag, keyspace);

        if (logger.isDebugEnabled())
            logger.debug("Cleared out snapshot directories");
    }

    public Map<String, TabularData> getSnapshotDetails()
    {
        Map<String, TabularData> snapshotMap = new HashMap<>();
        for (Keyspace keyspace : Keyspace.all())
        {
            if (Schema.isSystemKeyspace(keyspace.getName()))
                continue;

            for (ColumnFamilyStore cfStore : keyspace.getColumnFamilyStores())
            {
                for (Map.Entry<String, Pair<Long,Long>> snapshotDetail : cfStore.getSnapshotDetails().entrySet())
                {
                    TabularDataSupport data = (TabularDataSupport)snapshotMap.get(snapshotDetail.getKey());
                    if (data == null)
                    {
                        data = new TabularDataSupport(SnapshotDetailsTabularData.TABULAR_TYPE);
                        snapshotMap.put(snapshotDetail.getKey(), data);
                    }

                    SnapshotDetailsTabularData.from(snapshotDetail.getKey(), keyspace.getName(), cfStore.getColumnFamilyName(), snapshotDetail, data);
                }
            }
        }
        return snapshotMap;
    }

    public long trueSnapshotsSize()
    {
        long total = 0;
        for (Keyspace keyspace : Keyspace.all())
        {
            if (Schema.isSystemKeyspace(keyspace.getName()))
                continue;

            for (ColumnFamilyStore cfStore : keyspace.getColumnFamilyStores())
            {
                total += cfStore.trueSnapshotsSize();
            }
        }

        return total;
    }

    public void refreshSizeEstimates() throws ExecutionException
    {
        FBUtilities.waitOnFuture(ScheduledExecutors.optionalTasks.submit(SizeEstimatesRecorder.instance));
    }

    /**
     * @param allowIndexes Allow index CF names to be passed in
     * @param autoAddIndexes Automatically add secondary indexes if a CF has them
     * @param keyspaceName keyspace
     * @param cfNames CFs
     * @throws java.lang.IllegalArgumentException when given CF name does not exist
     */
    public Iterable<ColumnFamilyStore> getValidColumnFamilies(boolean allowIndexes, boolean autoAddIndexes, String keyspaceName, String... cfNames) throws IOException
    {
        Keyspace keyspace = getValidKeyspace(keyspaceName);
        return keyspace.getValidColumnFamilies(allowIndexes, autoAddIndexes, cfNames);
    }

    /**
     * Flush all memtables for a keyspace and column families.
     * @param keyspaceName
     * @param tableNames
     * @throws IOException
     */
    public void forceKeyspaceFlush(String keyspaceName, String... tableNames) throws IOException
    {
        for (ColumnFamilyStore cfStore : getValidColumnFamilies(true, false, keyspaceName, tableNames))
        {
            logger.debug("Forcing flush on keyspace {}, CF {}", keyspaceName, cfStore.name);
            cfStore.forceBlockingFlush();
        }
    }

    public int repairAsync(String keyspace, Map<String, String> repairSpec)
    {
        RepairOption option = RepairOption.parse(repairSpec, tokenMetadata.partitioner);
        // if ranges are not specified
        if (option.getRanges().isEmpty())
        {
            if (option.isPrimaryRange())
            {
                // when repairing only primary range, neither dataCenters nor hosts can be set
                if (option.getDataCenters().isEmpty() && option.getHosts().isEmpty())
                    option.getRanges().addAll(getPrimaryRanges(keyspace));
                    // except dataCenters only contain local DC (i.e. -local)
                else if (option.isInLocalDCOnly())
                    option.getRanges().addAll(getPrimaryRangesWithinDC(keyspace));
                else
                    throw new IllegalArgumentException("You need to run primary range repair on all nodes in the cluster.");
            }
            else
            {
                option.getRanges().addAll(getLocalRanges(keyspace));
            }
        }
        return forceRepairAsync(keyspace, option, false);
    }

    @Deprecated
    public int forceRepairAsync(String keyspace,
                                boolean isSequential,
                                Collection<String> dataCenters,
                                Collection<String> hosts,
                                boolean primaryRange,
                                boolean fullRepair,
                                String... tableNames)
    {
        return forceRepairAsync(keyspace, isSequential ? RepairParallelism.SEQUENTIAL.ordinal() : RepairParallelism.PARALLEL.ordinal(), dataCenters, hosts, primaryRange, fullRepair, tableNames);
    }

    @Deprecated
    public int forceRepairAsync(String keyspace,
                                int parallelismDegree,
                                Collection<String> dataCenters,
                                Collection<String> hosts,
                                boolean primaryRange,
                                boolean fullRepair,
                                String... tableNames)
    {
        if (parallelismDegree < 0 || parallelismDegree > RepairParallelism.values().length - 1)
        {
            throw new IllegalArgumentException("Invalid parallelism degree specified: " + parallelismDegree);
        }
        RepairParallelism parallelism = RepairParallelism.values()[parallelismDegree];
        if (FBUtilities.isWindows() && parallelism != RepairParallelism.PARALLEL)
        {
            logger.warn("Snapshot-based repair is not yet supported on Windows.  Reverting to parallel repair.");
            parallelism = RepairParallelism.PARALLEL;
        }

        RepairOption options = new RepairOption(parallelism, primaryRange, !fullRepair, false, 1, Collections.<Range<Token>>emptyList(), false);
        if (dataCenters != null)
        {
            options.getDataCenters().addAll(dataCenters);
        }
        if (hosts != null)
        {
            options.getHosts().addAll(hosts);
        }
        if (primaryRange)
        {
            // when repairing only primary range, neither dataCenters nor hosts can be set
            if (options.getDataCenters().isEmpty() && options.getHosts().isEmpty())
                options.getRanges().addAll(getPrimaryRanges(keyspace));
                // except dataCenters only contain local DC (i.e. -local)
            else if (options.getDataCenters().size() == 1 && options.getDataCenters().contains(DatabaseDescriptor.getLocalDataCenter()))
                options.getRanges().addAll(getPrimaryRangesWithinDC(keyspace));
            else
                throw new IllegalArgumentException("You need to run primary range repair on all nodes in the cluster.");
        }
        else
        {
            options.getRanges().addAll(getLocalRanges(keyspace));
        }
        if (tableNames != null)
        {
            for (String table : tableNames)
            {
                options.getColumnFamilies().add(table);
            }
        }
        return forceRepairAsync(keyspace, options, true);
    }

    @Deprecated
    public int forceRepairAsync(String keyspace,
                                boolean isSequential,
                                boolean isLocal,
                                boolean primaryRange,
                                boolean fullRepair,
                                String... tableNames)
    {
        Set<String> dataCenters = null;
        if (isLocal)
        {
            dataCenters = Sets.newHashSet(DatabaseDescriptor.getLocalDataCenter());
        }
        return forceRepairAsync(keyspace, isSequential, dataCenters, null, primaryRange, fullRepair, tableNames);
    }

    @Deprecated
    public int forceRepairRangeAsync(String beginToken,
                                     String endToken,
                                     String keyspaceName,
                                     boolean isSequential,
                                     Collection<String> dataCenters,
                                     Collection<String> hosts,
                                     boolean fullRepair,
                                     String... tableNames)
    {
        return forceRepairRangeAsync(beginToken, endToken, keyspaceName,
                                     isSequential ? RepairParallelism.SEQUENTIAL.ordinal() : RepairParallelism.PARALLEL.ordinal(),
                                     dataCenters, hosts, fullRepair, tableNames);
    }

    @Deprecated
    public int forceRepairRangeAsync(String beginToken,
                                     String endToken,
                                     String keyspaceName,
                                     int parallelismDegree,
                                     Collection<String> dataCenters,
                                     Collection<String> hosts,
                                     boolean fullRepair,
                                     String... tableNames)
    {
        if (parallelismDegree < 0 || parallelismDegree > RepairParallelism.values().length - 1)
        {
            throw new IllegalArgumentException("Invalid parallelism degree specified: " + parallelismDegree);
        }
        RepairParallelism parallelism = RepairParallelism.values()[parallelismDegree];
        if (FBUtilities.isWindows() && parallelism != RepairParallelism.PARALLEL)
        {
            logger.warn("Snapshot-based repair is not yet supported on Windows.  Reverting to parallel repair.");
            parallelism = RepairParallelism.PARALLEL;
        }

        if (!fullRepair)
            logger.warn("Incremental repair can't be requested with subrange repair " +
                        "because each subrange repair would generate an anti-compacted table. " +
                        "The repair will occur but without anti-compaction.");
        Collection<Range<Token>> repairingRange = createRepairRangeFrom(beginToken, endToken);

        RepairOption options = new RepairOption(parallelism, false, !fullRepair, false, 1, repairingRange, true);
        if (dataCenters != null)
        {
            options.getDataCenters().addAll(dataCenters);
        }
        if (hosts != null)
        {
            options.getHosts().addAll(hosts);
        }
        if (tableNames != null)
        {
            for (String table : tableNames)
            {
                options.getColumnFamilies().add(table);
            }
        }

        logger.info("starting user-requested repair of range {} for keyspace {} and column families {}",
                    repairingRange, keyspaceName, tableNames);
        return forceRepairAsync(keyspaceName, options, true);
    }

    @Deprecated
    public int forceRepairRangeAsync(String beginToken,
                                     String endToken,
                                     String keyspaceName,
                                     boolean isSequential,
                                     boolean isLocal,
                                     boolean fullRepair,
                                     String... tableNames)
    {
        Set<String> dataCenters = null;
        if (isLocal)
        {
            dataCenters = Sets.newHashSet(DatabaseDescriptor.getLocalDataCenter());
        }
        return forceRepairRangeAsync(beginToken, endToken, keyspaceName, isSequential, dataCenters, null, fullRepair, tableNames);
    }

    /**
     * Create collection of ranges that match ring layout from given tokens.
     *
     * @param beginToken beginning token of the range
     * @param endToken end token of the range
     * @return collection of ranges that match ring layout in TokenMetadata
     */
    @VisibleForTesting
    Collection<Range<Token>> createRepairRangeFrom(String beginToken, String endToken)
    {
        Token parsedBeginToken = getTokenFactory().fromString(beginToken);
        Token parsedEndToken = getTokenFactory().fromString(endToken);

        // Break up given range to match ring layout in TokenMetadata
        ArrayList<Range<Token>> repairingRange = new ArrayList<>();

        ArrayList<Token> tokens = new ArrayList<>(tokenMetadata.sortedTokens());
        if (!tokens.contains(parsedBeginToken))
        {
            tokens.add(parsedBeginToken);
        }
        if (!tokens.contains(parsedEndToken))
        {
            tokens.add(parsedEndToken);
        }
        // tokens now contain all tokens including our endpoints
        Collections.sort(tokens);

        int start = tokens.indexOf(parsedBeginToken), end = tokens.indexOf(parsedEndToken);
        for (int i = start; i != end; i = (i+1) % tokens.size())
        {
            Range<Token> range = new Range<>(tokens.get(i), tokens.get((i+1) % tokens.size()));
            repairingRange.add(range);
        }

        return repairingRange;
    }

    public TokenFactory getTokenFactory()
    {
        return tokenMetadata.partitioner.getTokenFactory();
    }

    public int forceRepairAsync(String keyspace, RepairOption options, boolean legacy)
    {
        if (options.getRanges().isEmpty() || Keyspace.open(keyspace).getReplicationStrategy().getReplicationFactor() < 2)
            return 0;

        int cmd = nextRepairCommand.incrementAndGet();
        new Thread(NamedThreadFactory.threadLocalDeallocator(createRepairTask(cmd, keyspace, options, legacy))).start();
        return cmd;
    }

    private FutureTask<Object> createRepairTask(final int cmd, final String keyspace, final RepairOption options, boolean legacy)
    {
        if (!options.getDataCenters().isEmpty() && !options.getDataCenters().contains(DatabaseDescriptor.getLocalDataCenter()))
        {
            throw new IllegalArgumentException("the local data center must be part of the repair");
        }

        RepairRunnable task = new RepairRunnable(this, cmd, options, keyspace);
        task.addProgressListener(progressSupport);
        if (legacy)
            task.addProgressListener(legacyProgressSupport);
        return new FutureTask<>(task, null);
    }

    public void forceTerminateAllRepairSessions() {
        ActiveRepairService.instance.terminateSessions();
    }

    /* End of MBean interface methods */

    /**
     * Get the "primary ranges" for the specified keyspace and endpoint.
     * "Primary ranges" are the ranges that the node is responsible for storing replica primarily.
     * The node that stores replica primarily is defined as the first node returned
     * by {@link AbstractReplicationStrategy#calculateNaturalEndpoints}.
     *
     * @param keyspace Keyspace name to check primary ranges
     * @param ep endpoint we are interested in.
     * @return primary ranges for the specified endpoint.
     */
    public Collection<Range<Token>> getPrimaryRangesForEndpoint(String keyspace, InetAddress ep)
    {
        AbstractReplicationStrategy strategy = Keyspace.open(keyspace).getReplicationStrategy();
        Collection<Range<Token>> primaryRanges = new HashSet<>();
        TokenMetadata metadata = tokenMetadata.cloneOnlyTokenMap();
        for (Token token : metadata.sortedTokens())
        {
            List<InetAddress> endpoints = strategy.calculateNaturalEndpoints(token, metadata);
            if (endpoints.size() > 0 && endpoints.get(0).equals(ep))
                primaryRanges.add(new Range<>(metadata.getPredecessor(token), token));
        }
        return primaryRanges;
    }

    /**
     * Get the "primary ranges" within local DC for the specified keyspace and endpoint.
     *
     * @see #getPrimaryRangesForEndpoint(String, java.net.InetAddress)
     * @param keyspace Keyspace name to check primary ranges
     * @param referenceEndpoint endpoint we are interested in.
     * @return primary ranges within local DC for the specified endpoint.
     */
    public Collection<Range<Token>> getPrimaryRangeForEndpointWithinDC(String keyspace, InetAddress referenceEndpoint)
    {
        TokenMetadata metadata = tokenMetadata.cloneOnlyTokenMap();
        String localDC = DatabaseDescriptor.getEndpointSnitch().getDatacenter(referenceEndpoint);
        Collection<InetAddress> localDcNodes = metadata.getTopology().getDatacenterEndpoints().get(localDC);
        AbstractReplicationStrategy strategy = Keyspace.open(keyspace).getReplicationStrategy();

        Collection<Range<Token>> localDCPrimaryRanges = new HashSet<>();
        for (Token token : metadata.sortedTokens())
        {
            List<InetAddress> endpoints = strategy.calculateNaturalEndpoints(token, metadata);
            for (InetAddress endpoint : endpoints)
            {
                if (localDcNodes.contains(endpoint))
                {
                    if (endpoint.equals(referenceEndpoint))
                    {
                        localDCPrimaryRanges.add(new Range<>(metadata.getPredecessor(token), token));
                    }
                    break;
                }
            }
        }

        return localDCPrimaryRanges;
    }

    /**
     * Get all ranges an endpoint is responsible for (by keyspace)
     * @param ep endpoint we are interested in.
     * @return ranges for the specified endpoint.
     */
    Collection<Range<Token>> getRangesForEndpoint(String keyspaceName, InetAddress ep)
    {
        return Keyspace.open(keyspaceName).getReplicationStrategy().getAddressRanges().get(ep);
    }

    /**
     * Get all ranges that span the ring given a set
     * of tokens. All ranges are in sorted order of
     * ranges.
     * @return ranges in sorted order
    */
    public List<Range<Token>> getAllRanges(List<Token> sortedTokens)
    {
        if (logger.isTraceEnabled())
            logger.trace("computing ranges for {}", StringUtils.join(sortedTokens, ", "));

        if (sortedTokens.isEmpty())
            return Collections.emptyList();
        int size = sortedTokens.size();
        List<Range<Token>> ranges = new ArrayList<>(size + 1);
        for (int i = 1; i < size; ++i)
        {
            Range<Token> range = new Range<>(sortedTokens.get(i - 1), sortedTokens.get(i));
            ranges.add(range);
        }
        Range<Token> range = new Range<>(sortedTokens.get(size - 1), sortedTokens.get(0));
        ranges.add(range);

        return ranges;
    }

    /**
     * This method returns the N endpoints that are responsible for storing the
     * specified key i.e for replication.
     *
     * @param keyspaceName keyspace name also known as keyspace
     * @param cf Column family name
     * @param key key for which we need to find the endpoint
     * @return the endpoint responsible for this key
     */
    public List<InetAddress> getNaturalEndpoints(String keyspaceName, String cf, String key)
    {
        KeyspaceMetadata ksMetaData = Schema.instance.getKSMetaData(keyspaceName);
        if (ksMetaData == null)
            throw new IllegalArgumentException("Unknown keyspace '" + keyspaceName + "'");

        CFMetaData cfMetaData = ksMetaData.getTableOrViewNullable(cf);
        if (cfMetaData == null)
            throw new IllegalArgumentException("Unknown table '" + cf + "' in keyspace '" + keyspaceName + "'");

        return getNaturalEndpoints(keyspaceName, tokenMetadata.partitioner.getToken(cfMetaData.getKeyValidator().fromString(key)));
    }

    public List<InetAddress> getNaturalEndpoints(String keyspaceName, ByteBuffer key)
    {
        return getNaturalEndpoints(keyspaceName, tokenMetadata.partitioner.getToken(key));
    }

    /**
     * This method returns the N endpoints that are responsible for storing the
     * specified key i.e for replication.
     *
     * @param keyspaceName keyspace name also known as keyspace
     * @param pos position for which we need to find the endpoint
     * @return the endpoint responsible for this token
     */
    public List<InetAddress> getNaturalEndpoints(String keyspaceName, RingPosition pos)
    {
        return Keyspace.open(keyspaceName).getReplicationStrategy().getNaturalEndpoints(pos);
    }

    /**
     * Returns the endpoints currently responsible for storing the token plus pending ones
     */
    public Iterable<InetAddress> getNaturalAndPendingEndpoints(String keyspaceName, Token token)
    {
        return Iterables.concat(getNaturalEndpoints(keyspaceName, token), tokenMetadata.pendingEndpointsFor(token, keyspaceName));
    }

    /**
     * This method attempts to return N endpoints that are responsible for storing the
     * specified key i.e for replication.
     *
     * @param keyspace keyspace name also known as keyspace
     * @param key key for which we need to find the endpoint
     * @return the endpoint responsible for this key
     */
    public List<InetAddress> getLiveNaturalEndpoints(Keyspace keyspace, ByteBuffer key)
    {
        return getLiveNaturalEndpoints(keyspace, tokenMetadata.decorateKey(key));
    }

    public List<InetAddress> getLiveNaturalEndpoints(Keyspace keyspace, RingPosition pos)
    {
        List<InetAddress> endpoints = keyspace.getReplicationStrategy().getNaturalEndpoints(pos);
        List<InetAddress> liveEps = new ArrayList<>(endpoints.size());

        for (InetAddress endpoint : endpoints)
        {
            if (FailureDetector.instance.isAlive(endpoint))
                liveEps.add(endpoint);
        }

        return liveEps;
    }

    public void setLoggingLevel(String classQualifier, String rawLevel) throws Exception
    {
        ch.qos.logback.classic.Logger logBackLogger = (ch.qos.logback.classic.Logger) LoggerFactory.getLogger(classQualifier);

        // if both classQualifer and rawLevel are empty, reload from configuration
        if (StringUtils.isBlank(classQualifier) && StringUtils.isBlank(rawLevel) )
        {
            JMXConfiguratorMBean jmxConfiguratorMBean = JMX.newMBeanProxy(ManagementFactory.getPlatformMBeanServer(),
                    new ObjectName("ch.qos.logback.classic:Name=default,Type=ch.qos.logback.classic.jmx.JMXConfigurator"),
                    JMXConfiguratorMBean.class);
            jmxConfiguratorMBean.reloadDefaultConfiguration();
            return;
        }
        // classQualifer is set, but blank level given
        else if (StringUtils.isNotBlank(classQualifier) && StringUtils.isBlank(rawLevel) )
        {
            if (logBackLogger.getLevel() != null || hasAppenders(logBackLogger))
                logBackLogger.setLevel(null);
            return;
        }

        ch.qos.logback.classic.Level level = ch.qos.logback.classic.Level.toLevel(rawLevel);
        logBackLogger.setLevel(level);
        logger.info("set log level to {} for classes under '{}' (if the level doesn't look like '{}' then the logger couldn't parse '{}')", level, classQualifier, rawLevel, rawLevel);
    }

    /**
     * @return the runtime logging levels for all the configured loggers
     */
    @Override
    public Map<String,String>getLoggingLevels() {
        Map<String, String> logLevelMaps = Maps.newLinkedHashMap();
        LoggerContext lc = (LoggerContext) LoggerFactory.getILoggerFactory();
        for (ch.qos.logback.classic.Logger logger : lc.getLoggerList())
        {
            if(logger.getLevel() != null || hasAppenders(logger))
                logLevelMaps.put(logger.getName(), logger.getLevel().toString());
        }
        return logLevelMaps;
    }

    private boolean hasAppenders(ch.qos.logback.classic.Logger logger) {
        Iterator<Appender<ILoggingEvent>> it = logger.iteratorForAppenders();
        return it.hasNext();
    }

    /**
     * @return list of Token ranges (_not_ keys!) together with estimated key count,
     *      breaking up the data this node is responsible for into pieces of roughly keysPerSplit
     */
    public List<Pair<Range<Token>, Long>> getSplits(String keyspaceName, String cfName, Range<Token> range, int keysPerSplit)
    {
        Keyspace t = Keyspace.open(keyspaceName);
        ColumnFamilyStore cfs = t.getColumnFamilyStore(cfName);
        List<DecoratedKey> keys = keySamples(Collections.singleton(cfs), range);

        long totalRowCountEstimate = cfs.estimatedKeysForRange(range);

        // splitCount should be much smaller than number of key samples, to avoid huge sampling error
        int minSamplesPerSplit = 4;
        int maxSplitCount = keys.size() / minSamplesPerSplit + 1;
        int splitCount = Math.max(1, Math.min(maxSplitCount, (int)(totalRowCountEstimate / keysPerSplit)));

        List<Token> tokens = keysToTokens(range, keys);
        return getSplits(tokens, splitCount, cfs);
    }

    private List<Pair<Range<Token>, Long>> getSplits(List<Token> tokens, int splitCount, ColumnFamilyStore cfs)
    {
        double step = (double) (tokens.size() - 1) / splitCount;
        Token prevToken = tokens.get(0);
        List<Pair<Range<Token>, Long>> splits = Lists.newArrayListWithExpectedSize(splitCount);
        for (int i = 1; i <= splitCount; i++)
        {
            int index = (int) Math.round(i * step);
            Token token = tokens.get(index);
            Range<Token> range = new Range<>(prevToken, token);
            // always return an estimate > 0 (see CASSANDRA-7322)
            splits.add(Pair.create(range, Math.max(cfs.metadata.params.minIndexInterval, cfs.estimatedKeysForRange(range))));
            prevToken = token;
        }
        return splits;
    }

    private List<Token> keysToTokens(Range<Token> range, List<DecoratedKey> keys)
    {
        List<Token> tokens = Lists.newArrayListWithExpectedSize(keys.size() + 2);
        tokens.add(range.left);
        for (DecoratedKey key : keys)
            tokens.add(key.getToken());
        tokens.add(range.right);
        return tokens;
    }

    private List<DecoratedKey> keySamples(Iterable<ColumnFamilyStore> cfses, Range<Token> range)
    {
        List<DecoratedKey> keys = new ArrayList<>();
        for (ColumnFamilyStore cfs : cfses)
            Iterables.addAll(keys, cfs.keySamples(range));
        FBUtilities.sortSampledKeys(keys, range);
        return keys;
    }

    /**
     * Broadcast leaving status and update local tokenMetadata accordingly
     */
    private void startLeaving()
    {
        Gossiper.instance.addLocalApplicationState(ApplicationState.STATUS, valueFactory.leaving(getLocalTokens()));
        tokenMetadata.addLeavingEndpoint(FBUtilities.getBroadcastAddress());
        PendingRangeCalculatorService.instance.update();
    }

    public void decommission() throws InterruptedException
    {
        if (!tokenMetadata.isMember(FBUtilities.getBroadcastAddress()))
            throw new UnsupportedOperationException("local node is not a member of the token ring yet");
        if (tokenMetadata.cloneAfterAllLeft().sortedTokens().size() < 2)
            throw new UnsupportedOperationException("no other normal nodes in the ring; decommission would be pointless");
        if (operationMode != Mode.NORMAL)
            throw new UnsupportedOperationException("Node in " + operationMode + " state; wait for status to become normal or restart");

        PendingRangeCalculatorService.instance.blockUntilFinished();
        for (String keyspaceName : Schema.instance.getNonLocalStrategyKeyspaces())
        {
            if (tokenMetadata.getPendingRanges(keyspaceName, FBUtilities.getBroadcastAddress()).size() > 0)
                throw new UnsupportedOperationException("data is currently moving to this node; unable to leave the ring");
        }

        if (logger.isDebugEnabled())
            logger.debug("DECOMMISSIONING");
        startLeaving();
        long timeout = Math.max(RING_DELAY, BatchlogManager.instance.getBatchlogTimeout());
        setMode(Mode.LEAVING, "sleeping " + timeout + " ms for batch processing and pending range setup", true);
        Thread.sleep(timeout);

        Runnable finishLeaving = new Runnable()
        {
            public void run()
            {
                shutdownClientServers();
                Gossiper.instance.stop();
                try {
                    MessagingService.instance().shutdown();
                } catch (IOError ioe) {
                    logger.info("failed to shutdown message service: {}", ioe);
                }
                StageManager.shutdownNow();
                SystemKeyspace.setBootstrapState(SystemKeyspace.BootstrapState.DECOMMISSIONED);
                setMode(Mode.DECOMMISSIONED, true);
                // let op be responsible for killing the process
            }
        };
        unbootstrap(finishLeaving);
    }

    private void leaveRing()
    {
        SystemKeyspace.setBootstrapState(SystemKeyspace.BootstrapState.NEEDS_BOOTSTRAP);
        tokenMetadata.removeEndpoint(FBUtilities.getBroadcastAddress());
        PendingRangeCalculatorService.instance.update();

        Gossiper.instance.addLocalApplicationState(ApplicationState.STATUS, valueFactory.left(getLocalTokens(),Gossiper.computeExpireTime()));
        int delay = Math.max(RING_DELAY, Gossiper.intervalInMillis * 2);
        logger.info("Announcing that I have left the ring for {}ms", delay);
        Uninterruptibles.sleepUninterruptibly(delay, TimeUnit.MILLISECONDS);
    }

    private void unbootstrap(Runnable onFinish)
    {
        Map<String, Multimap<Range<Token>, InetAddress>> rangesToStream = new HashMap<>();

        for (String keyspaceName : Schema.instance.getNonLocalStrategyKeyspaces())
        {
            Multimap<Range<Token>, InetAddress> rangesMM = getChangedRangesForLeaving(keyspaceName, FBUtilities.getBroadcastAddress());

            if (logger.isDebugEnabled())
                logger.debug("Ranges needing transfer are [{}]", StringUtils.join(rangesMM.keySet(), ","));

            rangesToStream.put(keyspaceName, rangesMM);
        }

        setMode(Mode.LEAVING, "replaying batch log and streaming data to other nodes", true);

        // Start with BatchLog replay, which may create hints but no writes since this is no longer a valid endpoint.
        Future<?> batchlogReplay = BatchlogManager.instance.startBatchlogReplay();
        Future<StreamState> streamSuccess = streamRanges(rangesToStream);

        // Wait for batch log to complete before streaming hints.
        logger.debug("waiting for batch log processing.");
        try
        {
            batchlogReplay.get();
        }
        catch (ExecutionException | InterruptedException e)
        {
            throw new RuntimeException(e);
        }

        setMode(Mode.LEAVING, "streaming hints to other nodes", true);

        Future hintsSuccess = streamHints();

        // wait for the transfer runnables to signal the latch.
        logger.debug("waiting for stream acks.");
        try
        {
            streamSuccess.get();
            hintsSuccess.get();
        }
        catch (ExecutionException | InterruptedException e)
        {
            throw new RuntimeException(e);
        }
        logger.debug("stream acks all received.");
        leaveRing();
        onFinish.run();
    }

    private Future streamHints()
    {
        return HintsService.instance.transferHints(this::getPreferredHintsStreamTarget);
    }

    /**
     * Find the best target to stream hints to. Currently the closest peer according to the snitch
     */
    private UUID getPreferredHintsStreamTarget()
    {
        List<InetAddress> candidates = new ArrayList<>(StorageService.instance.getTokenMetadata().cloneAfterAllLeft().getAllEndpoints());
        candidates.remove(FBUtilities.getBroadcastAddress());
        for (Iterator<InetAddress> iter = candidates.iterator(); iter.hasNext(); )
        {
            InetAddress address = iter.next();
            if (!FailureDetector.instance.isAlive(address))
                iter.remove();
        }

        if (candidates.isEmpty())
        {
            logger.warn("Unable to stream hints since no live endpoints seen");
            throw new RuntimeException("Unable to stream hints since no live endpoints seen");
        }
        else
        {
            // stream to the closest peer as chosen by the snitch
            DatabaseDescriptor.getEndpointSnitch().sortByProximity(FBUtilities.getBroadcastAddress(), candidates);
            InetAddress hintsDestinationHost = candidates.get(0);
            return tokenMetadata.getHostId(hintsDestinationHost);
        }
    }

    public void move(String newToken) throws IOException
    {
        try
        {
            getTokenFactory().validate(newToken);
        }
        catch (ConfigurationException e)
        {
            throw new IOException(e.getMessage());
        }
        move(getTokenFactory().fromString(newToken));
    }

    /**
     * move the node to new token or find a new token to boot to according to load
     *
     * @param newToken new token to boot to, or if null, find balanced token to boot to
     *
     * @throws IOException on any I/O operation error
     */
    private void move(Token newToken) throws IOException
    {
        if (newToken == null)
            throw new IOException("Can't move to the undefined (null) token.");

        if (tokenMetadata.sortedTokens().contains(newToken))
            throw new IOException("target token " + newToken + " is already owned by another node.");

        // address of the current node
        InetAddress localAddress = FBUtilities.getBroadcastAddress();

        // This doesn't make any sense in a vnodes environment.
        if (getTokenMetadata().getTokens(localAddress).size() > 1)
        {
            logger.error("Invalid request to move(Token); This node has more than one token and cannot be moved thusly.");
            throw new UnsupportedOperationException("This node has more than one token and cannot be moved thusly.");
        }

        List<String> keyspacesToProcess = Schema.instance.getNonLocalStrategyKeyspaces();

        PendingRangeCalculatorService.instance.blockUntilFinished();
        // checking if data is moving to this node
        for (String keyspaceName : keyspacesToProcess)
        {
            if (tokenMetadata.getPendingRanges(keyspaceName, localAddress).size() > 0)
                throw new UnsupportedOperationException("data is currently moving to this node; unable to leave the ring");
        }

        Gossiper.instance.addLocalApplicationState(ApplicationState.STATUS, valueFactory.moving(newToken));
        setMode(Mode.MOVING, String.format("Moving %s from %s to %s.", localAddress, getLocalTokens().iterator().next(), newToken), true);

        setMode(Mode.MOVING, String.format("Sleeping %s ms before start streaming/fetching ranges", RING_DELAY), true);
        Uninterruptibles.sleepUninterruptibly(RING_DELAY, TimeUnit.MILLISECONDS);

        RangeRelocator relocator = new RangeRelocator(Collections.singleton(newToken), keyspacesToProcess);

        if (relocator.streamsNeeded())
        {
            setMode(Mode.MOVING, "fetching new ranges and streaming old ranges", true);
            try
            {
                relocator.stream().get();
            }
            catch (ExecutionException | InterruptedException e)
            {
                throw new RuntimeException("Interrupted while waiting for stream/fetch ranges to finish: " + e.getMessage());
            }
        }
        else
        {
            setMode(Mode.MOVING, "No ranges to fetch/stream", true);
        }

        setTokens(Collections.singleton(newToken)); // setting new token as we have everything settled

        if (logger.isDebugEnabled())
            logger.debug("Successfully moved to new token {}", getLocalTokens().iterator().next());
    }

    private class RangeRelocator
    {
        private final StreamPlan streamPlan = new StreamPlan("Relocation");

        private RangeRelocator(Collection<Token> tokens, List<String> keyspaceNames)
        {
            calculateToFromStreams(tokens, keyspaceNames);
        }

        private void calculateToFromStreams(Collection<Token> newTokens, List<String> keyspaceNames)
        {
            InetAddress localAddress = FBUtilities.getBroadcastAddress();
            IEndpointSnitch snitch = DatabaseDescriptor.getEndpointSnitch();
            TokenMetadata tokenMetaCloneAllSettled = tokenMetadata.cloneAfterAllSettled();
            // clone to avoid concurrent modification in calculateNaturalEndpoints
            TokenMetadata tokenMetaClone = tokenMetadata.cloneOnlyTokenMap();

            for (String keyspace : keyspaceNames)
            {
                // replication strategy of the current keyspace
                AbstractReplicationStrategy strategy = Keyspace.open(keyspace).getReplicationStrategy();
                Multimap<InetAddress, Range<Token>> endpointToRanges = strategy.getAddressRanges();

                logger.debug("Calculating ranges to stream and request for keyspace {}", keyspace);
                for (Token newToken : newTokens)
                {
                    // getting collection of the currently used ranges by this keyspace
                    Collection<Range<Token>> currentRanges = endpointToRanges.get(localAddress);
                    // collection of ranges which this node will serve after move to the new token
                    Collection<Range<Token>> updatedRanges = strategy.getPendingAddressRanges(tokenMetaClone, newToken, localAddress);

                    // ring ranges and endpoints associated with them
                    // this used to determine what nodes should we ping about range data
                    Multimap<Range<Token>, InetAddress> rangeAddresses = strategy.getRangeAddresses(tokenMetaClone);

                    // calculated parts of the ranges to request/stream from/to nodes in the ring
                    Pair<Set<Range<Token>>, Set<Range<Token>>> rangesPerKeyspace = calculateStreamAndFetchRanges(currentRanges, updatedRanges);

                    /**
                     * In this loop we are going through all ranges "to fetch" and determining
                     * nodes in the ring responsible for data we are interested in
                     */
                    Multimap<Range<Token>, InetAddress> rangesToFetchWithPreferredEndpoints = ArrayListMultimap.create();
                    for (Range<Token> toFetch : rangesPerKeyspace.right)
                    {
                        for (Range<Token> range : rangeAddresses.keySet())
                        {
                            if (range.contains(toFetch))
                            {
                                List<InetAddress> endpoints = null;

                                if (useStrictConsistency)
                                {
                                    Set<InetAddress> oldEndpoints = Sets.newHashSet(rangeAddresses.get(range));
                                    Set<InetAddress> newEndpoints = Sets.newHashSet(strategy.calculateNaturalEndpoints(toFetch.right, tokenMetaCloneAllSettled));

                                    //Due to CASSANDRA-5953 we can have a higher RF then we have endpoints.
                                    //So we need to be careful to only be strict when endpoints == RF
                                    if (oldEndpoints.size() == strategy.getReplicationFactor())
                                    {
                                        oldEndpoints.removeAll(newEndpoints);

                                        //No relocation required
                                        if (oldEndpoints.isEmpty())
                                            continue;

                                        assert oldEndpoints.size() == 1 : "Expected 1 endpoint but found " + oldEndpoints.size();
                                    }

                                    endpoints = Lists.newArrayList(oldEndpoints.iterator().next());
                                }
                                else
                                {
                                    endpoints = snitch.getSortedListByProximity(localAddress, rangeAddresses.get(range));
                                }

                                // storing range and preferred endpoint set
                                rangesToFetchWithPreferredEndpoints.putAll(toFetch, endpoints);
                            }
                        }

                        Collection<InetAddress> addressList = rangesToFetchWithPreferredEndpoints.get(toFetch);
                        if (addressList == null || addressList.isEmpty())
                            continue;

                        if (useStrictConsistency)
                        {
                            if (addressList.size() > 1)
                                throw new IllegalStateException("Multiple strict sources found for " + toFetch);

                            InetAddress sourceIp = addressList.iterator().next();
                            if (Gossiper.instance.isEnabled() && !Gossiper.instance.getEndpointStateForEndpoint(sourceIp).isAlive())
                                throw new RuntimeException("A node required to move the data consistently is down ("+sourceIp+").  If you wish to move the data from a potentially inconsistent replica, restart the node with -Dcassandra.consistent.rangemovement=false");
                        }
                    }

                    // calculating endpoints to stream current ranges to if needed
                    // in some situations node will handle current ranges as part of the new ranges
                    Multimap<InetAddress, Range<Token>> endpointRanges = HashMultimap.create();
                    for (Range<Token> toStream : rangesPerKeyspace.left)
                    {
                        Set<InetAddress> currentEndpoints = ImmutableSet.copyOf(strategy.calculateNaturalEndpoints(toStream.right, tokenMetaClone));
                        Set<InetAddress> newEndpoints = ImmutableSet.copyOf(strategy.calculateNaturalEndpoints(toStream.right, tokenMetaCloneAllSettled));
                        logger.debug("Range: {} Current endpoints: {} New endpoints: {}", toStream, currentEndpoints, newEndpoints);
                        for (InetAddress address : Sets.difference(newEndpoints, currentEndpoints))
                        {
                            logger.debug("Range {} has new owner {}", toStream, address);
                            endpointRanges.put(address, toStream);
                        }
                    }

                    // stream ranges
                    for (InetAddress address : endpointRanges.keySet())
                    {
                        logger.debug("Will stream range {} of keyspace {} to endpoint {}", endpointRanges.get(address), keyspace, address);
                        InetAddress preferred = SystemKeyspace.getPreferredIP(address);
                        streamPlan.transferRanges(address, preferred, keyspace, endpointRanges.get(address));
                    }

                    // stream requests
                    Multimap<InetAddress, Range<Token>> workMap = RangeStreamer.getWorkMap(rangesToFetchWithPreferredEndpoints, keyspace, FailureDetector.instance, useStrictConsistency);
                    for (InetAddress address : workMap.keySet())
                    {
                        logger.debug("Will request range {} of keyspace {} from endpoint {}", workMap.get(address), keyspace, address);
                        InetAddress preferred = SystemKeyspace.getPreferredIP(address);
                        streamPlan.requestRanges(address, preferred, keyspace, workMap.get(address));
                    }

                    logger.debug("Keyspace {}: work map {}.", keyspace, workMap);
                }
            }
        }

        public Future<StreamState> stream()
        {
            return streamPlan.execute();
        }

        public boolean streamsNeeded()
        {
            return !streamPlan.isEmpty();
        }
    }

    /**
     * Get the status of a token removal.
     */
    public String getRemovalStatus()
    {
        if (removingNode == null) {
            return "No token removals in process.";
        }
        return String.format("Removing token (%s). Waiting for replication confirmation from [%s].",
                             tokenMetadata.getToken(removingNode),
                             StringUtils.join(replicatingNodes, ","));
    }

    /**
     * Force a remove operation to complete. This may be necessary if a remove operation
     * blocks forever due to node/stream failure. removeToken() must be called
     * first, this is a last resort measure.  No further attempt will be made to restore replicas.
     */
    public void forceRemoveCompletion()
    {
        if (!replicatingNodes.isEmpty()  || !tokenMetadata.getLeavingEndpoints().isEmpty())
        {
            logger.warn("Removal not confirmed for for {}", StringUtils.join(this.replicatingNodes, ","));
            for (InetAddress endpoint : tokenMetadata.getLeavingEndpoints())
            {
                UUID hostId = tokenMetadata.getHostId(endpoint);
                Gossiper.instance.advertiseTokenRemoved(endpoint, hostId);
                excise(tokenMetadata.getTokens(endpoint), endpoint);
            }
            replicatingNodes.clear();
            removingNode = null;
        }
        else
        {
            logger.warn("No tokens to force removal on, call 'removenode' first");
        }
    }

    /**
     * Remove a node that has died, attempting to restore the replica count.
     * If the node is alive, decommission should be attempted.  If decommission
     * fails, then removeToken should be called.  If we fail while trying to
     * restore the replica count, finally forceRemoveCompleteion should be
     * called to forcibly remove the node without regard to replica count.
     *
     * @param hostIdString token for the node
     */
    public void removeNode(String hostIdString)
    {
        InetAddress myAddress = FBUtilities.getBroadcastAddress();
        UUID localHostId = tokenMetadata.getHostId(myAddress);
        UUID hostId = UUID.fromString(hostIdString);
        InetAddress endpoint = tokenMetadata.getEndpointForHostId(hostId);

        if (endpoint == null)
            throw new UnsupportedOperationException("Host ID not found.");

        Collection<Token> tokens = tokenMetadata.getTokens(endpoint);

        if (endpoint.equals(myAddress))
             throw new UnsupportedOperationException("Cannot remove self");

        if (Gossiper.instance.getLiveMembers().contains(endpoint))
            throw new UnsupportedOperationException("Node " + endpoint + " is alive and owns this ID. Use decommission command to remove it from the ring");

        // A leaving endpoint that is dead is already being removed.
        if (tokenMetadata.isLeaving(endpoint))
            logger.warn("Node {} is already being removed, continuing removal anyway", endpoint);

        if (!replicatingNodes.isEmpty())
            throw new UnsupportedOperationException("This node is already processing a removal. Wait for it to complete, or use 'removenode force' if this has failed.");

        // Find the endpoints that are going to become responsible for data
        for (String keyspaceName : Schema.instance.getNonLocalStrategyKeyspaces())
        {
            // if the replication factor is 1 the data is lost so we shouldn't wait for confirmation
            if (Keyspace.open(keyspaceName).getReplicationStrategy().getReplicationFactor() == 1)
                continue;

            // get all ranges that change ownership (that is, a node needs
            // to take responsibility for new range)
            Multimap<Range<Token>, InetAddress> changedRanges = getChangedRangesForLeaving(keyspaceName, endpoint);
            IFailureDetector failureDetector = FailureDetector.instance;
            for (InetAddress ep : changedRanges.values())
            {
                if (failureDetector.isAlive(ep))
                    replicatingNodes.add(ep);
                else
                    logger.warn("Endpoint {} is down and will not receive data for re-replication of {}", ep, endpoint);
            }
        }
        removingNode = endpoint;

        tokenMetadata.addLeavingEndpoint(endpoint);
        PendingRangeCalculatorService.instance.update();

        // the gossiper will handle spoofing this node's state to REMOVING_TOKEN for us
        // we add our own token so other nodes to let us know when they're done
        Gossiper.instance.advertiseRemoving(endpoint, hostId, localHostId);

        // kick off streaming commands
        restoreReplicaCount(endpoint, myAddress);

        // wait for ReplicationFinishedVerbHandler to signal we're done
        while (!replicatingNodes.isEmpty())
        {
            Uninterruptibles.sleepUninterruptibly(100, TimeUnit.MILLISECONDS);
        }

        excise(tokens, endpoint);

        // gossiper will indicate the token has left
        Gossiper.instance.advertiseTokenRemoved(endpoint, hostId);

        replicatingNodes.clear();
        removingNode = null;
    }

    public void confirmReplication(InetAddress node)
    {
        // replicatingNodes can be empty in the case where this node used to be a removal coordinator,
        // but restarted before all 'replication finished' messages arrived. In that case, we'll
        // still go ahead and acknowledge it.
        if (!replicatingNodes.isEmpty())
        {
            replicatingNodes.remove(node);
        }
        else
        {
            logger.info("Received unexpected REPLICATION_FINISHED message from {}. Was this node recently a removal coordinator?", node);
        }
    }

    public String getOperationMode()
    {
        return operationMode.toString();
    }

    public boolean isStarting()
    {
        return operationMode == Mode.STARTING;
    }

    public boolean isMoving()
    {
        return operationMode == Mode.MOVING;
    }

    public boolean isJoining()
    {
        return operationMode == Mode.JOINING;
    }

    public boolean isDrained()
    {
        return operationMode == Mode.DRAINED;
    }

    public boolean isDraining()
    {
        return operationMode == Mode.DRAINING;
    }

    public String getDrainProgress()
    {
        return String.format("Drained %s/%s ColumnFamilies", remainingCFs, totalCFs);
    }

    /**
     * Shuts node off to writes, empties memtables and the commit log.
     */
    public synchronized void drain() throws IOException, InterruptedException, ExecutionException
    {
        drain(false);
    }

    protected synchronized void drain(boolean isFinalShutdown) throws IOException, InterruptedException, ExecutionException
    {
        ExecutorService counterMutationStage = StageManager.getStage(Stage.COUNTER_MUTATION);
        ExecutorService viewMutationStage = StageManager.getStage(Stage.VIEW_MUTATION);
        ExecutorService mutationStage = StageManager.getStage(Stage.MUTATION);

        if (mutationStage.isTerminated()
            && counterMutationStage.isTerminated()
            && viewMutationStage.isTerminated())
        {
            if (!isFinalShutdown)
                logger.warn("Cannot drain node (did it already happen?)");
            return;
        }

        assert !isShutdown;
        isShutdown = true;

        Throwable preShutdownHookThrowable = Throwables.perform(null, preShutdownHooks.stream().map(h -> h::run));
        if (preShutdownHookThrowable != null)
            logger.error("Attempting to continue draining after pre-shutdown hooks returned exception", preShutdownHookThrowable);

        try
        {
            setMode(Mode.DRAINING, "starting drain process", !isFinalShutdown);

            BatchlogManager.instance.shutdown();
            HintsService.instance.pauseDispatch();

            if (daemon != null)
                shutdownClientServers();
            ScheduledExecutors.optionalTasks.shutdown();
            Gossiper.instance.stop();

            if (!isFinalShutdown)
                setMode(Mode.DRAINING, "shutting down MessageService", false);

            // In-progress writes originating here could generate hints to be written, so shut down MessagingService
            // before mutation stage, so we can get all the hints saved before shutting down
            MessagingService.instance().shutdown();

            if (!isFinalShutdown)
                setMode(Mode.DRAINING, "clearing mutation stage", false);
            viewMutationStage.shutdown();
            counterMutationStage.shutdown();
            mutationStage.shutdown();
            viewMutationStage.awaitTermination(3600, TimeUnit.SECONDS);
            counterMutationStage.awaitTermination(3600, TimeUnit.SECONDS);
            mutationStage.awaitTermination(3600, TimeUnit.SECONDS);

            StorageProxy.instance.verifyNoHintsInProgress();

            if (!isFinalShutdown)
                setMode(Mode.DRAINING, "flushing column families", false);

            // disable autocompaction - we don't want to start any new compactions while we are draining
            for (Keyspace keyspace : Keyspace.all())
                for (ColumnFamilyStore cfs : keyspace.getColumnFamilyStores())
                    cfs.disableAutoCompaction();

            // count CFs first, since forceFlush could block for the flushWriter to get a queue slot empty
            totalCFs = 0;
            for (Keyspace keyspace : Keyspace.nonSystem())
                totalCFs += keyspace.getColumnFamilyStores().size();
            remainingCFs = totalCFs;
            // flush
            List<Future<?>> flushes = new ArrayList<>();
            for (Keyspace keyspace : Keyspace.nonSystem())
            {
                for (ColumnFamilyStore cfs : keyspace.getColumnFamilyStores())
                    flushes.add(cfs.forceFlush());
            }
            // wait for the flushes.
            // TODO this is a godawful way to track progress, since they flush in parallel.  a long one could
            // thus make several short ones "instant" if we wait for them later.
            for (Future f : flushes)
            {
                try
                {
                    FBUtilities.waitOnFuture(f);
                }
                catch (Throwable t)
                {
                    JVMStabilityInspector.inspectThrowable(t);
                    // don't let this stop us from shutting down the commitlog and other thread pools
                    logger.warn("Caught exception while waiting for memtable flushes during shutdown hook", t);
                }

                remainingCFs--;
            }

            // Interrupt ongoing compactions and shutdown CM to prevent further compactions.
            CompactionManager.instance.forceShutdown();
            // Flush the system tables after all other tables are flushed, just in case flushing modifies any system state
            // like CASSANDRA-5151. Don't bother with progress tracking since system data is tiny.
            // Flush system tables after stopping compactions since they modify
            // system tables (for example compactions can obsolete sstables and the tidiers in SSTableReader update
            // system tables, see SSTableReader.GlobalTidy)
            flushes.clear();
            for (Keyspace keyspace : Keyspace.system())
            {
                for (ColumnFamilyStore cfs : keyspace.getColumnFamilyStores())
                    flushes.add(cfs.forceFlush());
            }
            FBUtilities.waitOnFutures(flushes);

            HintsService.instance.shutdownBlocking();

            // Interrupt ongoing compactions and shutdown CM to prevent further compactions.
            CompactionManager.instance.forceShutdown();

            // whilst we've flushed all the CFs, which will have recycled all completed segments, we want to ensure
            // there are no segments to replay, so we force the recycling of any remaining (should be at most one)
            CommitLog.instance.forceRecycleAllSegments();

            CommitLog.instance.shutdownBlocking();

            // wait for miscellaneous tasks like sstable and commitlog segment deletion
            ScheduledExecutors.nonPeriodicTasks.shutdown();
            if (!ScheduledExecutors.nonPeriodicTasks.awaitTermination(1, TimeUnit.MINUTES))
                logger.warn("Failed to wait for non periodic tasks to shutdown");

            ColumnFamilyStore.shutdownPostFlushExecutor();
            setMode(Mode.DRAINED, !isFinalShutdown);
        }
        catch (Throwable t)
        {
            logger.error("Caught an exception while draining ", t);
        }
        finally
        {
            Throwable postShutdownHookThrowable = Throwables.perform(null, postShutdownHooks.stream().map(h -> h::run));
            if (postShutdownHookThrowable != null)
                logger.error("Post-shutdown hooks returned exception", postShutdownHookThrowable);
        }
    }

    /**
     * Add a runnable which will be called before shut down or drain. This is useful for other
     * applications running in the same JVM which may want to shut down first rather than time
     * out attempting to use Cassandra calls which will no longer work.
     * @param hook: the code to run
     * @return true on success, false if Cassandra is already shutting down, in which case the runnable
     * has NOT been added.
     */
    public synchronized boolean addPreShutdownHook(Runnable hook)
    {
        if (!isDraining() && !isDrained())
            return preShutdownHooks.add(hook);

        return false;
    }

    /**
     * Remove a preshutdown hook
     */
    public synchronized boolean removePreShutdownHook(Runnable hook)
    {
        return preShutdownHooks.remove(hook);
    }

    /**
     * Add a runnable which will be called after shutdown or drain. This is useful for other applications
     * running in the same JVM that Cassandra needs to work and should shut down later.
     * @param hook: the code to run
     * @return true on success, false if Cassandra is already shutting down, in which case the runnable has NOT been
     * added.
     */
    public synchronized boolean addPostShutdownHook(Runnable hook)
    {
        if (!isDraining() && !isDrained())
            return postShutdownHooks.add(hook);

        return false;
    }

    /**
     * Remove a postshutdownhook
     */
    public synchronized boolean removePostShutdownHook(Runnable hook)
    {
        return postShutdownHooks.remove(hook);
    }

    /**
     * Some services are shutdown during draining and we should not attempt to start them again.
     *
     * @param service - the name of the service we are trying to start.
     * @throws IllegalStateException - an exception that nodetool is able to convert into a message to display to the user
     */
    synchronized void checkServiceAllowedToStart(String service)
    {
        if (isDraining()) // when draining isShutdown is also true, so we check first to return a more accurate message
            throw new IllegalStateException(String.format("Unable to start %s because the node is draining.", service));

        if (isShutdown()) // do not rely on operationMode in case it gets changed to decomissioned or other
            throw new IllegalStateException(String.format("Unable to start %s because the node was drained.", service));
    }

    // Never ever do this at home. Used by tests.
    @VisibleForTesting
    public IPartitioner setPartitionerUnsafe(IPartitioner newPartitioner)
    {
        IPartitioner oldPartitioner = DatabaseDescriptor.setPartitionerUnsafe(newPartitioner);
        tokenMetadata = tokenMetadata.cloneWithNewPartitioner(newPartitioner);
        valueFactory = new VersionedValue.VersionedValueFactory(newPartitioner);
        return oldPartitioner;
    }

    TokenMetadata setTokenMetadataUnsafe(TokenMetadata tmd)
    {
        TokenMetadata old = tokenMetadata;
        tokenMetadata = tmd;
        return old;
    }

    public void truncate(String keyspace, String table) throws TimeoutException, IOException
    {
        try
        {
            StorageProxy.truncateBlocking(keyspace, table);
        }
        catch (UnavailableException e)
        {
            throw new IOException(e.getMessage());
        }
    }

    public Map<InetAddress, Float> getOwnership()
    {
        List<Token> sortedTokens = tokenMetadata.sortedTokens();
        // describeOwnership returns tokens in an unspecified order, let's re-order them
        Map<Token, Float> tokenMap = new TreeMap<Token, Float>(tokenMetadata.partitioner.describeOwnership(sortedTokens));
        Map<InetAddress, Float> nodeMap = new LinkedHashMap<>();
        for (Map.Entry<Token, Float> entry : tokenMap.entrySet())
        {
            InetAddress endpoint = tokenMetadata.getEndpoint(entry.getKey());
            Float tokenOwnership = entry.getValue();
            if (nodeMap.containsKey(endpoint))
                nodeMap.put(endpoint, nodeMap.get(endpoint) + tokenOwnership);
            else
                nodeMap.put(endpoint, tokenOwnership);
        }
        return nodeMap;
    }

    /**
     * Calculates ownership. If there are multiple DC's and the replication strategy is DC aware then ownership will be
     * calculated per dc, i.e. each DC will have total ring ownership divided amongst its nodes. Without replication
     * total ownership will be a multiple of the number of DC's and this value will then go up within each DC depending
     * on the number of replicas within itself. For DC unaware replication strategies, ownership without replication
     * will be 100%.
     *
     * @throws IllegalStateException when node is not configured properly.
     */
    public LinkedHashMap<InetAddress, Float> effectiveOwnership(String keyspace) throws IllegalStateException
    {
        AbstractReplicationStrategy strategy;
        if (keyspace != null)
        {
            Keyspace keyspaceInstance = Schema.instance.getKeyspaceInstance(keyspace);
            if (keyspaceInstance == null)
                throw new IllegalArgumentException("The keyspace " + keyspace + ", does not exist");

            if (keyspaceInstance.getReplicationStrategy() instanceof LocalStrategy)
                throw new IllegalStateException("Ownership values for keyspaces with LocalStrategy are meaningless");
            strategy = keyspaceInstance.getReplicationStrategy();
        }
        else
        {
            List<String> userKeyspaces = Schema.instance.getUserKeyspaces();

            if (userKeyspaces.size() > 0)
            {
                keyspace = userKeyspaces.get(0);
                AbstractReplicationStrategy replicationStrategy = Schema.instance.getKeyspaceInstance(keyspace).getReplicationStrategy();
                for (String keyspaceName : userKeyspaces)
                {
                    if (!Schema.instance.getKeyspaceInstance(keyspaceName).getReplicationStrategy().hasSameSettings(replicationStrategy))
                        throw new IllegalStateException("Non-system keyspaces don't have the same replication settings, effective ownership information is meaningless");
                }
            }
            else
            {
                keyspace = "system_traces";
            }

            Keyspace keyspaceInstance = Schema.instance.getKeyspaceInstance(keyspace);
            if (keyspaceInstance == null)
                throw new IllegalArgumentException("The node does not have " + keyspace + " yet, probably still bootstrapping");
            strategy = keyspaceInstance.getReplicationStrategy();
        }

        TokenMetadata metadata = tokenMetadata.cloneOnlyTokenMap();

        Collection<Collection<InetAddress>> endpointsGroupedByDc = new ArrayList<>();
        // mapping of dc's to nodes, use sorted map so that we get dcs sorted
        SortedMap<String, Collection<InetAddress>> sortedDcsToEndpoints = new TreeMap<>();
        sortedDcsToEndpoints.putAll(metadata.getTopology().getDatacenterEndpoints().asMap());
        for (Collection<InetAddress> endpoints : sortedDcsToEndpoints.values())
            endpointsGroupedByDc.add(endpoints);

        Map<Token, Float> tokenOwnership = tokenMetadata.partitioner.describeOwnership(tokenMetadata.sortedTokens());
        LinkedHashMap<InetAddress, Float> finalOwnership = Maps.newLinkedHashMap();

        Multimap<InetAddress, Range<Token>> endpointToRanges = strategy.getAddressRanges();
        // calculate ownership per dc
        for (Collection<InetAddress> endpoints : endpointsGroupedByDc)
        {
            // calculate the ownership with replication and add the endpoint to the final ownership map
            for (InetAddress endpoint : endpoints)
            {
                float ownership = 0.0f;
                for (Range<Token> range : endpointToRanges.get(endpoint))
                {
                    if (tokenOwnership.containsKey(range.right))
                        ownership += tokenOwnership.get(range.right);
                }
                finalOwnership.put(endpoint, ownership);
            }
        }
        return finalOwnership;
    }

    public List<String> getKeyspaces()
    {
        List<String> keyspaceNamesList = new ArrayList<>(Schema.instance.getKeyspaces());
        return Collections.unmodifiableList(keyspaceNamesList);
    }

    public List<String> getNonSystemKeyspaces()
    {
        return Collections.unmodifiableList(Schema.instance.getNonSystemKeyspaces());
    }

    public List<String> getNonLocalStrategyKeyspaces()
    {
        return Collections.unmodifiableList(Schema.instance.getNonLocalStrategyKeyspaces());
    }

    public void updateSnitch(String epSnitchClassName, Boolean dynamic, Integer dynamicUpdateInterval, Integer dynamicResetInterval, Double dynamicBadnessThreshold) throws ClassNotFoundException
    {
        IEndpointSnitch oldSnitch = DatabaseDescriptor.getEndpointSnitch();

        // new snitch registers mbean during construction
        IEndpointSnitch newSnitch;
        try
        {
            newSnitch = FBUtilities.construct(epSnitchClassName, "snitch");
        }
        catch (ConfigurationException e)
        {
            throw new ClassNotFoundException(e.getMessage());
        }
        if (dynamic)
        {
            DatabaseDescriptor.setDynamicUpdateInterval(dynamicUpdateInterval);
            DatabaseDescriptor.setDynamicResetInterval(dynamicResetInterval);
            DatabaseDescriptor.setDynamicBadnessThreshold(dynamicBadnessThreshold);
            newSnitch = new DynamicEndpointSnitch(newSnitch);
        }

        // point snitch references to the new instance
        DatabaseDescriptor.setEndpointSnitch(newSnitch);
        for (String ks : Schema.instance.getKeyspaces())
        {
            Keyspace.open(ks).getReplicationStrategy().snitch = newSnitch;
        }

        if (oldSnitch instanceof DynamicEndpointSnitch)
            ((DynamicEndpointSnitch)oldSnitch).unregisterMBean();

        updateTopology();
    }

    /**
     * Seed data to the endpoints that will be responsible for it at the future
     *
     * @param rangesToStreamByKeyspace keyspaces and data ranges with endpoints included for each
     * @return async Future for whether stream was success
     */
    private Future<StreamState> streamRanges(Map<String, Multimap<Range<Token>, InetAddress>> rangesToStreamByKeyspace)
    {
        // First, we build a list of ranges to stream to each host, per table
        Map<String, Map<InetAddress, List<Range<Token>>>> sessionsToStreamByKeyspace = new HashMap<>();
        for (Map.Entry<String, Multimap<Range<Token>, InetAddress>> entry : rangesToStreamByKeyspace.entrySet())
        {
            String keyspace = entry.getKey();
            Multimap<Range<Token>, InetAddress> rangesWithEndpoints = entry.getValue();

            if (rangesWithEndpoints.isEmpty())
                continue;

            Map<InetAddress, List<Range<Token>>> rangesPerEndpoint = new HashMap<>();
            for (Map.Entry<Range<Token>, InetAddress> endPointEntry : rangesWithEndpoints.entries())
            {
                Range<Token> range = endPointEntry.getKey();
                InetAddress endpoint = endPointEntry.getValue();

                List<Range<Token>> curRanges = rangesPerEndpoint.get(endpoint);
                if (curRanges == null)
                {
                    curRanges = new LinkedList<>();
                    rangesPerEndpoint.put(endpoint, curRanges);
                }
                curRanges.add(range);
            }

            sessionsToStreamByKeyspace.put(keyspace, rangesPerEndpoint);
        }

        StreamPlan streamPlan = new StreamPlan("Unbootstrap");
        for (Map.Entry<String, Map<InetAddress, List<Range<Token>>>> entry : sessionsToStreamByKeyspace.entrySet())
        {
            String keyspaceName = entry.getKey();
            Map<InetAddress, List<Range<Token>>> rangesPerEndpoint = entry.getValue();

            for (Map.Entry<InetAddress, List<Range<Token>>> rangesEntry : rangesPerEndpoint.entrySet())
            {
                List<Range<Token>> ranges = rangesEntry.getValue();
                InetAddress newEndpoint = rangesEntry.getKey();
                InetAddress preferred = SystemKeyspace.getPreferredIP(newEndpoint);

                // TODO each call to transferRanges re-flushes, this is potentially a lot of waste
                streamPlan.transferRanges(newEndpoint, preferred, keyspaceName, ranges);
            }
        }
        return streamPlan.execute();
    }

    /**
     * Calculate pair of ranges to stream/fetch for given two range collections
     * (current ranges for keyspace and ranges after move to new token)
     *
     * @param current collection of the ranges by current token
     * @param updated collection of the ranges after token is changed
     * @return pair of ranges to stream/fetch for given current and updated range collections
     */
    public Pair<Set<Range<Token>>, Set<Range<Token>>> calculateStreamAndFetchRanges(Collection<Range<Token>> current, Collection<Range<Token>> updated)
    {
        Set<Range<Token>> toStream = new HashSet<>();
        Set<Range<Token>> toFetch  = new HashSet<>();


        for (Range<Token> r1 : current)
        {
            boolean intersect = false;
            for (Range<Token> r2 : updated)
            {
                if (r1.intersects(r2))
                {
                    // adding difference ranges to fetch from a ring
                    toStream.addAll(r1.subtract(r2));
                    intersect = true;
                }
            }
            if (!intersect)
            {
                toStream.add(r1); // should seed whole old range
            }
        }

        for (Range<Token> r2 : updated)
        {
            boolean intersect = false;
            for (Range<Token> r1 : current)
            {
                if (r2.intersects(r1))
                {
                    // adding difference ranges to fetch from a ring
                    toFetch.addAll(r2.subtract(r1));
                    intersect = true;
                }
            }
            if (!intersect)
            {
                toFetch.add(r2); // should fetch whole old range
            }
        }

        return Pair.create(toStream, toFetch);
    }

    public void bulkLoad(String directory)
    {
        try
        {
            bulkLoadInternal(directory).get();
        }
        catch (Exception e)
        {
            throw new RuntimeException(e);
        }
    }

    public String bulkLoadAsync(String directory)
    {
        return bulkLoadInternal(directory).planId.toString();
    }

    private StreamResultFuture bulkLoadInternal(String directory)
    {
        File dir = new File(directory);

        if (!dir.exists() || !dir.isDirectory())
            throw new IllegalArgumentException("Invalid directory " + directory);

        SSTableLoader.Client client = new SSTableLoader.Client()
        {
            private String keyspace;

            public void init(String keyspace)
            {
                this.keyspace = keyspace;
                try
                {
                    for (Map.Entry<Range<Token>, List<InetAddress>> entry : StorageService.instance.getRangeToAddressMap(keyspace).entrySet())
                    {
                        Range<Token> range = entry.getKey();
                        for (InetAddress endpoint : entry.getValue())
                            addRangeForEndpoint(range, endpoint);
                    }
                }
                catch (Exception e)
                {
                    throw new RuntimeException(e);
                }
            }

            public CFMetaData getTableMetadata(String tableName)
            {
                return Schema.instance.getCFMetaData(keyspace, tableName);
            }
        };

        return new SSTableLoader(dir, client, new OutputHandler.LogOutput()).stream();
    }

    public void rescheduleFailedDeletions()
    {
        LifecycleTransaction.rescheduleFailedDeletions();
    }

    /**
     * #{@inheritDoc}
     */
    public void loadNewSSTables(String ksName, String cfName)
    {
        ColumnFamilyStore.loadNewSSTables(ksName, cfName);
    }

    /**
     * #{@inheritDoc}
     */
    public List<String> sampleKeyRange() // do not rename to getter - see CASSANDRA-4452 for details
    {
        List<DecoratedKey> keys = new ArrayList<>();
        for (Keyspace keyspace : Keyspace.nonLocalStrategy())
        {
            for (Range<Token> range : getPrimaryRangesForEndpoint(keyspace.getName(), FBUtilities.getBroadcastAddress()))
                keys.addAll(keySamples(keyspace.getColumnFamilyStores(), range));
        }

        List<String> sampledKeys = new ArrayList<>(keys.size());
        for (DecoratedKey key : keys)
            sampledKeys.add(key.getToken().toString());
        return sampledKeys;
    }

    public void rebuildSecondaryIndex(String ksName, String cfName, String... idxNames)
    {
        String[] indices = asList(idxNames).stream()
                                           .map(p -> isIndexColumnFamily(p) ? getIndexName(p) : p)
                                           .collect(toList())
                                           .toArray(new String[idxNames.length]);

        ColumnFamilyStore.rebuildSecondaryIndex(ksName, cfName, indices);
    }

    public void resetLocalSchema() throws IOException
    {
        MigrationManager.resetLocalSchema();
    }

    public void setTraceProbability(double probability)
    {
        this.traceProbability = probability;
    }

    public double getTraceProbability()
    {
        return traceProbability;
    }

    public void disableAutoCompaction(String ks, String... tables) throws IOException
    {
        for (ColumnFamilyStore cfs : getValidColumnFamilies(true, true, ks, tables))
        {
            cfs.disableAutoCompaction();
        }
    }

    public synchronized void enableAutoCompaction(String ks, String... tables) throws IOException
    {
        checkServiceAllowedToStart("auto compaction");

        for (ColumnFamilyStore cfs : getValidColumnFamilies(true, true, ks, tables))
        {
            cfs.enableAutoCompaction();
        }
    }

    /** Returns the name of the cluster */
    public String getClusterName()
    {
        return DatabaseDescriptor.getClusterName();
    }

    /** Returns the cluster partitioner */
    public String getPartitionerName()
    {
        return DatabaseDescriptor.getPartitionerName();
    }

    public int getTombstoneWarnThreshold()
    {
        return DatabaseDescriptor.getTombstoneWarnThreshold();
    }

    public void setTombstoneWarnThreshold(int threshold)
    {
        DatabaseDescriptor.setTombstoneWarnThreshold(threshold);
    }

    public int getTombstoneFailureThreshold()
    {
        return DatabaseDescriptor.getTombstoneFailureThreshold();
    }

    public void setTombstoneFailureThreshold(int threshold)
    {
        DatabaseDescriptor.setTombstoneFailureThreshold(threshold);
    }

    public int getBatchSizeFailureThreshold()
    {
        return DatabaseDescriptor.getBatchSizeFailThresholdInKB();
    }

    public void setBatchSizeFailureThreshold(int threshold)
    {
        DatabaseDescriptor.setBatchSizeFailThresholdInKB(threshold);
    }

    public void setHintedHandoffThrottleInKB(int throttleInKB)
    {
        DatabaseDescriptor.setHintedHandoffThrottleInKB(throttleInKB);
        logger.info(String.format("Updated hinted_handoff_throttle_in_kb to %d", throttleInKB));
    }

<<<<<<< HEAD
=======
    public long getPid()
    {
        return CLibrary.getPid();
    }
>>>>>>> e4c3fd9a
}<|MERGE_RESOLUTION|>--- conflicted
+++ resolved
@@ -17,15 +17,7 @@
  */
 package org.apache.cassandra.service;
 
-<<<<<<< HEAD
 import java.io.*;
-=======
-import java.io.ByteArrayInputStream;
-import java.io.DataInputStream;
-import java.io.File;
-import java.io.IOError;
-import java.io.IOException;
->>>>>>> e4c3fd9a
 import java.lang.management.ManagementFactory;
 import java.net.InetAddress;
 import java.net.UnknownHostException;
@@ -63,31 +55,11 @@
 import org.apache.cassandra.concurrent.ScheduledExecutors;
 import org.apache.cassandra.concurrent.Stage;
 import org.apache.cassandra.concurrent.StageManager;
-<<<<<<< HEAD
 import org.apache.cassandra.config.CFMetaData;
 import org.apache.cassandra.config.DatabaseDescriptor;
 import org.apache.cassandra.config.Schema;
 import org.apache.cassandra.config.ViewDefinition;
 import org.apache.cassandra.db.*;
-=======
-import org.apache.cassandra.config.*;
-import org.apache.cassandra.db.BatchlogManager;
-import org.apache.cassandra.db.ColumnFamilyStore;
-import org.apache.cassandra.db.CounterMutationVerbHandler;
-import org.apache.cassandra.db.DecoratedKey;
-import org.apache.cassandra.db.DefinitionsUpdateVerbHandler;
-import org.apache.cassandra.db.HintedHandOffManager;
-import org.apache.cassandra.db.Keyspace;
-import org.apache.cassandra.db.MigrationRequestVerbHandler;
-import org.apache.cassandra.db.MutationVerbHandler;
-import org.apache.cassandra.db.ReadRepairVerbHandler;
-import org.apache.cassandra.db.ReadVerbHandler;
-import org.apache.cassandra.db.SchemaCheckVerbHandler;
-import org.apache.cassandra.db.SizeEstimatesRecorder;
-import org.apache.cassandra.db.SnapshotDetailsTabularData;
-import org.apache.cassandra.db.SystemKeyspace;
-import org.apache.cassandra.db.TruncateVerbHandler;
->>>>>>> e4c3fd9a
 import org.apache.cassandra.db.commitlog.CommitLog;
 import org.apache.cassandra.db.compaction.CompactionManager;
 import org.apache.cassandra.db.lifecycle.LifecycleTransaction;
@@ -113,7 +85,6 @@
 import org.apache.cassandra.thrift.EndpointDetails;
 import org.apache.cassandra.thrift.TokenRange;
 import org.apache.cassandra.thrift.cassandraConstants;
-<<<<<<< HEAD
 import org.apache.cassandra.tracing.TraceKeyspace;
 import org.apache.cassandra.utils.*;
 import org.apache.cassandra.utils.progress.ProgressEvent;
@@ -125,40 +96,6 @@
 import static java.util.stream.Collectors.toList;
 import static org.apache.cassandra.index.SecondaryIndexManager.getIndexName;
 import static org.apache.cassandra.index.SecondaryIndexManager.isIndexColumnFamily;
-=======
-import org.apache.cassandra.tracing.Tracing;
-import org.apache.cassandra.utils.BackgroundActivityMonitor;
-import org.apache.cassandra.utils.CLibrary;
-import org.apache.cassandra.utils.FBUtilities;
-import org.apache.cassandra.utils.JVMStabilityInspector;
-import org.apache.cassandra.utils.OutputHandler;
-import org.apache.cassandra.utils.Pair;
-import org.apache.cassandra.utils.WrappedRunnable;
-
-import com.google.common.util.concurrent.*;
-import org.apache.commons.lang3.StringUtils;
-import org.slf4j.Logger;
-import org.slf4j.LoggerFactory;
-
-import ch.qos.logback.classic.LoggerContext;
-import ch.qos.logback.classic.jmx.JMXConfiguratorMBean;
-import ch.qos.logback.classic.spi.ILoggingEvent;
-import ch.qos.logback.core.Appender;
-
-import com.google.common.annotations.VisibleForTesting;
-import com.google.common.base.Optional;
-import com.google.common.base.Predicate;
-import com.google.common.collect.ArrayListMultimap;
-import com.google.common.collect.Collections2;
-import com.google.common.collect.HashMultimap;
-import com.google.common.collect.ImmutableSet;
-import com.google.common.collect.Iterables;
-import com.google.common.collect.Iterators;
-import com.google.common.collect.Lists;
-import com.google.common.collect.Maps;
-import com.google.common.collect.Multimap;
-import com.google.common.collect.Sets;
->>>>>>> e4c3fd9a
 
 /**
  * This abstraction contains the token/identifier of this node
@@ -267,7 +204,6 @@
 
     private Collection<Token> bootstrapTokens = null;
 
-<<<<<<< HEAD
     // true when keeping strict consistency while bootstrapping
     private boolean useStrictConsistency = Boolean.parseBoolean(System.getProperty("cassandra.consistent.rangemovement", "true"));
     private static final boolean allowSimultaneousMoves = Boolean.valueOf(System.getProperty("cassandra.consistent.simultaneousmoves.allow","false"));
@@ -276,14 +212,6 @@
     private UUID replacingId;
 
     private final StreamStateStore streamStateStore = new StreamStateStore();
-=======
-    private UUID replacingId;
-
-    public void finishBootstrapping()
-    {
-        isBootstrapMode = false;
-    }
->>>>>>> e4c3fd9a
 
     /** This method updates the local token on disk  */
     public void setTokens(Collection<Token> tokens)
@@ -576,29 +504,13 @@
         if (epStates.get(replaceAddress) == null)
             throw new RuntimeException(String.format("Cannot replace_address %s because it doesn't exist in gossip", replaceAddress));
 
-<<<<<<< HEAD
-=======
-        // now that we've gossiped at least once, we should be able to find the node we're replacing
-        if (Gossiper.instance.getEndpointStateForEndpoint(DatabaseDescriptor.getReplaceAddress())== null)
-            throw new RuntimeException("Cannot replace_address " + DatabaseDescriptor.getReplaceAddress() + " because it doesn't exist in gossip");
-        replacingId = Gossiper.instance.getHostId(DatabaseDescriptor.getReplaceAddress());
->>>>>>> e4c3fd9a
         try
         {
             VersionedValue tokensVersionedValue = epStates.get(replaceAddress).getApplicationState(ApplicationState.TOKENS);
             if (tokensVersionedValue == null)
                 throw new RuntimeException(String.format("Could not find tokens for %s to replace", replaceAddress));
 
-<<<<<<< HEAD
             bootstrapTokens = TokenSerializer.deserialize(tokenMetadata.partitioner, new DataInputStream(new ByteArrayInputStream(tokensVersionedValue.toBytes())));
-=======
-            if (isReplacingSameAddress())
-            {
-                SystemKeyspace.setLocalHostId(replacingId); // use the replacee's host Id as our own so we receive hints, etc
-            }
-            Gossiper.instance.resetEndpointStateMap(); // clean up since we have what we need
-            return tokens;
->>>>>>> e4c3fd9a
         }
         catch (IOException e)
         {
@@ -836,12 +748,7 @@
                 else
                     throw new ConfigurationException("This node was decommissioned and will not rejoin the ring unless cassandra.override_decommission=true has been set, or all existing data is removed and the node is bootstrapped again");
             }
-<<<<<<< HEAD
-
-=======
-            if (DatabaseDescriptor.isReplacing() && !(Boolean.parseBoolean(System.getProperty("cassandra.join_ring", "true"))))
-                throw new ConfigurationException("Cannot set both join_ring=false and attempt to replace a node");
->>>>>>> e4c3fd9a
+
             if (DatabaseDescriptor.getReplaceTokens().size() > 0 || DatabaseDescriptor.getReplaceNode() != null)
                 throw new RuntimeException("Replace method removed; use cassandra.replace_address instead");
 
@@ -852,7 +759,6 @@
 
             if (replacing)
             {
-<<<<<<< HEAD
                 localHostId = prepareForReplacement();
                 appStates.put(ApplicationState.TOKENS, valueFactory.tokens(bootstrapTokens));
 
@@ -865,23 +771,10 @@
                 else if (isReplacingSameAddress())
                 {
                     // only go into hibernate state if replacing same address
-=======
-                if (SystemKeyspace.bootstrapComplete())
-                    throw new RuntimeException("Cannot replace address with a node that is already bootstrapped");
-                if (!DatabaseDescriptor.isAutoBootstrap())
-                    throw new RuntimeException("Trying to replace_address with auto_bootstrap disabled will not work, check your configuration");
-                bootstrapTokens = prepareReplacementInfo();
-                if (isReplacingSameAddress())
-                {
->>>>>>> e4c3fd9a
                     logger.warn("Writes will not be forwarded to this node during replacement because it has the same address as " +
                                 "the node to be replaced ({}). If the previous node has been down for longer than max_hint_window_in_ms, " +
                                 "repair must be run after the replacement process in order to make this node consistent.",
                                 DatabaseDescriptor.getReplaceAddress());
-<<<<<<< HEAD
-=======
-                    appStates.put(ApplicationState.TOKENS, valueFactory.tokens(bootstrapTokens));
->>>>>>> e4c3fd9a
                     appStates.put(ApplicationState.STATUS, valueFactory.hibernate(true));
                 }
             }
@@ -1077,7 +970,6 @@
 
         if (!isSurveyMode)
         {
-<<<<<<< HEAD
             if (dataAvailable)
             {
                 finishJoiningRing(bootstrapTokens);
@@ -1093,13 +985,6 @@
             {
                 logger.warn("Some data streaming failed. Use nodetool to check bootstrap state and resume. For more, see `nodetool help bootstrap`. {}", SystemKeyspace.getBootstrapState());
             }
-=======
-            finishJoiningRing();
-            // remove the existing info about the replaced node.
-            if (!current.isEmpty())
-                for (InetAddress existing : current)
-                    Gossiper.instance.replacedEndpoint(existing);
->>>>>>> e4c3fd9a
         }
         else
         {
@@ -1139,7 +1024,6 @@
         {
             isSurveyMode = false;
             logger.info("Leaving write survey mode and joining ring at operator request");
-<<<<<<< HEAD
             finishJoiningRing(SystemKeyspace.getSavedTokens());
         }
     }
@@ -1206,20 +1090,7 @@
             CFMetaData definedTable = defined.tables.get(expectedTable.cfName).orElse(null);
             if (definedTable == null || !definedTable.equals(expectedTable))
                 MigrationManager.forceAnnounceNewColumnFamily(expectedTable);
-=======
-            finishJoiningRing();
->>>>>>> e4c3fd9a
-        }
-    }
-
-    private void finishJoiningRing()
-    {
-        // start participating in the ring.
-        SystemKeyspace.setBootstrapState(SystemKeyspace.BootstrapState.COMPLETED);
-        setTokens(bootstrapTokens);
-
-        assert tokenMetadata.sortedTokens().size() > 0;
-        Auth.setup();
+        }
     }
 
     public boolean isJoined()
@@ -1353,21 +1224,13 @@
     {
         isBootstrapMode = true;
         SystemKeyspace.updateTokens(tokens); // DON'T use setToken, that makes us part of the ring locally which is incorrect until we are done bootstrapping
-<<<<<<< HEAD
 
         if (!replacing || !isReplacingSameAddress())
-=======
-        if (!DatabaseDescriptor.isReplacing() || !isReplacingSameAddress())
->>>>>>> e4c3fd9a
         {
             // if not an existing token then bootstrap
             List<Pair<ApplicationState, VersionedValue>> states = new ArrayList<>();
             states.add(Pair.create(ApplicationState.TOKENS, valueFactory.tokens(tokens)));
-<<<<<<< HEAD
             states.add(Pair.create(ApplicationState.STATUS, replacing?
-=======
-            states.add(Pair.create(ApplicationState.STATUS, DatabaseDescriptor.isReplacing()?
->>>>>>> e4c3fd9a
                                                             valueFactory.bootReplacing(DatabaseDescriptor.getReplaceAddress()) :
                                                             valueFactory.bootstrapping(tokens)));
             Gossiper.instance.addLocalApplicationStates(states);
@@ -1932,7 +1795,6 @@
         return value.value.split(VersionedValue.DELIMITER_STR, -1);
     }
 
-<<<<<<< HEAD
     private void updateNetVersion(InetAddress endpoint, VersionedValue value)
     {
         try
@@ -1945,8 +1807,6 @@
         }
     }
 
-=======
->>>>>>> e4c3fd9a
     public void updateTopology(InetAddress endpoint)
     {
         if (getTokenMetadata().isMember(endpoint))
@@ -2163,43 +2023,6 @@
         tokenMetadata.updateHostId(Gossiper.instance.getHostId(newNode), newNode);
     }
 
-
-    private void handleStateBootreplacing(InetAddress newNode, String[] pieces)
-    {
-        InetAddress oldNode;
-        try
-        {
-            oldNode = InetAddress.getByName(pieces[1]);
-        }
-        catch (Exception e)
-        {
-            logger.error("Node {} tried to replace malformed endpoint {}.", newNode, pieces[1], e);
-            return;
-        }
-
-        if (FailureDetector.instance.isAlive(oldNode))
-        {
-            throw new RuntimeException(String.format("Node %s is trying to replace alive node %s.", newNode, oldNode));
-        }
-
-        Optional<InetAddress> replacingNode = tokenMetadata.getReplacingNode(newNode);
-        if (replacingNode.isPresent() && !replacingNode.get().equals(oldNode))
-        {
-            throw new RuntimeException(String.format("Node %s is already replacing %s but is trying to replace %s.",
-                                                     newNode, replacingNode.get(), oldNode));
-        }
-
-        Collection<Token> tokens = getTokensFor(newNode);
-
-        if (logger.isDebugEnabled())
-            logger.debug("Node {} is replacing {}, tokens {}", newNode, oldNode, tokens);
-
-        tokenMetadata.addReplaceTokens(tokens, newNode, oldNode);
-        PendingRangeCalculatorService.instance.update();
-
-        tokenMetadata.updateHostId(Gossiper.instance.getHostId(newNode), newNode);
-    }
-
     /**
      * Handle node move to normal state. That is, node is entering token ring and participating
      * in reads.
@@ -2252,16 +2075,7 @@
             logger.warn("Not updating token metadata for {} because I am replacing it", endpoint);
         else
         {
-<<<<<<< HEAD
             if (existing != null && !existing.equals(endpoint))
-=======
-            UUID hostId = Gossiper.instance.getHostId(endpoint);
-            InetAddress existing = tokenMetadata.getEndpointForHostId(hostId);
-            if (DatabaseDescriptor.isReplacing() && isReplacingSameAddress() && Gossiper.instance.getEndpointStateForEndpoint(DatabaseDescriptor.getReplaceAddress()) != null
-                && (hostId.equals(Gossiper.instance.getHostId(DatabaseDescriptor.getReplaceAddress()))))
-                logger.warn("Not updating token metadata for {} because I am replacing it", endpoint);
-            else
->>>>>>> e4c3fd9a
             {
                 if (existing.equals(FBUtilities.getBroadcastAddress()))
                 {
@@ -4962,11 +4776,8 @@
         logger.info(String.format("Updated hinted_handoff_throttle_in_kb to %d", throttleInKB));
     }
 
-<<<<<<< HEAD
-=======
     public long getPid()
     {
-        return CLibrary.getPid();
-    }
->>>>>>> e4c3fd9a
+        return NativeLibrary.getProcessID();
+    }
 }