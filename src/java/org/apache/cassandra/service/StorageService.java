--- conflicted
+++ resolved
@@ -737,7 +737,7 @@
         }
     }
 
-    private boolean isReplacing()
+    public boolean isReplacing()
     {
         if (System.getProperty("cassandra.replace_address_first_boot", null) != null && SystemKeyspace.bootstrapComplete())
         {
@@ -1247,12 +1247,8 @@
                                                        null,
                                                        FBUtilities.getBroadcastAddress(),
                                                        "Rebuild",
-<<<<<<< HEAD
                                                        useStrictConsistency && !replacing,
-=======
-                                                       useStrictConsistency,
                                                        RangeStreamer.StreamConsistency.ONE,
->>>>>>> 4e9a08c9
                                                        DatabaseDescriptor.getEndpointSnitch(),
                                                        streamStateStore,
                                                        false,
@@ -1566,14 +1562,10 @@
         setMode(Mode.JOINING, "Starting to bootstrap...", true);
         BootStrapper bootstrapper = new BootStrapper(FBUtilities.getBroadcastAddress(), tokens, tokenMetadata);
         bootstrapper.addProgressListener(progressSupport);
-<<<<<<< HEAD
-        ListenableFuture<StreamState> bootstrapStream = bootstrapper.bootstrap(streamStateStore, useStrictConsistency && !replacing); // handles token update
-=======
         // handles token update
         ListenableFuture<StreamState> bootstrapStream = bootstrapper.bootstrap(streamStateStore,
-                                                                               !replacing && useStrictConsistency,
+                                                                               useStrictConsistency && !replacing,
                                                                                replacing ? getReplaceConsistency() : RangeStreamer.StreamConsistency.ONE);
->>>>>>> 4e9a08c9
         Futures.addCallback(bootstrapStream, new FutureCallback<StreamState>()
         {
             @Override
@@ -1631,14 +1623,10 @@
             // already bootstrapped ranges are filtered during bootstrap
             BootStrapper bootstrapper = new BootStrapper(FBUtilities.getBroadcastAddress(), tokens, tokenMetadata);
             bootstrapper.addProgressListener(progressSupport);
-<<<<<<< HEAD
-            ListenableFuture<StreamState> bootstrapStream = bootstrapper.bootstrap(streamStateStore, useStrictConsistency && !replacing); // handles token update
-=======
             // handles token update
             ListenableFuture<StreamState> bootstrapStream = bootstrapper.bootstrap(streamStateStore,
-                                                                                   !replacing && useStrictConsistency,
+                                                                                   useStrictConsistency && !replacing,
                                                                                    replacing ? getReplaceConsistency() : RangeStreamer.StreamConsistency.ONE);
->>>>>>> 4e9a08c9
             Futures.addCallback(bootstrapStream, new FutureCallback<StreamState>()
             {
                 @Override
