/*
 * Licensed to the Apache Software Foundation (ASF) under one
 * or more contributor license agreements.  See the NOTICE file
 * distributed with this work for additional information
 * regarding copyright ownership.  The ASF licenses this file
 * to you under the Apache License, Version 2.0 (the
 * "License"); you may not use this file except in compliance
 * with the License.  You may obtain a copy of the License at
 *
 *     http://www.apache.org/licenses/LICENSE-2.0
 *
 * Unless required by applicable law or agreed to in writing, software
 * distributed under the License is distributed on an "AS IS" BASIS,
 * WITHOUT WARRANTIES OR CONDITIONS OF ANY KIND, either express or implied.
 * See the License for the specific language governing permissions and
 * limitations under the License.
 */
package org.apache.cassandra.service;

import java.io.*;
import java.lang.management.ManagementFactory;
import java.net.InetAddress;
import java.net.UnknownHostException;
import java.nio.ByteBuffer;
import java.util.*;
import java.util.Map.Entry;
import java.util.concurrent.*;
import java.util.concurrent.atomic.AtomicBoolean;
import java.util.concurrent.atomic.AtomicInteger;
import java.util.concurrent.atomic.AtomicReference;
import java.util.regex.MatchResult;
import java.util.regex.Pattern;
import java.util.stream.Collectors;
import java.util.stream.StreamSupport;

import javax.annotation.Nullable;
import javax.management.JMX;
import javax.management.MBeanServer;
import javax.management.NotificationBroadcasterSupport;
import javax.management.ObjectName;
import javax.management.openmbean.TabularData;
import javax.management.openmbean.TabularDataSupport;

import io.reactivex.Completable;

import com.google.common.annotations.VisibleForTesting;
import com.google.common.base.Predicate;
import com.google.common.collect.*;
import com.google.common.util.concurrent.FutureCallback;
import com.google.common.util.concurrent.Futures;
import com.google.common.util.concurrent.ListenableFuture;
import com.google.common.util.concurrent.Uninterruptibles;

import org.apache.cassandra.io.sstable.format.SSTableReader;
import org.apache.commons.lang3.StringUtils;

import org.slf4j.Logger;
import org.slf4j.LoggerFactory;

import com.datastax.bdp.db.nodesync.NodeSyncService;
import com.datastax.bdp.db.utils.concurrent.CompletableFutures;

import org.apache.cassandra.auth.AuthKeyspace;
import org.apache.cassandra.auth.AuthSchemaChangeListener;
import org.apache.cassandra.batchlog.BatchlogManager;
import org.apache.cassandra.config.Config;
import org.apache.cassandra.concurrent.*;
import org.apache.cassandra.config.DatabaseDescriptor;
import org.apache.cassandra.db.*;
import org.apache.cassandra.db.commitlog.CommitLog;
import org.apache.cassandra.db.compaction.CompactionManager;
import org.apache.cassandra.db.lifecycle.LifecycleTransaction;
import org.apache.cassandra.db.marshal.UserType;
import org.apache.cassandra.db.mos.MemoryOnlyStatus;
import org.apache.cassandra.db.mos.MemoryOnlyStatusMXBean;
import org.apache.cassandra.dht.*;
import org.apache.cassandra.dht.Range;
import org.apache.cassandra.dht.Token.TokenFactory;
import org.apache.cassandra.exceptions.AlreadyExistsException;
import org.apache.cassandra.exceptions.ConfigurationException;
import org.apache.cassandra.exceptions.InvalidRequestException;
import org.apache.cassandra.exceptions.UnavailableException;
import org.apache.cassandra.gms.*;
import org.apache.cassandra.hints.HintsService;
import org.apache.cassandra.io.sstable.SSTableLoader;
import org.apache.cassandra.io.util.FileUtils;
import org.apache.cassandra.locator.*;
import org.apache.cassandra.metrics.StorageMetrics;
import org.apache.cassandra.net.*;
import org.apache.cassandra.net.interceptors.AbstractInterceptor;
import org.apache.cassandra.net.interceptors.InterceptionContext;
import org.apache.cassandra.net.interceptors.Interceptor;
import org.apache.cassandra.net.interceptors.MessageDirection;
import org.apache.cassandra.repair.RepairRunnable;
import org.apache.cassandra.repair.SystemDistributedKeyspace;
import org.apache.cassandra.repair.messages.RepairOption;
import org.apache.cassandra.schema.*;
import org.apache.cassandra.schema.CompactionParams.TombstoneOption;
import org.apache.cassandra.schema.Tables;
import org.apache.cassandra.streaming.*;
import org.apache.cassandra.tracing.TraceKeyspace;
import org.apache.cassandra.transport.ProtocolVersion;
import org.apache.cassandra.utils.*;
import org.apache.cassandra.utils.concurrent.OpOrder;
import org.apache.cassandra.utils.progress.ProgressEvent;
import org.apache.cassandra.utils.progress.ProgressEventType;
import org.apache.cassandra.utils.progress.jmx.JMXProgressSupport;

import static com.google.common.base.Strings.repeat;
import static java.util.Arrays.asList;
import static java.util.stream.Collectors.toList;

import static org.apache.cassandra.index.SecondaryIndexManager.getIndexName;
import static org.apache.cassandra.index.SecondaryIndexManager.isIndexColumnFamily;

import ch.qos.logback.classic.LoggerContext;
import ch.qos.logback.classic.jmx.JMXConfiguratorMBean;
import ch.qos.logback.classic.spi.ILoggingEvent;
import ch.qos.logback.core.Appender;
import ch.qos.logback.core.hook.DelayingShutdownHook;

/**
 * This abstraction contains the token/identifier of this node
 * on the identifier space. This token gets gossiped around.
 * This class will also maintain histograms of the load information
 * of other nodes in the cluster.
 */
public class StorageService extends NotificationBroadcasterSupport implements IEndpointStateChangeSubscriber, StorageServiceMBean
{
    private static final Logger logger = LoggerFactory.getLogger(StorageService.class);

    public static final int RING_DELAY = getRingDelay(); // delay after which we assume ring has stablized

    private final JMXProgressSupport progressSupport = new JMXProgressSupport(this);

    private static int getRingDelay()
    {
        String newdelay = System.getProperty("cassandra.ring_delay_ms");
        if (newdelay != null)
        {
            logger.info("Overriding RING_DELAY to {}ms", newdelay);
            return Integer.parseInt(newdelay);
        }
        else
            return 30 * 1000;
    }

    /* This abstraction maintains the token/endpoint metadata information */
    private TokenMetadata tokenMetadata = new TokenMetadata();

    public volatile VersionedValue.VersionedValueFactory valueFactory = new VersionedValue.VersionedValueFactory(tokenMetadata.partitioner);

    private volatile boolean isShutdown = false;
    private final List<Runnable> preShutdownHooks = new ArrayList<>();
    private final List<Runnable> postShutdownHooks = new ArrayList<>();

    public static final StorageService instance = new StorageService();

    @Deprecated
    public boolean isInShutdownHook()
    {
        return isShutdown();
    }

    public boolean isShutdown()
    {
        return isShutdown;
    }

    public Collection<Range<Token>> getLocalRanges(String keyspaceName)
    {
        return getRangesForEndpoint(keyspaceName, FBUtilities.getBroadcastAddress());
    }

    public Collection<Range<Token>> getNormalizedLocalRanges(String keyspaceName)
    {
        return Keyspace.open(keyspaceName).getReplicationStrategy().getNormalizedLocalRanges();
    }

    public Collection<Range<Token>> getPrimaryRanges(String keyspace)
    {
        return getPrimaryRangesForEndpoint(keyspace, FBUtilities.getBroadcastAddress());
    }

    public Collection<Range<Token>> getPrimaryRangesWithinDC(String keyspace)
    {
        return getPrimaryRangeForEndpointWithinDC(keyspace, FBUtilities.getBroadcastAddress());
    }

    private final Set<InetAddress> replicatingNodes = Collections.synchronizedSet(new HashSet<InetAddress>());
    private CassandraDaemon daemon;

    private InetAddress removingNode;

    /* Are we starting this node in bootstrap mode? */
    private volatile boolean isBootstrapMode;

    /* we bootstrap but do NOT join the ring unless told to do so */
    private boolean isSurveyMode = Boolean.parseBoolean(System.getProperty("cassandra.write_survey", "false"));
    /* true if node is rebuilding and receiving data */
    private final AtomicReference<RangeStreamer> currentRebuild = new AtomicReference<>();
    private final AtomicBoolean isDecommissioning = new AtomicBoolean();

    private volatile boolean initialized = false;
    private volatile boolean joined = false;
    private volatile boolean gossipActive = false;
    private volatile boolean authSetupComplete = false;

    /* the probability for tracing any particular request, 0 disables tracing and 1 enables for all */
    private double traceProbability = 0.0;

    private static enum Mode { STARTING, NORMAL, JOINING, LEAVING, DECOMMISSIONED, MOVING, DRAINING, DRAINED }
    private volatile Mode operationMode = Mode.STARTING;

    /* Used for tracking drain progress */
    private volatile int totalCFs, remainingCFs;

    private static final AtomicInteger nextRepairCommand = new AtomicInteger();

    private final List<IEndpointLifecycleSubscriber> lifecycleSubscribers = new CopyOnWriteArrayList<>();

    private final ObjectName jmxObjectName;

    private Collection<Token> bootstrapTokens = null;

    // true when keeping strict consistency while bootstrapping
    private static final boolean useStrictConsistency = Boolean.parseBoolean(System.getProperty("cassandra.consistent.rangemovement", "true"));
    private static final boolean allowSimultaneousMoves = Boolean.parseBoolean(System.getProperty("cassandra.consistent.simultaneousmoves.allow","false"));
    private static final boolean joinRing = Boolean.parseBoolean(System.getProperty("cassandra.join_ring", "true"));
    private boolean replacing;

    private final StreamStateStore streamStateStore = new StreamStateStore();

    private final AtomicBoolean doneAuthSetup = new AtomicBoolean(false);

    public final NodeSyncService nodeSyncService = new NodeSyncService();

    private void setBootstrapStateBlocking(SystemKeyspace.BootstrapState state)
    {
        TPCUtils.blockingAwait(SystemKeyspace.setBootstrapState(state));
    }

    private Multimap<InetAddress, Token> loadTokensBlocking()
    {
        return TPCUtils.blockingGet(SystemKeyspace.loadTokens());
    }

    private void updateTokensBlocking(InetAddress endpoint, Collection<Token> tokens)
    {
        TPCUtils.blockingAwait(SystemKeyspace.updateTokens(endpoint, tokens));
    }

    private void updateTokensBlocking(Collection<Token> tokens)
    {
        TPCUtils.blockingAwait(SystemKeyspace.updateTokens(tokens));
    }

    /** This method updates the local token on disk  */
    public void setTokens(Collection<Token> tokens)
    {
        assert tokens != null && !tokens.isEmpty() : "Node needs at least one token.";
        if (logger.isDebugEnabled())
            logger.debug("Setting tokens to {}", tokens);
        updateTokensBlocking(tokens);
        Collection<Token> localTokens = getLocalTokensBlocking();
        setGossipTokens(localTokens);
        tokenMetadata.updateNormalTokens(tokens, FBUtilities.getBroadcastAddress());
        setMode(Mode.NORMAL, false);
    }

    public void setGossipTokens(Collection<Token> tokens)
    {
        List<Pair<ApplicationState, VersionedValue>> states = new ArrayList<Pair<ApplicationState, VersionedValue>>();
        states.add(Pair.create(ApplicationState.TOKENS, valueFactory.tokens(tokens)));
        states.add(Pair.create(ApplicationState.STATUS, valueFactory.normal(tokens)));
        Gossiper.instance.addLocalApplicationStates(states);
    }

    public StorageService()
    {
        // use dedicated executor for sending JMX notifications
        super(Executors.newSingleThreadExecutor());

        MBeanServer mbs = ManagementFactory.getPlatformMBeanServer();
        try
        {
            jmxObjectName = new ObjectName("org.apache.cassandra.db:type=StorageService");
            mbs.registerMBean(this, jmxObjectName);

            mbs.registerMBean(StreamManager.instance, new ObjectName(StreamManager.OBJECT_NAME));
            mbs.registerMBean(MemoryOnlyStatus.instance, new ObjectName(MemoryOnlyStatusMXBean.MXBEAN_NAME));
        }
        catch (Exception e)
        {
            throw new RuntimeException(e);
        }

    }

    public void registerDaemon(CassandraDaemon daemon)
    {
        this.daemon = daemon;
    }

    public void register(IEndpointLifecycleSubscriber subscriber)
    {
        lifecycleSubscribers.add(subscriber);
    }

    public void unregister(IEndpointLifecycleSubscriber subscriber)
    {
        lifecycleSubscribers.remove(subscriber);
    }

    // should only be called via JMX
    public void stopGossiping()
    {
        stopGossiping("by operator request");
    }

    private void stopGossiping(String reason)
    {
        if (gossipActive)
        {
            logger.warn("Stopping gossip {}", reason);
            Gossiper.instance.stop();
            gossipActive = false;
        }
    }

    // should only be called via JMX
    public synchronized void startGossiping()
    {
        if (!gossipActive)
        {
            checkServiceAllowedToStart("gossip");

            logger.warn("Starting gossip by operator request");
            Collection<Token> tokens = getSavedTokensBlocking();

            boolean validTokens = tokens != null && !tokens.isEmpty();

            // shouldn't be called before these are set if we intend to join the ring/are in the process of doing so
            if (joined || joinRing)
                assert validTokens : "Cannot start gossiping for a node intended to join without valid tokens";

            if (validTokens)
                setGossipTokens(tokens);

            Gossiper.instance.forceNewerGeneration();
            Gossiper.instance.start((int) (System.currentTimeMillis() / 1000));
            gossipActive = true;
        }
    }

    // should only be called via JMX
    public boolean isGossipRunning()
    {
        return Gossiper.instance.isEnabled();
    }

    public synchronized void startNativeTransport()
    {
        checkServiceAllowedToStart("native transport");

        if (daemon == null)
        {
            throw new IllegalStateException("No configured daemon");
        }

        try
        {
            daemon.startNativeTransport();
        }
        catch (Exception e)
        {
            throw new RuntimeException("Error starting native transport: " + e.getMessage());
        }
    }

    public void stopNativeTransport()
    {
        if (daemon == null)
        {
            throw new IllegalStateException("No configured daemon");
        }
        daemon.stopNativeTransport();
    }

    public boolean isNativeTransportRunning()
    {
        if (daemon == null)
        {
            return false;
        }
        return daemon.isNativeTransportRunning();
    }

    public CompletableFuture stopTransportsAsync()
    {
        return CompletableFuture.allOf(stopGossipingAsync(), stopNativeTransportAsync());
    }

    private CompletableFuture stopGossipingAsync()
    {
        if (!isGossipActive())
            return TPCUtils.completedFuture();

        return CompletableFuture.supplyAsync(() -> {
            stopGossiping("by internal request (typically an unrecoverable error)");
            return null;
        }, StageManager.getStage(Stage.GOSSIP));
    }

    private CompletableFuture stopNativeTransportAsync()
    {
        if (!isNativeTransportRunning())
            return TPCUtils.completedFuture();

        logger.error("Stopping native transport");
        return daemon.stopNativeTransportAsync();
    }

    /**
     * Set the Gossip flag NATIVE_TRANSPORT_READY to false and then
     * shutdown the client services (thrift and CQL).
     *
     * Note that other nodes will do this for us when
     * they get the Gossip shutdown message, so even if
     * we don't get time to broadcast this, it is not a problem.
     *
     * See {@link Gossiper#markAsShutdown(InetAddress)}
     */
    private void shutdownClientServers()
    {
        setNativeTransportReady(false);
        stopNativeTransport();
    }

    public void stopClient()
    {
        Gossiper.instance.unregister(this);
        Gossiper.instance.stop();
        MessagingService.instance().shutdown();
        // give it a second so that task accepted before the MessagingService shutdown gets submitted to the stage (to avoid RejectedExecutionException)
        Uninterruptibles.sleepUninterruptibly(1, TimeUnit.SECONDS);
        StageManager.shutdownNow();
    }

    public boolean isInitialized()
    {
        return initialized;
    }

    public boolean isGossipActive()
    {
        return gossipActive;
    }

    public boolean isDaemonSetupCompleted()
    {
        return daemon == null
               ? false
               : daemon.setupCompleted();
    }

    public void stopDaemon()
    {
        if (daemon == null)
            throw new IllegalStateException("No configured daemon");
        daemon.deactivate();
    }

    @VisibleForTesting
    public CassandraDaemon getDaemon()
    {
        return daemon;
    }

    private synchronized UUID prepareForReplacement(UUID localHostId) throws ConfigurationException
    {
        if (SystemKeyspace.bootstrapComplete())
            throw new RuntimeException("Cannot replace address with a node that is already bootstrapped");

        if (!joinRing)
            throw new ConfigurationException("Cannot set both join_ring=false and attempt to replace a node");

        if (!DatabaseDescriptor.isAutoBootstrap() && !Boolean.getBoolean("cassandra.allow_unsafe_replace"))
            throw new RuntimeException("Replacing a node without bootstrapping risks invalidating consistency " +
                                       "guarantees as the expected data may not be present until repair is run. " +
                                       "To perform this operation, please restart with " +
                                       "-Dcassandra.allow_unsafe_replace=true");

        InetAddress replaceAddress = DatabaseDescriptor.getReplaceAddress();
        logger.info("Gathering node replacement information for {}", replaceAddress);
        Map<InetAddress, EndpointState> epStates = Gossiper.instance.doShadowRound();
        // as we've completed the shadow round of gossip, we should be able to find the node we're replacing
        if (epStates.get(replaceAddress) == null)
            throw new RuntimeException(String.format("Cannot replace_address %s because it doesn't exist in gossip", replaceAddress));

        try
        {
            VersionedValue tokensVersionedValue = epStates.get(replaceAddress).getApplicationState(ApplicationState.TOKENS);
            if (tokensVersionedValue == null)
                throw new RuntimeException(String.format("Could not find tokens for %s to replace", replaceAddress));

            bootstrapTokens = TokenSerializer.deserialize(tokenMetadata.partitioner, new DataInputStream(new ByteArrayInputStream(tokensVersionedValue.toBytes())));
        }
        catch (IOException e)
        {
            throw new RuntimeException(e);
        }

        if (isReplacingSameAddress())
        {
            localHostId = Gossiper.instance.getHostId(replaceAddress, epStates);
            TPCUtils.blockingGet(SystemKeyspace.setLocalHostId(localHostId)); // use the replaced host Id as our own so we receive hints, etc
        }

        return localHostId;
    }

    private synchronized void checkForEndpointCollision(UUID localHostId) throws ConfigurationException
    {
        if (Boolean.getBoolean("cassandra.allow_unsafe_join"))
        {
            logger.warn("Skipping endpoint collision check as cassandra.allow_unsafe_join=true");
            return;
        }

        logger.debug("Starting shadow gossip round to check for endpoint collision");
        Map<InetAddress, EndpointState> epStates = Gossiper.instance.doShadowRound();
        // If bootstrapping, check whether any previously known status for the endpoint makes it UNSAFE to do so.
        // If not bootstrapping, compare the host id for this endpoint learned from gossip (if any) with the local
        // one, which was either read from system.local or generated at startup. If a learned id is present &
        // doesn't match the local, then the node needs replacing
        if (!Gossiper.instance.isSafeForStartup(FBUtilities.getBroadcastAddress(), localHostId, shouldBootstrap(), epStates))
        {
            throw new RuntimeException(String.format("A node with address %s already exists, cancelling join. " +
                                                     "Use cassandra.replace_address if you want to replace this node.",
                                                     FBUtilities.getBroadcastAddress()));
        }

        if (shouldBootstrap() && useStrictConsistency && !allowSimultaneousMoves())
        {
            for (Map.Entry<InetAddress, EndpointState> entry : epStates.entrySet())
            {
                // ignore local node or empty status
                if (entry.getKey().equals(FBUtilities.getBroadcastAddress()) || entry.getValue().getApplicationState(ApplicationState.STATUS) == null)
                    continue;
                String[] pieces = splitValue(entry.getValue().getApplicationState(ApplicationState.STATUS));
                assert (pieces.length > 0);
                String state = pieces[0];
                if (state.equals(VersionedValue.STATUS_BOOTSTRAPPING) || state.equals(VersionedValue.STATUS_LEAVING) || state.equals(VersionedValue.STATUS_MOVING))
                    throw new UnsupportedOperationException("Other bootstrapping/leaving/moving nodes detected, cannot bootstrap while cassandra.consistent.rangemovement is true");
            }
        }
    }

    private boolean allowSimultaneousMoves()
    {
        return allowSimultaneousMoves && DatabaseDescriptor.getNumTokens() == 1;
    }

    // for testing only
    public void unsafeInitialize() throws ConfigurationException
    {
        initialized = true;
        gossipActive = true;
        Gossiper.instance.register(this);
        Gossiper.instance.start((int) (System.currentTimeMillis() / 1000)); // needed for node-ring gathering.
        Gossiper.instance.addLocalApplicationState(ApplicationState.NET_VERSION, valueFactory.networkVersion());
        if (!MessagingService.instance().isListening())
            MessagingService.instance().listen();
    }

    public void populateTokenMetadata()
    {
        if (Boolean.parseBoolean(System.getProperty("cassandra.load_ring_state", "true")))
        {
            logger.info("Populating token metadata from system tables");
            Multimap<InetAddress, Token> loadedTokens = loadTokensBlocking();
            if (!shouldBootstrap()) // if we have not completed bootstrapping, we should not add ourselves as a normal token
                loadedTokens.putAll(FBUtilities.getBroadcastAddress(), getSavedTokensBlocking());
            for (InetAddress ep : loadedTokens.keySet())
                tokenMetadata.updateNormalTokens(loadedTokens.get(ep), ep);

            logger.info("Token metadata: {}", tokenMetadata);
        }
    }

    public synchronized void initServer() throws ConfigurationException
    {
        initServer(RING_DELAY);
    }

    public synchronized void initServer(int delay) throws ConfigurationException
    {
        // Cassandra daemon has already called this but many tests call initServer() directly and for these
        // tests we need to ensure SystemKeyspace has been initialized, so we call it again, which is safe
        SystemKeyspace.finishStartupBlocking();

        logger.info("Cassandra version: {}", FBUtilities.getReleaseVersionString());
        logger.info("CQL supported versions: {} (default: {})",
                StringUtils.join(ClientState.getCQLSupportedVersion(), ", "), ClientState.DEFAULT_CQL_VERSION);
        logger.info("Native protocol supported versions: {} (default: {})",
                    StringUtils.join(ProtocolVersion.supportedVersions(), ", "), ProtocolVersion.CURRENT);

        try
        {
            // Ensure StorageProxy is initialized on start-up; see CASSANDRA-3797.
            Class.forName("org.apache.cassandra.service.StorageProxy");
        }
        catch (ClassNotFoundException e)
        {
            throw new AssertionError(e);
        }

        // daemon threads, like our executors', continue to run while shutdown hooks are invoked
        Thread drainOnShutdown = NamedThreadFactory.createThread(new WrappedRunnable()
        {
            @Override
            public void runMayThrow() throws InterruptedException, ExecutionException, IOException
            {
                drain(true);

                if (FBUtilities.isWindows)
                    WindowsTimer.endTimerPeriod(DatabaseDescriptor.getWindowsTimerInterval());

                // Cleanup logback
                DelayingShutdownHook logbackHook = new DelayingShutdownHook();
                logbackHook.setContext((LoggerContext)LoggerFactory.getILoggerFactory());
                logbackHook.run();
            }
        }, "StorageServiceShutdownHook");
        JVMStabilityInspector.registerShutdownHook(drainOnShutdown, this::onShutdownHookRemoved);

        replacing = isReplacing();

        if (!Boolean.parseBoolean(System.getProperty("cassandra.start_gossip", "true")))
        {
            logger.info("Not starting gossip as requested.");
            // load ring state in preparation for starting gossip later
            loadRingState();
            initialized = true;
            return;
        }

        prepareToJoin();

        // Has to be called after the host id has potentially changed in prepareToJoin().
        try
        {
            CacheService.instance.counterCache.loadSavedAsync().get();
        }
        catch (Throwable t)
        {
            JVMStabilityInspector.inspectThrowable(t);
            logger.warn("Error loading counter cache", t);
        }

        if (joinRing)
        {
            joinTokenRing(delay);
        }
        else
        {
            Collection<Token> tokens = getSavedTokensBlocking();
            if (!tokens.isEmpty())
            {
                tokenMetadata.updateNormalTokens(tokens, FBUtilities.getBroadcastAddress());
                // order is important here, the gossiper can fire in between adding these two states.  It's ok to send TOKENS without STATUS, but *not* vice versa.
                List<Pair<ApplicationState, VersionedValue>> states = new ArrayList<Pair<ApplicationState, VersionedValue>>();
                states.add(Pair.create(ApplicationState.TOKENS, valueFactory.tokens(tokens)));
                states.add(Pair.create(ApplicationState.STATUS, valueFactory.hibernate(true)));
                Gossiper.instance.addLocalApplicationStates(states);
            }
            TPCUtils.blockingAwait(doAuthSetup());
            TPCUtils.blockingAwait(doAuditLoggingSetup());
            logger.info("Not joining ring as requested. Use JMX (StorageService->joinRing()) to initiate ring joining");
        }

        logger.info("Snitch information: {}, local DC:{} / rack:{}",
                    DatabaseDescriptor.getEndpointSnitch(),
                    DatabaseDescriptor.getEndpointSnitch().getLocalDatacenter(),
                    DatabaseDescriptor.getEndpointSnitch().getLocalRack());

        initialized = true;
    }

    private void primeConnections()
    {
        //Ensure all connections are up
        Set<InetAddress> liveMembers = Gossiper.instance.getLiveMembers();

        final int MAX_PRIMING_ATTEMPTS = Integer.getInteger("cassandra.max_gossip_priming_attempts", 3);
        String key = "NULL";
        String longKey = repeat(key, (int) OutboundTcpConnectionPool.LARGE_MESSAGE_THRESHOLD / key.length() + 1);
        longKey = longKey.substring(0, (int) OutboundTcpConnectionPool.LARGE_MESSAGE_THRESHOLD - 1);

        //We use local table because PK is a blob and we can make it large enough to
        //hit the small and large connections
        TableMetadata cf = SystemKeyspace.metadata().tables.getNullable(SystemKeyspace.LOCAL);

        DecoratedKey dKey = DatabaseDescriptor.getPartitioner().decorateKey(ByteBuffer.wrap(key.getBytes()));
        DecoratedKey dLongKey = DatabaseDescriptor.getPartitioner().decorateKey(ByteBuffer.wrap(longKey.getBytes()));

        // Run priming queries upto N times
        for (int i = 0; i < MAX_PRIMING_ATTEMPTS; i++)
        {
            SinglePartitionReadCommand qs = SinglePartitionReadCommand.create(cf, FBUtilities.nowInSeconds(), dKey, Slices.ALL);
            SinglePartitionReadCommand ql = SinglePartitionReadCommand.create(cf, FBUtilities.nowInSeconds(), dLongKey, Slice.ALL);

            HashMultimap<InetAddress, CompletableFuture<ReadResponse>> responses = HashMultimap.create();

            for (InetAddress ep : liveMembers)
            {
                if (ep.equals(FBUtilities.getBroadcastAddress()))
                    continue;

                OutboundTcpConnectionPool pool = MessagingService.instance().getConnectionPool(ep).join();
                try
                {
                    pool.waitForStarted();
                }
                catch (IllegalStateException e)
                {
                    logger.warn("Outgoing Connection pool failed to start for {}", ep);
                    continue;
                }

                if (MessagingService.instance().getVersion(ep) != MessagingService.current_version)
                    continue;

                responses.put(ep, MessagingService.instance().sendSingleTarget(Verbs.READS.SINGLE_READ.newRequest(ep, qs)));
                responses.put(ep, MessagingService.instance().sendSingleTarget(Verbs.READS.SINGLE_READ.newRequest(ep, ql)));
            }

            try
            {
                FBUtilities.waitOnFutures(Lists.newArrayList(responses.values()), DatabaseDescriptor.getReadRpcTimeout());
            }
            catch (Throwable tm)
            {
                for (Map.Entry<InetAddress, CompletableFuture<ReadResponse>> entry : responses.entries())
                {
                    if (!entry.getValue().isCompletedExceptionally())
                        logger.debug("Timeout waiting for priming response from {}", entry.getKey());
                }

                continue;
            }

            logger.debug("All priming requests succeeded");
            break;
        }

        for (InetAddress ep : liveMembers)
        {
            if (ep.equals(FBUtilities.getBroadcastAddress()))
                continue;

            OutboundTcpConnectionPool pool = MessagingService.instance().getConnectionPool(ep).join();

            if (!pool.gossip().isSocketOpen())
                logger.warn("Gossip connection to {} not open", ep);

            if (!pool.small().isSocketOpen())
                logger.warn("Small message connection to {} not open", ep);

            if (!pool.large().isSocketOpen())
                logger.warn("Large message connection to {} not open", ep);
        }
    }

    private void loadRingState()
    {
        if (Boolean.parseBoolean(System.getProperty("cassandra.load_ring_state", "true")))
        {
            logger.info("Loading persisted ring state");
            Multimap<InetAddress, Token> loadedTokens = loadTokensBlocking();
            Map<InetAddress, UUID> loadedHostIds = SystemKeyspace.getHostIds();
            for (InetAddress ep : loadedTokens.keySet())
            {
                if (ep.equals(FBUtilities.getBroadcastAddress()))
                {
                    // entry has been mistakenly added, delete it
                    removeEndpointBlocking(ep, false);
                }
                else
                {
                    if (loadedHostIds.containsKey(ep))
                        tokenMetadata.updateHostId(loadedHostIds.get(ep), ep);
                    Gossiper.instance.addSavedEndpoint(ep);
                }
            }
        }
    }

    public boolean isReplacing()
    {
        if (System.getProperty("cassandra.replace_address_first_boot", null) != null && SystemKeyspace.bootstrapComplete())
        {
            logger.info("Replace address on first boot requested; this node is already bootstrapped");
            return false;
        }
        return DatabaseDescriptor.getReplaceAddress() != null;
    }

    /**
     * In the event of forceful termination we need to remove the shutdown hook to prevent hanging (OOM for instance)
     */
    public void onShutdownHookRemoved()
    {
        if (FBUtilities.isWindows)
            WindowsTimer.endTimerPeriod(DatabaseDescriptor.getWindowsTimerInterval());
    }

    private boolean shouldBootstrap()
    {
        return DatabaseDescriptor.isAutoBootstrap() && !SystemKeyspace.bootstrapComplete() && !isSeed();
    }

    public static boolean isSeed()
    {
        return DatabaseDescriptor.getSeeds().contains(FBUtilities.getBroadcastAddress());
    }

    private void prepareToJoin() throws ConfigurationException
    {
        if (!joined)
        {
            Map<ApplicationState, VersionedValue> appStates = new EnumMap<>(ApplicationState.class);

            if (SystemKeyspace.wasDecommissioned())
            {
                if (Boolean.getBoolean("cassandra.override_decommission"))
                {
                    logger.warn("This node was decommissioned, but overriding by operator request.");
                    setBootstrapStateBlocking(SystemKeyspace.BootstrapState.COMPLETED);
                }
                else
                    throw new ConfigurationException("This node was decommissioned and will not rejoin the ring unless cassandra.override_decommission=true has been set, or all existing data is removed and the node is bootstrapped again");
            }

            if (DatabaseDescriptor.getReplaceTokens().size() > 0 || DatabaseDescriptor.getReplaceNode() != null)
                throw new RuntimeException("Replace method removed; use cassandra.replace_address instead");

            Interceptor gossiperInitGuard = newGossiperInitGuard();
            MessagingService.instance().addInterceptor(gossiperInitGuard);
            if (!MessagingService.instance().isListening())
                MessagingService.instance().listen();

            UUID localHostId = TPCUtils.blockingGet(SystemKeyspace.setLocalHostId());

            if (replacing)
            {
                localHostId = prepareForReplacement(localHostId);
                appStates.put(ApplicationState.TOKENS, valueFactory.tokens(bootstrapTokens));

                if (!DatabaseDescriptor.isAutoBootstrap())
                {
                    // Will not do replace procedure, persist the tokens we're taking over locally
                    // so that they don't get clobbered with auto generated ones in joinTokenRing
                    updateTokensBlocking(bootstrapTokens);
                }
                else if (isReplacingSameAddress())
                {
                    //only go into hibernate state if replacing the same address (CASSANDRA-8523)
                    logger.warn("Writes will not be forwarded to this node during replacement because it has the same address as " +
                                "the node to be replaced ({}). If the previous node has been down for longer than max_hint_window_in_ms, " +
                                "repair must be run after the replacement process in order to make this node consistent.",
                                DatabaseDescriptor.getReplaceAddress());
                    appStates.put(ApplicationState.STATUS, valueFactory.hibernate(true));
                }
            }
            else
            {
                checkForEndpointCollision(localHostId);
            }

            // have to start the gossip service before we can see any info on other nodes.  this is necessary
            // for bootstrap to get the load info it needs.
            // (we won't be part of the storage ring though until we add a counterId to our state, below.)
            // Seed the host ID-to-endpoint map with our own ID.
            getTokenMetadata().updateHostId(localHostId, FBUtilities.getBroadcastAddress());
            appStates.put(ApplicationState.NET_VERSION, valueFactory.networkVersion());
            appStates.put(ApplicationState.HOST_ID, valueFactory.hostId(localHostId));
            appStates.put(ApplicationState.NATIVE_TRANSPORT_ADDRESS, valueFactory.rpcaddress(FBUtilities.getNativeTransportBroadcastAddress()));
            appStates.put(ApplicationState.RELEASE_VERSION, valueFactory.releaseVersion());
            appStates.put(ApplicationState.STATUS, valueFactory.hibernate(true));

            appStates.put(ApplicationState.NATIVE_TRANSPORT_PORT, valueFactory.nativeTransportPort(DatabaseDescriptor.getNativeTransportPort()));
            appStates.put(ApplicationState.NATIVE_TRANSPORT_PORT_SSL, valueFactory.nativeTransportPortSSL(DatabaseDescriptor.getNativeTransportPortSSL()));
            appStates.put(ApplicationState.STORAGE_PORT, valueFactory.storagePort(DatabaseDescriptor.getStoragePort()));
            appStates.put(ApplicationState.STORAGE_PORT_SSL, valueFactory.storagePortSSL(DatabaseDescriptor.getSSLStoragePort()));
            DatabaseDescriptor.getJMXPort().ifPresent(port -> appStates.put(ApplicationState.JMX_PORT, valueFactory.jmxPort(port)));

            // load the persisted ring state. This used to be done earlier in the init process,
            // but now we always perform a shadow round when preparing to join and we have to
            // clear endpoint states after doing that.
            loadRingState();

            logger.info("Starting up server gossip");
            Gossiper.instance.register(this);
            int generation = TPCUtils.blockingGet(SystemKeyspace.incrementAndGetGeneration());
            Gossiper.instance.start(generation, appStates); // needed for node-ring gathering.
            gossipActive = true;
            // Technically we should clean this up in a finally block, but if prepareToJoin() throws unexpectedly, we
            // would have bigger problems, as node initialization would be seriousy affected.
            MessagingService.instance().removeInterceptor(gossiperInitGuard);
            // gossip snitch infos (local DC and rack)
            gossipSnitchInfo();
            // gossip Schema.emptyVersion forcing immediate check for schema updates (see MigrationManager#maybeScheduleSchemaPull)
            Schema.instance.updateVersionAndAnnounce(); // Ensure we know our own actual Schema UUID in preparation for updates
            LoadBroadcaster.instance.startBroadcasting();
            HintsService.instance.startDispatch();
            Gossiper.waitToSettle("accepting client requests");
            BatchlogManager.instance.start();
        }
    }

    public void waitForSchema(int delay)
    {
        logger.debug("Waiting for schema (max {} seconds)", delay);
        // first sleep the delay to make sure we see all our peers
        for (int i = 0; i < delay; i += 1000)
        {
            // if we see schema, we can proceed to the next check directly
            if (!Schema.instance.isEmpty())
            {
                logger.debug("current schema version: {}", Schema.instance.getVersion());
                break;
            }
            Uninterruptibles.sleepUninterruptibly(1, TimeUnit.SECONDS);
        }
        // if our schema hasn't matched yet, wait until it has
        // we do this by waiting for all in-flight migration requests and responses to complete
        // (post CASSANDRA-1391 we don't expect this to be necessary very often, but it doesn't hurt to be careful)
        if (!MigrationManager.isReadyForBootstrap())
        {
            setMode(Mode.JOINING, "waiting for schema information to complete", true);
            MigrationManager.waitUntilReadyForBootstrap();
        }
        logger.info("Has schema with version {}", Schema.instance.getVersion());
    }

    private void joinTokenRing(int delay) throws ConfigurationException
    {
        joined = true;

        // Timestamp that we use to check whether a node status' has been updated via Gossip for node-replacement.
        // I.e. if the updated endpoint state timestamp is greater than this value, we consider the node to be
        // replaced as still alive.
        long nanoTimeNodeUpdatedOffset = System.nanoTime();

        // We bootstrap if we haven't successfully bootstrapped before, as long as we are not a seed.
        // If we are a seed, or if the user manually sets auto_bootstrap to false,
        // we'll skip streaming data from other nodes and jump directly into the ring.
        //
        // The seed check allows us to skip the RING_DELAY sleep for the single-node cluster case,
        // which is useful for both new users and testing.
        //
        // We attempted to replace this with a schema-presence check, but you need a meaningful sleep
        // to get schema info from gossip which defeats the purpose.  See CASSANDRA-4427 for the gory details.
        Set<InetAddress> current = new HashSet<>();
        if (logger.isDebugEnabled())
        {
            logger.debug("Bootstrap variables: {} {} {} {}",
                         DatabaseDescriptor.isAutoBootstrap(),
                         SystemKeyspace.bootstrapInProgress(),
                         SystemKeyspace.bootstrapComplete(),
                         DatabaseDescriptor.getSeeds().contains(FBUtilities.getBroadcastAddress()));
        }
        if (DatabaseDescriptor.isAutoBootstrap() && !SystemKeyspace.bootstrapComplete() && DatabaseDescriptor.getSeeds().contains(FBUtilities.getBroadcastAddress()))
        {
            logger.info("This node will not auto bootstrap because it is configured to be a seed node.");
        }

        boolean dataAvailable = true; // make this to false when bootstrap streaming failed
        boolean bootstrap = shouldBootstrap();
        if (bootstrap)
        {
            if (SystemKeyspace.bootstrapInProgress())
                logger.warn("Detected previous bootstrap failure; retrying");
            else
                setBootstrapStateBlocking(SystemKeyspace.BootstrapState.IN_PROGRESS);
            setMode(Mode.JOINING, "waiting for ring information", true);
            waitForSchema(delay);
            setMode(Mode.JOINING, "schema complete, ready to bootstrap", true);
            setMode(Mode.JOINING, "waiting for pending range calculation", true);
            PendingRangeCalculatorService.instance.blockUntilFinished();
            setMode(Mode.JOINING, "calculation complete, ready to bootstrap", true);

            logger.debug("... got ring + schema info ({})", Schema.instance.getVersion());

            if (useStrictConsistency && !allowSimultaneousMoves() &&
                    (
                        tokenMetadata.getBootstrapTokens().valueSet().size() > 0 ||
                        tokenMetadata.getSizeOfLeavingEndpoints() > 0 ||
                        tokenMetadata.getSizeOfMovingEndpoints() > 0
                    ))
            {
                String bootstrapTokens = StringUtils.join(tokenMetadata.getBootstrapTokens().valueSet(), ',');
                String leavingTokens = StringUtils.join(tokenMetadata.getLeavingEndpoints(), ',');
                String movingTokens = StringUtils.join(tokenMetadata.getMovingEndpoints().stream().map(e -> e.right).toArray(), ',');
                throw new UnsupportedOperationException(String.format("Other bootstrapping/leaving/moving nodes detected, cannot bootstrap while cassandra.consistent.rangemovement is true. Nodes detected, bootstrapping: %s; leaving: %s; moving: %s;", bootstrapTokens, leavingTokens, movingTokens));
            }

            // get bootstrap tokens
            if (!replacing)
            {
                if (tokenMetadata.isMember(FBUtilities.getBroadcastAddress()))
                {
                    String s = "This node is already a member of the token ring; bootstrap aborted. (If replacing a dead node, remove the old one from the ring first.)";
                    throw new UnsupportedOperationException(s);
                }
                setMode(Mode.JOINING, "getting bootstrap token", true);
                bootstrapTokens = BootStrapper.getBootstrapTokens(tokenMetadata, FBUtilities.getBroadcastAddress(), delay);
            }
            else
            {
                if (!isReplacingSameAddress())
                {
                    // collect all (previous) endpoints for the bootstrap tokens
                    Set<InetAddress> previousAddresses = new HashSet<>();
                    for (Token token : bootstrapTokens)
                    {
                        InetAddress existing = tokenMetadata.getEndpoint(token);
                        if (existing == null)
                            throw new UnsupportedOperationException("Cannot replace token " + token + " which does not exist!");
                        previousAddresses.add(existing);
                    }

                    // check for operator errors... (also see DB-1327)
                    // If we're looking for active gossip participants, it seems more appropriate to sleep RING_DELAY
                    // (which people use as a proxy for "time things should have propagated by") plus the minimum of
                    // the gossiper interval and load broadcaster times (which will each trigger new gossip info),
                    // and then check if any change has been made.
                    //
                    // Before DB-1327, we have slept for LoadBroadcaster.BROADCAST_INTERVAL (60s by default),
                    // but checked endpoint states updated withing 'delay' (= ring-delay, 30s by default). So there
                    // was a mismatch between these values.
                    // Since DB-1327, we check for updates to the endpoint state since the beginning of this
                    // joinTokenRing() method. Additionally, we sleep for 'relay' (= ring-delay, 30s by default) plus
                    // min(broadcase-interval, gossiper-interval), which should sum up to 31s by default. Since we
                    // already capture gossip-endpoint-changes during the execution of the code above, e.g. waiting
                    // for the schema, time for network roundtrips should implicitly be included.

                    long timeSleepOffset = System.currentTimeMillis();
                    long timeEnd = timeSleepOffset
                                   + delay
                                   + Math.min(LoadBroadcaster.BROADCAST_INTERVAL, Gossiper.intervalInMillis);
                    do
                    {
                        Uninterruptibles.sleepUninterruptibly(1, TimeUnit.SECONDS);
                        for (InetAddress existing : previousAddresses)
                        {
                            long updateTimestamp = Gossiper.instance.getEndpointStateForEndpoint(existing).getUpdateTimestamp();
                            // We are looking for a node that should have been dead when we get here.
                            // So use the earliest timestamp we have here (entering joinTokenRing()).
                            if (nanoTimeNodeUpdatedOffset - updateTimestamp < 0)
                            {
                                // Use a separate log message to (hopefully) not screw up existing dtests
                                logger.error("Cannot replace a live node {}. Endpoint state changed since {} (nanotime={})",
                                             existing, new Date(timeSleepOffset), updateTimestamp);
                                throw new UnsupportedOperationException("Cannot replace a live node... ");
                            }
                        }
                    } while (System.currentTimeMillis() < timeEnd);

                    current.addAll(previousAddresses);
                }
                else
                {
                    // TODO: should this use "delay" instead of RING_DELAY? Probably doesn't make a difference in prod code though.
                    Uninterruptibles.sleepUninterruptibly(RING_DELAY, TimeUnit.MILLISECONDS);
                }
                setMode(Mode.JOINING, "Replacing a node with token(s): " + bootstrapTokens, true);
            }

            dataAvailable = bootstrap(bootstrapTokens);
        }
        else
        {
            bootstrapTokens = getSavedTokensBlocking();
            if (bootstrapTokens.isEmpty())
            {
                bootstrapTokens = BootStrapper.getBootstrapTokens(tokenMetadata, FBUtilities.getBroadcastAddress(), delay);
            }
            else
            {
                if (bootstrapTokens.size() != DatabaseDescriptor.getNumTokens())
                    throw new ConfigurationException("Cannot change the number of tokens from " + bootstrapTokens.size() + " to " + DatabaseDescriptor.getNumTokens());
                else
                    logger.info("Using saved tokens {}", bootstrapTokens);
            }
        }

        // if we don't have system_traces keyspace at this point, then create it manually
        maybeAddOrUpdateKeyspace(TraceKeyspace.metadata()).andThen(maybeAddOrUpdateKeyspace(SystemDistributedKeyspace.metadata()))
                                                          .blockingAwait();

        if (!isSurveyMode)
        {
            if (dataAvailable)
            {
                finishJoiningRing(bootstrap, bootstrapTokens);

                // remove the existing info about the replaced node.
                if (!current.isEmpty())
                {
                    for (InetAddress existing : current)
                        Gossiper.instance.replacedEndpoint(existing);
                }

                logger.info("Startup with data available + schema info ({})", Schema.instance.getVersion());
            }
            else
            {
                logger.warn("Some data streaming failed. Use nodetool to check bootstrap state and resume. For more, see `nodetool help bootstrap`. {}", SystemKeyspace.getBootstrapState());
                TPCUtils.blockingAwait(doAuthSetup());
            }
        }
        else
        {
            logger.info("Startup complete, but write survey mode is active, not becoming an active ring member. Use JMX (StorageService->joinRing()) to finalize ring joining.");
            TPCUtils.blockingAwait(doAuthSetup());
        }
    }

    public static boolean isReplacingSameAddress()
    {
        InetAddress replaceAddress = DatabaseDescriptor.getReplaceAddress();
        return replaceAddress != null && replaceAddress.equals(FBUtilities.getBroadcastAddress());
    }

    public void gossipSnitchInfo()
    {
        String dc = DatabaseDescriptor.getLocalDataCenter();
        String rack = DatabaseDescriptor.getLocalRack();
        Gossiper.instance.addLocalApplicationState(ApplicationState.DC, StorageService.instance.valueFactory.datacenter(dc));
        Gossiper.instance.addLocalApplicationState(ApplicationState.RACK, StorageService.instance.valueFactory.rack(rack));
    }

    public void joinRing() throws IOException
    {
        SystemKeyspace.BootstrapState state = SystemKeyspace.getBootstrapState();
        joinRing(state.equals(SystemKeyspace.BootstrapState.IN_PROGRESS));
    }

    private synchronized void joinRing(boolean resumedBootstrap) throws IOException
    {
        if (!joined)
        {
            logger.info("Joining ring by operator request");
            try
            {
                joinTokenRing(0);
            }
            catch (ConfigurationException e)
            {
                throw new IOException(e.getMessage());
            }
        }
        else if (isSurveyMode)
        {
            logger.info("Leaving write survey mode and joining ring at operator request");
            finishJoiningRing(resumedBootstrap, getSavedTokensBlocking());
            isSurveyMode = false;
        }
    }

    private void executePreJoinTasks(boolean bootstrap)
    {
        StreamSupport.stream(ColumnFamilyStore.all().spliterator(), false)
                .filter(cfs -> Schema.instance.getUserKeyspaces().contains(cfs.keyspace.getName()))
                .forEach(cfs -> cfs.indexManager.executePreJoinTasksBlocking(bootstrap));
    }

    private void finishJoiningRing(boolean didBootstrap, Collection<Token> tokens)
    {
        primeConnections();

        // start participating in the ring.
        setMode(Mode.JOINING, "Finish joining ring", true);
        setBootstrapStateBlocking(SystemKeyspace.BootstrapState.COMPLETED);
        executePreJoinTasks(didBootstrap);
        setTokens(tokens);

        assert tokenMetadata.sortedTokens().size() > 0;
        TPCUtils.blockingAwait(doAuthSetup());
        TPCUtils.blockingAwait(doAuditLoggingSetup());
    }

    private Completable doAuthSetup()
    {
        if (doneAuthSetup.getAndSet(true))
            return Completable.complete();

        return maybeAddOrUpdateKeyspace(AuthKeyspace.metadata())
                .doOnComplete(() -> {
                    DatabaseDescriptor.getRoleManager().setup();
                    DatabaseDescriptor.getAuthenticator().setup();
                    DatabaseDescriptor.getAuthorizer().setup();
                    Schema.instance.registerListener(new AuthSchemaChangeListener());
                    authSetupComplete = true;
                });
    }

    public boolean isAuthSetupComplete()
    {
        return authSetupComplete;
    }

    private Completable doAuditLoggingSetup()
    {
        // The setUp is blocking so once it is done everything is ready.
        DatabaseDescriptor.getAuditLogger().setup();
        return Completable.complete();
    }

    private Completable maybeAddKeyspace(KeyspaceMetadata ksm)
    {
        /*
         * We use timestamp of 0, intentionally, so that varying timestamps wouldn't cause schema mismatches on
         * newly added nodes.
         *
         * Having the initial/default timestamp as 0 also allows users to make and persist changes to replication
         * of our replicated system keyspaces.
         *
         * In case that we need to make incompatible changes to those kesypaces/tables, we'd need to bump the timestamp
         * on per-keyspace/per-table basis. So far we've never needed to.
         */
        return MigrationManager.announceNewKeyspace(ksm, 0, false)
                               .onErrorResumeNext(e -> {
                                   if (e instanceof AlreadyExistsException)
                                   {
                                       logger.debug("Attempted to create new keyspace {}, but it already exists", ksm.name);
                                       return Completable.complete();
                                   }

                                   return Completable.error(e);

        });
    }

    /**
     * Ensure the schema of a pseudo-system keyspace (a distributed system keyspace: traces, auth and the so-called distributedKeyspace),
     * is up to date with what we expected (creating it if it doesn't exist and updating tables that may have been upgraded).
     */
    private Completable maybeAddOrUpdateKeyspace(KeyspaceMetadata expected)
    {
        // Note that want to deal with the keyspace and its table a bit differently: for the keyspace definition
        // itself, we want to create it if it doesn't exist yet, but if it does exist, we don't want to modify it,
        // because user can modify the definition to change the replication factor (#6016) and we don't want to
        // override it. For the tables however, we have to deal with the fact that new version can add new columns
        // (#8162 being an example), so even if the table definition exists, we still need to force the "current"
        // version of the schema, the one the node will be expecting.

        //KeyspaceMetadata defined = Schema.instance.getKeyspaceMetadata(expected.name);
        // If the keyspace doesn't exist, create it
        Completable migration;
        if (Schema.instance.getKeyspaceMetadata(expected.name) == null)
            migration = maybeAddKeyspace(expected);
        else
            migration = Completable.complete();

        return migration.andThen(Completable.defer(()-> {
            KeyspaceMetadata defined = Schema.instance.getKeyspaceMetadata(expected.name);

            // Same as for tables, it might miss types.
            return maybeAddOrUpdateTypes(expected.types, defined.types);
        })).andThen(Completable.defer(() -> {
            KeyspaceMetadata defined = Schema.instance.getKeyspaceMetadata(expected.name);

            // While the keyspace exists, it might miss table or have outdated one
            // There is also the potential for a race, as schema migrations add the bare
            // keyspace into Schema.instance before adding its tables, so double check that
            // all the expected tables are present
            return maybeAddOrUpdateTables(expected.tables, defined.tables);
        }));
    }

    private Completable maybeAddOrUpdateTypes(Types expected, Types defined)
    {
        List<Completable> migrations = new ArrayList<>();
        for (UserType expectedType : expected)
        {
            UserType definedType = defined.get(expectedType.name).orElse(null);
            if (definedType == null || !definedType.equals(expectedType))
                migrations.add(MigrationManager.forceAnnounceNewType(expectedType));
        }

        return migrations.isEmpty() ? Completable.complete() : Completable.merge(migrations);
    }

    private Completable maybeAddOrUpdateTables(Tables expected, Tables defined)
    {
        List<Completable> migrations = new ArrayList<>();
        for (TableMetadata expectedTable : expected)
        {
            TableMetadata definedTable = defined.get(expectedTable.name).orElse(null);
            // If the table doesn't exist yet, create it.
            if (definedTable == null)
            {
                migrations.add(MigrationManager.forceAnnounceNewTable(expectedTable));
            }
            // If it exists, on an upgrade, it's schema may not be up-to-date so update it if it's not the case.
            // One of the subtlety is that we let users override the NodeSync parameters (see DB-965) and we don't
            // want to override such setting here. So we both ignore NodeSync when checking if the defined schema differs
            // from the expected one *and* preserve the defined NodeSync setting if we do have to override the schema.
            // Note that this mean that if we ever want to change the default NodeSync setting for some system tables,
            // we cannot do it manually where the table is defined but we'd have to rather special case it in NodeSyncParams.
            else if (!definedTable.equalsIgnoringNodeSync(expectedTable))
            {
                TableParams newParams = expectedTable.params.unbuild()
                                                            .nodeSync(definedTable.params.nodeSync)
                                                            .build();
                migrations.add(MigrationManager.forceAnnounceNewTable(expectedTable.unbuild().params(newParams).build()));
            }
        }

        return migrations.isEmpty() ? Completable.complete() : Completable.concat(migrations);
    }

    public boolean isJoined()
    {
        return joined && !isSurveyMode;
    }

    public void rebuild(String sourceDc)
    {
        rebuild(sourceDc, null, null, null);
    }

    public void rebuild(String sourceDc, String keyspace, String tokens, String specificSources)
    {
        rebuild(keyspace != null ? Collections.singletonList(keyspace) : Collections.emptyList(),
                tokens,
                RebuildMode.NORMAL,
                0,
                StreamingOptions.forRebuild(tokenMetadata.cloneOnlyTokenMap(),
                                            sourceDc, specificSources));
    }

    public String rebuild(List<String> keyspaces,
                          String tokens,
                          String mode,
                          List<String> srcDcNames,
                          List<String> excludeDcNames,
                          List<String> specifiedSources,
                          List<String> excludeSources)
    {
        return rebuild(keyspaces, tokens, mode, 0,
                       srcDcNames, excludeDcNames, specifiedSources, excludeSources);
    }

    public String rebuild(List<String> keyspaces,
                          String tokens,
                          String mode,
                          int streamingConnectionsPerHost,
                          List<String> srcDcNames,
                          List<String> excludeDcNames,
                          List<String> specifiedSources,
                          List<String> excludeSources)
    {
        return rebuild(keyspaces != null ? keyspaces : Collections.emptyList(),
                       tokens,
                       RebuildMode.getMode(mode),
                       streamingConnectionsPerHost,
                       StreamingOptions.forRebuild(tokenMetadata.cloneOnlyTokenMap(),
                                                   srcDcNames, excludeDcNames, specifiedSources, excludeSources));
    }

    private String rebuild(List<String> keyspaces,
                           String tokens,
                           RebuildMode mode,
                           int streamingConnectionsPerHost,
                           StreamingOptions options)
    {
        keyspaces = keyspaces != null ? keyspaces : Collections.emptyList();

        // check the arguments
        if (keyspaces.isEmpty() && tokens != null)
        {
            throw new IllegalArgumentException("Cannot specify tokens without keyspace.");
        }

        if (streamingConnectionsPerHost <= 0)
        {
            streamingConnectionsPerHost = DatabaseDescriptor.getStreamingConnectionsPerHost();
        }

        String msg = String.format("%s, %s, %d streaming connections, %s, %s",
                                   !keyspaces.isEmpty() ? keyspaces : "(All keyspaces)",
                                   tokens == null ? "(All tokens)" : tokens,
                                   streamingConnectionsPerHost, mode, options);

        logger.info("starting rebuild for {}", msg);
        long t0 = System.currentTimeMillis();

        RangeStreamer streamer = new RangeStreamer(tokenMetadata,
                                                   null,
                                                   FBUtilities.getBroadcastAddress(),
                                                   StreamOperation.REBUILD,
                                                   useStrictConsistency && !replacing,
                                                   DatabaseDescriptor.getEndpointSnitch(),
                                                   streamStateStore,
                                                   false,
                                                   streamingConnectionsPerHost,
                                                   options.toSourceFilter(DatabaseDescriptor.getEndpointSnitch(),
                                                                          FailureDetector.instance));
        // check ongoing rebuild
        if (!currentRebuild.compareAndSet(null, streamer))
        {
            throw new IllegalStateException("Node is still rebuilding. Check nodetool netstats.");
        }

        try
        {
            if (keyspaces.isEmpty())
            {
                keyspaces = Schema.instance.getNonLocalStrategyKeyspaces();
            }

            if (tokens == null)
            {
                for (String keyspaceName : keyspaces)
                    streamer.addRanges(keyspaceName, getLocalRanges(keyspaceName));

                mode.beforeStreaming(keyspaces);
            }
            else
            {
                List<Range<Token>> ranges = new ArrayList<>();
                Token.TokenFactory factory = getTokenFactory();
                Pattern rangePattern = Pattern.compile("\\(\\s*(-?\\w+)\\s*,\\s*(-?\\w+)\\s*\\]");
                try (Scanner tokenScanner = new Scanner(tokens))
                {
                    while (tokenScanner.findInLine(rangePattern) != null)
                    {
                        MatchResult range = tokenScanner.match();
                        Token startToken = factory.fromString(range.group(1));
                        Token endToken = factory.fromString(range.group(2));
                        logger.info("adding range: ({},{}]", startToken, endToken);
                        ranges.add(new Range<>(startToken, endToken));
                    }
                    if (tokenScanner.hasNext())
                        throw new IllegalArgumentException("Unexpected string: " + tokenScanner.next());
                }

                Map<String, Collection<Range<Token>>> keyspaceRanges = new HashMap<>();
                for (String keyspaceName : keyspaces)
                {
                    // Ensure all specified ranges are actually ranges owned by this host
                    Collection<Range<Token>> localRanges = getLocalRanges(keyspaceName);
                    Set<Range<Token>> specifiedNotFoundRanges = new HashSet<>(ranges);
                    for (Range<Token> specifiedRange : ranges)
                    {
                        for (Range<Token> localRange : localRanges)
                        {
                            if (localRange.contains(specifiedRange))
                            {
                                specifiedNotFoundRanges.remove(specifiedRange);
                                break;
                            }
                        }
                    }
                    if (!specifiedNotFoundRanges.isEmpty())
                    {
                        throw new IllegalArgumentException(String.format("The specified range(s) %s is not a range that is owned by this node. Please ensure that all token ranges specified to be rebuilt belong to this node.", specifiedNotFoundRanges));
                    }

                    streamer.addRanges(keyspaceName, ranges);
                    keyspaceRanges.put(keyspaceName, ranges);
                }

                mode.beforeStreaming(keyspaceRanges);
            }

            StreamResultFuture resultFuture = streamer.fetchAsync();
            // wait for result
            resultFuture.get();

            long t = System.currentTimeMillis() - t0;
            long totalBytes = 0L;
            for (SessionInfo session : resultFuture.getCurrentState().sessions)
                totalBytes += session.getTotalSizeReceived();

            String info = String.format("finished rebuild for %s after %d seconds receiving %s.",
                                        msg, t / 1000, FileUtils.stringifyFileSize(totalBytes));
            logger.info("{}", info);
            return info;
        }
        catch (InterruptedException e)
        {
            throw new RuntimeException("Interrupted while waiting on rebuild streaming");
        }
        catch (IllegalArgumentException | IllegalStateException e)
        {
            // These are (usally) validation errors caused by wrong input parameters.
            // No need to log a stack trace as an error.
            logger.warn("Parameter error while rebuilding node", e);
            throw new RuntimeException("Parameter error while rebuilding node: " + e);
        }
        catch (ExecutionException e)
        {
            // This is used exclusively through JMX, so log the full trace but only throw a simple RTE
            logger.error("Error while rebuilding node", e.getCause());
            throw new RuntimeException("Error while rebuilding node: " + e.getCause().getMessage());
        }
        catch (RuntimeException e)
        {
            logger.error("Error while rebuilding node", e);
            throw e;
        }
        finally
        {
            // rebuild is done (successfully or not)
            currentRebuild.set(null);
        }
    }

    public void setRpcTimeout(long value)
    {
        DatabaseDescriptor.setRpcTimeout(value);
        logger.info("set rpc timeout to {} ms", value);
    }

    public long getRpcTimeout()
    {
        return DatabaseDescriptor.getRpcTimeout();
    }

    public void setReadRpcTimeout(long value)
    {
        DatabaseDescriptor.setReadRpcTimeout(value);
        logger.info("set read rpc timeout to {} ms", value);
    }

    public long getReadRpcTimeout()
    {
        return DatabaseDescriptor.getReadRpcTimeout();
    }

    public void setRangeRpcTimeout(long value)
    {
        DatabaseDescriptor.setRangeRpcTimeout(value);
        logger.info("set range rpc timeout to {} ms", value);
    }

    public long getRangeRpcTimeout()
    {
        return DatabaseDescriptor.getRangeRpcTimeout();
    }

    public void setWriteRpcTimeout(long value)
    {
        DatabaseDescriptor.setWriteRpcTimeout(value);
        logger.info("set write rpc timeout to {} ms", value);
    }

    public long getWriteRpcTimeout()
    {
        return DatabaseDescriptor.getWriteRpcTimeout();
    }

    public void setCounterWriteRpcTimeout(long value)
    {
        DatabaseDescriptor.setCounterWriteRpcTimeout(value);
        logger.info("set counter write rpc timeout to {} ms", value);
    }

    public long getCounterWriteRpcTimeout()
    {
        return DatabaseDescriptor.getCounterWriteRpcTimeout();
    }

    public void setCasContentionTimeout(long value)
    {
        DatabaseDescriptor.setCasContentionTimeout(value);
        logger.info("set cas contention rpc timeout to {} ms", value);
    }

    public long getCasContentionTimeout()
    {
        return DatabaseDescriptor.getCasContentionTimeout();
    }

    public void setTruncateRpcTimeout(long value)
    {
        DatabaseDescriptor.setTruncateRpcTimeout(value);
        logger.info("set truncate rpc timeout to {} ms", value);
    }

    public long getTruncateRpcTimeout()
    {
        return DatabaseDescriptor.getTruncateRpcTimeout();
    }

    public void abortRebuild(String reason)
    {
        if (reason == null)
            reason = "Manually aborted";

        RangeStreamer streamer = currentRebuild.get();
        if (streamer == null)
            throw new IllegalStateException("No active rebuild");

        // Do not clear the 'currentRebuild' field here. The currently active 'RangeStreamer' will exit and
        // therefore clear the reference in 'StorageService.rebuild()'.

        streamer.abort(reason);
    }

    public void setStreamThroughputMbPerSec(int value)
    {
        DatabaseDescriptor.setStreamThroughputOutboundMegabitsPerSec(value);
        logger.info("setstreamthroughput: throttle set to {}", value);
    }

    public int getStreamThroughputMbPerSec()
    {
        return DatabaseDescriptor.getStreamThroughputOutboundMegabitsPerSec();
    }

    public void setStreamingConnectionsPerHost(int value)
    {
        DatabaseDescriptor.setStreamingConnectionsPerHost(value);
    }

    public int getStreamingConnectionsPerHost()
    {
        return DatabaseDescriptor.getStreamingConnectionsPerHost();
    }

    public void setInterDCStreamThroughputMbPerSec(int value)
    {
        DatabaseDescriptor.setInterDCStreamThroughputOutboundMegabitsPerSec(value);
        logger.info("setinterdcstreamthroughput: throttle set to {}", value);
    }

    public int getInterDCStreamThroughputMbPerSec()
    {
        return DatabaseDescriptor.getInterDCStreamThroughputOutboundMegabitsPerSec();
    }


    public int getCompactionThroughputMbPerSec()
    {
        return DatabaseDescriptor.getCompactionThroughputMbPerSec();
    }

    public void setCompactionThroughputMbPerSec(int value)
    {
        DatabaseDescriptor.setCompactionThroughputMbPerSec(value);
        CompactionManager.instance.setRate(value);
    }

    public int getBatchlogReplayThrottleInKB()
    {
        return DatabaseDescriptor.getBatchlogReplayThrottleInKB();
    }

    public void setBatchlogReplayThrottleInKB(int throttleInKB)
    {
        DatabaseDescriptor.setBatchlogReplayThrottleInKB(throttleInKB);
        BatchlogManager.instance.setRate(throttleInKB);
    }

    public int getConcurrentCompactors()
    {
        return DatabaseDescriptor.getConcurrentCompactors();
    }

    public void setConcurrentCompactors(int value)
    {
        if (value <= 0)
            throw new IllegalArgumentException("Number of concurrent compactors should be greater than 0.");
        DatabaseDescriptor.setConcurrentCompactors(value);
        CompactionManager.instance.setConcurrentCompactors(value);
    }

    public int getConcurrentValidators()
    {
        return DatabaseDescriptor.getConcurrentValidations();
    }

    public void setConcurrentValidators(int value)
    {
        DatabaseDescriptor.setConcurrentValidations(value);
        CompactionManager.instance.setConcurrentValidations(DatabaseDescriptor.getConcurrentValidations());
    }

    public int getConcurrentViewBuilders()
    {
        return DatabaseDescriptor.getConcurrentViewBuilders();
    }

    public void setConcurrentViewBuilders(int value)
    {
        if (value <= 0)
            throw new IllegalArgumentException("Number of concurrent view builders should be greater than 0.");
        DatabaseDescriptor.setConcurrentViewBuilders(value);
        CompactionManager.instance.setConcurrentViewBuilders(DatabaseDescriptor.getConcurrentViewBuilders());
    }

    public boolean isIncrementalBackupsEnabled()
    {
        return DatabaseDescriptor.isIncrementalBackupsEnabled();
    }

    public void setIncrementalBackupsEnabled(boolean value)
    {
        DatabaseDescriptor.setIncrementalBackupsEnabled(value);
    }

    private void setMode(Mode m, boolean log)
    {
        setMode(m, null, log);
    }

    private void setMode(Mode m, String msg, boolean log)
    {
        operationMode = m;
        String logMsg = msg == null ? m.toString() : String.format("%s: %s", m, msg);
        if (log)
            logger.info(logMsg);
        else
            logger.debug(logMsg);
    }

    /**
     * Bootstrap node by fetching data from other nodes.
     * If node is bootstrapping as a new node, then this also announces bootstrapping to the cluster.
     * <p>
     * This blocks until streaming is done.
     *
     * @param tokens bootstrapping tokens
     * @return true if bootstrap succeeds.
     */
    private boolean bootstrap(final Collection<Token> tokens)
    {
        isBootstrapMode = true;
        updateTokensBlocking(tokens); // DON'T use setToken, that makes us part of the ring locally which is incorrect until we are done bootstrapping

        if (!replacing || !isReplacingSameAddress())
        {
            // if not an existing token then bootstrap
            List<Pair<ApplicationState, VersionedValue>> states = new ArrayList<>();
            states.add(Pair.create(ApplicationState.TOKENS, valueFactory.tokens(tokens)));
            states.add(Pair.create(ApplicationState.STATUS, replacing ?
                                                            valueFactory.bootReplacing(DatabaseDescriptor.getReplaceAddress()) :
                                                            valueFactory.bootstrapping(tokens)));
            Gossiper.instance.addLocalApplicationStates(states);
            setMode(Mode.JOINING, "sleeping " + RING_DELAY + " ms for pending range setup", true);
            Uninterruptibles.sleepUninterruptibly(RING_DELAY, TimeUnit.MILLISECONDS);
        }
        else
        {
            // Dont set any state for the node which is bootstrapping the existing token...
            tokenMetadata.updateNormalTokens(tokens, FBUtilities.getBroadcastAddress());
            removeEndpointBlocking(DatabaseDescriptor.getReplaceAddress(), false);
        }
        if (!Gossiper.instance.seenAnySeed())
            throw new IllegalStateException("Unable to contact any seeds!");

        if (Boolean.getBoolean("cassandra.reset_bootstrap_progress"))
        {
            logger.info("Resetting bootstrap progress to start fresh");
            SystemKeyspace.resetAvailableRangesBlocking();
        }

        // Force disk boundary invalidation now that local tokens are set
        invalidateDiskBoundaries();

        setMode(Mode.JOINING, "Starting to bootstrap...", true);
        BootStrapper bootstrapper = new BootStrapper(FBUtilities.getBroadcastAddress(), tokens, tokenMetadata);
        bootstrapper.addProgressListener(progressSupport);

        // handles token update
        ListenableFuture<StreamState> bootstrapStream = bootstrapper.bootstrap(streamStateStore, useStrictConsistency && !replacing);

        Futures.addCallback(bootstrapStream, new FutureCallback<StreamState>()
        {
            @Override
            public void onSuccess(StreamState streamState)
            {
                bootstrapFinished();
                logger.info("Bootstrap completed! for the tokens {}", tokens);
            }

            @Override
            public void onFailure(Throwable e)
            {
                logger.warn("Error during bootstrap.", e);
            }
        });
        try
        {
            bootstrapStream.get();
            return true;
        }
        catch (Throwable e)
        {
            logger.error("Error while waiting on bootstrap to complete. Bootstrap will have to be restarted.", e);
            return false;
        }
    }

    private void invalidateDiskBoundaries()
    {
        for (Keyspace keyspace : Keyspace.all())
        {
            for (ColumnFamilyStore cfs : keyspace.getColumnFamilyStores())
            {
                for (final ColumnFamilyStore store : cfs.concatWithIndexes())
                {
                    store.invalidateDiskBoundaries();
                }
            }
        }
    }

    /**
     * All MVs have been created during bootstrap, so mark them as built
     */
    private void markViewsAsBuiltBlocking() {
        ArrayList<CompletableFuture> futures = new ArrayList<>();
        for (String keyspace : Schema.instance.getUserKeyspaces())
        {
            for (ViewMetadata view: Schema.instance.getKeyspaceMetadata(keyspace).views)
                futures.add(SystemKeyspace.finishViewBuildStatus(view.keyspace, view.name));
        }

        TPCUtils.blockingAwait(CompletableFuture.allOf(futures.toArray(new CompletableFuture[0])));
    }

    /**
     * Called when bootstrap did finish successfully
     */
    private void bootstrapFinished() {
        markViewsAsBuiltBlocking();
        isBootstrapMode = false;
    }

    public boolean resumeBootstrap()
    {
        if (isBootstrapMode && SystemKeyspace.bootstrapInProgress())
        {
            logger.info("Resuming bootstrap...");

            // get bootstrap tokens saved in system keyspace
            final Collection<Token> tokens = getSavedTokensBlocking();
            // already bootstrapped ranges are filtered during bootstrap
            BootStrapper bootstrapper = new BootStrapper(FBUtilities.getBroadcastAddress(), tokens, tokenMetadata);
            bootstrapper.addProgressListener(progressSupport);

            // handles token update
            ListenableFuture<StreamState> bootstrapStream = bootstrapper.bootstrap(streamStateStore, useStrictConsistency && !replacing);

            Futures.addCallback(bootstrapStream, new FutureCallback<StreamState>()
            {
                @Override
                public void onSuccess(StreamState streamState)
                {
                    bootstrapFinished();
                    // start participating in the ring.
                    // pretend we are in survey mode so we can use joinRing() here
                    isSurveyMode = true;
                    try
                    {
                        progressSupport.progress("bootstrap", ProgressEvent.createNotification("Joining ring..."));
                        joinRing(true);
                    }
                    catch (IOException ignore)
                    {
                        // joinRing with survey mode does not throw IOException
                    }
                    progressSupport.progress("bootstrap", new ProgressEvent(ProgressEventType.COMPLETE, 1, 1, "Resume bootstrap complete"));
                    logger.info("Resume complete");
                }

                @Override
                public void onFailure(Throwable e)
                {
                    String message = "Error during bootstrap: ";
                    if (e instanceof ExecutionException && e.getCause() != null)
                    {
                        message += e.getCause().getMessage();
                    }
                    else
                    {
                        message += e.getMessage();
                    }
                    logger.error(message, e);
                    progressSupport.progress("bootstrap", new ProgressEvent(ProgressEventType.ERROR, 1, 1, message));
                    progressSupport.progress("bootstrap", new ProgressEvent(ProgressEventType.COMPLETE, 1, 1, "Resume bootstrap complete"));
                }
            });
            return true;
        }
        else
        {
            logger.info("Resuming bootstrap is requested, but the node is already bootstrapped.");
            return false;
        }
    }

    public boolean isBootstrapMode()
    {
        return isBootstrapMode;
    }

    public TokenMetadata getTokenMetadata()
    {
        return tokenMetadata;
    }

    /**
     * for a keyspace, return the ranges and corresponding listen addresses.
     *
     * @param keyspace
     * @return the endpoint map
     */
    public Map<List<String>, List<String>> getRangeToEndpointMap(String keyspace)
    {
        /* All the ranges for the tokens */
        Map<List<String>, List<String>> map = new HashMap<>();
        for (Map.Entry<Range<Token>, List<InetAddress>> entry : getRangeToAddressMap(keyspace).entrySet())
        {
            map.put(entry.getKey().asList(), stringify(entry.getValue()));
        }
        return map;
    }

    /**
     * Return the rpc address associated with an endpoint as a string.
     *
     * @param endpoint The endpoint to get rpc address for
     * @return the rpc address
     * @deprecated use {@link this#getNativeTransportAddress(InetAddress)} instead
     */
    @Deprecated
    public String getRpcaddress(InetAddress endpoint)
    {
        return getNativeTransportAddress(endpoint);
    }

    /**
     * Return the native transport address associated with an endpoint as a string.
     *
     * @param endpoint The endpoint to get rpc address for
     * @return the native transport addresss
     */
    public String getNativeTransportAddress(InetAddress endpoint)
    {
        if (endpoint.equals(FBUtilities.getBroadcastAddress()))
            return FBUtilities.getNativeTransportBroadcastAddress().getHostAddress();
        else if (Gossiper.instance.getEndpointStateForEndpoint(endpoint).getApplicationState(ApplicationState.NATIVE_TRANSPORT_ADDRESS) == null)
            return endpoint.getHostAddress();
        else
            return Gossiper.instance.getEndpointStateForEndpoint(endpoint).getApplicationState(ApplicationState.NATIVE_TRANSPORT_ADDRESS).value;
    }

    /**
     * for a keyspace, return the ranges and corresponding RPC addresses for a given keyspace.
     *
     * @deprecated use {@link this#getRangeToNativeTransportAddressMap(String)} instead.

     * @param keyspace
     * @return the endpoint map
     */
    public Map<List<String>, List<String>> getRangeToRpcaddressMap(String keyspace)
    {
        return getRangeToNativeTransportAddressMap(keyspace);
    }

    /**
     * for a keyspace, return the ranges and corresponding native transport addresses for a given keyspace.
     *
     * @param keyspace
     * @return the endpoint map
     */
    public Map<List<String>, List<String>> getRangeToNativeTransportAddressMap(String keyspace)
    {
        /* All the ranges for the tokens */
        Map<List<String>, List<String>> map = new HashMap<>();
        for (Map.Entry<Range<Token>, List<InetAddress>> entry : getRangeToAddressMap(keyspace).entrySet())
        {
            List<String> nativeTransportAddresses = new ArrayList<>(entry.getValue().size());
            for (InetAddress endpoint : entry.getValue())
            {
                nativeTransportAddresses.add(getRpcaddress(endpoint));
            }
            map.put(entry.getKey().asList(), nativeTransportAddresses);
        }
        return map;
    }

    public Map<List<String>, List<String>> getPendingRangeToEndpointMap(String keyspace)
    {
        // some people just want to get a visual representation of things. Allow null and set it to the first
        // non-system keyspace.
        if (keyspace == null)
            keyspace = Schema.instance.getNonLocalStrategyKeyspaces().get(0);

        Map<List<String>, List<String>> map = new HashMap<>();
        for (Map.Entry<Range<Token>, Collection<InetAddress>> entry : tokenMetadata.getPendingRangesMM(keyspace).asMap().entrySet())
        {
            List<InetAddress> l = new ArrayList<>(entry.getValue());
            map.put(entry.getKey().asList(), stringify(l));
        }
        return map;
    }

    public Map<Range<Token>, List<InetAddress>> getRangeToAddressMap(String keyspace)
    {
        return getRangeToAddressMap(keyspace, tokenMetadata.sortedTokens());
    }

    public Map<Range<Token>, List<InetAddress>> getRangeToAddressMapInLocalDC(String keyspace)
    {
        Predicate<InetAddress> isLocalDC = new Predicate<InetAddress>()
        {
            public boolean apply(InetAddress address)
            {
                return isLocalDC(address);
            }
        };

        Map<Range<Token>, List<InetAddress>> origMap = getRangeToAddressMap(keyspace, getTokensInLocalDC());
        Map<Range<Token>, List<InetAddress>> filteredMap = Maps.newHashMap();
        for (Map.Entry<Range<Token>, List<InetAddress>> entry : origMap.entrySet())
        {
            List<InetAddress> endpointsInLocalDC = Lists.newArrayList(Collections2.filter(entry.getValue(), isLocalDC));
            filteredMap.put(entry.getKey(), endpointsInLocalDC);
        }

        return filteredMap;
    }

    private List<Token> getTokensInLocalDC()
    {
        List<Token> filteredTokens = Lists.newArrayList();
        for (Token token : tokenMetadata.sortedTokens())
        {
            InetAddress endpoint = tokenMetadata.getEndpoint(token);
            if (isLocalDC(endpoint))
                filteredTokens.add(token);
        }
        return filteredTokens;
    }

    private boolean isLocalDC(InetAddress targetHost)
    {
        return DatabaseDescriptor.getEndpointSnitch().isInLocalDatacenter(targetHost);
    }

    private Map<Range<Token>, List<InetAddress>> getRangeToAddressMap(String keyspace, List<Token> sortedTokens)
    {
        // some people just want to get a visual representation of things. Allow null and set it to the first
        // non-system keyspace.
        if (keyspace == null)
            keyspace = Schema.instance.getNonLocalStrategyKeyspaces().get(0);

        List<Range<Token>> ranges = getAllRanges(sortedTokens);
        return constructRangeToEndpointMap(keyspace, ranges);
    }


    /**
     * The same as {@code describeRing(String)} but converts TokenRange to the String for JMX compatibility
     *
     * @param keyspace The keyspace to fetch information about
     * @return a List of TokenRange(s) converted to String for the given keyspace
     */
    public List<String> describeRingJMX(String keyspace) throws IOException
    {
        List<TokenRange> tokenRanges;
        try
        {
            tokenRanges = describeRing(keyspace);
        }
        catch (InvalidRequestException e)
        {
            throw new IOException(e.getMessage());
        }
        List<String> result = new ArrayList<>(tokenRanges.size());

        for (TokenRange tokenRange : tokenRanges)
            result.add(tokenRange.toString());

        return result;
    }

    /**
     * The TokenRange for a given keyspace.
     *
     * @param keyspace The keyspace to fetch information about
     * @return a List of TokenRange(s) for the given keyspace
     * @throws InvalidRequestException if there is no ring information available about keyspace
     */
    public List<TokenRange> describeRing(String keyspace) throws InvalidRequestException
    {
        return describeRing(keyspace, false);
    }

    /**
     * The same as {@code describeRing(String)} but considers only the part of the ring formed by nodes in the local DC.
     */
    public List<TokenRange> describeLocalRing(String keyspace) throws InvalidRequestException
    {
        return describeRing(keyspace, true);
    }

    private List<TokenRange> describeRing(String keyspace, boolean includeOnlyLocalDC) throws InvalidRequestException
    {
        if (!Schema.instance.getKeyspaces().contains(keyspace))
            throw new InvalidRequestException("No such keyspace: " + keyspace);

        if (keyspace == null || Keyspace.open(keyspace).getReplicationStrategy() instanceof LocalStrategy)
            throw new InvalidRequestException("There is no ring for the keyspace: " + keyspace);

        List<TokenRange> ranges = new ArrayList<>();
        Token.TokenFactory tf = getTokenFactory();

        Map<Range<Token>, List<InetAddress>> rangeToAddressMap =
                includeOnlyLocalDC
                        ? getRangeToAddressMapInLocalDC(keyspace)
                        : getRangeToAddressMap(keyspace);

        for (Map.Entry<Range<Token>, List<InetAddress>> entry : rangeToAddressMap.entrySet())
            ranges.add(TokenRange.create(tf, entry.getKey(), entry.getValue()));

        return ranges;
    }

    public Map<String, String> getTokenToEndpointMap()
    {
        Map<Token, InetAddress> mapInetAddress = tokenMetadata.getNormalAndBootstrappingTokenToEndpointMap();
        // in order to preserve tokens in ascending order, we use LinkedHashMap here
        Map<String, String> mapString = new LinkedHashMap<>(mapInetAddress.size());
        List<Token> tokens = new ArrayList<>(mapInetAddress.keySet());
        Collections.sort(tokens);
        for (Token token : tokens)
        {
            mapString.put(token.toString(), mapInetAddress.get(token).getHostAddress());
        }
        return mapString;
    }

    public String getLocalHostId()
    {
        return getTokenMetadata().getHostId(FBUtilities.getBroadcastAddress()).toString();
    }

    public UUID getLocalHostUUID()
    {
        return getTokenMetadata().getHostId(FBUtilities.getBroadcastAddress());
    }

    public Map<String, String> getHostIdMap()
    {
        return getEndpointToHostId();
    }

    public Map<String, String> getEndpointToHostId()
    {
        Map<String, String> mapOut = new HashMap<>();
        for (Map.Entry<InetAddress, UUID> entry : getTokenMetadata().getEndpointToHostIdMapForReading().entrySet())
            mapOut.put(entry.getKey().getHostAddress(), entry.getValue().toString());
        return mapOut;
    }

    public Map<String, String> getHostIdToEndpoint()
    {
        Map<String, String> mapOut = new HashMap<>();
        for (Map.Entry<InetAddress, UUID> entry : getTokenMetadata().getEndpointToHostIdMapForReading().entrySet())
            mapOut.put(entry.getValue().toString(), entry.getKey().getHostAddress());
        return mapOut;
    }

    /**
     * Construct the range to endpoint mapping based on the true view
     * of the world.
     *
     * @param ranges
     * @return mapping of ranges to the replicas responsible for them.
     */
    private Map<Range<Token>, List<InetAddress>> constructRangeToEndpointMap(String keyspace, List<Range<Token>> ranges)
    {
        Map<Range<Token>, List<InetAddress>> rangeToEndpointMap = new HashMap<>(ranges.size());
        for (Range<Token> range : ranges)
        {
            rangeToEndpointMap.put(range, Keyspace.open(keyspace).getReplicationStrategy().getNaturalEndpoints(range.right));
        }
        return rangeToEndpointMap;
    }

    public void beforeChange(InetAddress endpoint, EndpointState currentState, ApplicationState newStateKey, VersionedValue newValue)
    {
        // no-op
    }

    /*
     * Handle the reception of a new particular ApplicationState for a particular endpoint. Note that the value of the
     * ApplicationState has not necessarily "changed" since the last known value, if we already received the same update
     * from somewhere else.
     *
     * onChange only ever sees one ApplicationState piece change at a time (even if many ApplicationState updates were
     * received at the same time), so we perform a kind of state machine here. We are concerned with two events: knowing
     * the token associated with an endpoint, and knowing its operation mode. Nodes can start in either bootstrap or
     * normal mode, and from bootstrap mode can change mode to normal. A node in bootstrap mode needs to have
     * pendingranges set in TokenMetadata; a node in normal mode should instead be part of the token ring.
     *
     * Normal progression of ApplicationState.STATUS values for a node should be like this:
     * STATUS_BOOTSTRAPPING,token
     *   if bootstrapping. stays this way until all files are received.
     * STATUS_NORMAL,token
     *   ready to serve reads and writes.
     * STATUS_LEAVING,token
     *   get ready to leave the cluster as part of a decommission
     * STATUS_LEFT,token
     *   set after decommission is completed.
     *
     * Other STATUS values that may be seen (possibly anywhere in the normal progression):
     * STATUS_MOVING,newtoken
     *   set if node is currently moving to a new token in the ring
     * REMOVING_TOKEN,deadtoken
     *   set if the node is dead and is being removed by its REMOVAL_COORDINATOR
     * REMOVED_TOKEN,deadtoken
     *   set if the node is dead and has been removed by its REMOVAL_COORDINATOR
     *
     * Note: Any time a node state changes from STATUS_NORMAL, it will not be visible to new nodes. So it follows that
     * you should never bootstrap a new node during a removenode, decommission or move.
     */
    public void onChange(InetAddress endpoint, ApplicationState state, VersionedValue value)
    {
        if (state == ApplicationState.STATUS)
        {
            String[] pieces = splitValue(value);
            assert (pieces.length > 0);

            String moveName = pieces[0];

            switch (moveName)
            {
                case VersionedValue.STATUS_BOOTSTRAPPING_REPLACE:
                    handleStateBootreplacing(endpoint, pieces);
                    break;
                case VersionedValue.STATUS_BOOTSTRAPPING:
                    handleStateBootstrap(endpoint);
                    break;
                case VersionedValue.STATUS_NORMAL:
                    handleStateNormal(endpoint, VersionedValue.STATUS_NORMAL);
                    break;
                case VersionedValue.SHUTDOWN:
                    handleStateNormal(endpoint, VersionedValue.SHUTDOWN);
                    break;
                case VersionedValue.REMOVING_TOKEN:
                case VersionedValue.REMOVED_TOKEN:
                    handleStateRemoving(endpoint, pieces);
                    break;
                case VersionedValue.STATUS_LEAVING:
                    handleStateLeaving(endpoint);
                    break;
                case VersionedValue.STATUS_LEFT:
                    handleStateLeft(endpoint, pieces);
                    break;
                case VersionedValue.STATUS_MOVING:
                    handleStateMoving(endpoint, pieces);
                    break;
            }
        }
        else
        {
            EndpointState epState = Gossiper.instance.getEndpointStateForEndpoint(endpoint);
            if (epState == null || Gossiper.instance.isDeadState(epState))
            {
                logger.debug("Ignoring state change for dead or unknown endpoint: {}", endpoint);
                return;
            }

            if (getTokenMetadata().isMember(endpoint))
            {
                switch (state)
                {
                    case RELEASE_VERSION:
                        updatePeerInfoBlocking(endpoint, "release_version", value.value);
                        break;
                    case DC:
                        updateTopology(endpoint);
                        updatePeerInfoBlocking(endpoint, "data_center", value.value);
                        break;
                    case RACK:
                        updateTopology(endpoint);
                        updatePeerInfoBlocking(endpoint, "rack", value.value);
                        break;
                    case NATIVE_TRANSPORT_ADDRESS:
                        try
                        {
                            InetAddress address = InetAddress.getByName(value.value);
                            updatePeerInfoBlocking(endpoint, "rpc_address", address);
                            updatePeerInfoBlocking(endpoint, "native_transport_address", address);
                        }
                        catch (UnknownHostException e)
                        {
                            throw new RuntimeException(e);
                        }
                        break;
                    case SCHEMA:
                        updatePeerInfoBlocking(endpoint, "schema_version", UUID.fromString(value.value));
                        MigrationManager.instance.scheduleSchemaPull(endpoint, epState, String.format("gossip schema version change to %s", value.value));
                        break;
                    case HOST_ID:
                        updatePeerInfoBlocking(endpoint, "host_id", UUID.fromString(value.value));
                        break;
                    case NATIVE_TRANSPORT_READY:
                        notifyNativeTransportChange(endpoint, epState.isRpcReady());
                        break;
                    case NET_VERSION:
                        updateNetVersion(endpoint, value);
                        break;
                    case NATIVE_TRANSPORT_PORT:
                        SystemKeyspace.updatePeerInfo(endpoint, "native_transport_port", Integer.parseInt(value.value));
                        break;
                    case NATIVE_TRANSPORT_PORT_SSL:
                        SystemKeyspace.updatePeerInfo(endpoint, "native_transport_port_ssl", Integer.parseInt(value.value));
                        break;
                    case STORAGE_PORT:
                        SystemKeyspace.updatePeerInfo(endpoint, "storage_port", Integer.parseInt(value.value));
                        break;
                    case STORAGE_PORT_SSL:
                        SystemKeyspace.updatePeerInfo(endpoint, "storage_port_ssl", Integer.parseInt(value.value));
                        break;
                    case JMX_PORT:
                        SystemKeyspace.updatePeerInfo(endpoint, "jmx_port", Integer.parseInt(value.value));
                        break;
                }
            }
        }
    }

    private static String[] splitValue(VersionedValue value)
    {
        return value.value.split(VersionedValue.DELIMITER_STR, -1);
    }

    private void updateNetVersion(InetAddress endpoint, VersionedValue value)
    {
        try
        {
            org.apache.cassandra.net.ProtocolVersion v = org.apache.cassandra.net.ProtocolVersion.fromHandshakeVersion(Integer.parseInt(value.value));
            MessagingService.instance().setVersion(endpoint, MessagingVersion.from(v));
        }
        catch (NumberFormatException e)
        {
            throw new AssertionError("Got invalid value for NET_VERSION application state: " + value.value);
        }
    }

    public void updateTopology(InetAddress endpoint)
    {
        if (getTokenMetadata().isMember(endpoint))
        {
            getTokenMetadata().updateTopology(endpoint);
        }
    }

    public void updateTopology()
    {
        getTokenMetadata().updateTopology();
    }

    private void updatePeerInfoBlocking(InetAddress ep, String columnName, Object value)
    {
        TPCUtils.blockingAwait(SystemKeyspace.updatePeerInfo(ep, columnName, value));
    }

    private void updatePeerInfoBlocking(InetAddress endpoint)
    {
        EndpointState epState = Gossiper.instance.getEndpointStateForEndpoint(endpoint);
        for (Map.Entry<ApplicationState, VersionedValue> entry : epState.states())
        {
            switch (entry.getKey())
            {
                case RELEASE_VERSION:
                    updatePeerInfoBlocking(endpoint, "release_version", entry.getValue().value);
                    break;
                case DC:
                    updatePeerInfoBlocking(endpoint, "data_center", entry.getValue().value);
                    break;
                case RACK:
                    updatePeerInfoBlocking(endpoint, "rack", entry.getValue().value);
                    break;
                case NATIVE_TRANSPORT_ADDRESS:
                    try
                    {
                        InetAddress address = InetAddress.getByName(entry.getValue().value);
                        updatePeerInfoBlocking(endpoint, "rpc_address", address);
                        updatePeerInfoBlocking(endpoint, "native_transport_address", address);
                    }
                    catch (UnknownHostException e)
                    {
                        throw new RuntimeException(e);
                    }
                    break;
                case SCHEMA:
                    updatePeerInfoBlocking(endpoint, "schema_version", UUID.fromString(entry.getValue().value));
                    break;
                case HOST_ID:
                    updatePeerInfoBlocking(endpoint, "host_id", UUID.fromString(entry.getValue().value));
                    break;
                case NATIVE_TRANSPORT_PORT:
                    SystemKeyspace.updatePeerInfo(endpoint, "native_transport_port", Integer.parseInt(entry.getValue().value));
                    break;
                case NATIVE_TRANSPORT_PORT_SSL:
                    SystemKeyspace.updatePeerInfo(endpoint, "native_transport_port_ssl", Integer.parseInt(entry.getValue().value));
                    break;
                case STORAGE_PORT:
                    SystemKeyspace.updatePeerInfo(endpoint, "storage_port", Integer.parseInt(entry.getValue().value));
                    break;
                case STORAGE_PORT_SSL:
                    SystemKeyspace.updatePeerInfo(endpoint, "storage_port_ssl", Integer.parseInt(entry.getValue().value));
                    break;
                case JMX_PORT:
                    SystemKeyspace.updatePeerInfo(endpoint, "jmx_port", Integer.parseInt(entry.getValue().value));
                    break;
            }
        }
    }

    private void notifyNativeTransportChange(InetAddress endpoint, boolean ready)
    {
        if (ready)
            notifyUp(endpoint);
        else
            notifyDown(endpoint);
    }

    private void notifyUp(InetAddress endpoint)
    {
        if (!isRpcReady(endpoint) || !Gossiper.instance.isAlive(endpoint))
            return;

        for (IEndpointLifecycleSubscriber subscriber : lifecycleSubscribers)
            subscriber.onUp(endpoint);
    }

    private void notifyDown(InetAddress endpoint)
    {
        for (IEndpointLifecycleSubscriber subscriber : lifecycleSubscribers)
            subscriber.onDown(endpoint);
    }

    private void notifyJoined(InetAddress endpoint)
    {
        if (!isStatus(endpoint, VersionedValue.STATUS_NORMAL))
            return;

        for (IEndpointLifecycleSubscriber subscriber : lifecycleSubscribers)
            subscriber.onJoinCluster(endpoint);
    }

    private void notifyMoved(InetAddress endpoint)
    {
        for (IEndpointLifecycleSubscriber subscriber : lifecycleSubscribers)
            subscriber.onMove(endpoint);
    }

    private void notifyLeft(InetAddress endpoint)
    {
        for (IEndpointLifecycleSubscriber subscriber : lifecycleSubscribers)
            subscriber.onLeaveCluster(endpoint);
    }

    private boolean isStatus(InetAddress endpoint, String status)
    {
        EndpointState state = Gossiper.instance.getEndpointStateForEndpoint(endpoint);
        return state != null && state.getStatus().equals(status);
    }

    public boolean isRpcReady(InetAddress endpoint)
    {
        EndpointState state = Gossiper.instance.getEndpointStateForEndpoint(endpoint);
        return state != null && state.isRpcReady();
    }

    /**
     * Set the Native Transport status. Because when draining a node we need to set the Native Transport
     * status to not ready, and drain is called by the shutdown hook, it may be that value is false
     * and there is no local endpoint state. In this case it's OK to just do nothing. Therefore,
     * we assert that the local endpoint state is not null only when value is true.
     *
     * @param value - true indicates that native transport is ready, false indicates the opposite.
     */
    public void setNativeTransportReady(boolean value)
    {
        EndpointState state = Gossiper.instance.getEndpointStateForEndpoint(FBUtilities.getBroadcastAddress());
        // if value is false we're OK with a null state, if it is true we are not.
        assert !value || state != null;

        if (state != null)
            Gossiper.instance.addLocalApplicationState(ApplicationState.NATIVE_TRANSPORT_READY, valueFactory.nativeTransportReady(value));
    }

    private Collection<Token> getTokensFor(InetAddress endpoint)
    {
        return Gossiper.instance.getTokensFor(endpoint, tokenMetadata.partitioner);
    }

    /**
     * Handle node bootstrap
     *
     * @param endpoint bootstrapping node
     */
    private void handleStateBootstrap(InetAddress endpoint)
    {
        Collection<Token> tokens;
        // explicitly check for TOKENS, because a bootstrapping node might be bootstrapping in legacy mode; that is, not using vnodes and no token specified
        tokens = getTokensFor(endpoint);

        if (logger.isDebugEnabled())
            logger.debug("Node {} state bootstrapping, token {}", endpoint, tokens);

        // if this node is present in token metadata, either we have missed intermediate states
        // or the node had crashed. Print warning if needed, clear obsolete stuff and
        // continue.
        if (tokenMetadata.isMember(endpoint))
        {
            // If isLeaving is false, we have missed both LEAVING and LEFT. However, if
            // isLeaving is true, we have only missed LEFT. Waiting time between completing
            // leave operation and rebootstrapping is relatively short, so the latter is quite
            // common (not enough time for gossip to spread). Therefore we report only the
            // former in the log.
            if (!tokenMetadata.isLeaving(endpoint))
                logger.info("Node {} state jump to bootstrap", endpoint);
            tokenMetadata.removeEndpoint(endpoint);
        }

        tokenMetadata.addBootstrapTokens(tokens, endpoint);
        PendingRangeCalculatorService.instance.update();

        tokenMetadata.updateHostId(Gossiper.instance.getHostId(endpoint), endpoint);
    }

    private void handleStateBootreplacing(InetAddress newNode, String[] pieces)
    {
        InetAddress oldNode;
        try
        {
            oldNode = InetAddress.getByName(pieces[1]);
        }
        catch (Exception e)
        {
            logger.error("Node {} tried to replace malformed endpoint {}.", newNode, pieces[1], e);
            return;
        }

        if (FailureDetector.instance.isAlive(oldNode))
        {
            throw new RuntimeException(String.format("Node %s is trying to replace alive node %s.", newNode, oldNode));
        }

        Optional<InetAddress> replacingNode = tokenMetadata.getReplacingNode(newNode);
        if (replacingNode.isPresent() && !replacingNode.get().equals(oldNode))
        {
            throw new RuntimeException(String.format("Node %s is already replacing %s but is trying to replace %s.",
                                                     newNode, replacingNode.get(), oldNode));
        }

        Collection<Token> tokens = getTokensFor(newNode);

        if (logger.isDebugEnabled())
            logger.debug("Node {} is replacing {}, tokens {}", newNode, oldNode, tokens);

        tokenMetadata.addReplaceTokens(tokens, newNode, oldNode);
        PendingRangeCalculatorService.instance.update();

        tokenMetadata.updateHostId(Gossiper.instance.getHostId(newNode), newNode);
    }

    /**
     * Handle node move to normal state. That is, node is entering token ring and participating
     * in reads.
     *
     * @param endpoint node
     */
    private void handleStateNormal(final InetAddress endpoint, final String status)
    {
        Collection<Token> tokens = getTokensFor(endpoint);
        Set<Token> tokensToUpdateInMetadata = new HashSet<>();
        Set<Token> tokensToUpdateInSystemKeyspace = new HashSet<>();
        Set<InetAddress> endpointsToRemove = new HashSet<>();

        if (logger.isDebugEnabled())
            logger.debug("Node {} state {}, token {}", endpoint, status, tokens);

        if (tokenMetadata.isMember(endpoint))
            logger.info("Node {} state jump to {}", endpoint, status);

        if (tokens.isEmpty() && status.equals(VersionedValue.STATUS_NORMAL))
            logger.error("Node {} is in state normal but it has no tokens, state: {}",
                         endpoint,
                         Gossiper.instance.getEndpointStateForEndpoint(endpoint));

        Optional<InetAddress> replacingNode = tokenMetadata.getReplacingNode(endpoint);
        if (replacingNode.isPresent())
        {
            assert !endpoint.equals(replacingNode.get()) : "Pending replacement endpoint with same address is not supported";
            logger.info("Node {} will complete replacement of {} for tokens {}", endpoint, replacingNode.get(), tokens);
            if (FailureDetector.instance.isAlive(replacingNode.get()))
            {
                logger.error("Node {} cannot complete replacement of alive node {}.", endpoint, replacingNode.get());
                return;
            }
            endpointsToRemove.add(replacingNode.get());
        }

        Optional<InetAddress> replacementNode = tokenMetadata.getReplacementNode(endpoint);
        if (replacementNode.isPresent())
        {
            logger.warn("Node {} is currently being replaced by node {}.", endpoint, replacementNode.get());
        }

        updatePeerInfoBlocking(endpoint);
        // Order Matters, TM.updateHostID() should be called before TM.updateNormalToken(), (see CASSANDRA-4300).
        UUID hostId = Gossiper.instance.getHostId(endpoint);
        InetAddress existing = tokenMetadata.getEndpointForHostId(hostId);
        if (replacing && isReplacingSameAddress() && Gossiper.instance.getEndpointStateForEndpoint(DatabaseDescriptor.getReplaceAddress()) != null
            && (hostId.equals(Gossiper.instance.getHostId(DatabaseDescriptor.getReplaceAddress()))))
            logger.warn("Not updating token metadata for {} because I am replacing it", endpoint);
        else
        {
            if (existing != null && !existing.equals(endpoint))
            {
                if (existing.equals(FBUtilities.getBroadcastAddress()))
                {
                    logger.warn("Not updating host ID {} for {} because it's mine", hostId, endpoint);
                    tokenMetadata.removeEndpoint(endpoint);
                    endpointsToRemove.add(endpoint);
                }
                else if (Gossiper.instance.compareEndpointStartup(endpoint, existing) > 0)
                {
                    logger.warn("Host ID collision for {} between {} and {}; {} is the new owner", hostId, existing, endpoint, endpoint);
                    tokenMetadata.removeEndpoint(existing);
                    endpointsToRemove.add(existing);
                    tokenMetadata.updateHostId(hostId, endpoint);
                }
                else
                {
                    logger.warn("Host ID collision for {} between {} and {}; ignored {}", hostId, existing, endpoint, endpoint);
                    tokenMetadata.removeEndpoint(endpoint);
                    endpointsToRemove.add(endpoint);
                }
            }
            else
                tokenMetadata.updateHostId(hostId, endpoint);
        }

        for (final Token token : tokens)
        {
            // we don't want to update if this node is responsible for the token and it has a later startup time than endpoint.
            InetAddress currentOwner = tokenMetadata.getEndpoint(token);
            if (currentOwner == null)
            {
                logger.debug("New node {} at token {}", endpoint, token);
                tokensToUpdateInMetadata.add(token);
                tokensToUpdateInSystemKeyspace.add(token);
            }
            else if (endpoint.equals(currentOwner))
            {
                // set state back to normal, since the node may have tried to leave, but failed and is now back up
                tokensToUpdateInMetadata.add(token);
                tokensToUpdateInSystemKeyspace.add(token);
            }
            else if (Gossiper.instance.compareEndpointStartup(endpoint, currentOwner) > 0)
            {
                tokensToUpdateInMetadata.add(token);
                tokensToUpdateInSystemKeyspace.add(token);

                // currentOwner is no longer current, endpoint is.  Keep track of these moves, because when
                // a host no longer has any tokens, we'll want to remove it.
                Multimap<InetAddress, Token> epToTokenCopy = getTokenMetadata().getEndpointToTokenMapForReading();
                epToTokenCopy.get(currentOwner).remove(token);
                if (epToTokenCopy.get(currentOwner).size() < 1)
                    endpointsToRemove.add(currentOwner);

                logger.info("Nodes {} and {} have the same token {}.  {} is the new owner",
                            endpoint,
                            currentOwner,
                            token,
                            endpoint);
            }
            else
            {
                logger.info("Nodes {} and {} have the same token {}.  Ignoring {}",
                            endpoint,
                            currentOwner,
                            token,
                            endpoint);
            }
        }

        // capture because updateNormalTokens clears moving and member status
        boolean isMember = tokenMetadata.isMember(endpoint);
        boolean isMoving = tokenMetadata.isMoving(endpoint);
        tokenMetadata.updateNormalTokens(tokensToUpdateInMetadata, endpoint);
        for (InetAddress ep : endpointsToRemove)
        {
            removeEndpointBlocking(ep);
            if (replacing && DatabaseDescriptor.getReplaceAddress().equals(ep))
                Gossiper.instance.replacementQuarantine(ep); // quarantine locally longer than normally; see CASSANDRA-8260
        }
        if (!tokensToUpdateInSystemKeyspace.isEmpty())
            updateTokensBlocking(endpoint, tokensToUpdateInSystemKeyspace);

        if (isMoving || operationMode == Mode.MOVING)
        {
            tokenMetadata.removeFromMoving(endpoint);
            notifyMoved(endpoint);
        }
        else if (!isMember) // prior to this, the node was not a member
        {
            notifyJoined(endpoint);
        }

        PendingRangeCalculatorService.instance.update();
    }

    /**
     * Handle node preparing to leave the ring
     *
     * @param endpoint node
     */
    private void handleStateLeaving(InetAddress endpoint)
    {
        Collection<Token> tokens = getTokensFor(endpoint);

        if (logger.isDebugEnabled())
            logger.debug("Node {} state leaving, tokens {}", endpoint, tokens);

        // If the node is previously unknown or tokens do not match, update tokenmetadata to
        // have this node as 'normal' (it must have been using this token before the
        // leave). This way we'll get pending ranges right.
        if (!tokenMetadata.isMember(endpoint))
        {
            logger.info("Node {} state jump to leaving", endpoint);
            tokenMetadata.updateNormalTokens(tokens, endpoint);
        }
        else if (!tokenMetadata.getTokens(endpoint).containsAll(tokens))
        {
            logger.warn("Node {} 'leaving' token mismatch. Long network partition?", endpoint);
            tokenMetadata.updateNormalTokens(tokens, endpoint);
        }

        // at this point the endpoint is certainly a member with this token, so let's proceed
        // normally
        tokenMetadata.addLeavingEndpoint(endpoint);
        PendingRangeCalculatorService.instance.update();
    }

    /**
     * Handle node leaving the ring. This will happen when a node is decommissioned
     *
     * @param endpoint If reason for leaving is decommission, endpoint is the leaving node.
     * @param pieces   STATE_LEFT,token
     */
    private void handleStateLeft(InetAddress endpoint, String[] pieces)
    {
        assert pieces.length >= 2;
        Collection<Token> tokens = getTokensFor(endpoint);

        if (logger.isDebugEnabled())
            logger.debug("Node {} state left, tokens {}", endpoint, tokens);

        excise(tokens, endpoint, extractExpireTime(pieces));
    }

    /**
     * Handle node moving inside the ring.
     *
     * @param endpoint moving endpoint address
     * @param pieces   STATE_MOVING, token
     */
    private void handleStateMoving(InetAddress endpoint, String[] pieces)
    {
        assert pieces.length >= 2;
        Token token = getTokenFactory().fromString(pieces[1]);

        if (logger.isDebugEnabled())
            logger.debug("Node {} state moving, new token {}", endpoint, token);

        tokenMetadata.addMovingEndpoint(token, endpoint);

        PendingRangeCalculatorService.instance.update();
    }

    /**
     * Handle notification that a node being actively removed from the ring via 'removenode'
     *
     * @param endpoint node
     * @param pieces   either REMOVED_TOKEN (node is gone) or REMOVING_TOKEN (replicas need to be restored)
     */
    private void handleStateRemoving(InetAddress endpoint, String[] pieces)
    {
        assert (pieces.length > 0);

        if (endpoint.equals(FBUtilities.getBroadcastAddress()))
        {
            logger.info("Received removenode gossip about myself. Is this node rejoining after an explicit removenode?");
            try
            {
                drain();
            }
            catch (Exception e)
            {
                throw new RuntimeException(e);
            }
            return;
        }
        if (tokenMetadata.isMember(endpoint))
        {
            String state = pieces[0];
            Collection<Token> removeTokens = tokenMetadata.getTokens(endpoint);

            if (VersionedValue.REMOVED_TOKEN.equals(state))
            {
                excise(removeTokens, endpoint, extractExpireTime(pieces));
            }
            else if (VersionedValue.REMOVING_TOKEN.equals(state))
            {
                if (logger.isDebugEnabled())
                    logger.debug("Tokens {} removed manually (endpoint was {})", removeTokens, endpoint);

                // Note that the endpoint is being removed
                tokenMetadata.addLeavingEndpoint(endpoint);
                PendingRangeCalculatorService.instance.update();

                // find the endpoint coordinating this removal that we need to notify when we're done
                String[] coordinator = splitValue(Gossiper.instance.getEndpointStateForEndpoint(endpoint).getApplicationState(ApplicationState.REMOVAL_COORDINATOR));
                UUID hostId = UUID.fromString(coordinator[1]);
                // grab any data we are now responsible for and notify responsible node
                restoreReplicaCount(endpoint, tokenMetadata.getEndpointForHostId(hostId));
            }
        }
        else // now that the gossiper has told us about this nonexistent member, notify the gossiper to remove it
        {
            if (VersionedValue.REMOVED_TOKEN.equals(pieces[0]))
                addExpireTimeIfFound(endpoint, extractExpireTime(pieces));
            removeEndpointBlocking(endpoint);
        }
    }

    private void excise(Collection<Token> tokens, InetAddress endpoint)
    {
        logger.info("Removing tokens {} for {}", tokens, endpoint);

        UUID hostId = tokenMetadata.getHostId(endpoint);
        if (hostId != null && tokenMetadata.isMember(endpoint))
            HintsService.instance.excise(hostId);

        removeEndpointBlocking(endpoint);
        tokenMetadata.removeEndpoint(endpoint);
        if (!tokens.isEmpty())
            tokenMetadata.removeBootstrapTokens(tokens);
        notifyLeft(endpoint);
        PendingRangeCalculatorService.instance.update();
    }

    private void excise(Collection<Token> tokens, InetAddress endpoint, long expireTime)
    {
        addExpireTimeIfFound(endpoint, expireTime);
        excise(tokens, endpoint);
    }

    /**
     * unlike excise we just need this endpoint gone without going through any notifications
     **/
    private void removeEndpointBlocking(InetAddress endpoint)
    {
        removeEndpointBlocking(endpoint, true);
    }

    private void removeEndpointBlocking(InetAddress endpoint, boolean notifyGossip)
    {
        if (notifyGossip)
            Gossiper.instance.removeEndpoint(endpoint);

        TPCUtils.blockingAwait(SystemKeyspace.removeEndpoint(endpoint));
    }


    protected void addExpireTimeIfFound(InetAddress endpoint, long expireTime)
    {
        if (expireTime != 0L)
        {
            Gossiper.instance.addExpireTimeForEndpoint(endpoint, expireTime);
        }
    }

    protected long extractExpireTime(String[] pieces)
    {
        return Long.parseLong(pieces[2]);
    }

    /**
     * Finds living endpoints responsible for the given ranges
     *
     * @param keyspaceName the keyspace ranges belong to
     * @param ranges       the ranges to find sources for
     * @return multimap of addresses to ranges the address is responsible for
     */
    private Multimap<InetAddress, Range<Token>> getNewSourceRanges(String keyspaceName, Set<Range<Token>> ranges)
    {
        InetAddress myAddress = FBUtilities.getBroadcastAddress();
        Multimap<Range<Token>, InetAddress> rangeAddresses = Keyspace.open(keyspaceName).getReplicationStrategy().getRangeAddresses(tokenMetadata.cloneOnlyTokenMap());
        Multimap<InetAddress, Range<Token>> sourceRanges = HashMultimap.create();
        IFailureDetector failureDetector = FailureDetector.instance;

        // find alive sources for our new ranges
        for (Range<Token> range : ranges)
        {
            Collection<InetAddress> possibleRanges = rangeAddresses.get(range);
            IEndpointSnitch snitch = DatabaseDescriptor.getEndpointSnitch();
            List<InetAddress> sources = snitch.getSortedListByProximity(myAddress, possibleRanges);

            assert (!sources.contains(myAddress));

            for (InetAddress source : sources)
            {
                if (failureDetector.isAlive(source))
                {
                    sourceRanges.put(source, range);
                    break;
                }
            }
        }
        return sourceRanges;
    }

    /**
     * Sends a notification to a node indicating we have finished replicating data.
     *
     * @param remote node to send notification to
     */
    private void sendReplicationNotification(InetAddress remote)
    {
        // notify the remote token
        Request<EmptyPayload, EmptyPayload> request = Verbs.OPERATIONS.REPLICATION_FINISHED.newRequest(remote, EmptyPayload.instance);
        IFailureDetector failureDetector = FailureDetector.instance;
        if (logger.isDebugEnabled())
            logger.debug("Notifying {} of replication completion\n", remote);
        while (failureDetector.isAlive(remote))
        {
            CompletableFuture<?> future = MessagingService.instance().sendSingleTarget(request);
            try
            {
                Uninterruptibles.getUninterruptibly(future);
                return; // done
            }
            catch (ExecutionException e)
            {
                // Try again if we timed out without getting a response
                if (e.getCause() instanceof CallbackExpiredException)
                    continue;

                logger.error("Unexpected exception when sending replication notification to " + remote, e);
                return;
            }
        }
    }

    /**
     * Called when an endpoint is removed from the ring. This function checks
     * whether this node becomes responsible for new ranges as a
     * consequence and streams data if needed.
     * <p>
     * This is rather ineffective, but it does not matter so much
     * since this is called very seldom
     *
     * @param endpoint the node that left
     */
    private void restoreReplicaCount(InetAddress endpoint, final InetAddress notifyEndpoint)
    {
        Multimap<String, Map.Entry<InetAddress, Collection<Range<Token>>>> rangesToFetch = HashMultimap.create();

        InetAddress myAddress = FBUtilities.getBroadcastAddress();

        for (String keyspaceName : Schema.instance.getNonLocalStrategyKeyspaces())
        {
            Multimap<Range<Token>, InetAddress> changedRanges = getChangedRangesForLeaving(keyspaceName, endpoint);
            Set<Range<Token>> myNewRanges = new HashSet<>();
            for (Map.Entry<Range<Token>, InetAddress> entry : changedRanges.entries())
            {
                if (entry.getValue().equals(myAddress))
                    myNewRanges.add(entry.getKey());
            }
            Multimap<InetAddress, Range<Token>> sourceRanges = getNewSourceRanges(keyspaceName, myNewRanges);
            for (Map.Entry<InetAddress, Collection<Range<Token>>> entry : sourceRanges.asMap().entrySet())
            {
                rangesToFetch.put(keyspaceName, entry);
            }
        }

        StreamPlan stream = new StreamPlan(StreamOperation.RESTORE_REPLICA_COUNT, true, true);
        for (String keyspaceName : rangesToFetch.keySet())
        {
            for (Map.Entry<InetAddress, Collection<Range<Token>>> entry : rangesToFetch.get(keyspaceName))
            {
                InetAddress source = entry.getKey();
                InetAddress preferred = SystemKeyspace.getPreferredIP(source);
                Collection<Range<Token>> ranges = entry.getValue();
                if (logger.isDebugEnabled())
                    logger.debug("Requesting from {} ranges {}", source, StringUtils.join(ranges, ", "));
                stream.requestRanges(source, preferred, keyspaceName, ranges);
            }
        }
        StreamResultFuture future = stream.execute();
        Futures.addCallback(future, new FutureCallback<StreamState>()
        {
            public void onSuccess(StreamState finalState)
            {
                sendReplicationNotification(notifyEndpoint);
            }

            public void onFailure(Throwable t)
            {
                logger.warn("Streaming to restore replica count failed", t);
                // We still want to send the notification
                sendReplicationNotification(notifyEndpoint);
            }
        });
    }

    // needs to be modified to accept either a keyspace or ARS.
    private Multimap<Range<Token>, InetAddress> getChangedRangesForLeaving(String keyspaceName, InetAddress endpoint)
    {
        // First get all ranges the leaving endpoint is responsible for
        Collection<Range<Token>> ranges = getRangesForEndpoint(keyspaceName, endpoint);

        if (logger.isDebugEnabled())
            logger.debug("Node {} ranges [{}]", endpoint, StringUtils.join(ranges, ", "));

        Map<Range<Token>, List<InetAddress>> currentReplicaEndpoints = new HashMap<>(ranges.size());

        // Find (for each range) all nodes that store replicas for these ranges as well
        TokenMetadata metadata = tokenMetadata.cloneOnlyTokenMap(); // don't do this in the loop! #7758
        for (Range<Token> range : ranges)
            currentReplicaEndpoints.put(range, Keyspace.open(keyspaceName).getReplicationStrategy().calculateNaturalEndpoints(range.right, metadata));

        TokenMetadata temp = tokenMetadata.cloneAfterAllLeft();

        // endpoint might or might not be 'leaving'. If it was not leaving (that is, removenode
        // command was used), it is still present in temp and must be removed.
        if (temp.isMember(endpoint))
            temp.removeEndpoint(endpoint);

        Multimap<Range<Token>, InetAddress> changedRanges = HashMultimap.create();

        // Go through the ranges and for each range check who will be
        // storing replicas for these ranges when the leaving endpoint
        // is gone. Whoever is present in newReplicaEndpoints list, but
        // not in the currentReplicaEndpoints list, will be needing the
        // range.
        for (Range<Token> range : ranges)
        {
            Collection<InetAddress> newReplicaEndpoints = Keyspace.open(keyspaceName).getReplicationStrategy().calculateNaturalEndpoints(range.right, temp);
            newReplicaEndpoints.removeAll(currentReplicaEndpoints.get(range));
            if (logger.isDebugEnabled())
                if (newReplicaEndpoints.isEmpty())
                    logger.debug("Range {} already in all replicas", range);
                else
                    logger.debug("Range {} will be responsibility of {}", range, StringUtils.join(newReplicaEndpoints, ", "));
            changedRanges.putAll(range, newReplicaEndpoints);
        }

        return changedRanges;
    }

    public void onJoin(InetAddress endpoint, EndpointState epState)
    {
        for (Map.Entry<ApplicationState, VersionedValue> entry : epState.states())
        {
            onChange(endpoint, entry.getKey(), entry.getValue());
        }
        MigrationManager.instance.scheduleSchemaPull(endpoint, epState, "endpoint joined");
    }

    public void onAlive(InetAddress endpoint, EndpointState state)
    {
        MigrationManager.instance.scheduleSchemaPull(endpoint, state, "endpoint alive");

        if (tokenMetadata.isMember(endpoint))
            notifyUp(endpoint);
    }

    public void onRemove(InetAddress endpoint)
    {
        tokenMetadata.removeEndpoint(endpoint);
        PendingRangeCalculatorService.instance.update();
    }

    public void onDead(InetAddress endpoint, EndpointState state)
    {
        MessagingService.instance().convict(endpoint).join();
        notifyDown(endpoint);
    }

    public void onRestart(InetAddress endpoint, EndpointState state)
    {
        // If we have restarted before the node was even marked down, we need to reset the connection pool
        if (state.isAlive())
            onDead(endpoint, state);

        // Then, the node may have been upgraded and changed its messaging protocol version. If so, we
        // want to update that before we mark the node live again to avoid problems like CASSANDRA-11128.
        VersionedValue netVersion = state.getApplicationState(ApplicationState.NET_VERSION);
        if (netVersion != null)
            updateNetVersion(endpoint, netVersion);
    }


    public String getLoadString()
    {
        return FileUtils.stringifyFileSize(StorageMetrics.load.getCount());
    }

    public Map<String, String> getLoadMap()
    {
        Map<String, String> map = new HashMap<>();
        for (Map.Entry<InetAddress, Double> entry : LoadBroadcaster.instance.getLoadInfo().entrySet())
        {
            map.put(entry.getKey().getHostAddress(), FileUtils.stringifyFileSize(entry.getValue()));
        }
        // gossiper doesn't see its own updates, so we need to special-case the local node
        map.put(FBUtilities.getBroadcastAddress().getHostAddress(), getLoadString());
        return map;
    }

    // TODO
    public final void deliverHints(String host)
    {
        throw new UnsupportedOperationException();
    }

    private Collection<Token> getSavedTokensBlocking()
    {
        return TPCUtils.blockingGet(SystemKeyspace.getSavedTokens());
    }

    private Collection<Token> getLocalTokensBlocking()
    {
        Collection<Token> tokens = getSavedTokensBlocking();
        logger.debug("Got tokens {}", tokens);

        assert tokens != null && !tokens.isEmpty(); // should not be called before initServer sets this
        return tokens;
    }

    @Nullable
    public InetAddress getEndpointForHostId(UUID hostId)
    {
        return tokenMetadata.getEndpointForHostId(hostId);
    }

    @Nullable
    public UUID getHostIdForEndpoint(InetAddress address)
    {
        return tokenMetadata.getHostId(address);
    }

    /* These methods belong to the MBean interface */

    public List<String> getTokens()
    {
        return getTokens(FBUtilities.getBroadcastAddress());
    }

    public List<String> getTokens(String endpoint) throws UnknownHostException
    {
        return getTokens(InetAddress.getByName(endpoint));
    }

    private List<String> getTokens(InetAddress endpoint)
    {
        List<String> strTokens = new ArrayList<>();
        for (Token tok : getTokenMetadata().getTokens(endpoint))
            strTokens.add(tok.toString());
        return strTokens;
    }

    public String getReleaseVersion()
    {
        return FBUtilities.getReleaseVersionString();
    }

    public String getSchemaVersion()
    {
        return Schema.instance.getVersion().toString();
    }

    public List<String> getLeavingNodes()
    {
        return stringify(tokenMetadata.getLeavingEndpoints());
    }

    public List<String> getMovingNodes()
    {
        List<String> endpoints = new ArrayList<>();

        for (Pair<Token, InetAddress> node : tokenMetadata.getMovingEndpoints())
        {
            endpoints.add(node.right.getHostAddress());
        }

        return endpoints;
    }

    public List<String> getJoiningNodes()
    {
        return stringify(tokenMetadata.getBootstrapTokens().valueSet());
    }

    public List<String> getLiveNodes()
    {
        return stringify(Gossiper.instance.getLiveMembers());
    }

    public Set<InetAddress> getLiveRingMembers()
    {
        return getLiveRingMembers(false);
    }

    public Set<InetAddress> getLiveRingMembers(boolean excludeDeadStates)
    {
        Set<InetAddress> ret = new HashSet<>();
        for (InetAddress ep : Gossiper.instance.getLiveMembers())
        {
            if (excludeDeadStates)
            {
                EndpointState epState = Gossiper.instance.getEndpointStateForEndpoint(ep);
                if (epState == null || Gossiper.instance.isDeadState(epState))
                    continue;
            }

            if (tokenMetadata.isMember(ep))
                ret.add(ep);
        }
        return ret;
    }


    public List<String> getUnreachableNodes()
    {
        return stringify(Gossiper.instance.getUnreachableMembers());
    }

    public String[] getAllDataFileLocations()
    {
        String[] locations = DatabaseDescriptor.getAllDataFileLocations();
        for (int i = 0; i < locations.length; i++)
            locations[i] = FileUtils.getCanonicalPath(locations[i]);
        return locations;
    }

    public String getCommitLogLocation()
    {
        return FileUtils.getCanonicalPath(DatabaseDescriptor.getCommitLogLocation());
    }

    public String getSavedCachesLocation()
    {
        return FileUtils.getCanonicalPath(DatabaseDescriptor.getSavedCachesLocation());
    }

    private List<String> stringify(Iterable<InetAddress> endpoints)
    {
        List<String> stringEndpoints = new ArrayList<>();
        for (InetAddress ep : endpoints)
        {
            stringEndpoints.add(ep.getHostAddress());
        }
        return stringEndpoints;
    }

    public int getCurrentGenerationNumber()
    {
        return Gossiper.instance.getCurrentGenerationNumber(FBUtilities.getBroadcastAddress());
    }

    public int forceKeyspaceCleanup(String keyspaceName, String... tables) throws IOException, ExecutionException, InterruptedException
    {
        return forceKeyspaceCleanup(0, keyspaceName, tables);
    }

    public int forceKeyspaceCleanup(int jobs, String keyspaceName, String... tables) throws IOException, ExecutionException, InterruptedException
    {
        if (SchemaConstants.isLocalSystemKeyspace(keyspaceName))
            throw new RuntimeException("Cleanup of the system keyspace is neither necessary nor wise");

        CompactionManager.AllSSTableOpStatus status = CompactionManager.AllSSTableOpStatus.SUCCESSFUL;
        for (ColumnFamilyStore cfStore : getValidColumnFamilies(false, false, keyspaceName, tables))
        {
            CompactionManager.AllSSTableOpStatus oneStatus = cfStore.forceCleanup(jobs);
            if (oneStatus != CompactionManager.AllSSTableOpStatus.SUCCESSFUL)
                status = oneStatus;
        }
        return status.statusCode;
    }

    public int scrub(boolean disableSnapshot, boolean skipCorrupted, String keyspaceName, String... tables) throws IOException, ExecutionException, InterruptedException
    {
        return scrub(disableSnapshot, skipCorrupted, true, 0, keyspaceName, tables);
    }

    public int scrub(boolean disableSnapshot, boolean skipCorrupted, boolean checkData, String keyspaceName, String... tables) throws IOException, ExecutionException, InterruptedException
    {
        return scrub(disableSnapshot, skipCorrupted, checkData, 0, keyspaceName, tables);
    }

    public int scrub(boolean disableSnapshot, boolean skipCorrupted, boolean checkData, int jobs, String keyspaceName, String... tables) throws IOException, ExecutionException, InterruptedException
    {
        CompactionManager.AllSSTableOpStatus status = CompactionManager.AllSSTableOpStatus.SUCCESSFUL;
        for (ColumnFamilyStore cfStore : getValidColumnFamilies(true, false, keyspaceName, tables))
        {
            CompactionManager.AllSSTableOpStatus oneStatus = cfStore.scrub(disableSnapshot, skipCorrupted, checkData, jobs);
            if (oneStatus != CompactionManager.AllSSTableOpStatus.SUCCESSFUL)
                status = oneStatus;
        }
        return status.statusCode;
    }

    public int verify(boolean extendedVerify, String keyspaceName, String... tableNames) throws IOException, ExecutionException, InterruptedException
    {
        CompactionManager.AllSSTableOpStatus status = CompactionManager.AllSSTableOpStatus.SUCCESSFUL;
        for (ColumnFamilyStore cfStore : getValidColumnFamilies(false, false, keyspaceName, tableNames))
        {
            CompactionManager.AllSSTableOpStatus oneStatus = cfStore.verify(extendedVerify);
            if (oneStatus != CompactionManager.AllSSTableOpStatus.SUCCESSFUL)
                status = oneStatus;
        }
        return status.statusCode;
    }

    public int upgradeSSTables(String keyspaceName, boolean excludeCurrentVersion, String... tableNames) throws IOException, ExecutionException, InterruptedException
    {
        return upgradeSSTables(keyspaceName, excludeCurrentVersion, 0, tableNames);
    }

    public int upgradeSSTables(String keyspaceName, boolean excludeCurrentVersion, int jobs, String... tableNames) throws IOException, ExecutionException, InterruptedException
    {
        CompactionManager.AllSSTableOpStatus status = CompactionManager.AllSSTableOpStatus.SUCCESSFUL;
        for (ColumnFamilyStore cfStore : getValidColumnFamilies(true, true, keyspaceName, tableNames))
        {
            CompactionManager.AllSSTableOpStatus oneStatus = cfStore.sstablesRewrite(excludeCurrentVersion, jobs);
            if (oneStatus != CompactionManager.AllSSTableOpStatus.SUCCESSFUL)
                status = oneStatus;
        }
        return status.statusCode;
    }

    public void forceKeyspaceCompaction(boolean splitOutput, String keyspaceName, String... tableNames) throws IOException, ExecutionException, InterruptedException
    {
        for (ColumnFamilyStore cfStore : getValidColumnFamilies(true, false, keyspaceName, tableNames))
        {
            cfStore.forceMajorCompaction(splitOutput);
        }
    }

    public int relocateSSTables(String keyspaceName, String... columnFamilies) throws IOException, ExecutionException, InterruptedException
    {
        return relocateSSTables(0, keyspaceName, columnFamilies);
    }

    public int relocateSSTables(int jobs, String keyspaceName, String... columnFamilies) throws IOException, ExecutionException, InterruptedException
    {
        CompactionManager.AllSSTableOpStatus status = CompactionManager.AllSSTableOpStatus.SUCCESSFUL;
        for (ColumnFamilyStore cfs : getValidColumnFamilies(false, false, keyspaceName, columnFamilies))
        {
            CompactionManager.AllSSTableOpStatus oneStatus = cfs.relocateSSTables(jobs);
            if (oneStatus != CompactionManager.AllSSTableOpStatus.SUCCESSFUL)
                status = oneStatus;
        }
        return status.statusCode;
    }

    public int garbageCollect(String tombstoneOptionString, int jobs, String keyspaceName, String... columnFamilies) throws IOException, ExecutionException, InterruptedException
    {
        TombstoneOption tombstoneOption = TombstoneOption.valueOf(tombstoneOptionString);
        CompactionManager.AllSSTableOpStatus status = CompactionManager.AllSSTableOpStatus.SUCCESSFUL;
        for (ColumnFamilyStore cfs : getValidColumnFamilies(false, false, keyspaceName, columnFamilies))
        {
            CompactionManager.AllSSTableOpStatus oneStatus = cfs.garbageCollect(tombstoneOption, jobs);
            if (oneStatus != CompactionManager.AllSSTableOpStatus.SUCCESSFUL)
                status = oneStatus;
        }
        return status.statusCode;
    }

    /**
     * Takes the snapshot of a multiple column family from different keyspaces. A snapshot name must be specified.
     *
     * @param tag      the tag given to the snapshot; may not be null or empty
     * @param options  Map of options (skipFlush is the only supported option for now)
     * @param entities list of keyspaces / tables in the form of empty | ks1 ks2 ... | ks1.cf1,ks2.cf2,...
     */
    @Override
    public void takeSnapshot(String tag, Map<String, String> options, String... entities) throws IOException
    {
        boolean skipFlush = Boolean.parseBoolean(options.getOrDefault("skipFlush", "false"));

        if (entities != null && entities.length > 0 && entities[0].contains("."))
        {
            takeMultipleTableSnapshot(tag, skipFlush, entities);
        }
        else
        {
            takeSnapshot(tag, skipFlush, entities);
        }
    }

    /**
     * Takes the snapshot of a specific table. A snapshot name must be
     * specified.
     *
     * @param keyspaceName the keyspace which holds the specified table
     * @param tableName    the table to snapshot
     * @param tag          the tag given to the snapshot; may not be null or empty
     */
    public void takeTableSnapshot(String keyspaceName, String tableName, String tag)
    throws IOException
    {
        takeMultipleTableSnapshot(tag, false, keyspaceName + "." + tableName);
    }

    public void forceKeyspaceCompactionForTokenRange(String keyspaceName, String startToken, String endToken, String... tableNames) throws IOException, ExecutionException, InterruptedException
    {
        Collection<Range<Token>> tokenRanges = createRepairRangeFrom(startToken, endToken);

        for (ColumnFamilyStore cfStore : getValidColumnFamilies(true, false, keyspaceName, tableNames))
        {
            cfStore.forceCompactionForTokenRange(tokenRanges);
        }
    }

    /**
     * Takes the snapshot for the given keyspaces. A snapshot name must be specified.
     *
     * @param tag           the tag given to the snapshot; may not be null or empty
     * @param keyspaceNames the names of the keyspaces to snapshot; empty means "all."
     */
    public void takeSnapshot(String tag, String... keyspaceNames) throws IOException
    {
        takeSnapshot(tag, false, keyspaceNames);
    }

    /**
     * Takes the snapshot of a multiple column family from different keyspaces. A snapshot name must be specified.
     *
     * @param tag       the tag given to the snapshot; may not be null or empty
     * @param tableList list of tables from different keyspace in the form of ks1.cf1 ks2.cf2
     */
    public void takeMultipleTableSnapshot(String tag, String... tableList)
    throws IOException
    {
        takeMultipleTableSnapshot(tag, false, tableList);
    }

    /**
     * Takes the snapshot for the given keyspaces. A snapshot name must be specified.
     *
     * @param tag           the tag given to the snapshot; may not be null or empty
     * @param skipFlush     Skip blocking flush of memtable
     * @param keyspaceNames the names of the keyspaces to snapshot; empty means "all."
     */
    private void takeSnapshot(String tag, boolean skipFlush, String... keyspaceNames) throws IOException
    {
        if (operationMode == Mode.JOINING)
            throw new IOException("Cannot snapshot until bootstrap completes");
        if (tag == null || tag.equals(""))
            throw new IOException("You must supply a snapshot name.");

        Iterable<Keyspace> keyspaces;
        if (keyspaceNames.length == 0)
        {
            keyspaces = Keyspace.all();
        }
        else
        {
            ArrayList<Keyspace> t = new ArrayList<>(keyspaceNames.length);
            for (String keyspaceName : keyspaceNames)
                t.add(getValidKeyspace(keyspaceName));
            keyspaces = t;
        }

        // Do a check to see if this snapshot exists before we actually snapshot
        for (Keyspace keyspace : keyspaces)
            if (keyspace.snapshotExists(tag))
                throw new IOException("Snapshot " + tag + " already exists.");


        Set<SSTableReader> snapshotted = new HashSet<>();
        for (Keyspace keyspace : keyspaces)
            snapshotted.addAll(keyspace.snapshot(tag, null, skipFlush, snapshotted));
    }

    /**
     * Takes the snapshot of a multiple column family from different keyspaces. A snapshot name must be specified.
     *
     * @param tag       the tag given to the snapshot; may not be null or empty
     * @param skipFlush Skip blocking flush of memtable
     * @param tableList list of tables from different keyspace in the form of ks1.cf1 ks2.cf2
     */
    private void takeMultipleTableSnapshot(String tag, boolean skipFlush, String... tableList)
    throws IOException
    {
        Map<Keyspace, List<String>> keyspaceColumnfamily = new HashMap<Keyspace, List<String>>();
        for (String table : tableList)
        {
            String splittedString[] = StringUtils.split(table, '.');
            if (splittedString.length == 2)
            {
                String keyspaceName = splittedString[0];
                String tableName = splittedString[1];

                if (keyspaceName == null)
                    throw new IOException("You must supply a keyspace name");
                if (operationMode.equals(Mode.JOINING))
                    throw new IOException("Cannot snapshot until bootstrap completes");

                if (tableName == null)
                    throw new IOException("You must supply a table name");
                if (tag == null || tag.equals(""))
                    throw new IOException("You must supply a snapshot name.");

                Keyspace keyspace = getValidKeyspace(keyspaceName);
                ColumnFamilyStore columnFamilyStore = keyspace.getColumnFamilyStore(tableName);
                // As there can be multiple column family from same keyspace check if snapshot exist for that specific
                // columnfamily and not for whole keyspace

                if (columnFamilyStore.snapshotExists(tag))
                    throw new IOException("Snapshot " + tag + " already exists.");
                if (!keyspaceColumnfamily.containsKey(keyspace))
                {
                    keyspaceColumnfamily.put(keyspace, new ArrayList<String>());
                }

                // Add Keyspace columnfamily to map in order to support atomicity for snapshot process.
                // So no snapshot should happen if any one of the above conditions fail for any keyspace or columnfamily
                keyspaceColumnfamily.get(keyspace).add(tableName);
            }
            else
            {
                throw new IllegalArgumentException(
                                                  "Cannot take a snapshot on secondary index or invalid column family name. You must supply a column family name in the form of keyspace.columnfamily");
            }
        }

        Set<SSTableReader> snapshotted = new HashSet<>();
        for (Entry<Keyspace, List<String>> entry : keyspaceColumnfamily.entrySet())
        {
            for (String table : entry.getValue())
                snapshotted.addAll(entry.getKey().snapshot(tag, table, skipFlush, snapshotted));
        }
    }

    private Keyspace getValidKeyspace(String keyspaceName) throws IOException
    {
        if (!Schema.instance.getKeyspaces().contains(keyspaceName))
        {
            throw new IOException("Keyspace " + keyspaceName + " does not exist");
        }
        return Keyspace.open(keyspaceName);
    }

    /**
     * Remove the snapshot with the given name from the given keyspaces.
     * If no tag is specified we will remove all snapshots.
     */
    public void clearSnapshot(String tag, String... keyspaceNames) throws IOException
    {
        if (tag == null)
            tag = "";

        Set<String> keyspaces = new HashSet<>();
        for (String dataDir : DatabaseDescriptor.getAllDataFileLocations())
        {
            for (String keyspaceDir : new File(dataDir).list())
            {
                // Only add a ks if it has been specified as a param, assuming params were actually provided.
                if (keyspaceNames.length > 0 && !Arrays.asList(keyspaceNames).contains(keyspaceDir))
                    continue;
                keyspaces.add(keyspaceDir);
            }
        }

        for (String keyspace : keyspaces)
            Keyspace.clearSnapshot(tag, keyspace);

        if (logger.isDebugEnabled())
            logger.debug("Cleared out snapshot directories");
    }

    public Map<String, TabularData> getSnapshotDetails()
    {
        Map<String, TabularData> snapshotMap = new HashMap<>();
        for (Keyspace keyspace : Keyspace.all())
        {
            if (SchemaConstants.isLocalSystemKeyspace(keyspace.getName()))
                continue;

            for (ColumnFamilyStore cfStore : keyspace.getColumnFamilyStores())
            {
                for (Map.Entry<String, Pair<Long, Long>> snapshotDetail : cfStore.getSnapshotDetails().entrySet())
                {
                    TabularDataSupport data = (TabularDataSupport) snapshotMap.get(snapshotDetail.getKey());
                    if (data == null)
                    {
                        data = new TabularDataSupport(SnapshotDetailsTabularData.TABULAR_TYPE);
                        snapshotMap.put(snapshotDetail.getKey(), data);
                    }

                    SnapshotDetailsTabularData.from(snapshotDetail.getKey(), keyspace.getName(), cfStore.getTableName(), snapshotDetail, data);
                }
            }
        }
        return snapshotMap;
    }

    public long trueSnapshotsSize()
    {
        long total = 0;
        for (Keyspace keyspace : Keyspace.all())
        {
            if (SchemaConstants.isLocalSystemKeyspace(keyspace.getName()))
                continue;

            for (ColumnFamilyStore cfStore : keyspace.getColumnFamilyStores())
            {
                total += cfStore.trueSnapshotsSize();
            }
        }

        return total;
    }

    public void refreshSizeEstimates() throws ExecutionException
    {
        cleanupSizeEstimates();
        FBUtilities.waitOnFuture(ScheduledExecutors.optionalTasks.submit(SizeEstimatesRecorder.instance));
    }

    public void cleanupSizeEstimates()
    {
        SetMultimap<String, String> sizeEstimates = TPCUtils.blockingGet(SystemKeyspace.getTablesWithSizeEstimates());

        for (Entry<String, Collection<String>> tablesByKeyspace : sizeEstimates.asMap().entrySet())
        {
            String keyspace = tablesByKeyspace.getKey();
            if (!Schema.instance.getKeyspaces().contains(keyspace))
            {
                TPCUtils.blockingGet(SystemKeyspace.clearSizeEstimates(keyspace));
            }
            else
            {
                for (String table : tablesByKeyspace.getValue())
                {
                    if (Schema.instance.getTableMetadataRef(keyspace, table) == null)
                        TPCUtils.blockingGet(SystemKeyspace.clearSizeEstimates(keyspace, table));
                }
            }
        }
    }

    /**
     * @param allowIndexes   Allow index CF names to be passed in
     * @param autoAddIndexes Automatically add secondary indexes if a CF has them
     * @param keyspaceName   keyspace
     * @param cfNames        CFs
     * @throws java.lang.IllegalArgumentException when given CF name does not exist
     */
    public Iterable<ColumnFamilyStore> getValidColumnFamilies(boolean allowIndexes, boolean autoAddIndexes, String keyspaceName, String... cfNames) throws IOException
    {
        Keyspace keyspace = getValidKeyspace(keyspaceName);
        return keyspace.getValidColumnFamilies(allowIndexes, autoAddIndexes, cfNames);
    }

    /**
     * Flush all memtables for a keyspace and column families.
     *
     * @param keyspaceName
     * @param tableNames
     * @throws IOException
     */
    public void forceKeyspaceFlush(String keyspaceName, String... tableNames) throws IOException
    {
        for (ColumnFamilyStore cfStore : getValidColumnFamilies(true, false, keyspaceName, tableNames))
        {
            logger.debug("Forcing flush on keyspace {}, CF {}", keyspaceName, cfStore.name);
            cfStore.forceBlockingFlush();
        }
    }

    public int repairAsync(String keyspace, Map<String, String> repairSpec)
    {
        RepairOption option = RepairOption.parse(repairSpec, tokenMetadata.partitioner);
        // if ranges are not specified
        if (option.getRanges().isEmpty())
        {
            if (option.isPrimaryRange())
            {
                // when repairing only primary range, neither dataCenters nor hosts can be set
                if (option.getDataCenters().isEmpty() && option.getHosts().isEmpty())
                    option.getRanges().addAll(getPrimaryRanges(keyspace));
                    // except dataCenters only contain local DC (i.e. -local)
                else if (option.isInLocalDCOnly())
                    option.getRanges().addAll(getPrimaryRangesWithinDC(keyspace));
                else
                    throw new IllegalArgumentException("You need to run primary range repair on all nodes in the cluster.");
            }
            else
            {
                option.getRanges().addAll(getLocalRanges(keyspace));
            }
        }
        if (option.getRanges().isEmpty() || Keyspace.open(keyspace).getReplicationStrategy().getReplicationFactor() < 2
                || tokenMetadata.getAllEndpoints().size() < 2)
            return 0;

        if (option.isIncremental())
        {
            failIfCannotRunIncrementalRepair(keyspace, option.getColumnFamilies().toArray(new String[0]));
        }

        // We reject any repair that targets a table on which NodeSync is enabled.
        checkForNodeSyncEnabledTables(keyspace, option);

        int cmd = nextRepairCommand.incrementAndGet();
        ActiveRepairService.repairCommandExecutor.execute(createRepairTask(cmd, keyspace, option));
        return cmd;
    }

    private void checkForNodeSyncEnabledTables(String keyspace, RepairOption option)
    {
        String[] columnFamilies = option.getColumnFamilies().toArray(new String[0]);
        try
        {
            Iterable<ColumnFamilyStore> validTables = getValidColumnFamilies(false, false, keyspace, columnFamilies);
            Iterable<TableMetadata> withNodeSync = Iterables.filter(Iterables.transform(validTables, ColumnFamilyStore::metadata),
                                                                    t -> t.params.nodeSync.isEnabled(t));
            if (!Iterables.isEmpty(withNodeSync))
            {
                throw new IllegalStateException(String.format("Cannot run anti-entropy repair on tables with NodeSync enabled (and NodeSync is enabled on %s)",
                                                              withNodeSync));
            }
        }
        catch (IOException e)
        {
            // Called by getValidColumnFamilies when the keyspace is unknown (?!?!) but we shouldn't get here in that
            // case since we'd have break in repairAsync at the Keyspace.open() call.
            throw new RuntimeException(e);
        }
    }

    /**
     * Check if current tables of keyspaces are allowed to run incremental repair
     *
     * Currently, only base tables, views or tables with CDC enabled cannot run incremental repair.
     *
     * @throws IllegalArgumentException if cannot run incremental repair
     */
    protected void failIfCannotRunIncrementalRepair(String keyspace, String[] tables)
    {
        try
        {
            Set<ColumnFamilyStore> tablesToRepair = Sets.newHashSet(getValidColumnFamilies(false, false, keyspace, tables));
            Set<String> tablesWithViewsOrCdc = tablesToRepair.stream().filter(c -> c.hasViews() || c.metadata.get().isView() ||
                                                                                   c.isCdcEnabled()).map(c -> c.name).collect(Collectors.toSet());

            if (!tablesWithViewsOrCdc.isEmpty())
            {
                throw new IllegalArgumentException(String.format("Cannot run incremental repair on tables %s from keyspace %s " +
                                                         "because incremental repair is not supported on tables with " +
                                                         "materialized views or CDC-enabled. Please run full repair on these " +
                                                         "tables.", tablesWithViewsOrCdc.toString(), keyspace));
            }
        }
        catch (IOException e)
        {
            throw new RuntimeException("Could not fetch tables for repair.", e);
        }
    }

    /**
     * Create collection of ranges that match ring layout from given tokens.
     *
     * @param beginToken beginning token of the range
     * @param endToken   end token of the range
     * @return collection of ranges that match ring layout in TokenMetadata
     */
    @VisibleForTesting
    Collection<Range<Token>> createRepairRangeFrom(String beginToken, String endToken)
    {
        Token parsedBeginToken = getTokenFactory().fromString(beginToken);
        Token parsedEndToken = getTokenFactory().fromString(endToken);

        // Break up given range to match ring layout in TokenMetadata
        ArrayList<Range<Token>> repairingRange = new ArrayList<>();

        ArrayList<Token> tokens = new ArrayList<>(tokenMetadata.sortedTokens());
        if (!tokens.contains(parsedBeginToken))
        {
            tokens.add(parsedBeginToken);
        }
        if (!tokens.contains(parsedEndToken))
        {
            tokens.add(parsedEndToken);
        }
        // tokens now contain all tokens including our endpoints
        Collections.sort(tokens);

        int start = tokens.indexOf(parsedBeginToken), end = tokens.indexOf(parsedEndToken);
        for (int i = start; i != end; i = (i + 1) % tokens.size())
        {
            Range<Token> range = new Range<>(tokens.get(i), tokens.get((i + 1) % tokens.size()));
            repairingRange.add(range);
        }

        return repairingRange;
    }

    public TokenFactory getTokenFactory()
    {
        return tokenMetadata.partitioner.getTokenFactory();
    }

    private FutureTask<Object> createRepairTask(final int cmd, final String keyspace, final RepairOption options)
    {
        if (!options.getDataCenters().isEmpty() && !options.getDataCenters().contains(DatabaseDescriptor.getLocalDataCenter()))
        {
            throw new IllegalArgumentException("the local data center must be part of the repair");
        }

        RepairRunnable task = new RepairRunnable(this, cmd, options, keyspace);
        task.addProgressListener(progressSupport);
        if (options.isTraced())
        {
            Runnable r = () ->
            {
                try
                {
                    task.run();
                }
                finally
                {
                    ExecutorLocals.set(null);
                }
            };
            return new FutureTask<>(r, null);
        }
        return new FutureTask<>(task, null);
    }

    public void forceTerminateAllRepairSessions()
    {
        ActiveRepairService.instance.terminateSessions();
    }


    @Nullable
    public List<String> getParentRepairStatus(int cmd)
    {
        Pair<ActiveRepairService.ParentRepairStatus, List<String>> pair = ActiveRepairService.instance.getRepairStatus(cmd);
        return pair == null ? null :
               ImmutableList.<String>builder().add(pair.left.name()).addAll(pair.right).build();
    }

    /* End of MBean interface methods */

    /**
     * Get the "primary ranges" for the specified keyspace and endpoint.
     * "Primary ranges" are the ranges that the node is responsible for storing replica primarily.
     * The node that stores replica primarily is defined as the first node returned
     * by {@link AbstractReplicationStrategy#calculateNaturalEndpoints}.
     *
     * @param keyspace Keyspace name to check primary ranges
     * @param ep       endpoint we are interested in.
     * @return primary ranges for the specified endpoint.
     */
    public Collection<Range<Token>> getPrimaryRangesForEndpoint(String keyspace, InetAddress ep)
    {
        AbstractReplicationStrategy strategy = Keyspace.open(keyspace).getReplicationStrategy();
        Collection<Range<Token>> primaryRanges = new HashSet<>();
        TokenMetadata metadata = tokenMetadata.cloneOnlyTokenMap();
        for (Token token : metadata.sortedTokens())
        {
            List<InetAddress> endpoints = strategy.calculateNaturalEndpoints(token, metadata);
            if (endpoints.size() > 0 && endpoints.get(0).equals(ep))
                primaryRanges.add(new Range<>(metadata.getPredecessor(token), token));
        }
        return primaryRanges;
    }

    /**
     * Get the "primary ranges" within local DC for the specified keyspace and endpoint.
     *
     * @param keyspace          Keyspace name to check primary ranges
     * @param referenceEndpoint endpoint we are interested in.
     * @return primary ranges within local DC for the specified endpoint.
     * @see #getPrimaryRangesForEndpoint(String, java.net.InetAddress)
     */
    public Collection<Range<Token>> getPrimaryRangeForEndpointWithinDC(String keyspace, InetAddress referenceEndpoint)
    {
        TokenMetadata metadata = tokenMetadata.cloneOnlyTokenMap();
        String localDC = DatabaseDescriptor.getEndpointSnitch().getDatacenter(referenceEndpoint);
        Collection<InetAddress> localDcNodes = metadata.getTopology().getDatacenterEndpoints().get(localDC);
        AbstractReplicationStrategy strategy = Keyspace.open(keyspace).getReplicationStrategy();

        Collection<Range<Token>> localDCPrimaryRanges = new HashSet<>();
        for (Token token : metadata.sortedTokens())
        {
            List<InetAddress> endpoints = strategy.calculateNaturalEndpoints(token, metadata);
            for (InetAddress endpoint : endpoints)
            {
                if (localDcNodes.contains(endpoint))
                {
                    if (endpoint.equals(referenceEndpoint))
                    {
                        localDCPrimaryRanges.add(new Range<>(metadata.getPredecessor(token), token));
                    }
                    break;
                }
            }
        }

        return localDCPrimaryRanges;
    }

    /**
     * Get all ranges an endpoint is responsible for (by keyspace)
     *
     * @param ep endpoint we are interested in.
     * @return ranges for the specified endpoint.
     */
    Collection<Range<Token>> getRangesForEndpoint(String keyspaceName, InetAddress ep)
    {
        return Keyspace.open(keyspaceName).getReplicationStrategy().getAddressRanges().get(ep);
    }

    /**
     * Get all ranges that span the ring given a set
     * of tokens. All ranges are in sorted order of
     * ranges.
     *
     * @return ranges in sorted order
     */
    public List<Range<Token>> getAllRanges(List<Token> sortedTokens)
    {
        if (logger.isTraceEnabled())
            logger.trace("computing ranges for {}", StringUtils.join(sortedTokens, ", "));

        if (sortedTokens.isEmpty())
            return Collections.emptyList();
        int size = sortedTokens.size();
        List<Range<Token>> ranges = new ArrayList<>(size + 1);
        for (int i = 1; i < size; ++i)
        {
            Range<Token> range = new Range<>(sortedTokens.get(i - 1), sortedTokens.get(i));
            ranges.add(range);
        }
        Range<Token> range = new Range<>(sortedTokens.get(size - 1), sortedTokens.get(0));
        ranges.add(range);

        return ranges;
    }

    /**
     * This method returns the N endpoints that are responsible for storing the
     * specified key i.e for replication.
     *
     * @param keyspaceName keyspace name also known as keyspace
     * @param cf           Column family name
     * @param key          key for which we need to find the endpoint
     * @return the endpoint responsible for this key
     */
    public List<InetAddress> getNaturalEndpoints(String keyspaceName, String cf, String key)
    {
        KeyspaceMetadata ksMetaData = Schema.instance.getKeyspaceMetadata(keyspaceName);
        if (ksMetaData == null)
            throw new IllegalArgumentException("Unknown keyspace '" + keyspaceName + "'");

        TableMetadata metadata = ksMetaData.getTableOrViewNullable(cf);
        if (metadata == null)
            throw new IllegalArgumentException("Unknown table '" + cf + "' in keyspace '" + keyspaceName + "'");

        return getNaturalEndpoints(keyspaceName, tokenMetadata.partitioner.getToken(metadata.partitionKeyType.fromString(key)));
    }

    public List<InetAddress> getNaturalEndpoints(String keyspaceName, ByteBuffer key)
    {
        return getNaturalEndpoints(keyspaceName, tokenMetadata.partitioner.getToken(key));
    }

    /**
     * This method returns the N endpoints that are responsible for storing the
     * specified key i.e for replication.
     *
     * @param keyspaceName keyspace name also known as keyspace
     * @param pos          position for which we need to find the endpoint
     * @return the endpoint responsible for this token
     */
    public List<InetAddress> getNaturalEndpoints(String keyspaceName, RingPosition pos)
    {
        return getNaturalEndpoints(Keyspace.open(keyspaceName), pos);
    }

    public List<InetAddress> getNaturalEndpoints(Keyspace keyspace, RingPosition pos)
    {
        return keyspace.getReplicationStrategy().getNaturalEndpoints(pos);
    }

    /**
     * Returns the endpoints currently responsible for storing the token plus pending ones
     */
    public Iterable<InetAddress> getNaturalAndPendingEndpoints(String keyspaceName, Token token)
    {
        return Iterables.concat(getNaturalEndpoints(keyspaceName, token), tokenMetadata.pendingEndpointsFor(token, keyspaceName));
    }

    /**
     * This method attempts to return N endpoints that are responsible for storing the
     * specified key i.e for replication.
     *
     * @param keyspace keyspace name also known as keyspace
     * @param pos position for which we need to find the endpoint
     * @param liveEps the list of endpoints to add to
     */
    public static void addLiveNaturalEndpointsToList(Keyspace keyspace, RingPosition pos, ArrayList<InetAddress> liveEps)
    {
        List<InetAddress> endpoints = keyspace.getReplicationStrategy().getCachedNaturalEndpoints(pos);

        for (int i = 0, size = endpoints.size(); i < size; i++)
        {
            InetAddress endpoint = endpoints.get(i);
            if (FailureDetector.instance.isAlive(endpoint))
                liveEps.add(endpoint);
        }
    }

    public void setLoggingLevel(String classQualifier, String rawLevel) throws Exception
    {
        ch.qos.logback.classic.Logger logBackLogger = (ch.qos.logback.classic.Logger) LoggerFactory.getLogger(classQualifier);

        // if both classQualifer and rawLevel are empty, reload from configuration
        if (StringUtils.isBlank(classQualifier) && StringUtils.isBlank(rawLevel))
        {
            JMXConfiguratorMBean jmxConfiguratorMBean = JMX.newMBeanProxy(ManagementFactory.getPlatformMBeanServer(),
                                                                          new ObjectName("ch.qos.logback.classic:Name=default,Type=ch.qos.logback.classic.jmx.JMXConfigurator"),
                                                                          JMXConfiguratorMBean.class);
            jmxConfiguratorMBean.reloadDefaultConfiguration();
            return;
        }
        // classQualifer is set, but blank level given
        else if (StringUtils.isNotBlank(classQualifier) && StringUtils.isBlank(rawLevel))
        {
            if (logBackLogger.getLevel() != null || hasAppenders(logBackLogger))
                logBackLogger.setLevel(null);
            return;
        }

        ch.qos.logback.classic.Level level = ch.qos.logback.classic.Level.toLevel(rawLevel);
        logBackLogger.setLevel(level);
        logger.info("set log level to {} for classes under '{}' (if the level doesn't look like '{}' then the logger couldn't parse '{}')", level, classQualifier, rawLevel, rawLevel);
    }

    /**
     * @return the runtime logging levels for all the configured loggers
     */
    @Override
    public Map<String, String> getLoggingLevels()
    {
        Map<String, String> logLevelMaps = Maps.newLinkedHashMap();
        LoggerContext lc = (LoggerContext) LoggerFactory.getILoggerFactory();
        for (ch.qos.logback.classic.Logger logger : lc.getLoggerList())
        {
            if (logger.getLevel() != null || hasAppenders(logger))
                logLevelMaps.put(logger.getName(), logger.getLevel().toString());
        }
        return logLevelMaps;
    }

    private boolean hasAppenders(ch.qos.logback.classic.Logger logger)
    {
        Iterator<Appender<ILoggingEvent>> it = logger.iteratorForAppenders();
        return it.hasNext();
    }

    /**
     * @return list of Token ranges (_not_ keys!) together with estimated key count,
     * breaking up the data this node is responsible for into pieces of roughly keysPerSplit
     */
    public List<Pair<Range<Token>, Long>> getSplits(String keyspaceName, String cfName, Range<Token> range, int keysPerSplit)
    {
        Keyspace t = Keyspace.open(keyspaceName);
        ColumnFamilyStore cfs = t.getColumnFamilyStore(cfName);
        List<DecoratedKey> keys = keySamples(Collections.singleton(cfs), range);

        long totalRowCountEstimate = cfs.estimatedKeysForRange(range);

        // splitCount should be much smaller than number of key samples, to avoid huge sampling error
        int minSamplesPerSplit = 4;
        int maxSplitCount = keys.size() / minSamplesPerSplit + 1;
        int splitCount = Math.max(1, Math.min(maxSplitCount, (int) (totalRowCountEstimate / keysPerSplit)));

        List<Token> tokens = keysToTokens(range, keys);
        return getSplits(tokens, splitCount, cfs);
    }

    private List<Pair<Range<Token>, Long>> getSplits(List<Token> tokens, int splitCount, ColumnFamilyStore cfs)
    {
        double step = (double) (tokens.size() - 1) / splitCount;
        Token prevToken = tokens.get(0);
        List<Pair<Range<Token>, Long>> splits = Lists.newArrayListWithExpectedSize(splitCount);
        for (int i = 1; i <= splitCount; i++)
        {
            int index = (int) Math.round(i * step);
            Token token = tokens.get(index);
            Range<Token> range = new Range<>(prevToken, token);
            // always return an estimate > 0 (see CASSANDRA-7322)
            splits.add(Pair.create(range, Math.max(cfs.metadata().params.minIndexInterval, cfs.estimatedKeysForRange(range))));
            prevToken = token;
        }
        return splits;
    }

    private List<Token> keysToTokens(Range<Token> range, List<DecoratedKey> keys)
    {
        List<Token> tokens = Lists.newArrayListWithExpectedSize(keys.size() + 2);
        tokens.add(range.left);
        for (DecoratedKey key : keys)
            tokens.add(key.getToken());
        tokens.add(range.right);
        return tokens;
    }

    private List<DecoratedKey> keySamples(Iterable<ColumnFamilyStore> cfses, Range<Token> range)
    {
        List<DecoratedKey> keys = new ArrayList<>();
        for (ColumnFamilyStore cfs : cfses)
            Iterables.addAll(keys, cfs.keySamples(range));
        FBUtilities.sortSampledKeys(keys, range);
        return keys;
    }

    /**
     * Broadcast leaving status and update local tokenMetadata accordingly
     */
    private void startLeaving()
    {
        Gossiper.instance.addLocalApplicationState(ApplicationState.STATUS, valueFactory.leaving(getLocalTokensBlocking()));
        tokenMetadata.addLeavingEndpoint(FBUtilities.getBroadcastAddress());
        PendingRangeCalculatorService.instance.update();
    }

    public void decommission(boolean force) throws InterruptedException
    {
        TokenMetadata metadata = tokenMetadata.cloneAfterAllLeft();
        if (operationMode != Mode.LEAVING)
        {
            if (!tokenMetadata.isMember(FBUtilities.getBroadcastAddress()))
                throw new UnsupportedOperationException("local node is not a member of the token ring yet");
            if (metadata.getAllEndpoints().size() < 2)
                    throw new UnsupportedOperationException("no other normal nodes in the ring; decommission would be pointless");
            if (operationMode != Mode.NORMAL)
                throw new UnsupportedOperationException("Node in " + operationMode + " state; wait for status to become normal or restart");
        }
        if (!isDecommissioning.compareAndSet(false, true))
            throw new IllegalStateException("Node is still decommissioning. Check nodetool netstats.");

        if (logger.isDebugEnabled())
            logger.debug("DECOMMISSIONING");

        try
        {
            CompletableFuture<Boolean> nodeSyncStopFuture = nodeSyncService.disableAsync(false);
            waitForNodeSyncShutdown(nodeSyncStopFuture);

            PendingRangeCalculatorService.instance.blockUntilFinished();

            String dc = DatabaseDescriptor.getLocalDataCenter();

            if (operationMode != Mode.LEAVING) // If we're already decommissioning there is no point checking RF/pending ranges
            {
                int rf, numNodes;
                for (String keyspaceName : Schema.instance.getPartitionedKeyspaces())
                {
                    if (!force)
                    {
                        Keyspace keyspace = Keyspace.open(keyspaceName);
                        if (keyspace.getReplicationStrategy() instanceof NetworkTopologyStrategy)
                        {
                            NetworkTopologyStrategy strategy = (NetworkTopologyStrategy) keyspace.getReplicationStrategy();
                            rf = strategy.getReplicationFactor(dc);
                            numNodes = metadata.getTopology().getDatacenterEndpoints().get(dc).size();
                        }
                        else
                        {
                            numNodes = metadata.getAllEndpoints().size();
                            rf = keyspace.getReplicationStrategy().getReplicationFactor();
                        }

                        if (numNodes <= rf)
                            throw new UnsupportedOperationException("Not enough live nodes to maintain replication factor in keyspace "
                                                                    + keyspaceName + " (RF = " + rf + ", N = " + numNodes + ")."
                                                                    + " Perform a forceful decommission to ignore.");
                    }
                    if (tokenMetadata.getPendingRanges(keyspaceName, FBUtilities.getBroadcastAddress()).size() > 0)
                        throw new UnsupportedOperationException("data is currently moving to this node; unable to leave the ring");
                }
            }

            startLeaving();
            long timeout = Math.max(RING_DELAY, BatchlogManager.instance.getBatchlogTimeout());
            setMode(Mode.LEAVING, "sleeping " + timeout + " ms for batch processing and pending range setup", true);
            Thread.sleep(timeout);

            Runnable finishLeaving = new Runnable()
            {
                public void run()
                {
                    shutdownClientServers();
                    Gossiper.instance.stop();
                    try
                    {
                        MessagingService.instance().shutdown();
                    }
                    catch (IOError ioe)
                    {
                        logger.info("failed to shutdown message service: {}", ioe);
                    }
                    StageManager.shutdownNow();
                    setBootstrapStateBlocking(SystemKeyspace.BootstrapState.DECOMMISSIONED);
                    setMode(Mode.DECOMMISSIONED, true);
                    // let op be responsible for killing the process
                }
            };
            unbootstrap(finishLeaving);
        }
        catch (InterruptedException e)
        {
            throw new RuntimeException("Node interrupted while decommissioning");
        }
        catch (ExecutionException e)
        {
            logger.error("Error while decommissioning node ", e.getCause());
            throw new RuntimeException("Error while decommissioning node: " + e.getCause().getMessage());
        }
        finally
        {
            isDecommissioning.set(false);
        }
    }

    private static void waitForNodeSyncShutdown(CompletableFuture<Boolean> nodeSyncStopFuture) throws InterruptedException, ExecutionException
    {
        // As NodeSync may write into it's own nodesync_status table, wait on it to finish now before flushing
        // tables since the goal of flushing is to ensure we have nothing to replay.
        try
        {
            nodeSyncStopFuture.get(2, TimeUnit.MINUTES);
        }
        catch (TimeoutException e)
        {
            logger.warn("Wasn't able to stop NodeSync service within 2 minutes during drain. "
                    + "While this generally shouldn't happen (and should be reported if it happens constantly), "
                    + "it should be harmless.");
        }
    }

    // A MessagingService interceptor that should be active during the period between MessagingService's activation and
    // Gossiper's full initialization. During this period, we should be able to send and receive messages (e.g. for
    // bootstrapping communication, for gossip shadow rounds or initialization, etc.), but some messages may need to
    // be dropped or amended. Currently this includes solely incoming SCHEMA.PUSH messages (see DB-1487).
    private static final Interceptor newGossiperInitGuard()
    {
        final String interceptorName = "Gossiper initialization-guarding interceptor";
        return new AbstractInterceptor(interceptorName,
                                       ImmutableSet.of(Verbs.SCHEMA.PUSH),
                                       Message.Type.all(),
                                       ImmutableSet.of(MessageDirection.RECEIVING),
                                       ImmutableSet.of(Message.Locality.REMOTE))
        {
            protected <M extends Message<?>> void handleIntercepted(M message, InterceptionContext<M> context)
            {
                logger.debug("Message {} intercepted and dropped by {}", message, interceptorName);
                context.drop(message);
            }
        };
    }

    private void leaveRing()
    {
        setBootstrapStateBlocking(SystemKeyspace.BootstrapState.NEEDS_BOOTSTRAP);
        tokenMetadata.removeEndpoint(FBUtilities.getBroadcastAddress());
        PendingRangeCalculatorService.instance.update();

        Gossiper.instance.addLocalApplicationState(ApplicationState.STATUS, valueFactory.left(getLocalTokensBlocking(), Gossiper.computeExpireTime()));
        int delay = Math.max(RING_DELAY, Gossiper.intervalInMillis * 2);
        logger.info("Announcing that I have left the ring for {}ms", delay);
        Uninterruptibles.sleepUninterruptibly(delay, TimeUnit.MILLISECONDS);
    }

    private void unbootstrap(Runnable onFinish) throws ExecutionException, InterruptedException
    {
        Map<String, Multimap<Range<Token>, InetAddress>> rangesToStream = new HashMap<>();

        for (String keyspaceName : Schema.instance.getNonLocalStrategyKeyspaces())
        {
            Multimap<Range<Token>, InetAddress> rangesMM = getChangedRangesForLeaving(keyspaceName, FBUtilities.getBroadcastAddress());

            if (logger.isDebugEnabled())
                logger.debug("Ranges needing transfer are [{}]", StringUtils.join(rangesMM.keySet(), ","));

            rangesToStream.put(keyspaceName, rangesMM);
        }

        setMode(Mode.LEAVING, "replaying batch log and streaming data to other nodes", true);

        // Start with BatchLog replay, which may create hints but no writes since this is no longer a valid endpoint.
        Future<?> batchlogReplay = BatchlogManager.instance.startBatchlogReplay();
        Future<StreamState> streamSuccess = streamRangesBlocking(rangesToStream);

        // Wait for batch log to complete before streaming hints.
        logger.debug("waiting for batch log processing.");
        batchlogReplay.get();

        setMode(Mode.LEAVING, "streaming hints to other nodes", true);

        Future hintsSuccess = streamHints();

        // wait for the transfer runnables to signal the latch.
        logger.debug("waiting for stream acks.");
        streamSuccess.get();
        hintsSuccess.get();
        logger.debug("stream acks all received.");
        leaveRing();
        onFinish.run();
    }

    private Future streamHints()
    {
        return HintsService.instance.transferHints(this::getPreferredHintsStreamTarget);
    }

    /**
     * Find the best target to stream hints to. Currently the closest peer according to the snitch
     */
    private UUID getPreferredHintsStreamTarget()
    {
        List<InetAddress> candidates = new ArrayList<>(StorageService.instance.getTokenMetadata().cloneAfterAllLeft().getAllEndpoints());
        candidates.remove(FBUtilities.getBroadcastAddress());
        for (Iterator<InetAddress> iter = candidates.iterator(); iter.hasNext(); )
        {
            InetAddress address = iter.next();
            if (!FailureDetector.instance.isAlive(address))
                iter.remove();
        }

        if (candidates.isEmpty())
        {
            logger.warn("Unable to stream hints since no live endpoints seen");
            throw new RuntimeException("Unable to stream hints since no live endpoints seen");
        }
        else
        {
            // stream to the closest peer as chosen by the snitch
            DatabaseDescriptor.getEndpointSnitch().sortByProximity(FBUtilities.getBroadcastAddress(), candidates);
            InetAddress hintsDestinationHost = candidates.get(0);
            return tokenMetadata.getHostId(hintsDestinationHost);
        }
    }

    public void move(String newToken) throws IOException
    {
        try
        {
            getTokenFactory().validate(newToken);
        }
        catch (ConfigurationException e)
        {
            throw new IOException(e.getMessage());
        }
        move(getTokenFactory().fromString(newToken));
    }

    /**
     * move the node to new token or find a new token to boot to according to load
     *
     * @param newToken new token to boot to, or if null, find balanced token to boot to
     * @throws IOException on any I/O operation error
     */
    private void move(Token newToken) throws IOException
    {
        if (newToken == null)
            throw new IOException("Can't move to the undefined (null) token.");

        if (tokenMetadata.sortedTokens().contains(newToken))
            throw new IOException("target token " + newToken + " is already owned by another node.");

        // address of the current node
        InetAddress localAddress = FBUtilities.getBroadcastAddress();

        // This doesn't make any sense in a vnodes environment.
        if (getTokenMetadata().getTokens(localAddress).size() > 1)
        {
            logger.error("Invalid request to move(Token); This node has more than one token and cannot be moved thusly.");
            throw new UnsupportedOperationException("This node has more than one token and cannot be moved thusly.");
        }

        List<String> keyspacesToProcess = Schema.instance.getNonLocalStrategyKeyspaces();

        PendingRangeCalculatorService.instance.blockUntilFinished();
        // checking if data is moving to this node
        for (String keyspaceName : keyspacesToProcess)
        {
            if (tokenMetadata.getPendingRanges(keyspaceName, localAddress).size() > 0)
                throw new UnsupportedOperationException("data is currently moving to this node; unable to leave the ring");
        }

        Gossiper.instance.addLocalApplicationState(ApplicationState.STATUS, valueFactory.moving(newToken));
        setMode(Mode.MOVING, String.format("Moving %s from %s to %s.", localAddress, getLocalTokensBlocking().iterator().next(), newToken), true);

        setMode(Mode.MOVING, String.format("Sleeping %s ms before start streaming/fetching ranges", RING_DELAY), true);
        Uninterruptibles.sleepUninterruptibly(RING_DELAY, TimeUnit.MILLISECONDS);

        RangeRelocator relocator = new RangeRelocator(Collections.singleton(newToken), keyspacesToProcess);

        if (relocator.streamsNeeded())
        {
            setMode(Mode.MOVING, "fetching new ranges and streaming old ranges", true);
            try
            {
                relocator.stream().get();
            }
            catch (ExecutionException | InterruptedException e)
            {
                throw new RuntimeException("Interrupted while waiting for stream/fetch ranges to finish: " + e.getMessage());
            }
        }
        else
        {
            setMode(Mode.MOVING, "No ranges to fetch/stream", true);
        }

        setTokens(Collections.singleton(newToken)); // setting new token as we have everything settled

        if (logger.isDebugEnabled())
            logger.debug("Successfully moved to new token {}", getLocalTokensBlocking().iterator().next());
    }

    private class RangeRelocator
    {
        private final StreamPlan streamPlan = new StreamPlan(StreamOperation.RELOCATION, true, true);

        private RangeRelocator(Collection<Token> tokens, List<String> keyspaceNames)
        {
            calculateToFromStreams(tokens, keyspaceNames);
        }

        private void calculateToFromStreams(Collection<Token> newTokens, List<String> keyspaceNames)
        {
            InetAddress localAddress = FBUtilities.getBroadcastAddress();
            IEndpointSnitch snitch = DatabaseDescriptor.getEndpointSnitch();
            TokenMetadata tokenMetaCloneAllSettled = tokenMetadata.cloneAfterAllSettled();
            // clone to avoid concurrent modification in calculateNaturalEndpoints
            TokenMetadata tokenMetaClone = tokenMetadata.cloneOnlyTokenMap();

            for (String keyspace : keyspaceNames)
            {
                // replication strategy of the current keyspace
                AbstractReplicationStrategy strategy = Keyspace.open(keyspace).getReplicationStrategy();
                Multimap<InetAddress, Range<Token>> endpointToRanges = strategy.getAddressRanges();

                logger.debug("Calculating ranges to stream and request for keyspace {}", keyspace);
                for (Token newToken : newTokens)
                {
                    // getting collection of the currently used ranges by this keyspace
                    Collection<Range<Token>> currentRanges = endpointToRanges.get(localAddress);
                    // collection of ranges which this node will serve after move to the new token
                    Collection<Range<Token>> updatedRanges = strategy.getPendingAddressRanges(tokenMetaClone, newToken, localAddress);

                    // ring ranges and endpoints associated with them
                    // this used to determine what nodes should we ping about range data
                    Multimap<Range<Token>, InetAddress> rangeAddresses = strategy.getRangeAddresses(tokenMetaClone);

                    // calculated parts of the ranges to request/stream from/to nodes in the ring
                    Pair<Set<Range<Token>>, Set<Range<Token>>> rangesPerKeyspace = calculateStreamAndFetchRanges(currentRanges, updatedRanges);

                    /**
                     * In this loop we are going through all ranges "to fetch" and determining
                     * nodes in the ring responsible for data we are interested in
                     */
                    Multimap<Range<Token>, InetAddress> rangesToFetchWithPreferredEndpoints = ArrayListMultimap.create();
                    for (Range<Token> toFetch : rangesPerKeyspace.right)
                    {
                        for (Range<Token> range : rangeAddresses.keySet())
                        {
                            if (range.contains(toFetch))
                            {
                                List<InetAddress> endpoints = null;

                                if (useStrictConsistency)
                                {
                                    Set<InetAddress> oldEndpoints = Sets.newHashSet(rangeAddresses.get(range));
                                    Set<InetAddress> newEndpoints = Sets.newHashSet(strategy.calculateNaturalEndpoints(toFetch.right, tokenMetaCloneAllSettled));

                                    //Due to CASSANDRA-5953 we can have a higher RF then we have endpoints.
                                    //So we need to be careful to only be strict when endpoints == RF
                                    if (oldEndpoints.size() == strategy.getReplicationFactor())
                                    {
                                        oldEndpoints.removeAll(newEndpoints);

                                        //No relocation required
                                        if (oldEndpoints.isEmpty())
                                            continue;

                                        assert oldEndpoints.size() == 1 : "Expected 1 endpoint but found " + oldEndpoints.size();
                                    }

                                    endpoints = Lists.newArrayList(oldEndpoints.iterator().next());
                                }
                                else
                                {
                                    endpoints = snitch.getSortedListByProximity(localAddress, rangeAddresses.get(range));
                                }

                                // storing range and preferred endpoint set
                                rangesToFetchWithPreferredEndpoints.putAll(toFetch, endpoints);
                            }
                        }

                        Collection<InetAddress> addressList = rangesToFetchWithPreferredEndpoints.get(toFetch);
                        if (addressList == null || addressList.isEmpty())
                            continue;

                        if (useStrictConsistency)
                        {
                            if (addressList.size() > 1)
                                throw new IllegalStateException("Multiple strict sources found for " + toFetch);

                            InetAddress sourceIp = addressList.iterator().next();
                            if (Gossiper.instance.isEnabled() && !Gossiper.instance.getEndpointStateForEndpoint(sourceIp).isAlive())
                                throw new RuntimeException("A node required to move the data consistently is down (" + sourceIp + ").  If you wish to move the data from a potentially inconsistent replica, restart the node with -Dcassandra.consistent.rangemovement=false");
                        }
                    }

                    // calculating endpoints to stream current ranges to if needed
                    // in some situations node will handle current ranges as part of the new ranges
                    Multimap<InetAddress, Range<Token>> endpointRanges = HashMultimap.create();
                    for (Range<Token> toStream : rangesPerKeyspace.left)
                    {
                        Set<InetAddress> currentEndpoints = ImmutableSet.copyOf(strategy.calculateNaturalEndpoints(toStream.right, tokenMetaClone));
                        Set<InetAddress> newEndpoints = ImmutableSet.copyOf(strategy.calculateNaturalEndpoints(toStream.right, tokenMetaCloneAllSettled));
                        logger.debug("Range: {} Current endpoints: {} New endpoints: {}", toStream, currentEndpoints, newEndpoints);
                        for (InetAddress address : Sets.difference(newEndpoints, currentEndpoints))
                        {
                            logger.debug("Range {} has new owner {}", toStream, address);
                            endpointRanges.put(address, toStream);
                        }
                    }

                    // stream ranges
                    for (InetAddress address : endpointRanges.keySet())
                    {
                        logger.debug("Will stream range {} of keyspace {} to endpoint {}", endpointRanges.get(address), keyspace, address);
                        InetAddress preferred = SystemKeyspace.getPreferredIP(address);
                        streamPlan.transferRanges(address, preferred, keyspace, endpointRanges.get(address));
                    }

                    // stream requests
                    Multimap<InetAddress, Range<Token>> workMap = RangeStreamer.getWorkMapForMove(rangesToFetchWithPreferredEndpoints, keyspace, FailureDetector.instance, useStrictConsistency);
                    for (InetAddress address : workMap.keySet())
                    {
                        logger.debug("Will request range {} of keyspace {} from endpoint {}", workMap.get(address), keyspace, address);
                        InetAddress preferred = SystemKeyspace.getPreferredIP(address);
                        streamPlan.requestRanges(address, preferred, keyspace, workMap.get(address));
                    }

                    logger.debug("Keyspace {}: work map {}.", keyspace, workMap);
                }
            }
        }

        public Future<StreamState> stream()
        {
            return streamPlan.execute();
        }

        public boolean streamsNeeded()
        {
            return !streamPlan.isEmpty();
        }
    }

    /**
     * Get the status of a token removal.
     */
    public String getRemovalStatus()
    {
        if (removingNode == null)
        {
            return "No token removals in process.";
        }
        return String.format("Removing token (%s). Waiting for replication confirmation from [%s].",
                             tokenMetadata.getToken(removingNode),
                             StringUtils.join(replicatingNodes, ","));
    }

    /**
     * Force a remove operation to complete. This may be necessary if a remove operation
     * blocks forever due to node/stream failure. removeNode() must be called
     * first, this is a last resort measure.  No further attempt will be made to restore replicas.
     */
    public void forceRemoveCompletion()
    {
        if (!replicatingNodes.isEmpty()  || tokenMetadata.getSizeOfLeavingEndpoints() > 0)
        {
            logger.warn("Removal not confirmed for for {}", StringUtils.join(this.replicatingNodes, ","));
            for (InetAddress endpoint : tokenMetadata.getLeavingEndpoints())
            {
                UUID hostId = tokenMetadata.getHostId(endpoint);
                Gossiper.instance.advertiseTokenRemoved(endpoint, hostId);
                excise(tokenMetadata.getTokens(endpoint), endpoint);
            }
            replicatingNodes.clear();
            removingNode = null;
        }
        else
        {
            logger.warn("No nodes to force removal on, call 'removenode' first");
        }
    }

    /**
     * Remove a node that has died, attempting to restore the replica count.
     * If the node is alive, decommission should be attempted.  If decommission
     * fails, then removeNode should be called.  If we fail while trying to
     * restore the replica count, finally forceRemoveCompleteion should be
     * called to forcibly remove the node without regard to replica count.
     *
     * @param hostIdString Host ID for the node
     */
    public void removeNode(String hostIdString)
    {
        InetAddress myAddress = FBUtilities.getBroadcastAddress();
        UUID localHostId = tokenMetadata.getHostId(myAddress);
        UUID hostId = UUID.fromString(hostIdString);
        InetAddress endpoint = tokenMetadata.getEndpointForHostId(hostId);

        if (endpoint == null)
            throw new UnsupportedOperationException("Host ID not found.");

        if (!tokenMetadata.isMember(endpoint))
            throw new UnsupportedOperationException("Node to be removed is not a member of the token ring");

        if (endpoint.equals(myAddress))
            throw new UnsupportedOperationException("Cannot remove self");

        if (Gossiper.instance.getLiveMembers().contains(endpoint))
            throw new UnsupportedOperationException("Node " + endpoint + " is alive and owns this ID. Use decommission command to remove it from the ring");

        // A leaving endpoint that is dead is already being removed.
        if (tokenMetadata.isLeaving(endpoint))
            logger.warn("Node {} is already being removed, continuing removal anyway", endpoint);

        if (!replicatingNodes.isEmpty())
            throw new UnsupportedOperationException("This node is already processing a removal. Wait for it to complete, or use 'removenode force' if this has failed.");

        Collection<Token> tokens = tokenMetadata.getTokens(endpoint);

        // Find the endpoints that are going to become responsible for data
        for (String keyspaceName : Schema.instance.getNonLocalStrategyKeyspaces())
        {
            // if the replication factor is 1 the data is lost so we shouldn't wait for confirmation
            if (Keyspace.open(keyspaceName).getReplicationStrategy().getReplicationFactor() == 1)
                continue;

            // get all ranges that change ownership (that is, a node needs
            // to take responsibility for new range)
            Multimap<Range<Token>, InetAddress> changedRanges = getChangedRangesForLeaving(keyspaceName, endpoint);
            IFailureDetector failureDetector = FailureDetector.instance;
            for (InetAddress ep : changedRanges.values())
            {
                if (failureDetector.isAlive(ep))
                    replicatingNodes.add(ep);
                else
                    logger.warn("Endpoint {} is down and will not receive data for re-replication of {}", ep, endpoint);
            }
        }
        removingNode = endpoint;

        tokenMetadata.addLeavingEndpoint(endpoint);
        PendingRangeCalculatorService.instance.update();

        // the gossiper will handle spoofing this node's state to REMOVING_TOKEN for us
        // we add our own token so other nodes to let us know when they're done
        Gossiper.instance.advertiseRemoving(endpoint, hostId, localHostId);

        // kick off streaming commands
        restoreReplicaCount(endpoint, myAddress);

        // wait for REPLICATION_FINISHED to signal we're done
        while (!replicatingNodes.isEmpty())
        {
            Uninterruptibles.sleepUninterruptibly(100, TimeUnit.MILLISECONDS);
        }

        excise(tokens, endpoint);

        // gossiper will indicate the token has left
        Gossiper.instance.advertiseTokenRemoved(endpoint, hostId);

        replicatingNodes.clear();
        removingNode = null;
    }

    public void confirmReplication(InetAddress node)
    {
        // replicatingNodes can be empty in the case where this node used to be a removal coordinator,
        // but restarted before all 'replication finished' messages arrived. In that case, we'll
        // still go ahead and acknowledge it.
        if (!replicatingNodes.isEmpty())
        {
            replicatingNodes.remove(node);
        }
        else
        {
            logger.info("Received unexpected REPLICATION_FINISHED message from {}. Was this node recently a removal coordinator?", node);
        }
    }

    public String getOperationMode()
    {
        return operationMode.toString();
    }

    public boolean isStarting()
    {
        return operationMode == Mode.STARTING;
    }

    public boolean isMoving()
    {
        return operationMode == Mode.MOVING;
    }

    public boolean isJoining()
    {
        return operationMode == Mode.JOINING;
    }

    public boolean isDrained()
    {
        return operationMode == Mode.DRAINED;
    }

    public boolean isDraining()
    {
        return operationMode == Mode.DRAINING;
    }

    public String getDrainProgress()
    {
        return String.format("Drained %s/%s ColumnFamilies", remainingCFs, totalCFs);
    }

    /**
     * Shuts node off to writes, empties memtables and the commit log.
     */
    public synchronized void drain() throws IOException, InterruptedException, ExecutionException
    {
        drain(false);
    }

    protected synchronized void drain(boolean isFinalShutdown) throws IOException, InterruptedException, ExecutionException
    {
        if (isShutdown)
        {
            if (!isFinalShutdown)
                logger.warn("Cannot drain node (did it already happen?)");
            return;
        }

        isShutdown = true;

        Throwable preShutdownHookThrowable = Throwables.perform(null, preShutdownHooks.stream().map(h -> h::run));
        if (preShutdownHookThrowable != null)
            logger.error("Attempting to continue draining after pre-shutdown hooks returned exception", preShutdownHookThrowable);

        try
        {
            setMode(Mode.DRAINING, "starting drain process", !isFinalShutdown);

<<<<<<< HEAD
            CompletableFuture<Boolean> nodeSyncStopFuture = nodeSyncService.disableAsync(false);
=======
            // Stop all view builds
            Keyspace.all().forEach(k -> k.viewManager.stopAllViewBuilds());

>>>>>>> 562cad05
            BatchlogManager.instance.shutdown();
            HintsService.instance.pauseDispatch();

            if (daemon != null)
                shutdownClientServers();

            ScheduledExecutors.optionalTasks.shutdown();
            Gossiper.instance.stop();

            if (!isFinalShutdown)
                setMode(Mode.DRAINING, "shutting down MessageService", false);

            // In-progress writes originating here could generate hints to be written, so shut down MessagingService
            // before mutation stage, so we can get all the hints saved before shutting down
            MessagingService.instance().shutdown();

            if (!isFinalShutdown)
                setMode(Mode.DRAINING, "flushing column families", false);

            waitForNodeSyncShutdown(nodeSyncStopFuture);

            // disable autocompaction - we don't want to start any new compactions while we are draining
            for (Keyspace keyspace : Keyspace.all())
                for (ColumnFamilyStore cfs : keyspace.getColumnFamilyStores())
                    cfs.disableAutoCompaction();

            // count CFs first, since forceFlush could block for the flushWriter to get a queue slot empty
            totalCFs = 0;
            for (Keyspace keyspace : Keyspace.nonSystem())
                totalCFs += keyspace.getColumnFamilyStores().size();
            remainingCFs = totalCFs;

            // flush non-system keyspaces first, and wait for them up to 1 minute
            try
            {
                CompletableFutures.allOf(Streams.of(Keyspace.nonSystem())
                                                .flatMap(keyspace -> keyspace.getColumnFamilyStores().stream())
                                                .map(cfs -> cfs.forceFlush()
                                                               .whenComplete((cl, exc) -> remainingCFs--)))
                                  .get(1, TimeUnit.MINUTES);
            }
            catch (Throwable t)
            {
                JVMStabilityInspector.inspectThrowable(t);
                logger.error("Caught exception while waiting for memtable flushes during shutdown hook", t);
            }

            // Interrupt ongoing compactions and shutdown CM to prevent further compactions.
            CompactionManager.instance.forceShutdown();

            // The hotness reader writes into a system table, so it must be terminated before 1) we flush
            // the system keyspace and 2) we forbid mutations completely below with stopMutations().
            if (SSTableReader.readHotnessTrackerExecutor != null)
            {
                SSTableReader.readHotnessTrackerExecutor.shutdown();
                if (!SSTableReader.readHotnessTrackerExecutor.awaitTermination(1, TimeUnit.MINUTES))
                    logger.warn("Wasn't able to stop the SSTable read hotness tracker with 1 minute.");
            }

            // Wait for any sstable deletions because the non periodic tasks can create mutations when deleting sstables
            // in the sstable activity table, see the callers of SystemKeyspace.clearSSTableReadMeter
            LifecycleTransaction.waitForDeletions();

            // Flush the system tables after all other tables are flushed, just in case flushing modifies any system state
            // like CASSANDRA-5151. Don't bother with progress tracking since system data is tiny.
            // Flush system tables after stopping compactions since they modify
            // system tables (for example compactions can obsolete sstables and the tidiers in SSTableReader update
            // system tables, see SSTableReader.GlobalTidy)

            // flush system keyspaces and wait for up to 1 minute
            try
            {
                CompletableFutures.allOf(Streams.of(Keyspace.system())
                                                .flatMap(keyspace -> keyspace.getColumnFamilyStores().stream())
                                                .map(ColumnFamilyStore::forceFlush))
                                  .get(1, TimeUnit.MINUTES);
            }
            catch (Throwable t)
            {
                JVMStabilityInspector.inspectThrowable(t);
                logger.error("Caught exception while waiting for memtable flushes during shutdown hook", t);
            }

            // Now that client requests, messaging service and compactions are shutdown, there shouldn't be any more
            // mutations so let's wait for any pending mutations and then clear the stages. Note that the compaction
            // manager can generated mutations, for example because of the view builder or the sstable_activity updates
            // in the SSTableReader.GlobalTidy, so we do this step quite late, but before shutting down the CL
            if (!isFinalShutdown)
                setMode(Mode.DRAINING, "stopping mutations", false);

            List<OpOrder.Barrier> barriers = StreamSupport.stream(Keyspace.all().spliterator(), false)
                                                          .map(ks -> ks.stopMutations())
                                                          .collect(Collectors.toList());
            barriers.forEach(OpOrder.Barrier::await); // we could parallelize this...

            if (!isFinalShutdown)
                setMode(Mode.DRAINING, "clearing background IO stage", false);

            // if mutations have stopped hints should stop too
            StorageProxy.instance.waitForHintsInProgress(3600, TimeUnit.SECONDS);

            // shutdown hints
            HintsService.instance.shutdownBlocking();

            // whilst we've flushed all the CFs, which will have recycled all completed segments, we want to ensure
            // there are no segments to replay, so we force the recycling of any remaining (should be at most one)
            CommitLog.instance.forceRecycleAllSegments();

            CommitLog.instance.shutdownBlocking();

            // wait for miscellaneous tasks like sstable and commitlog segment deletion
            ScheduledExecutors.nonPeriodicTasks.shutdown();
            if (!ScheduledExecutors.nonPeriodicTasks.awaitTermination(1, TimeUnit.MINUTES))
                logger.warn("Failed to wait for non periodic tasks to shutdown");

            ColumnFamilyStore.shutdownPostFlushExecutor();

            ParkedThreadsMonitor.instance.get().awaitTermination(1, TimeUnit.MINUTES);

            setMode(Mode.DRAINED, !isFinalShutdown);
        }
        catch (Throwable t)
        {
            logger.error("Caught an exception while draining ", t);
        }
        finally
        {
            Throwable postShutdownHookThrowable = Throwables.perform(null, postShutdownHooks.stream().map(h -> h::run));
            if (postShutdownHookThrowable != null)
                logger.error("Post-shutdown hooks returned exception", postShutdownHookThrowable);
        }
    }

    /**
     * Add a runnable which will be called before shut down or drain. This is useful for other
     * applications running in the same JVM which may want to shut down first rather than time
     * out attempting to use Cassandra calls which will no longer work.
     * @param hook: the code to run
     * @return true on success, false if Cassandra is already shutting down, in which case the runnable
     * has NOT been added.
     */
    public synchronized boolean addPreShutdownHook(Runnable hook)
    {
        if (!isDraining() && !isDrained())
            return preShutdownHooks.add(hook);

        return false;
    }

    /**
     * Remove a preshutdown hook
     */
    public synchronized boolean removePreShutdownHook(Runnable hook)
    {
        return preShutdownHooks.remove(hook);
    }

    /**
     * Add a runnable which will be called after shutdown or drain. This is useful for other applications
     * running in the same JVM that Cassandra needs to work and should shut down later.
     * @param hook: the code to run
     * @return true on success, false if Cassandra is already shutting down, in which case the runnable has NOT been
     * added.
     */
    public synchronized boolean addPostShutdownHook(Runnable hook)
    {
        if (!isDraining() && !isDrained())
            return postShutdownHooks.add(hook);

        return false;
    }

    /**
     * Remove a postshutdownhook
     */
    public synchronized boolean removePostShutdownHook(Runnable hook)
    {
        return postShutdownHooks.remove(hook);
    }

    /**
     * Some services are shutdown during draining and we should not attempt to start them again.
     *
     * @param service - the name of the service we are trying to start.
     * @throws IllegalStateException - an exception that nodetool is able to convert into a message to display to the user
     */
    synchronized void checkServiceAllowedToStart(String service)
    {
        if (isDraining()) // when draining isShutdown is also true, so we check first to return a more accurate message
            throw new IllegalStateException(String.format("Unable to start %s because the node is draining.", service));

        if (isShutdown()) // do not rely on operationMode in case it gets changed to decomissioned or other
            throw new IllegalStateException(String.format("Unable to start %s because the node was drained.", service));
    }

    // Never ever do this at home. Used by tests.
    @VisibleForTesting
    public IPartitioner setPartitionerUnsafe(IPartitioner newPartitioner)
    {
        IPartitioner oldPartitioner = DatabaseDescriptor.setPartitionerUnsafe(newPartitioner);
        tokenMetadata = tokenMetadata.cloneWithNewPartitioner(newPartitioner);
        valueFactory = new VersionedValue.VersionedValueFactory(newPartitioner);
        return oldPartitioner;
    }

    TokenMetadata setTokenMetadataUnsafe(TokenMetadata tmd)
    {
        TokenMetadata old = tokenMetadata;
        tokenMetadata = tmd;
        return old;
    }

    public void truncate(String keyspace, String table) throws TimeoutException, IOException
    {
        try
        {
            StorageProxy.truncateBlocking(keyspace, table);
        }
        catch (UnavailableException e)
        {
            throw new IOException(e.getMessage());
        }
    }

    public Map<InetAddress, Float> getOwnership()
    {
        List<Token> sortedTokens = tokenMetadata.sortedTokens();
        // describeOwnership returns tokens in an unspecified order, let's re-order them
        Map<Token, Float> tokenMap = new TreeMap<Token, Float>(tokenMetadata.partitioner.describeOwnership(sortedTokens));
        Map<InetAddress, Float> nodeMap = new LinkedHashMap<>();
        for (Map.Entry<Token, Float> entry : tokenMap.entrySet())
        {
            InetAddress endpoint = tokenMetadata.getEndpoint(entry.getKey());
            Float tokenOwnership = entry.getValue();
            if (nodeMap.containsKey(endpoint))
                nodeMap.put(endpoint, nodeMap.get(endpoint) + tokenOwnership);
            else
                nodeMap.put(endpoint, tokenOwnership);
        }
        return nodeMap;
    }

    /**
     * Calculates ownership. If there are multiple DC's and the replication strategy is DC aware then ownership will be
     * calculated per dc, i.e. each DC will have total ring ownership divided amongst its nodes. Without replication
     * total ownership will be a multiple of the number of DC's and this value will then go up within each DC depending
     * on the number of replicas within itself. For DC unaware replication strategies, ownership without replication
     * will be 100%.
     *
     * @throws IllegalStateException when node is not configured properly.
     */
    public LinkedHashMap<InetAddress, Float> effectiveOwnership(String keyspace) throws IllegalStateException
    {
        AbstractReplicationStrategy strategy;
        if (keyspace != null)
        {
            Keyspace keyspaceInstance = Schema.instance.getKeyspaceInstance(keyspace);
            if (keyspaceInstance == null)
                throw new IllegalArgumentException("The keyspace " + keyspace + ", does not exist");

            if (keyspaceInstance.getReplicationStrategy() instanceof LocalStrategy)
                throw new IllegalStateException("Ownership values for keyspaces with LocalStrategy are meaningless");
            strategy = keyspaceInstance.getReplicationStrategy();
        }
        else
        {
            List<String> userKeyspaces = Schema.instance.getUserKeyspaces();

            if (userKeyspaces.size() > 0)
            {
                keyspace = userKeyspaces.get(0);
                AbstractReplicationStrategy replicationStrategy = Schema.instance.getKeyspaceInstance(keyspace).getReplicationStrategy();
                for (String keyspaceName : userKeyspaces)
                {
                    if (!Schema.instance.getKeyspaceInstance(keyspaceName).getReplicationStrategy().hasSameSettings(replicationStrategy))
                        throw new IllegalStateException("Non-system keyspaces don't have the same replication settings, effective ownership information is meaningless");
                }
            }
            else
            {
                keyspace = "system_traces";
            }

            Keyspace keyspaceInstance = Schema.instance.getKeyspaceInstance(keyspace);
            if (keyspaceInstance == null)
                throw new IllegalArgumentException("The node does not have " + keyspace + " yet, probably still bootstrapping");
            strategy = keyspaceInstance.getReplicationStrategy();
        }

        TokenMetadata metadata = tokenMetadata.cloneOnlyTokenMap();

        Collection<Collection<InetAddress>> endpointsGroupedByDc = new ArrayList<>();
        // mapping of dc's to nodes, use sorted map so that we get dcs sorted
        SortedMap<String, Collection<InetAddress>> sortedDcsToEndpoints = new TreeMap<>();
        sortedDcsToEndpoints.putAll(metadata.getTopology().getDatacenterEndpoints().asMap());
        for (Collection<InetAddress> endpoints : sortedDcsToEndpoints.values())
            endpointsGroupedByDc.add(endpoints);

        Map<Token, Float> tokenOwnership = tokenMetadata.partitioner.describeOwnership(tokenMetadata.sortedTokens());
        LinkedHashMap<InetAddress, Float> finalOwnership = Maps.newLinkedHashMap();

        Multimap<InetAddress, Range<Token>> endpointToRanges = strategy.getAddressRanges();
        // calculate ownership per dc
        for (Collection<InetAddress> endpoints : endpointsGroupedByDc)
        {
            // calculate the ownership with replication and add the endpoint to the final ownership map
            for (InetAddress endpoint : endpoints)
            {
                float ownership = 0.0f;
                for (Range<Token> range : endpointToRanges.get(endpoint))
                {
                    if (tokenOwnership.containsKey(range.right))
                        ownership += tokenOwnership.get(range.right);
                }
                finalOwnership.put(endpoint, ownership);
            }
        }
        return finalOwnership;
    }

    public List<String> getKeyspaces()
    {
        List<String> keyspaceNamesList = new ArrayList<>(Schema.instance.getKeyspaces());
        return Collections.unmodifiableList(keyspaceNamesList);
    }

    public List<String> getNonSystemKeyspaces()
    {
        return Schema.instance.getNonSystemKeyspaces();
    }

    public List<String> getNonLocalStrategyKeyspaces()
    {
        return Collections.unmodifiableList(Schema.instance.getNonLocalStrategyKeyspaces());
    }

    public Map<String, Map<String, String>> getTableInfos(String keyspace, String... tables)
    {
        Map<String, Map<String, String>> tableInfos = new HashMap<>();

        try
        {
            getValidColumnFamilies(false, false, keyspace, tables).forEach(cfs -> tableInfos.put(cfs.name, cfs.getTableInfo().asMap()));
        }
        catch (IOException e)
        {
            throw new RuntimeException(String.format("Could not retrieve info for keyspace %s and table(s) %s.", keyspace, tables), e);
        }

        return tableInfos;
    }

    public Map<String,List<String>> getKeyspacesAndViews()
    {
        Map<String, List<String>> map = new HashMap<>();
        for (String ks : Schema.instance.getKeyspaces())
        {
            List<String> tables = new ArrayList<>();
            map.put(ks, tables);
            for (Iterator<ViewMetadata> viewIter = Schema.instance.getKeyspaceMetadata(ks).views.iterator(); viewIter.hasNext();)
            {
                tables.add(viewIter.next().name);
            }
        }
        return map;
    }

    public Map<String, String> getViewBuildStatuses(String keyspace, String view)
    {
        Map<UUID, String> coreViewStatus = TPCUtils.blockingGet(SystemDistributedKeyspace.viewStatus(keyspace, view));
        Map<InetAddress, UUID> hostIdToEndpoint = tokenMetadata.getEndpointToHostIdMapForReading();
        Map<String, String> result = new HashMap<>();

        for (Map.Entry<InetAddress, UUID> entry : hostIdToEndpoint.entrySet())
        {
            UUID hostId = entry.getValue();
            InetAddress endpoint = entry.getKey();
            result.put(endpoint.toString(),
                       coreViewStatus.containsKey(hostId)
                       ? coreViewStatus.get(hostId)
                       : "UNKNOWN");
        }

        return Collections.unmodifiableMap(result);
    }

    public void setDynamicUpdateInterval(int dynamicUpdateInterval)
    {
        if (DatabaseDescriptor.getEndpointSnitch() instanceof DynamicEndpointSnitch)
        {

            try
            {
                updateSnitch(null, true, dynamicUpdateInterval, null, null);
            }
            catch (ClassNotFoundException e)
            {
                throw new RuntimeException(e);
            }
        }
    }

    public int getDynamicUpdateInterval()
    {
        return DatabaseDescriptor.getDynamicUpdateInterval();
    }

    public void updateSnitch(String epSnitchClassName, Boolean dynamic, Integer dynamicUpdateInterval, Integer dynamicResetInterval, Double dynamicBadnessThreshold) throws ClassNotFoundException
    {
        // apply dynamic snitch configuration
        if (dynamicUpdateInterval != null)
            DatabaseDescriptor.setDynamicUpdateInterval(dynamicUpdateInterval);
        if (dynamicResetInterval != null)
            DatabaseDescriptor.setDynamicResetInterval(dynamicResetInterval);
        if (dynamicBadnessThreshold != null)
            DatabaseDescriptor.setDynamicBadnessThreshold(dynamicBadnessThreshold);

        IEndpointSnitch oldSnitch = DatabaseDescriptor.getEndpointSnitch();

        // new snitch registers mbean during construction
        if (epSnitchClassName != null)
        {

            // need to unregister the mbean _before_ the new dynamic snitch is instantiated (and implicitly initialized
            // and its mbean registered)
            if (oldSnitch instanceof DynamicEndpointSnitch)
                ((DynamicEndpointSnitch) oldSnitch).close();

            IEndpointSnitch newSnitch;
            try
            {
                newSnitch = DatabaseDescriptor.createEndpointSnitch(dynamic != null && dynamic, epSnitchClassName);
            }
            catch (ConfigurationException e)
            {
                throw new ClassNotFoundException(e.getMessage());
            }

            if (newSnitch instanceof DynamicEndpointSnitch)
            {
                logger.info("Created new dynamic snitch {} with update-interval={}, reset-interval={}, badness-threshold={}",
                            ((DynamicEndpointSnitch) newSnitch).subsnitch.getClass().getName(), DatabaseDescriptor.getDynamicUpdateInterval(),
                            DatabaseDescriptor.getDynamicResetInterval(), DatabaseDescriptor.getDynamicBadnessThreshold());
            }
            else
            {
                logger.info("Created new non-dynamic snitch {}", newSnitch.getClass().getName());
            }

            // point snitch references to the new instance
            DatabaseDescriptor.setEndpointSnitch(newSnitch);
            for (String ks : Schema.instance.getKeyspaces())
            {
                Keyspace.open(ks).getReplicationStrategy().snitch = newSnitch;
            }
        }
        else
        {
            if (oldSnitch instanceof DynamicEndpointSnitch)
            {
                logger.info("Applying config change to dynamic snitch {} with update-interval={}, reset-interval={}, badness-threshold={}",
                            ((DynamicEndpointSnitch) oldSnitch).subsnitch.getClass().getName(), DatabaseDescriptor.getDynamicUpdateInterval(),
                            DatabaseDescriptor.getDynamicResetInterval(), DatabaseDescriptor.getDynamicBadnessThreshold());

                DynamicEndpointSnitch snitch = (DynamicEndpointSnitch) oldSnitch;
                snitch.applyConfigChanges();
            }
        }

        updateTopology();
    }

    public String getBatchlogEndpointStrategy()
    {
        return DatabaseDescriptor.getBatchlogEndpointStrategy().name();
    }

    public void setBatchlogEndpointStrategy(String batchlogEndpointStrategy)
    {
        DatabaseDescriptor.setBatchlogEndpointStrategy(Config.BatchlogEndpointStrategy.valueOf(batchlogEndpointStrategy));
    }

    /**
     * Seed data to the endpoints that will be responsible for it at the future
     *
     * @param rangesToStreamByKeyspace keyspaces and data ranges with endpoints included for each
     * @return async Future for whether stream was success
     */
    private Future<StreamState> streamRangesBlocking(Map<String, Multimap<Range<Token>, InetAddress>> rangesToStreamByKeyspace)
    {
        // First, we build a list of ranges to stream to each host, per table
        Map<String, Map<InetAddress, List<Range<Token>>>> sessionsToStreamByKeyspace = new HashMap<>();

        for (Map.Entry<String, Multimap<Range<Token>, InetAddress>> entry : rangesToStreamByKeyspace.entrySet())
        {
            String keyspace = entry.getKey();
            Multimap<Range<Token>, InetAddress> rangesWithEndpoints = entry.getValue();

            if (rangesWithEndpoints.isEmpty())
                continue;

            Map<InetAddress, Set<Range<Token>>> transferredRangePerKeyspace =
                TPCUtils.blockingGet(SystemKeyspace.getTransferredRanges("Unbootstrap",
                                                                         keyspace,
                                                                         StorageService.instance.getTokenMetadata().partitioner));
            Map<InetAddress, List<Range<Token>>> rangesPerEndpoint = new HashMap<>();
            for (Map.Entry<Range<Token>, InetAddress> endPointEntry : rangesWithEndpoints.entries())
            {
                Range<Token> range = endPointEntry.getKey();
                InetAddress endpoint = endPointEntry.getValue();

                Set<Range<Token>> transferredRanges = transferredRangePerKeyspace.get(endpoint);
                if (transferredRanges != null && transferredRanges.contains(range))
                {
                    logger.debug("Skipping transferred range {} of keyspace {}, endpoint {}", range, keyspace, endpoint);
                    continue;
                }

                List<Range<Token>> curRanges = rangesPerEndpoint.get(endpoint);
                if (curRanges == null)
                {
                    curRanges = new LinkedList<>();
                    rangesPerEndpoint.put(endpoint, curRanges);
                }
                curRanges.add(range);
            }

            sessionsToStreamByKeyspace.put(keyspace, rangesPerEndpoint);
        }

        StreamPlan streamPlan = new StreamPlan(StreamOperation.DECOMMISSION, true, true);

        // Vinculate StreamStateStore to current StreamPlan to update transferred ranges per StreamSession
        streamPlan.listeners(streamStateStore);
        for (Map.Entry<String, Map<InetAddress, List<Range<Token>>>> entry : sessionsToStreamByKeyspace.entrySet())
        {
            String keyspaceName = entry.getKey();
            Map<InetAddress, List<Range<Token>>> rangesPerEndpoint = entry.getValue();

            for (Map.Entry<InetAddress, List<Range<Token>>> rangesEntry : rangesPerEndpoint.entrySet())
            {
                List<Range<Token>> ranges = rangesEntry.getValue();
                InetAddress newEndpoint = rangesEntry.getKey();
                InetAddress preferred = SystemKeyspace.getPreferredIP(newEndpoint);

                // TODO each call to transferRanges re-flushes, this is potentially a lot of waste
                streamPlan.transferRanges(newEndpoint, preferred, keyspaceName, ranges);
            }
        }
        return streamPlan.execute();
    }

    /**
     * Calculate pair of ranges to stream/fetch for given two range collections
     * (current ranges for keyspace and ranges after move to new token)
     *
     * @param current collection of the ranges by current token
     * @param updated collection of the ranges after token is changed
     * @return pair of ranges to stream/fetch for given current and updated range collections
     */
    public Pair<Set<Range<Token>>, Set<Range<Token>>> calculateStreamAndFetchRanges(Collection<Range<Token>> current, Collection<Range<Token>> updated)
    {
        Set<Range<Token>> toStream = new HashSet<>();
        Set<Range<Token>> toFetch = new HashSet<>();


        for (Range<Token> r1 : current)
        {
            boolean intersect = false;
            for (Range<Token> r2 : updated)
            {
                if (r1.intersects(r2))
                {
                    // adding difference ranges to fetch from a ring
                    toStream.addAll(r1.subtract(r2));
                    intersect = true;
                }
            }
            if (!intersect)
            {
                toStream.add(r1); // should seed whole old range
            }
        }

        for (Range<Token> r2 : updated)
        {
            boolean intersect = false;
            for (Range<Token> r1 : current)
            {
                if (r2.intersects(r1))
                {
                    // adding difference ranges to fetch from a ring
                    toFetch.addAll(r2.subtract(r1));
                    intersect = true;
                }
            }
            if (!intersect)
            {
                toFetch.add(r2); // should fetch whole old range
            }
        }

        return Pair.create(toStream, toFetch);
    }

    public void bulkLoad(String directory)
    {
        try
        {
            bulkLoadInternal(directory).get();
        }
        catch (Exception e)
        {
            throw new RuntimeException(e);
        }
    }

    public String bulkLoadAsync(String directory)
    {
        return bulkLoadInternal(directory).planId.toString();
    }

    private StreamResultFuture bulkLoadInternal(String directory)
    {
        File dir = new File(directory);

        if (!dir.exists() || !dir.isDirectory())
            throw new IllegalArgumentException("Invalid directory " + directory);

        SSTableLoader.Client client = new SSTableLoader.Client()
        {
            private String keyspace;

            public void init(String keyspace)
            {
                this.keyspace = keyspace;
                try
                {
                    for (Map.Entry<Range<Token>, List<InetAddress>> entry : StorageService.instance.getRangeToAddressMap(keyspace).entrySet())
                    {
                        Range<Token> range = entry.getKey();
                        for (InetAddress endpoint : entry.getValue())
                            addRangeForEndpoint(range, endpoint);
                    }
                }
                catch (Exception e)
                {
                    throw new RuntimeException(e);
                }
            }

            public TableMetadataRef getTableMetadata(String tableName)
            {
                return Schema.instance.getTableMetadataRef(keyspace, tableName);
            }
        };

        return new SSTableLoader(dir, client, new OutputHandler.LogOutput()).stream();
    }

    public void rescheduleFailedDeletions()
    {
        LifecycleTransaction.rescheduleFailedDeletions();
    }

    /**
     * #{@inheritDoc}
     */
    public void loadNewSSTables(String ksName, String cfName, boolean resetLevels)
    {
        ColumnFamilyStore.loadNewSSTables(ksName, cfName, resetLevels);
    }

    /**
     * #{@inheritDoc}
     */
    public List<String> sampleKeyRange() // do not rename to getter - see CASSANDRA-4452 for details
    {
        List<DecoratedKey> keys = new ArrayList<>();
        for (Keyspace keyspace : Keyspace.nonLocalStrategy())
        {
            for (Range<Token> range : getPrimaryRangesForEndpoint(keyspace.getName(), FBUtilities.getBroadcastAddress()))
                keys.addAll(keySamples(keyspace.getColumnFamilyStores(), range));
        }

        List<String> sampledKeys = new ArrayList<>(keys.size());
        for (DecoratedKey key : keys)
            sampledKeys.add(key.getToken().toString());
        return sampledKeys;
    }

    public void rebuildSecondaryIndex(String ksName, String cfName, String... idxNames)
    {
        String[] indices = asList(idxNames).stream()
                                           .map(p -> isIndexColumnFamily(p) ? getIndexName(p) : p)
                                           .collect(toList())
                                           .toArray(new String[0]);

        ColumnFamilyStore.rebuildSecondaryIndex(ksName, cfName, indices);
    }

    public void resetLocalSchema() throws IOException
    {
        MigrationManager.resetLocalSchema();
    }

    public void reloadLocalSchema()
    {
        Schema.instance.reloadSchemaAndAnnounceVersion();
    }

    public void setTraceProbability(double probability)
    {
        this.traceProbability = probability;
    }

    public double getTraceProbability()
    {
        return traceProbability;
    }

    public void disableAutoCompaction(String ks, String... tables) throws IOException
    {
        for (ColumnFamilyStore cfs : getValidColumnFamilies(true, true, ks, tables))
        {
            cfs.disableAutoCompaction();
        }
    }

    public synchronized void enableAutoCompaction(String ks, String... tables) throws IOException
    {
        checkServiceAllowedToStart("auto compaction");

        for (ColumnFamilyStore cfs : getValidColumnFamilies(true, true, ks, tables))
        {
            cfs.enableAutoCompaction();
        }
    }

    public Map<String, Boolean> getAutoCompactionStatus(String ks, String... tables) throws IOException
    {
        Map<String, Boolean> status = new HashMap<String, Boolean>();
        for (ColumnFamilyStore cfs : getValidColumnFamilies(true, true, ks, tables))
            status.put(cfs.getTableName(), cfs.isAutoCompactionDisabled());
        return status;
    }

    /**
     * Returns the name of the cluster
     */
    public String getClusterName()
    {
        return DatabaseDescriptor.getClusterName();
    }

    /**
     * Returns the cluster partitioner
     */
    public String getPartitionerName()
    {
        return DatabaseDescriptor.getPartitionerName();
    }

    public int getTombstoneWarnThreshold()
    {
        return DatabaseDescriptor.getTombstoneWarnThreshold();
    }

    public void setTombstoneWarnThreshold(int threshold)
    {
        DatabaseDescriptor.setTombstoneWarnThreshold(threshold);
    }

    public int getTombstoneFailureThreshold()
    {
        return DatabaseDescriptor.getTombstoneFailureThreshold();
    }

    public void setTombstoneFailureThreshold(int threshold)
    {
        DatabaseDescriptor.setTombstoneFailureThreshold(threshold);
    }

    public int getBatchSizeFailureThreshold()
    {
        return DatabaseDescriptor.getBatchSizeFailThresholdInKB();
    }

    public void setBatchSizeFailureThreshold(int threshold)
    {
        DatabaseDescriptor.setBatchSizeFailThresholdInKB(threshold);
        logger.info("Updated batch_size_fail_threshold_in_kb to {}", threshold);
    }

    public int getBatchSizeWarnThreshold()
    {
        return DatabaseDescriptor.getBatchSizeWarnThresholdInKB();
    }

    public void setBatchSizeWarnThreshold(int threshold)
    {
        DatabaseDescriptor.setBatchSizeWarnThresholdInKB(threshold);
        logger.info("Updated batch_size_warn_threshold_in_kb to {}", threshold);
    }

    public void setHintedHandoffThrottleInKB(int throttleInKB)
    {
        DatabaseDescriptor.setHintedHandoffThrottleInKB(throttleInKB);
        logger.info("Updated hinted_handoff_throttle_in_kb to {}", throttleInKB);
    }

    public long getPid()
    {
        return NativeLibrary.getProcessID();
    }

    public static List<Range<Token>> getStartupTokenRanges(Keyspace keyspace)
    {
        if (!DatabaseDescriptor.getPartitioner().splitter().isPresent())
            return null;

        Collection<Range<Token>> lr;

        if (StorageService.instance.isBootstrapMode())
        {
            lr = StorageService.instance.getTokenMetadata().getPendingRanges(keyspace.getName(), FBUtilities.getBroadcastAddress());
        }
        else
        {
            // Reason we use use the future settled TMD is that if we decommission a node, we want to stream
            // from that node to the correct location on disk, if we didn't, we would put new files in the wrong places.
            // We do this to minimize the amount of data we need to move in rebalancedisks once everything settled
            TokenMetadata tmd = StorageService.instance.getTokenMetadata().cloneAfterAllSettled();
            lr = keyspace.getReplicationStrategy().getAddressRanges(tmd).get(FBUtilities.getBroadcastAddress());
        }

        if (lr == null || lr.isEmpty())
            return null;

        return Range.sort(lr);
    }

    public int forceMarkAllSSTablesAsUnrepaired(String keyspace, String... tables) throws IOException
    {
        int marked = 0;
        for (ColumnFamilyStore cfs : getValidColumnFamilies(false, false, keyspace, tables))
        {
            try
            {
                marked += cfs.forceMarkAllSSTablesAsUnrepaired();
            } catch (Throwable t)
            {
                logger.error("Error while marking all SSTables from table {}.{} as unrepaired. Please trigger operation again " +
                             "or manually mark SSTables as unrepaired otherwise rows already purged on other replicas may be " +
                             "propagated to other replicas during incremental repair without their respectives tombstones.",
                             keyspace, cfs.name, t);
                throw new RuntimeException(t);
            }
        }
        return marked;
    }

    public boolean shouldTraceRequest()
    {
        double traceProbability = getTraceProbability();
        return traceProbability != 0 && ThreadLocalRandom.current().nextDouble() < traceProbability;
    }
}<|MERGE_RESOLUTION|>--- conflicted
+++ resolved
@@ -4804,13 +4804,10 @@
         {
             setMode(Mode.DRAINING, "starting drain process", !isFinalShutdown);
 
-<<<<<<< HEAD
-            CompletableFuture<Boolean> nodeSyncStopFuture = nodeSyncService.disableAsync(false);
-=======
             // Stop all view builds
             Keyspace.all().forEach(k -> k.viewManager.stopAllViewBuilds());
 
->>>>>>> 562cad05
+            CompletableFuture<Boolean> nodeSyncStopFuture = nodeSyncService.disableAsync(false);
             BatchlogManager.instance.shutdown();
             HintsService.instance.pauseDispatch();
 
