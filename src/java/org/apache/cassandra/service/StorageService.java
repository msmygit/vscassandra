--- conflicted
+++ resolved
@@ -4955,11 +4955,7 @@
 
     public static List<Range<Token>> getStartupTokenRanges(Keyspace keyspace)
     {
-<<<<<<< HEAD
-        if (!DatabaseDescriptor.getPartitioner().splitter().isPresent())
-=======
-        if (!cfs.getPartitioner().splitter().isPresent() || !SPLIT_SSTABLES_BY_TOKEN_RANGE)
->>>>>>> 20475c46
+        if (!DatabaseDescriptor.getPartitioner().splitter().isPresent() || !SPLIT_SSTABLES_BY_TOKEN_RANGE)
             return null;
 
         Collection<Range<Token>> lr;
