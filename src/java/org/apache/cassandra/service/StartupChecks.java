--- conflicted
+++ resolved
@@ -20,19 +20,9 @@
 import java.io.BufferedReader;
 import java.io.File;
 import java.io.IOException;
-import java.nio.file.FileVisitResult;
-import java.nio.file.FileVisitor;
-import java.nio.file.Files;
-import java.nio.file.Path;
-import java.nio.file.Paths;
-import java.nio.file.SimpleFileVisitor;
+import java.nio.file.*;
 import java.nio.file.attribute.BasicFileAttributes;
-import java.util.ArrayList;
-import java.util.Arrays;
-import java.util.Date;
-import java.util.HashSet;
-import java.util.List;
-import java.util.Set;
+import java.util.*;
 import java.util.stream.Collectors;
 
 import com.google.common.base.Joiner;
@@ -51,24 +41,12 @@
 import org.apache.cassandra.db.SystemKeyspace;
 import org.apache.cassandra.cql3.QueryProcessor;
 import org.apache.cassandra.cql3.UntypedResultSet;
-<<<<<<< HEAD
-=======
-import org.apache.cassandra.db.ColumnFamilyStore;
-import org.apache.cassandra.db.Directories;
-import org.apache.cassandra.db.SystemKeyspace;
->>>>>>> d16b3ab9
 import org.apache.cassandra.exceptions.ConfigurationException;
 import org.apache.cassandra.exceptions.StartupException;
 import org.apache.cassandra.io.sstable.Descriptor;
 import org.apache.cassandra.io.util.FileUtils;
-<<<<<<< HEAD
 import org.apache.cassandra.utils.NativeLibrary;
 import org.apache.cassandra.utils.FBUtilities;
-=======
-import org.apache.cassandra.schema.SchemaKeyspace;
-import org.apache.cassandra.utils.FBUtilities;
-import org.apache.cassandra.utils.NativeLibrary;
->>>>>>> d16b3ab9
 import org.apache.cassandra.utils.SigarLibrary;
 
 /**
@@ -145,11 +123,7 @@
 
     public static final StartupCheck checkJemalloc = new StartupCheck()
     {
-<<<<<<< HEAD
-        public void execute()
-=======
-        public void execute(Logger logger) throws StartupException
->>>>>>> d16b3ab9
+        public void execute(Logger logger)
         {
             if (FBUtilities.isWindows)
                 return;
@@ -195,23 +169,19 @@
             }
             else
             {
-<<<<<<< HEAD
-                logger.info("JMX is enabled to receive remote connections on port: {}", jmxPort);
+                StartupChecks.logger.info("JMX is enabled to receive remote connections on port: {}", jmxPort);
             }
         }
     };
 
     public static final StartupCheck checkJMXProperties = new StartupCheck()
     {
-        public void execute()
+        public void execute(Logger logger)
         {
             if (System.getProperty("com.sun.management.jmxremote.port") != null)
             {
-                logger.warn("Use of com.sun.management.jmxremote.port at startup is deprecated. " +
-                            "Please use cassandra.jmx.remote.port instead.");
-=======
-                StartupChecks.logger.info("JMX is enabled to receive remote connections on port: " + jmxPort);
->>>>>>> d16b3ab9
+                StartupChecks.logger.warn("Use of com.sun.management.jmxremote.port at startup is deprecated. " +
+                                          "Please use cassandra.jmx.remote.port instead.");
             }
         }
     };
@@ -473,31 +443,13 @@
 
     public static final StartupCheck checkLegacyAuthTables = (logger) ->
     {
-<<<<<<< HEAD
-        List<String> existing = new ArrayList<>(LEGACY_AUTH_TABLES).stream().filter((legacyAuthTable) ->
-            {
-                UntypedResultSet result = QueryProcessor.executeOnceInternal(String.format("SELECT table_name FROM %s.%s WHERE keyspace_name='%s' AND table_name='%s'",
-                                                                                           SchemaConstants.SCHEMA_KEYSPACE_NAME,
-                                                                                           "tables",
-                                                                                           SchemaConstants.AUTH_KEYSPACE_NAME,
-                                                                                           legacyAuthTable));
-                return result != null && !result.isEmpty();
-            }).collect(Collectors.toList());
-
-        if (!existing.isEmpty())
-            return Optional.of(String.format("Legacy auth tables %s in keyspace %s still exist and have not been properly migrated.",
-                        Joiner.on(", ").join(existing), SchemaConstants.AUTH_KEYSPACE_NAME));
-        else
-            return Optional.empty();
-=======
         List<String> existingTables = getExistingAuthTablesFrom(LEGACY_AUTH_TABLES);
         if (!existingTables.isEmpty())
         {
             logger.warn("Legacy auth tables {} in keyspace {} still exist and have not been properly migrated.",
                         Joiner.on(", ").join(existingTables),
-                        AuthKeyspace.NAME);
-        }
->>>>>>> d16b3ab9
+                        SchemaConstants.AUTH_KEYSPACE_NAME);
+        }
     };
 
     public static final StartupCheck checkObsoleteAuthTables = (logger) ->
@@ -506,7 +458,7 @@
         if (!existingTables.isEmpty())
             logger.warn("Auth tables {} in keyspace {} exist but can safely be dropped.",
                         Joiner.on(", ").join(existingTables),
-                        AuthKeyspace.NAME);
+                        SchemaConstants.AUTH_KEYSPACE_NAME);
     };
 
     /**
@@ -519,9 +471,9 @@
         return tables.stream().filter((table) ->
                                       {
                                           String cql = String.format("SELECT table_name FROM %s.%s WHERE keyspace_name='%s' AND table_name='%s'",
-                                                                     SchemaKeyspace.NAME,
+                                                                     SchemaConstants.SCHEMA_KEYSPACE_NAME,
                                                                      "tables",
-                                                                     AuthKeyspace.NAME,
+                                                                     SchemaConstants.AUTH_KEYSPACE_NAME,
                                                                      table);
                                           UntypedResultSet result = QueryProcessor.executeOnceInternal(cql);
                                           return result != null && !result.isEmpty();
