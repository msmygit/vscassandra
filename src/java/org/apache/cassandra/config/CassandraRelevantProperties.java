/*
 * Licensed to the Apache Software Foundation (ASF) under one
 * or more contributor license agreements.  See the NOTICE file
 * distributed with this work for additional information
 * regarding copyright ownership.  The ASF licenses this file
 * to you under the Apache License, Version 2.0 (the
 * "License"); you may not use this file except in compliance
 * with the License.  You may obtain a copy of the License at
 *
 *     http://www.apache.org/licenses/LICENSE-2.0
 *
 * Unless required by applicable law or agreed to in writing, software
 * distributed under the License is distributed on an "AS IS" BASIS,
 * WITHOUT WARRANTIES OR CONDITIONS OF ANY KIND, either express or implied.
 * See the License for the specific language governing permissions and
 * limitations under the License.
 */

package org.apache.cassandra.config;

import java.util.concurrent.TimeUnit;

import org.apache.cassandra.exceptions.ConfigurationException;
import org.apache.cassandra.metrics.TableMetrics;

/** A class that extracts system properties for the cassandra node it runs within. */
public enum CassandraRelevantProperties
{
    //base JVM properties
    JAVA_HOME("java.home"),
    CASSANDRA_PID_FILE ("cassandra-pidfile"),

    /**
     * Indicates the temporary directory used by the Java Virtual Machine (JVM)
     * to create and store temporary files.
     */
    JAVA_IO_TMPDIR ("java.io.tmpdir"),

    /**
     * Path from which to load native libraries.
     * Default is absolute path to lib directory.
     */
    JAVA_LIBRARY_PATH ("java.library.path"),

    JAVA_SECURITY_EGD ("java.security.egd"),

    /** Java Runtime Environment version */
    JAVA_VERSION ("java.version"),

    /** Java Virtual Machine implementation name */
    JAVA_VM_NAME ("java.vm.name"),

    /** Line separator ("\n" on UNIX). */
    LINE_SEPARATOR ("line.separator"),

    /** Java class path. */
    JAVA_CLASS_PATH ("java.class.path"),

    /** Operating system architecture. */
    OS_ARCH ("os.arch"),

    /** Operating system name. */
    OS_NAME ("os.name"),

    /** User's home directory. */
    USER_HOME ("user.home"),

    /** Platform word size sun.arch.data.model. Examples: "32", "64", "unknown"*/
    SUN_ARCH_DATA_MODEL ("sun.arch.data.model"),

    //JMX properties
    /**
     * The value of this property represents the host name string
     * that should be associated with remote stubs for locally created remote objects,
     * in order to allow clients to invoke methods on the remote object.
     */
    JAVA_RMI_SERVER_HOSTNAME ("java.rmi.server.hostname"),

    /**
     * If this value is true, object identifiers for remote objects exported by this VM will be generated by using
     * a cryptographically secure random number generator. The default value is false.
     */
    JAVA_RMI_SERVER_RANDOM_ID ("java.rmi.server.randomIDs"),

    /**
     * This property indicates whether password authentication for remote monitoring is
     * enabled. By default it is disabled - com.sun.management.jmxremote.authenticate
     */
    COM_SUN_MANAGEMENT_JMXREMOTE_AUTHENTICATE ("com.sun.management.jmxremote.authenticate"),


    /**
     * Controls the JMX server threadpool keap-alive time.
     * Should only be set by in-jvm dtests.
     */
    SUN_RMI_TRANSPORT_TCP_THREADKEEPALIVETIME("sun.rmi.transport.tcp.threadKeepAliveTime"),

    /**
     * Controls the distributed garbage collector lease time for JMX objects.
     * Should only be set by in-jvm dtests.
     */
    JAVA_RMI_DGC_LEASE_VALUE_IN_JVM_DTEST("java.rmi.dgc.leaseValue"),

    /**
     * The port number to which the RMI connector will be bound - com.sun.management.jmxremote.rmi.port.
     * An Integer object that represents the value of the second argument is returned
     * if there is no port specified, if the port does not have the correct numeric format,
     * or if the specified name is empty or null.
     */
    COM_SUN_MANAGEMENT_JMXREMOTE_RMI_PORT ("com.sun.management.jmxremote.rmi.port", "0"),

    /** Cassandra jmx remote port */
    CASSANDRA_JMX_REMOTE_PORT("cassandra.jmx.remote.port"),

    /** Cassandra jmx local port */
    CASSANDRA_JMX_LOCAL_PORT("cassandra.jmx.local.port"),

    /** This property  indicates whether SSL is enabled for monitoring remotely. Default is set to false. */
    COM_SUN_MANAGEMENT_JMXREMOTE_SSL ("com.sun.management.jmxremote.ssl"),

    /**
     * This property indicates whether SSL client authentication is enabled - com.sun.management.jmxremote.ssl.need.client.auth.
     * Default is set to false.
     */
    COM_SUN_MANAGEMENT_JMXREMOTE_SSL_NEED_CLIENT_AUTH ("com.sun.management.jmxremote.ssl.need.client.auth"),

    /**
     * This property indicates the location for the access file. If com.sun.management.jmxremote.authenticate is false,
     * then this property and the password and access files, are ignored. Otherwise, the access file must exist and
     * be in the valid format. If the access file is empty or nonexistent, then no access is allowed.
     */
    COM_SUN_MANAGEMENT_JMXREMOTE_ACCESS_FILE ("com.sun.management.jmxremote.access.file"),

    /** This property indicates the path to the password file - com.sun.management.jmxremote.password.file */
    COM_SUN_MANAGEMENT_JMXREMOTE_PASSWORD_FILE ("com.sun.management.jmxremote.password.file"),

    /** Port number to enable JMX RMI connections - com.sun.management.jmxremote.port */
    COM_SUN_MANAGEMENT_JMXREMOTE_PORT ("com.sun.management.jmxremote.port"),

    /**
     * A comma-delimited list of SSL/TLS protocol versions to enable.
     * Used in conjunction with com.sun.management.jmxremote.ssl - com.sun.management.jmxremote.ssl.enabled.protocols
     */
    COM_SUN_MANAGEMENT_JMXREMOTE_SSL_ENABLED_PROTOCOLS ("com.sun.management.jmxremote.ssl.enabled.protocols"),

    /**
     * A comma-delimited list of SSL/TLS cipher suites to enable.
     * Used in conjunction with com.sun.management.jmxremote.ssl - com.sun.management.jmxremote.ssl.enabled.cipher.suites
     */
    COM_SUN_MANAGEMENT_JMXREMOTE_SSL_ENABLED_CIPHER_SUITES ("com.sun.management.jmxremote.ssl.enabled.cipher.suites"),

    /** mx4jaddress */
    MX4JADDRESS ("mx4jaddress"),

    /** mx4jport */
    MX4JPORT ("mx4jport"),

    RING_DELAY("cassandra.ring_delay_ms", "30000"),

    /**
     * When bootstraping we wait for all schema versions found in gossip to be seen, and if not seen in time we fail
     * the bootstrap; this property will avoid failing and allow bootstrap to continue if set to true.
     */
    BOOTSTRAP_SKIP_SCHEMA_CHECK("cassandra.skip_schema_check"),

    /**
     * When bootstraping how long to wait for schema versions to be seen.
     */
    BOOTSTRAP_SCHEMA_DELAY_MS("cassandra.schema_delay_ms"),

    /**
     * When draining, how long to wait for mutating executors to shutdown.
     */
    DRAIN_EXECUTOR_TIMEOUT_MS("cassandra.drain_executor_timeout_ms", String.valueOf(TimeUnit.MINUTES.toMillis(5))),

    /**
     * Gossip quarantine delay is used while evaluating membership changes and should only be changed with extreme care.
     */
    GOSSIPER_QUARANTINE_DELAY("cassandra.gossip_quarantine_delay_ms"),

    IGNORED_SCHEMA_CHECK_VERSIONS("cassandra.skip_schema_check_for_versions"),

    IGNORED_SCHEMA_CHECK_ENDPOINTS("cassandra.skip_schema_check_for_endpoints"),

    /**
     * Factory to create instances used during log transaction processing
     */
    LOG_TRANSACTIONS_FACTORY("cassandra.log_transactions_factory"),

    /**
     * When doing a host replacement its possible that the gossip state is "empty" meaning that the endpoint is known
     * but the current state isn't known.  If the host replacement is needed to repair this state, this property must
     * be true.
     */
    REPLACEMENT_ALLOW_EMPTY("cassandra.allow_empty_replace_address", "true"),

    /**
     * Whether {@link org.apache.cassandra.db.ConsistencyLevel#NODE_LOCAL} should be allowed.
     */
    ENABLE_NODELOCAL_QUERIES("cassandra.enable_nodelocal_queries", "false"),

    CONSISTENT_DIRECTORY_LISTINGS("cassandra.consistent_directory_listings", "false"),

    /**
     * To provide custom implementation to prioritize compaction tasks in UCS
     */
    UCS_COMPACTION_AGGREGATE_PRIORITIZER("unified_compaction.custom_compaction_aggregate_prioritizer"),

    /**
     * The handler of the storage of sstables, and possibly other files such as txn logs.
     */
    REMOTE_STORAGE_HANDLER("cassandra.remote_storage_handler"),

    /**
     * To provide a provider to a different implementation of the truncate statement.
     */
    TRUNCATE_STATEMENT_PROVIDER("cassandra.truncate_statement_provider"),

    /**
     * custom native library for os access
     */
    CUSTOM_NATIVE_LIBRARY("cassandra.custom_native_library"),

    /**
     * Repair progress reporter, default using system distributed keyspace
     */
    REPAIR_PROGRESS_REPORTER("cassandra.custom_repair_progress_reporter_class"),

    /**
     * Listen to repair parent session lifecycle
     */
    REPAIR_PARENT_SESSION_LISTENER("cassandra.custom_parent_repair_session_listener_class"),

    //cassandra properties (without the "cassandra." prefix)

    /**
     * The cassandra-foreground option will tell CassandraDaemon whether
     * to close stdout/stderr, but it's up to us not to background.
     * yes/null
     */
    CASSANDRA_FOREGROUND ("cassandra-foreground"),

    DEFAULT_PROVIDE_OVERLAPPING_TOMBSTONES ("default.provide.overlapping.tombstones"),
    ORG_APACHE_CASSANDRA_DISABLE_MBEAN_REGISTRATION ("org.apache.cassandra.disable_mbean_registration"),
    //only for testing
    ORG_APACHE_CASSANDRA_CONF_CASSANDRA_RELEVANT_PROPERTIES_TEST("org.apache.cassandra.conf.CassandraRelevantPropertiesTest"),
    ORG_APACHE_CASSANDRA_DB_VIRTUAL_SYSTEM_PROPERTIES_TABLE_TEST("org.apache.cassandra.db.virtual.SystemPropertiesTableTest"),

    /** This property indicates whether disable_mbean_registration is true */
    IS_DISABLED_MBEAN_REGISTRATION("org.apache.cassandra.disable_mbean_registration"),

    /** what class to use for mbean registeration */
    MBEAN_REGISTRATION_CLASS("org.apache.cassandra.mbean_registration_class"),

<<<<<<< HEAD
    /** Represents the maximum size (in bytes) of a serialized mutation that can be cached **/
    CACHEABLE_MUTATION_SIZE_LIMIT("cassandra.cacheable_mutation_size_limit_bytes", Long.toString(1_000_000)),
=======
    /** This property indicates if the code is running under the in-jvm dtest framework */
    DTEST_IS_IN_JVM_DTEST("org.apache.cassandra.dtest.is_in_jvm_dtest"),
>>>>>>> b4b9f319

    MIGRATION_DELAY("cassandra.migration_delay_ms", "60000"),
    /** Defines how often schema definitions are pulled from the other nodes */
    SCHEMA_PULL_INTERVAL_MS("cassandra.schema_pull_interval_ms", "60000"),
    /**
     * Minimum delay after a failed pull request before it is reattempted. It prevents reattempting failed requests
     * immediately as it is high chance they will fail anyway. It is better to wait a bit instead of flooding logs
     * and wasting resources.
     */
    SCHEMA_PULL_BACKOFF_DELAY_MS("cassandra.schema_pull_backoff_delay_ms", "3000"),

<<<<<<< HEAD
    /** Which class to use for token metadata provider */
    CUSTOM_TMD_PROVIDER_PROPERTY("cassandra.custom_token_metadata_provider_class"),

    /** Which class to use for failure detection */
    CUSTOM_FAILURE_DETECTOR_PROPERTY("cassandra.custom_failure_detector_class"),

    /** Set this property to true in order to switch to micrometer metrics */
    USE_MICROMETER("cassandra.use_micrometer_metrics", "false"),

    /** Which class to use for coordinator client request metrics */
    CUSTOM_CLIENT_REQUEST_METRICS_PROVIDER_PROPERTY("cassandra.custom_client_request_metrics_provider_class"),

    /**
     * Which class to use for messaging metrics for {@link org.apache.cassandra.net.MessagingService}.
     * The provided class name must point to an implementation of {@link org.apache.cassandra.metrics.MessagingMetrics}.
     */
    CUSTOM_MESSAGING_METRICS_PROVIDER_PROPERTY("cassandra.custom_messaging_metrics_provider_class"),

    /**
     * Which class to use for creating guardrails
     */
    CUSTOM_GUARDRAILS_FACTORY_PROPERTY("cassandra.custom_guardrails_factory_class"),

    /**
     * Used to support directory creation for different file system and remote/local conversion
     */
    CUSTOM_STORAGE_PROVIDER("cassandra.custom_storage_provider"),

    /** Watcher used when opening sstables to discover extra components, eg. archive component */
    CUSTOM_SSTABLE_WATCHER("cassandra.custom_sstable_watcher"),

    /**
     * Whether to disable auto-compaction
     */
    DISABLED_AUTO_COMPACTION_PROPERTY("cassandra.disabled_auto_compaction"),

    /** Which class to use for dynamic snitch severity values */
    DYNAMIC_SNITCH_SEVERITY_PROVIDER("cassandra.dynamic_snitch_severity_provider"),

    NEVER_PURGE_TOMBSTONES_PROPERTY("cassandra.never_purge_tombstones"),

    USE_NIX_RECURSIVE_DELETE("cassandra.use_nix_recursive_delete"),

    SYSTEM_DISTRIBUTED_NTS_RF_OVERRIDE_PROPERTY("cassandra.system_distributed_replication_per_dc"),
    SYSTEM_DISTRIBUTED_NTS_DC_OVERRIDE_PROPERTY("cassandra.system_distributed_replication_dc_names"),

    // in OSS, when UUID based SSTable generation identifiers are enabled, they use TimeUUID
    // though, for CNDB we want to use ULID - this property allows for that
    // valid values for this property are: uuid, ulid
    SSTABLE_UUID_IMPL("cassandra.sstable.id.uuid_impl", "uuid"),

    /**
     * Name of a custom implementation of {@link org.apache.cassandra.service.Mutator}.
     */
    CUSTOM_MUTATOR_CLASS("cassandra.custom_mutator_class"),

    /** Whether to skip rewriting hints when original host id left the cluster */
    SKIP_REWRITING_HINTS_ON_HOST_LEFT("cassandra.hinted_handoff.skip_rewriting_hints_on_host_left"),

    CUSTOM_HINTS_HANDLER("cassandra.custom_hints_handler"),
    CUSTOM_HINTS_ENDPOINT_PROVIDER("cassandra.custom_hints_endpoint_provider"),

    USE_RANDOM_ALLOCATION_IF_NOT_SUPPORTED("cassandra.token_allocation.use_random_if_not_supported"),

    COMPACTION_HISTORY_ENABLED("cassandra.compaction_history_enabled", "true"),

    // Allows one to turn off cursors in compaction.
    CURSORS_ENABLED("cassandra.allow_cursor_compaction", "true"),

    SYNC_LAG_FACTOR("cassandra.commitlog_sync_block_lag_factor", "1.5"),

    CDC_STREAMING_ENABLED("cassandra.cdc.enable_streaming", "true"),
    // Default metric aggegration strategy for tables without aggregation explicitly set.
    TABLE_METRICS_DEFAULT_HISTOGRAMS_AGGREGATION("cassandra.table_metrics_default_histograms_aggregation", TableMetrics.MetricsAggregation.INDIVIDUAL.name()),
    // Determines if table metrics should be also exported to shared global metric
    TABLE_METRICS_EXPORT_GLOBALS("cassandra.table_metrics_export_globals", "true"),
    CUSTOM_HINTS_RATE_LIMITER_FACTORY("cassandra.custom_hints_rate_limiter_factory"),

    CUSTOM_INDEX_BUILD_DECIDER("cassandra.custom_index_build_decider"),

    // Allows admin to include only some system views (see two below)
    SYSTEM_VIEWS_INCLUDE_ALL("cassandra.system_view.include_all", "true"),
    //This only applies if include all is false
    SYSTEM_VIEWS_INCLUDE_LOCAL_AND_PEERS("cassandra.system_view.include_local_and_peers"),
    //This only applies if include all is false
    SYSTEM_VIEWS_INCLUDE_INDEXES("cassandra.system_view.include_indexes");
=======
    /** When enabled, recursive directory deletion will be executed using a unix command `rm -rf` instead of traversing
     * and removing individual files. This is now used only tests, but eventually we will make it true by default.*/
    USE_NIX_RECURSIVE_DELETE("cassandra.use_nix_recursive_delete"),

    /** If set, {@link org.apache.cassandra.net.MessagingService} is shutdown abrtuptly without waiting for anything.
     * This is an optimization used in unit tests becuase we never restart a node there. The only node is stopoped
     * when the JVM terminates. Therefore, we can use such optimization and not wait unnecessarily. */
    NON_GRACEFUL_SHUTDOWN("cassandra.test.messagingService.nonGracefulShutdown"),

    /** Flush changes of {@link org.apache.cassandra.schema.SchemaKeyspace} after each schema modification. In production,
     * we always do that. However, tests which do not restart nodes may disable this functionality in order to run
     * faster. Note that this is disabled for unit tests but if an individual test requires schema to be flushed, it
     * can be also done manually for that particular case: {@code flush(SchemaConstants.SCHEMA_KEYSPACE_NAME);}. */
    FLUSH_LOCAL_SCHEMA_CHANGES("cassandra.test.flush_local_schema_changes", "true"),

    /**
     * Delay before checking if gossip is settled.
     */
    GOSSIP_SETTLE_MIN_WAIT_MS("cassandra.gossip_settle_min_wait_ms", "5000"),

    /**
     * Interval delay between checking gossip is settled.
     */
    GOSSIP_SETTLE_POLL_INTERVAL_MS("cassandra.gossip_settle_interval_ms", "1000"),

    /**
     * Number of polls without gossip state change to consider gossip as settled.
     */
    GOSSIP_SETTLE_POLL_SUCCESSES_REQUIRED("cassandra.gossip_settle_poll_success_required", "3"),

    ;
>>>>>>> b4b9f319

    CassandraRelevantProperties(String key, String defaultVal)
    {
        this.key = key;
        this.defaultVal = defaultVal;
    }

    CassandraRelevantProperties(String key)
    {
        this.key = key;
        this.defaultVal = null;
    }

    private final String key;
    private final String defaultVal;

    public String getKey()
    {
        return key;
    }

    /**
     * Gets the value of the indicated system property.
     * @return system property value if it exists, defaultValue otherwise.
     */
    public String getString()
    {
        String value = System.getProperty(key);

        return value == null ? defaultVal : STRING_CONVERTER.convert(value);
    }

    /**
     * Sets the property to its default value if a default value was specified. Remove the property otherwise.
     */
    public void reset()
    {
        if (defaultVal != null)
            System.setProperty(key, defaultVal);
        else
            System.getProperties().remove(key);
    }

    /**
     * Gets the value of a system property as a String.
     * @return system property String value if it exists, overrideDefaultValue otherwise.
     */
    public String getString(String overrideDefaultValue)
    {
        String value = System.getProperty(key);
        if (value == null)
            return overrideDefaultValue;

        return STRING_CONVERTER.convert(value);
    }

    /**
     * Sets the value into system properties.
     * @param value to set
     */
    public void setString(String value)
    {
        System.setProperty(key, value);
    }

    /**
     * Gets the value of a system property as a boolean.
     * @return system property boolean value if it exists, false otherwise().
     */
    public boolean getBoolean()
    {
        String value = System.getProperty(key);

        return BOOLEAN_CONVERTER.convert(value == null ? defaultVal : value);
    }

    /**
     * Gets the value of a system property as a boolean.
     * @return system property boolean value if it exists, overrideDefaultValue otherwise.
     */
    public boolean getBoolean(boolean overrideDefaultValue)
    {
        String value = System.getProperty(key);
        if (value == null)
            return overrideDefaultValue;

        return BOOLEAN_CONVERTER.convert(value);
    }

    /**
     * Sets the value into system properties.
     * @param value to set
     */
    public void setBoolean(boolean value)
    {
        System.setProperty(key, Boolean.toString(value));
    }

    /**
     * Gets the value of a system property as a int.
     * @return system property int value if it exists, defaultValue otherwise.
     */
    public int getInt()
    {
        String value = System.getProperty(key);

        return INTEGER_CONVERTER.convert(value == null ? defaultVal : value);
    }

    /**
     * Gets the value of a system property as a int.
     * @return system property int value if it exists, overrideDefaultValue otherwise.
     */
    public int getInt(int overrideDefaultValue)
    {
        String value = System.getProperty(key);
        if (value == null)
            return overrideDefaultValue;

        return INTEGER_CONVERTER.convert(value);
    }

    /**
     * Sets the value into system properties.
     * @param value to set
     */
    public void setInt(int value)
    {
        System.setProperty(key, Integer.toString(value));
    }

    /**
     * Gets the value of a system property as a long.
     * @return system property long value if it exists, defaultValue otherwise.
     */
    public long getLong()
    {
        String value = System.getProperty(key);

        return LONG_CONVERTER.convert(value == null ? defaultVal : value);
    }

    /**
     * Gets the value of a system property as a long.
     * @return system property long value if it exists, overrideDefaultValue otherwise.
     */
    public long getLong(int overrideDefaultValue)
    {
        String value = System.getProperty(key);
        if (value == null)
            return overrideDefaultValue;

        return LONG_CONVERTER.convert(value);
    }

    /**
     * Sets the value into system properties.
     * @param value to set
     */
    public void setLong(long value)
    {
        System.setProperty(key, Long.toString(value));
    }

    /**
     * Gets the value of a system property as a double.
     * @return system property double value if it exists, defaultValue otherwise.
     */
    public double getDouble()
    {
        String value = System.getProperty(key);

        return DOUBLE_CONVERTER.convert(value == null ? defaultVal : value);
    }

    /**
     * Gets the value of a system property as a double.
     * @return system property double value if it exists, overrideDefaultValue otherwise.
     */
    public double getDouble(double overrideDefaultValue)
    {
        String value = System.getProperty(key);
        if (value == null)
            return overrideDefaultValue;

        return DOUBLE_CONVERTER.convert(value);
    }

    /**
     * Sets the value into system properties.
     * @param value to set
     */
    public void setDouble(double value)
    {
        System.setProperty(key, Double.toString(value));
    }

    private interface PropertyConverter<T>
    {
        T convert(String value);
    }

    private static final PropertyConverter<String> STRING_CONVERTER = value -> value;

    private static final PropertyConverter<Boolean> BOOLEAN_CONVERTER = Boolean::parseBoolean;

    private static final PropertyConverter<Integer> INTEGER_CONVERTER = value ->
    {
        try
        {
            return Integer.decode(value);
        }
        catch (NumberFormatException e)
        {
            throw new ConfigurationException(String.format("Invalid value for system property: " +
                                                           "expected integer value but got '%s'", value));
        }
    };

    private static final PropertyConverter<Long> LONG_CONVERTER = value ->
    {
        try
        {
            return Long.decode(value);
        }
        catch (NumberFormatException e)
        {
            throw new ConfigurationException(String.format("Invalid value for system property: " +
                                                           "expected integer value but got '%s'", value));
        }
    };

    private static final PropertyConverter<Double> DOUBLE_CONVERTER = value ->
    {
        try
        {
            return Double.parseDouble(value);
        }
        catch (NumberFormatException e)
        {
            throw new ConfigurationException(String.format("Invalid value for system property: " +
                                                           "expected double value but got '%s'", value));
        }
    };

    /**
     * @return whether a system property is present or not.
     */
    public boolean isPresent()
    {
        return System.getProperties().containsKey(key);
    }
}<|MERGE_RESOLUTION|>--- conflicted
+++ resolved
@@ -252,14 +252,12 @@
     /** what class to use for mbean registeration */
     MBEAN_REGISTRATION_CLASS("org.apache.cassandra.mbean_registration_class"),
 
-<<<<<<< HEAD
+    /** This property indicates if the code is running under the in-jvm dtest framework */
+    DTEST_IS_IN_JVM_DTEST("org.apache.cassandra.dtest.is_in_jvm_dtest"),
+
     /** Represents the maximum size (in bytes) of a serialized mutation that can be cached **/
     CACHEABLE_MUTATION_SIZE_LIMIT("cassandra.cacheable_mutation_size_limit_bytes", Long.toString(1_000_000)),
-=======
-    /** This property indicates if the code is running under the in-jvm dtest framework */
-    DTEST_IS_IN_JVM_DTEST("org.apache.cassandra.dtest.is_in_jvm_dtest"),
->>>>>>> b4b9f319
-
+    
     MIGRATION_DELAY("cassandra.migration_delay_ms", "60000"),
     /** Defines how often schema definitions are pulled from the other nodes */
     SCHEMA_PULL_INTERVAL_MS("cassandra.schema_pull_interval_ms", "60000"),
@@ -270,7 +268,36 @@
      */
     SCHEMA_PULL_BACKOFF_DELAY_MS("cassandra.schema_pull_backoff_delay_ms", "3000"),
 
-<<<<<<< HEAD
+    /** When enabled, recursive directory deletion will be executed using a unix command `rm -rf` instead of traversing
+     * and removing individual files. This is now used only tests, but eventually we will make it true by default.*/
+    USE_NIX_RECURSIVE_DELETE("cassandra.use_nix_recursive_delete"),
+
+    /** If set, {@link org.apache.cassandra.net.MessagingService} is shutdown abrtuptly without waiting for anything.
+     * This is an optimization used in unit tests becuase we never restart a node there. The only node is stopoped
+     * when the JVM terminates. Therefore, we can use such optimization and not wait unnecessarily. */
+    NON_GRACEFUL_SHUTDOWN("cassandra.test.messagingService.nonGracefulShutdown"),
+
+    /** Flush changes of {@link org.apache.cassandra.schema.SchemaKeyspace} after each schema modification. In production,
+     * we always do that. However, tests which do not restart nodes may disable this functionality in order to run
+     * faster. Note that this is disabled for unit tests but if an individual test requires schema to be flushed, it
+     * can be also done manually for that particular case: {@code flush(SchemaConstants.SCHEMA_KEYSPACE_NAME);}. */
+    FLUSH_LOCAL_SCHEMA_CHANGES("cassandra.test.flush_local_schema_changes", "true"),
+
+    /**
+     * Delay before checking if gossip is settled.
+     */
+    GOSSIP_SETTLE_MIN_WAIT_MS("cassandra.gossip_settle_min_wait_ms", "5000"),
+
+    /**
+     * Interval delay between checking gossip is settled.
+     */
+    GOSSIP_SETTLE_POLL_INTERVAL_MS("cassandra.gossip_settle_interval_ms", "1000"),
+
+    /**
+     * Number of polls without gossip state change to consider gossip as settled.
+     */
+    GOSSIP_SETTLE_POLL_SUCCESSES_REQUIRED("cassandra.gossip_settle_poll_success_required", "3"),
+    
     /** Which class to use for token metadata provider */
     CUSTOM_TMD_PROVIDER_PROPERTY("cassandra.custom_token_metadata_provider_class"),
 
@@ -311,8 +338,6 @@
     DYNAMIC_SNITCH_SEVERITY_PROVIDER("cassandra.dynamic_snitch_severity_provider"),
 
     NEVER_PURGE_TOMBSTONES_PROPERTY("cassandra.never_purge_tombstones"),
-
-    USE_NIX_RECURSIVE_DELETE("cassandra.use_nix_recursive_delete"),
 
     SYSTEM_DISTRIBUTED_NTS_RF_OVERRIDE_PROPERTY("cassandra.system_distributed_replication_per_dc"),
     SYSTEM_DISTRIBUTED_NTS_DC_OVERRIDE_PROPERTY("cassandra.system_distributed_replication_dc_names"),
@@ -357,39 +382,6 @@
     SYSTEM_VIEWS_INCLUDE_LOCAL_AND_PEERS("cassandra.system_view.include_local_and_peers"),
     //This only applies if include all is false
     SYSTEM_VIEWS_INCLUDE_INDEXES("cassandra.system_view.include_indexes");
-=======
-    /** When enabled, recursive directory deletion will be executed using a unix command `rm -rf` instead of traversing
-     * and removing individual files. This is now used only tests, but eventually we will make it true by default.*/
-    USE_NIX_RECURSIVE_DELETE("cassandra.use_nix_recursive_delete"),
-
-    /** If set, {@link org.apache.cassandra.net.MessagingService} is shutdown abrtuptly without waiting for anything.
-     * This is an optimization used in unit tests becuase we never restart a node there. The only node is stopoped
-     * when the JVM terminates. Therefore, we can use such optimization and not wait unnecessarily. */
-    NON_GRACEFUL_SHUTDOWN("cassandra.test.messagingService.nonGracefulShutdown"),
-
-    /** Flush changes of {@link org.apache.cassandra.schema.SchemaKeyspace} after each schema modification. In production,
-     * we always do that. However, tests which do not restart nodes may disable this functionality in order to run
-     * faster. Note that this is disabled for unit tests but if an individual test requires schema to be flushed, it
-     * can be also done manually for that particular case: {@code flush(SchemaConstants.SCHEMA_KEYSPACE_NAME);}. */
-    FLUSH_LOCAL_SCHEMA_CHANGES("cassandra.test.flush_local_schema_changes", "true"),
-
-    /**
-     * Delay before checking if gossip is settled.
-     */
-    GOSSIP_SETTLE_MIN_WAIT_MS("cassandra.gossip_settle_min_wait_ms", "5000"),
-
-    /**
-     * Interval delay between checking gossip is settled.
-     */
-    GOSSIP_SETTLE_POLL_INTERVAL_MS("cassandra.gossip_settle_interval_ms", "1000"),
-
-    /**
-     * Number of polls without gossip state change to consider gossip as settled.
-     */
-    GOSSIP_SETTLE_POLL_SUCCESSES_REQUIRED("cassandra.gossip_settle_poll_success_required", "3"),
-
-    ;
->>>>>>> b4b9f319
 
     CassandraRelevantProperties(String key, String defaultVal)
     {
