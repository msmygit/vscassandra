--- conflicted
+++ resolved
@@ -360,10 +360,15 @@
     public volatile boolean back_pressure_enabled = false;
     public volatile ParameterizedClass back_pressure_strategy;
 
+    /**
+     * Defines whether to use the more intelligent level picking for non-L0 files (leveled compaction strategy).
+     * DB-639
+     */
+    public boolean pick_level_on_streaming;
+
     /** The configuration for continuous paging */
     public ContinuousPagingConfig continuous_paging = new ContinuousPagingConfig();
 
-<<<<<<< HEAD
     // main memory options
     public int max_memory_to_lock_mb = 0;
     public double max_memory_to_lock_fraction = 0.20;
@@ -376,13 +381,6 @@
 
     public RepairCommandPoolFullStrategy repair_command_pool_full_strategy = RepairCommandPoolFullStrategy.queue;
     public int repair_command_pool_size = concurrent_validations;
-=======
-    /**
-     * Defines whether to use the more intelligent level picking for non-L0 files (leveled compaction strategy).
-     * DB-639
-     */
-    public boolean pick_level_on_streaming;
->>>>>>> 4e952a36
 
     /**
      * @deprecated migrate to {@link DatabaseDescriptor#isClientInitialized()}
