/*
 * Licensed to the Apache Software Foundation (ASF) under one
 * or more contributor license agreements.  See the NOTICE file
 * distributed with this work for additional information
 * regarding copyright ownership.  The ASF licenses this file
 * to you under the Apache License, Version 2.0 (the
 * "License"); you may not use this file except in compliance
 * with the License.  You may obtain a copy of the License at
 *
 *     http://www.apache.org/licenses/LICENSE-2.0
 *
 * Unless required by applicable law or agreed to in writing, software
 * distributed under the License is distributed on an "AS IS" BASIS,
 * WITHOUT WARRANTIES OR CONDITIONS OF ANY KIND, either express or implied.
 * See the License for the specific language governing permissions and
 * limitations under the License.
 */
package org.apache.cassandra.config;

import java.lang.reflect.Field;
import java.lang.reflect.Modifier;
import java.util.ArrayList;
import java.util.List;
import java.util.Map;
import java.util.Set;
import java.util.TreeMap;
import java.util.concurrent.TimeUnit;
import java.util.function.Supplier;

import com.google.common.base.Joiner;
import com.google.common.collect.Sets;

import org.slf4j.Logger;
import org.slf4j.LoggerFactory;

import org.apache.cassandra.audit.AuditLogOptions;
import org.apache.cassandra.fql.FullQueryLoggerOptions;
import org.apache.cassandra.db.ConsistencyLevel;
import org.apache.cassandra.guardrails.GuardrailsConfig;

/**
 * A class that contains configuration properties for the cassandra node it runs within.
 *
 * Properties declared as volatile can be mutated via JMX.
 */
public class Config
{
    private static final Logger logger = LoggerFactory.getLogger(Config.class);

    /*
     * Prefix for Java properties for internal Cassandra configuration options
     */
    public static final String PROPERTY_PREFIX = "cassandra.";

    public String cluster_name = "Test Cluster";
    public String authenticator;
    public String authorizer;
    public String role_manager;
    public String network_authorizer;
    public volatile int permissions_validity_in_ms = 2000;
    public volatile int permissions_cache_max_entries = 1000;
    public volatile int permissions_update_interval_in_ms = -1;
    public volatile int roles_validity_in_ms = 2000;
    public volatile int roles_cache_max_entries = 1000;
    public volatile int roles_update_interval_in_ms = -1;
    public volatile int credentials_validity_in_ms = 2000;
    public volatile int credentials_cache_max_entries = 1000;
    public volatile int credentials_update_interval_in_ms = -1;

    /* Hashing strategy Random or OPHF */
    public String partitioner;

    public boolean auto_bootstrap = true;
    public volatile boolean hinted_handoff_enabled = true;
    public Set<String> hinted_handoff_disabled_datacenters = Sets.newConcurrentHashSet();
    public volatile int max_hint_window_in_ms = 3 * 3600 * 1000; // three hours
    public String hints_directory;

    public volatile boolean force_new_prepared_statement_behaviour = false;

    public ParameterizedClass seed_provider;
    public DiskAccessMode disk_access_mode = DiskAccessMode.auto;

    public DiskFailurePolicy disk_failure_policy = DiskFailurePolicy.ignore;
    public CommitFailurePolicy commit_failure_policy = CommitFailurePolicy.stop;

    /* initial token in the ring */
    public String initial_token;
    public Integer num_tokens;
    /** Triggers automatic allocation of tokens if set, using the replication strategy of the referenced keyspace */
    public String allocate_tokens_for_keyspace = null;
    /** Triggers automatic allocation of tokens if set, based on the provided replica count for a datacenter */
    public Integer allocate_tokens_for_local_replication_factor = null;

    public long native_transport_idle_timeout_in_ms = 0L;

    public volatile long request_timeout_in_ms = 10000L;

    public volatile long read_request_timeout_in_ms = 5000L;

    public volatile long range_request_timeout_in_ms = 10000L;

    public volatile long write_request_timeout_in_ms = 2000L;

    public volatile long hints_request_timeout_in_ms = 2000L;

    public volatile long counter_write_request_timeout_in_ms = 5000L;

    public volatile long cas_contention_timeout_in_ms = 1000L;

    public volatile long truncate_request_timeout_in_ms = 60000L;

    public volatile long repair_prepare_message_timeout_in_ms = 10000L;

    public Integer streaming_connections_per_host = 1;
    public Integer streaming_keep_alive_period_in_secs = 300; //5 minutes

    public boolean cross_node_timeout = true;

    public volatile long slow_query_log_timeout_in_ms = 500L;

    public volatile double phi_convict_threshold = 8.0;

    public int concurrent_reads = 32;
    public int concurrent_writes = 32;
    public int concurrent_counter_writes = 32;
    public int concurrent_materialized_view_writes = 32;

    @Deprecated
    public Integer concurrent_replicates = null;

    public int memtable_flush_writers = 0;
    public Integer memtable_heap_space_in_mb;
    public Integer memtable_offheap_space_in_mb;
    public Float memtable_cleanup_threshold = null;
    public Map<String, String> memtable = null;

    // Limit the maximum depth of repair session merkle trees
    @Deprecated
    public volatile Integer repair_session_max_tree_depth = null;
    public volatile Integer repair_session_space_in_mb = null;

    public volatile long repair_request_timeout_in_ms = TimeUnit.MILLISECONDS.convert(1, TimeUnit.MINUTES);

    public volatile boolean use_offheap_merkle_trees = true;

    public int storage_port = 7000;
    public int ssl_storage_port = 7001;
    public String listen_address;
    public String listen_interface;
    public boolean listen_interface_prefer_ipv6 = false;
    public String broadcast_address;
    public boolean listen_on_broadcast_address = false;
    public String internode_authenticator;

    /*
     * RPC address and interface refer to the address/interface used for the native protocol used to communicate with
     * clients. It's still called RPC in some places even though Thrift RPC is gone. If you see references to native
     * address or native port it's derived from the RPC address configuration.
     *
     * native_transport_port is the port that is paired with RPC address to bind on.
     */
    public String rpc_address;
    public String rpc_interface;
    public boolean rpc_interface_prefer_ipv6 = false;
    public String broadcast_rpc_address;
    public boolean rpc_keepalive = true;

    public Integer internode_max_message_size_in_bytes;

    @Replaces(oldName = "internode_send_buff_size_in_bytes", deprecated = true)
    public int internode_socket_send_buffer_size_in_bytes = 0;
    @Replaces(oldName = "internode_recv_buff_size_in_bytes", deprecated = true)
    public int internode_socket_receive_buffer_size_in_bytes = 0;

    // TODO: derive defaults from system memory settings?
    public int internode_application_send_queue_capacity_in_bytes = 1 << 22; // 4MiB
    public int internode_application_send_queue_reserve_endpoint_capacity_in_bytes = 1 << 27; // 128MiB
    public int internode_application_send_queue_reserve_global_capacity_in_bytes = 1 << 29; // 512MiB

    public int internode_application_receive_queue_capacity_in_bytes = 1 << 22; // 4MiB
    public int internode_application_receive_queue_reserve_endpoint_capacity_in_bytes = 1 << 27; // 128MiB
    public int internode_application_receive_queue_reserve_global_capacity_in_bytes = 1 << 29; // 512MiB

    // Defensive settings for protecting Cassandra from true network partitions. See (CASSANDRA-14358) for details.
    // The amount of time to wait for internode tcp connections to establish.
    public volatile int internode_tcp_connect_timeout_in_ms = 2000;
    // The amount of time unacknowledged data is allowed on a connection before we throw out the connection
    // Note this is only supported on Linux + epoll, and it appears to behave oddly above a setting of 30000
    // (it takes much longer than 30s) as of Linux 4.12. If you want something that high set this to 0
    // (which picks up the OS default) and configure the net.ipv4.tcp_retries2 sysctl to be ~8.
    public volatile int internode_tcp_user_timeout_in_ms = 30000;
    // Similar to internode_tcp_user_timeout_in_ms but used specifically for streaming connection.
    // The default is 5 minutes. Increase it or set it to 0 in order to increase the timeout.
    public volatile int internode_streaming_tcp_user_timeout_in_ms = 300_000; // 5 minutes

    public boolean start_native_transport = true;
    public int native_transport_port = 9042;
    public Integer native_transport_port_ssl = null;
    public int native_transport_max_threads = 128;
    public int native_transport_max_frame_size_in_mb = 256;
    public volatile long native_transport_max_concurrent_connections = -1L;
    public volatile long native_transport_max_concurrent_connections_per_ip = -1L;
    public boolean native_transport_flush_in_batches_legacy = false;
    public volatile boolean native_transport_allow_older_protocols = true;
    public volatile long native_transport_max_concurrent_requests_in_bytes_per_ip = -1L;
    public volatile long native_transport_max_concurrent_requests_in_bytes = -1L;
    public volatile boolean native_transport_rate_limiting_enabled = false;
    public volatile int native_transport_max_requests_per_second = 1000000;
    public int native_transport_receive_queue_capacity_in_bytes = 1 << 20; // 1MiB

    @Deprecated
    public Integer native_transport_max_negotiable_protocol_version = null;

    /**
     * Max size of values in SSTables, in MegaBytes.
     * Default is the same as the native protocol frame limit: 256Mb.
     * See AbstractType for how it is used.
     */
    public int max_value_size_in_mb = 256;

    public boolean snapshot_before_compaction = false;
    public boolean auto_snapshot = true;
    public volatile long snapshot_links_per_second = 0;

    /* if the size of columns or super-columns are more than this, indexing will kick in */
    public int column_index_size_in_kb = 64;
    public volatile int column_index_cache_size_in_kb = 2;
    /**
     * @deprecated Migrated to 'guardrails.batch_size_warn_threshold_in_kb'
     */
    @Deprecated
    public int batch_size_warn_threshold_in_kb = 0;
    /**
     * @deprecated Migrated to 'guardrails.batch_size_fail_threshold_in_kb'
     */
    @Deprecated
    public int batch_size_fail_threshold_in_kb = 0;
    /**
     * @deprecated Migrated to 'guardrails.unlogged_batch_across_partitions_warn_threshold'
     */
    @Deprecated
    public Integer unlogged_batch_across_partitions_warn_threshold = 0;
    public volatile Integer concurrent_compactors;
<<<<<<< HEAD
    public volatile int compaction_throughput_mb_per_sec = 16;
    /**
     * @deprecated Migrated to 'guardrails.compaction_large_partition_warning_threshold_mb'
     */
    @Deprecated
    public int compaction_large_partition_warning_threshold_mb = 0;
=======
    public volatile int compaction_throughput_mb_per_sec = 64;
    public volatile int compaction_large_partition_warning_threshold_mb = 100;
>>>>>>> 3bdd2caa
    public int min_free_space_per_drive_in_mb = 50;

    public volatile int concurrent_materialized_view_builders = 1;
    public volatile int reject_repair_compaction_threshold = Integer.MAX_VALUE;

    /**
     * @deprecated retry support removed on CASSANDRA-10992
     */
    @Deprecated
    public int max_streaming_retries = 3;

    public volatile int stream_throughput_outbound_megabits_per_sec = 200;
    public volatile int inter_dc_stream_throughput_outbound_megabits_per_sec = 200;

    public String[] data_file_directories = new String[0];

    /**
     * The directory to use for storing the system keyspaces data.
     * If unspecified the data will be stored in the first of the data_file_directories.
     */
    public String local_system_data_file_directory;

    public String saved_caches_directory;

    public String metadata_directory;

    // Commit Log
    public String commitlog_directory;
    public Integer commitlog_total_space_in_mb;
    public CommitLogSync commitlog_sync;

    /**
     * @deprecated since 4.0 This value was near useless, and we're not using it anymore
     */
    public double commitlog_sync_batch_window_in_ms = Double.NaN;
    public double commitlog_sync_group_window_in_ms = Double.NaN;
    public int commitlog_sync_period_in_ms;
    public int commitlog_segment_size_in_mb = 32;
    public ParameterizedClass commitlog_compression;
    public FlushCompression flush_compression = FlushCompression.fast;
    public int commitlog_max_compression_buffers_in_pool = 3;
    public Integer periodic_commitlog_sync_lag_block_in_ms;
    public TransparentDataEncryptionOptions transparent_data_encryption_options = new TransparentDataEncryptionOptions();

    public StorageFlagsConfig storage_flags = new StorageFlagsConfig();

    public Integer max_mutation_size_in_kb;

    // Change-data-capture logs
    public boolean cdc_enabled = false;
    public String cdc_raw_directory;
    public int cdc_total_space_in_mb = 0;
    public int cdc_free_space_check_interval_ms = 250;

    @Deprecated
    public int commitlog_periodic_queue_size = -1;

    public String endpoint_snitch;
    public boolean dynamic_snitch = true;
    public int dynamic_snitch_update_interval_in_ms = 100;
    public int dynamic_snitch_reset_interval_in_ms = 600000;
    public double dynamic_snitch_badness_threshold = 1.0;

    public EncryptionOptions.ServerEncryptionOptions server_encryption_options = new EncryptionOptions.ServerEncryptionOptions();
    public EncryptionOptions client_encryption_options = new EncryptionOptions();

    public InternodeCompression internode_compression = InternodeCompression.none;

    public int hinted_handoff_throttle_in_kb = 1024;
    public int batchlog_replay_throttle_in_kb = 1024;
    public int max_hints_delivery_threads = 2;
    public int hints_flush_period_in_ms = 10000;
    public int max_hints_file_size_in_mb = 128;
    public int max_total_hints_size_in_mb = -1; // negative value means unlimited
    public ParameterizedClass hints_compression;

    public volatile boolean incremental_backups = false;
    public boolean trickle_fsync = true;
    public int trickle_fsync_interval_in_kb = 10240;

    public volatile int sstable_preemptive_open_interval_in_mb = 50;

    @Deprecated // CPU-intensive optimization that visibly slows down compaction but does not provide a clear benefit (see STAR-782)
    public volatile boolean key_cache_migrate_during_compaction = false;

    public Long key_cache_size_in_mb = null;
    public volatile int key_cache_save_period = 14400;
    public volatile int key_cache_keys_to_save = Integer.MAX_VALUE;

    public String row_cache_class_name = "org.apache.cassandra.cache.OHCProvider";
    public long row_cache_size_in_mb = 0;
    public volatile int row_cache_save_period = 0;
    public volatile int row_cache_keys_to_save = Integer.MAX_VALUE;

    public Long counter_cache_size_in_mb = null;
    public volatile int counter_cache_save_period = 7200;
    public volatile int counter_cache_keys_to_save = Integer.MAX_VALUE;

    public int cache_load_timeout_seconds = 30;

    private static boolean isClientMode = false;
    private static Supplier<Config> overrideLoadConfig = null;

    public Integer networking_cache_size_in_mb;

    public Integer file_cache_size_in_mb;

    public boolean file_cache_enabled = Boolean.getBoolean("cassandra.file_cache_enabled");

    /**
     * Because of the current {@link org.apache.cassandra.utils.memory.BufferPool} slab sizes of 64 kb, we
     * store in the file cache buffers that divide 64 kb, so we need to round the buffer sizes to powers of two.
     * This boolean controls weather they are rounded up or down. Set it to true to round up to the
     * next power of two, set it to false to round down to the previous power of two. Note that buffer sizes are
     * already rounded to 4 kb and capped between 4 kb minimum and 64 kb maximum by the {@link DiskOptimizationStrategy}.
     * By default, this boolean is set to round down when {@link #disk_optimization_strategy} is {@code ssd},
     * and to round up when it is {@code spinning}.
     */
    public Boolean file_cache_round_up;

    @Deprecated
    public boolean buffer_pool_use_heap_if_exhausted;

    public DiskOptimizationStrategy disk_optimization_strategy = DiskOptimizationStrategy.ssd;

    public double disk_optimization_estimate_percentile = 0.95;

    public double disk_optimization_page_cross_chance = 0.1;

    public boolean inter_dc_tcp_nodelay = true;

    public MemtableAllocationType memtable_allocation_type = MemtableAllocationType.offheap_objects;

    /**
     * @deprecated Migrated to 'guardrails.tombstone_warn_threshold'
     */
    @Deprecated
    public int tombstone_warn_threshold = 0;
    /**
     * @deprecated Migrated to 'guardrails.tombstone_failure_threshold'
     */
    @Deprecated
    public int tombstone_failure_threshold = 0;

    public final ReplicaFilteringProtectionOptions replica_filtering_protection = new ReplicaFilteringProtectionOptions();

    public volatile Long index_summary_capacity_in_mb;
    public volatile int index_summary_resize_interval_in_minutes = 60;

    public volatile int gc_log_threshold_in_ms = 200;
    public volatile int gc_warn_threshold_in_ms = 1000;

    // TTL for different types of trace events.
    public int tracetype_query_ttl = (int) TimeUnit.DAYS.toSeconds(1);
    public int tracetype_repair_ttl = (int) TimeUnit.DAYS.toSeconds(7);

    /**
     * Maintain statistics on whether writes achieve the ideal consistency level
     * before expiring and becoming hints
     */
    public volatile ConsistencyLevel ideal_consistency_level = null;

    @Deprecated
    public String otc_coalescing_strategy = "DISABLED";

    @Deprecated
    public static final int otc_coalescing_window_us_default = 200;
    @Deprecated
    public int otc_coalescing_window_us = otc_coalescing_window_us_default;
    @Deprecated
    public int otc_coalescing_enough_coalesced_messages = 8;
    @Deprecated
    public static final int otc_backlog_expiration_interval_ms_default = 200;
    @Deprecated
    public volatile int otc_backlog_expiration_interval_ms = otc_backlog_expiration_interval_ms_default;

    public int windows_timer_interval = 0;

    /**
     * Size of the CQL prepared statements cache in MB.
     * Defaults to 1/256th of the heap size or 10MB, whichever is greater.
     */
    public Long prepared_statements_cache_size_mb = null;

    public boolean enable_user_defined_functions = false;
    public boolean enable_scripted_user_defined_functions = false;

    public boolean enable_materialized_views = false;

    public boolean enable_transient_replication = false;

    public boolean enable_sasi_indexes = false;

    public volatile boolean enable_drop_compact_storage = false;

    /**
     * Optionally disable asynchronous UDF execution.
     * Disabling asynchronous UDF execution also implicitly disables the security-manager!
     * By default, async UDF execution is enabled to be able to detect UDFs that run too long / forever and be
     * able to fail fast - i.e. stop the Cassandra daemon, which is currently the only appropriate approach to
     * "tell" a user that there's something really wrong with the UDF.
     * When you disable async UDF execution, users MUST pay attention to read-timeouts since these may indicate
     * UDFs that run too long or forever - and this can destabilize the cluster.
     *
     * This requires allow_insecure_udfs to be true
     */
    public boolean enable_user_defined_functions_threads = true;

    /**
     * Set this to true to allow running insecure UDFs.
     */
    public boolean allow_insecure_udfs = false;

    /**
     * Set this to allow UDFs accessing java.lang.System.* methods, which basically allows UDFs to execute any arbitrary code on the system.
     */
    public boolean allow_extra_insecure_udfs = false;

    /**
     * Time in milliseconds after a warning will be emitted to the log and to the client that a UDF runs too long.
     * (Only valid, if enable_user_defined_functions_threads==true)
     */
    public long user_defined_function_warn_timeout = 500;
    /**
     * Time in milliseconds after a fatal UDF run-time situation is detected and action according to
     * user_function_timeout_policy will take place.
     * (Only valid, if enable_user_defined_functions_threads==true)
     */
    public long user_defined_function_fail_timeout = 1500;
    /**
     * Defines what to do when a UDF ran longer than user_defined_function_fail_timeout.
     * Possible options are:
     * - 'die' - i.e. it is able to emit a warning to the client before the Cassandra Daemon will shut down.
     * - 'die_immediate' - shut down C* daemon immediately (effectively prevent the chance that the client will receive a warning).
     * - 'ignore' - just log - the most dangerous option.
     * (Only valid, if enable_user_defined_functions_threads==true)
     */
    public UserFunctionTimeoutPolicy user_function_timeout_policy = UserFunctionTimeoutPolicy.die;

    @Deprecated
    public volatile boolean back_pressure_enabled = false;
    @Deprecated
    public volatile ParameterizedClass back_pressure_strategy;

    public volatile int concurrent_validations;
    public RepairCommandPoolFullStrategy repair_command_pool_full_strategy = RepairCommandPoolFullStrategy.queue;
    public int repair_command_pool_size = concurrent_validations;

    /**
     * When a node first starts up it intially considers all other peers as DOWN and is disconnected from all of them.
     * To be useful as a coordinator (and not introduce latency penalties on restart) this node must have successfully
     * opened all three internode TCP connections (gossip, small, and large messages) before advertising to clients.
     * Due to this, by default, Casssandra will prime these internode TCP connections and wait for all but a single
     * node to be DOWN/disconnected in the local datacenter before offering itself as a coordinator, subject to a
     * timeout. See CASSANDRA-13993 and CASSANDRA-14297 for more details.
     *
     * We provide two tunables to control this behavior as some users may want to block until all datacenters are
     * available (global QUORUM/EACH_QUORUM), some users may not want to block at all (clients that already work
     * around the problem), and some users may want to prime the connections but not delay startup.
     *
     * block_for_peers_timeout_in_secs: controls how long this node will wait to connect to peers. To completely disable
     * any startup connectivity checks set this to -1. To trigger the internode connections but immediately continue
     * startup, set this to to 0. The default is 10 seconds.
     *
     * block_for_peers_in_remote_dcs: controls if this node will consider remote datacenters to wait for. The default
     * is to _not_ wait on remote datacenters.
     */
    public int block_for_peers_timeout_in_secs = 10;
    public boolean block_for_peers_in_remote_dcs = false;

    public volatile boolean automatic_sstable_upgrade = false;
    public volatile int max_concurrent_automatic_sstable_upgrades = 1;
    public boolean stream_entire_sstables = true;
    public boolean netty_zerocopy_enabled = true;

    public volatile AuditLogOptions audit_logging_options = new AuditLogOptions();
    public volatile FullQueryLoggerOptions full_query_logging_options = new FullQueryLoggerOptions();

    public CorruptedTombstoneStrategy corrupted_tombstone_strategy = CorruptedTombstoneStrategy.disabled;

    public volatile boolean diagnostic_events_enabled = false;

    /**
     * flags for enabling tracking repaired state of data during reads
     * separate flags for range & single partition reads as single partition reads are only tracked
     * when CL > 1 and a digest mismatch occurs. Currently, range queries don't use digests so if
     * enabled for range reads, all such reads will include repaired data tracking. As this adds
     * some overhead, operators may wish to disable it whilst still enabling it for partition reads
     */
    public volatile boolean repaired_data_tracking_for_range_reads_enabled = false;
    public volatile boolean repaired_data_tracking_for_partition_reads_enabled = false;
    /* If true, unconfirmed mismatches (those which cannot be considered conclusive proof of out of
     * sync repaired data due to the presence of pending repair sessions, or unrepaired partition
     * deletes) will increment a metric, distinct from confirmed mismatches. If false, unconfirmed
     * mismatches are simply ignored by the coordinator.
     * This is purely to allow operators to avoid potential signal:noise issues as these types of
     * mismatches are considerably less actionable than their confirmed counterparts. Setting this
     * to true only disables the incrementing of the counters when an unconfirmed mismatch is found
     * and has no other effect on the collection or processing of the repaired data.
     */
    public volatile boolean report_unconfirmed_repaired_data_mismatches = false;
    /*
     * If true, when a repaired data mismatch is detected at read time or during a preview repair,
     * a snapshot request will be issued to each particpating replica. These are limited at the replica level
     * so that only a single snapshot per-table per-day can be taken via this method.
     */
    public volatile boolean snapshot_on_repaired_data_mismatch = false;

    /**
     * number of seconds to set nowInSec into the future when performing validation previews against repaired data
     * this (attempts) to prevent a race where validations on different machines are started on different sides of
     * a tombstone being compacted away
     */
    public volatile int validation_preview_purge_head_start_in_sec = 60 * 60;

    public boolean emulate_dbaas_defaults = false;
    
    public GuardrailsConfig guardrails = new GuardrailsConfig();

    /**
     * The intial capacity for creating RangeTombstoneList.
     */
    public volatile int initial_range_tombstone_list_allocation_size = 1;
    /**
     * The growth factor to enlarge a RangeTombstoneList.
     */
    public volatile double range_tombstone_list_growth_factor = 1.5;

    public StorageAttachedIndexOptions sai_options = new StorageAttachedIndexOptions();

    public volatile int aggregation_subpage_size_in_kb = 2048;

    /**
     * @deprecated migrate to {@link DatabaseDescriptor#isClientInitialized()}
     */
    @Deprecated
    public static boolean isClientMode()
    {
        return isClientMode;
    }

    /**
     * If true, when rows with duplicate clustering keys are detected during a read or compaction
     * a snapshot will be taken. In the read case, each a snapshot request will be issued to each
     * replica involved in the query, for compaction the snapshot will be created locally.
     * These are limited at the replica level so that only a single snapshot per-day can be taken
     * via this method.
     *
     * This requires check_for_duplicate_rows_during_reads and/or check_for_duplicate_rows_during_compaction
     * below to be enabled
     */
    public volatile boolean snapshot_on_duplicate_row_detection = false;
    /**
     * If these are enabled duplicate keys will get logged, and if snapshot_on_duplicate_row_detection
     * is enabled, the table will get snapshotted for offline investigation
     */
    public volatile boolean check_for_duplicate_rows_during_reads = true;
    public volatile boolean check_for_duplicate_rows_during_compaction = true;

    public boolean autocompaction_on_startup_enabled = Boolean.parseBoolean(System.getProperty("cassandra.autocompaction_on_startup_enabled", "true"));

    // see CASSANDRA-3200 / CASSANDRA-16274
    public volatile boolean auto_optimise_inc_repair_streams = false;
    public volatile boolean auto_optimise_full_repair_streams = false;
    public volatile boolean auto_optimise_preview_repair_streams = false;

    // see CASSANDRA-17048 and the comment in cassandra.yaml
    public boolean enable_uuid_sstable_identifiers = true;

    /**
     * Client mode means that the process is a pure client, that uses C* code base but does
     * not read or write local C* database files.
     *
     * @deprecated migrate to {@link DatabaseDescriptor#clientInitialization(boolean)}
     */
    @Deprecated
    public static void setClientMode(boolean clientMode)
    {
        isClientMode = clientMode;
    }

    public volatile int table_count_warn_threshold = 150;
    public volatile int keyspace_count_warn_threshold = 40;

    public volatile int consecutive_message_errors_threshold = 1;

    public static Supplier<Config> getOverrideLoadConfig()
    {
        return overrideLoadConfig;
    }

    public static void setOverrideLoadConfig(Supplier<Config> loadConfig)
    {
        overrideLoadConfig = loadConfig;
    }

    public enum CommitLogSync
    {
        periodic,
        batch,
        group
    }

    public enum FlushCompression
    {
        none,
        fast,
        table
    }

    public enum InternodeCompression
    {
        all, none, dc
    }

    public enum DiskAccessMode
    {
        auto,
        mmap,
        mmap_index_only,
        standard,
    }

    public enum MemtableAllocationType
    {
        unslabbed_heap_buffers,
        heap_buffers,
        offheap_buffers,
        offheap_objects
    }

    public enum DiskFailurePolicy
    {
        best_effort,
        stop,
        ignore,
        stop_paranoid,
        die
    }

    public enum CommitFailurePolicy
    {
        /**
         * This will stop Gossip and the inter-node transports, and kill the syncing thread.
         */
        stop,
        /**
         * This will kill the syncing thread.
         */
        stop_commit,
        /**
         * This will set a flag that will reject all mutations that require the CL. This flag
         * will be cleared after a successful sync. This flag is only set for errors when sync-ing
         * the CL segments, it is identical to ignore for other errors.
         */
        fail_writes,
        /**
         * This will ignore the error, a new sync will be attempted after a full polling period.
         */
        ignore,
        /**
         * This will kill the process.
         */
        die,
    }

    public enum UserFunctionTimeoutPolicy
    {
        ignore,
        die,
        die_immediate
    }

    public enum DiskOptimizationStrategy
    {
        ssd,
        spinning
    }

    public enum RepairCommandPoolFullStrategy
    {
        queue,
        reject
    }

    public enum CorruptedTombstoneStrategy
    {
        disabled,
        warn,
        exception
    }

    private static final List<String> SENSITIVE_KEYS = new ArrayList<String>() {{
        add("client_encryption_options");
        add("server_encryption_options");
    }};

    public static void log(Config config)
    {
        Map<String, String> configMap = new TreeMap<>();
        for (Field field : Config.class.getFields())
        {
            // ignore the constants
            if (Modifier.isFinal(field.getModifiers()))
                continue;

            String name = field.getName();
            if (SENSITIVE_KEYS.contains(name))
            {
                configMap.put(name, "<REDACTED>");
                continue;
            }

            String value;
            try
            {
                // Field.get() can throw NPE if the value of the field is null
                value = field.get(config).toString();
            }
            catch (NullPointerException | IllegalAccessException npe)
            {
                value = "null";
            }
            configMap.put(name, value);
        }

        logger.info("Node configuration:[{}]", Joiner.on("; ").join(configMap.entrySet()));
    }
}<|MERGE_RESOLUTION|>--- conflicted
+++ resolved
@@ -242,17 +242,12 @@
     @Deprecated
     public Integer unlogged_batch_across_partitions_warn_threshold = 0;
     public volatile Integer concurrent_compactors;
-<<<<<<< HEAD
-    public volatile int compaction_throughput_mb_per_sec = 16;
+    public volatile int compaction_throughput_mb_per_sec = 64;
     /**
      * @deprecated Migrated to 'guardrails.compaction_large_partition_warning_threshold_mb'
      */
     @Deprecated
     public int compaction_large_partition_warning_threshold_mb = 0;
-=======
-    public volatile int compaction_throughput_mb_per_sec = 64;
-    public volatile int compaction_large_partition_warning_threshold_mb = 100;
->>>>>>> 3bdd2caa
     public int min_free_space_per_drive_in_mb = 50;
 
     public volatile int concurrent_materialized_view_builders = 1;
@@ -569,7 +564,7 @@
     public volatile int validation_preview_purge_head_start_in_sec = 60 * 60;
 
     public boolean emulate_dbaas_defaults = false;
-    
+
     public GuardrailsConfig guardrails = new GuardrailsConfig();
 
     /**
