/*
 * Licensed to the Apache Software Foundation (ASF) under one
 * or more contributor license agreements.  See the NOTICE file
 * distributed with this work for additional information
 * regarding copyright ownership.  The ASF licenses this file
 * to you under the Apache License, Version 2.0 (the
 * "License"); you may not use this file except in compliance
 * with the License.  You may obtain a copy of the License at
 *
 *     http://www.apache.org/licenses/LICENSE-2.0
 *
 * Unless required by applicable law or agreed to in writing, software
 * distributed under the License is distributed on an "AS IS" BASIS,
 * WITHOUT WARRANTIES OR CONDITIONS OF ANY KIND, either express or implied.
 * See the License for the specific language governing permissions and
 * limitations under the License.
 */
package org.apache.cassandra.config;

import java.io.File;
import java.io.IOException;
import java.lang.management.ManagementFactory;
import java.lang.management.RuntimeMXBean;
import java.lang.reflect.Constructor;
import java.net.*;
import java.nio.file.*;
import java.util.*;
import java.util.concurrent.TimeUnit;

import com.google.common.annotations.VisibleForTesting;
import com.google.common.base.Preconditions;
import com.google.common.collect.ImmutableSet;
import com.google.common.primitives.Ints;
import com.google.common.primitives.Longs;
import org.apache.commons.lang3.StringUtils;
import org.slf4j.Logger;
import org.slf4j.LoggerFactory;

import com.datastax.bdp.db.audit.AuditLogger;
import com.datastax.bdp.db.audit.AuditLoggingOptions;
import com.sun.management.OperatingSystemMXBean;

import org.apache.cassandra.auth.*;
import org.apache.cassandra.config.Config.CommitLogSync;
import org.apache.cassandra.db.ConsistencyLevel;
import org.apache.cassandra.dht.IPartitioner;
import org.apache.cassandra.exceptions.ConfigurationException;
import org.apache.cassandra.io.FSWriteError;
import org.apache.cassandra.io.util.*;
import org.apache.cassandra.locator.*;
import org.apache.cassandra.net.BackPressureStrategy;
import org.apache.cassandra.net.RateBasedBackPressure;
import org.apache.cassandra.security.EncryptionContext;
import org.apache.cassandra.service.CacheService.CacheType;
import org.apache.cassandra.utils.FBUtilities;
import org.apache.cassandra.utils.LineNumberInference;

import static org.apache.cassandra.io.util.FileUtils.ONE_GB;

public class DatabaseDescriptor
{
    private static final Logger logger = LoggerFactory.getLogger(DatabaseDescriptor.class);

    /**
     * Tokens are serialized in a Gossip VersionedValue String.  VV are restricted to 64KB
     * when we send them over the wire, which works out to about 1700 tokens.
     */
    private static final int MAX_NUM_TOKENS = 1536;

    private static Config conf;

    /**
     * Request timeouts can not be less than below defined value (see CASSANDRA-9375)
     */
    static final long LOWEST_ACCEPTED_TIMEOUT = 10L;

    private static IEndpointSnitch snitch;
    private static InetAddress listenAddress; // leave null so we can fall through to getLocalHost
    private static InetAddress broadcastAddress;
    private static InetAddress nativeTransportAddress;
    private static InetAddress broadcastNativeTransportAddress;
    private static SeedProvider seedProvider;
    private static IInternodeAuthenticator internodeAuthenticator = new AllowAllInternodeAuthenticator();

    private static boolean jmxLocalOnly;
    private static Integer jmxPort;

    /* Hashing strategy Random or OPHF */
    private static IPartitioner partitioner;
    private static String paritionerName;

    private static Config.AccessMode diskAccessMode;
    private static Config.AccessMode indexAccessMode;
    private static Config.AccessMode commitlogAccessMode;

    private static IAuthenticator authenticator;
    private static AuthManager authManager;

    private static long preparedStatementsCacheSizeInMB;

    private static long keyCacheSizeInMB;
    private static long counterCacheSizeInMB;
    private static long indexSummaryCapacityInMB;

    private static Comparator<InetAddress> localComparator;
    private static EncryptionContext encryptionContext;
    private static boolean hasLoggedConfig;

    private static BackPressureStrategy backPressureStrategy;
    private static DiskOptimizationStrategy diskOptimizationStrategy;

    private static boolean clientInitialized;
    private static boolean toolInitialized;
    private static boolean daemonInitialized;

    private static final int searchConcurrencyFactor = Integer.parseInt(System.getProperty(Config.PROPERTY_PREFIX + "search_concurrency_factor", "1"));

    private static final boolean disableSTCSInL0 = Boolean.getBoolean(Config.PROPERTY_PREFIX + "disable_stcs_in_l0");
    private static final boolean unsafeSystem = Boolean.getBoolean(Config.PROPERTY_PREFIX + "unsafesystem");
    private static AuditLogger auditLogger;

    public static void daemonInitialization() throws ConfigurationException
    {
        if (toolInitialized)
            throw new AssertionError("toolInitialization() already called");
        if (clientInitialized)
            throw new AssertionError("clientInitialization() already called");

        // initialise line number inference, as it has to set dumpProxyClasses property before the lambdas start loading
        LineNumberInference.init();

        // Some unit tests require this :(
        if (daemonInitialized)
            return;
        daemonInitialized = true;

        setConfig(loadConfig());
        applyAll();
        AuthConfig.applyAuth();

        // this has to happen after auth has been set up
        applyAuditLoggerConfig();
    }

    /**
     * Equivalent to {@link #toolInitialization(boolean) toolInitialization(true)}.
     */
    public static void toolInitialization()
    {
        toolInitialization(true);
    }

    /**
     * Initializes this class as a tool, which means that the configuration is loaded
     * using {@link #loadConfig()} and all non-daemon configuration parts will be setup.
     *
     * @param failIfDaemonOrClient if {@code true} and a call to {@link #daemonInitialization()} or
     *                             {@link #clientInitialization()} has been performed before, an
     *                             {@link AssertionError} will be thrown.
     */
    public static void toolInitialization(boolean failIfDaemonOrClient)
    {
        if (!failIfDaemonOrClient && (daemonInitialized || clientInitialized))
        {
            return;
        }
        else
        {
            if (daemonInitialized)
                throw new AssertionError("daemonInitialization() already called");
            if (clientInitialized)
                throw new AssertionError("clientInitialization() already called");
        }

        if (toolInitialized)
            return;
        toolInitialized = true;

        setConfig(loadConfig());

        applySimpleConfig();

        applyPartitioner();

        applySnitch();

        applyEncryptionContext();
    }

    /**
     * Equivalent to {@link #clientInitialization(boolean) clientInitialization(true)}.
     */
    public static void clientInitialization()
    {
        clientInitialization(true);
    }

    /**
     * Initializes this class as a client, which means that just an empty configuration will
     * be used.
     *
     * @param failIfDaemonOrTool if {@code true} and a call to {@link #daemonInitialization()} or
     *                           {@link #toolInitialization()} has been performed before, an
     *                           {@link AssertionError} will be thrown.
     */
    public static void clientInitialization(boolean failIfDaemonOrTool)
    {
        if (!failIfDaemonOrTool && (daemonInitialized || toolInitialized))
        {
            return;
        }
        else
        {
            if (daemonInitialized)
                throw new AssertionError("daemonInitialization() already called");
            if (toolInitialized)
                throw new AssertionError("toolInitialization() already called");
        }

        if (clientInitialized)
            return;
        clientInitialized = true;

        Config.setClientMode(true);
        conf = new Config();
        diskOptimizationStrategy = DiskOptimizationStrategy.create(conf);
    }

    public static boolean isClientInitialized()
    {
        return clientInitialized;
    }

    public static boolean isToolInitialized()
    {
        return toolInitialized;
    }

    public static boolean isClientOrToolInitialized()
    {
        return clientInitialized || toolInitialized;
    }

    public static boolean isDaemonInitialized()
    {
        return daemonInitialized;
    }

    public static Config getRawConfig()
    {
        return conf;
    }

    @VisibleForTesting
    public static Config loadConfig() throws ConfigurationException
    {
        String loaderClass = System.getProperty(Config.PROPERTY_PREFIX + "config.loader");
        ConfigurationLoader loader = loaderClass == null
                                   ? new YamlConfigurationLoader()
                                   : FBUtilities.<ConfigurationLoader>construct(loaderClass, "configuration loading");
        Config config = loader.loadConfig();

        if (!hasLoggedConfig)
        {
            hasLoggedConfig = true;
            Config.log(config);
        }

        return config;
    }

    private static InetAddress getNetworkInterfaceAddress(String intf, String configName, boolean preferIPv6) throws ConfigurationException
    {
        try
        {
            NetworkInterface ni = NetworkInterface.getByName(intf);
            if (ni == null)
                throw new ConfigurationException("Configured " + configName + " \"" + intf + "\" could not be found", false);
            Enumeration<InetAddress> addrs = ni.getInetAddresses();
            if (!addrs.hasMoreElements())
                throw new ConfigurationException("Configured " + configName + " \"" + intf + "\" was found, but had no addresses", false);

            /*
             * Try to return the first address of the preferred type, otherwise return the first address
             */
            InetAddress retval = null;
            while (addrs.hasMoreElements())
            {
                InetAddress temp = addrs.nextElement();
                if (preferIPv6 && temp instanceof Inet6Address) return temp;
                if (!preferIPv6 && temp instanceof Inet4Address) return temp;
                if (retval == null) retval = temp;
            }
            return retval;
        }
        catch (SocketException e)
        {
            throw new ConfigurationException("Configured " + configName + " \"" + intf + "\" caused an exception", e);
        }
    }

    @VisibleForTesting
    public static void setConfig(Config config)
    {
        conf = config;
    }

    private static void applyAll() throws ConfigurationException
    {
        applySimpleConfig();

        applyPartitioner();

        applyAddressConfig();

        applySnitch();

        applyInitialTokens();

        applySeedProvider();

        applyEncryptionContext();

        conf.nodesync.validate();
    }

    private static void applyAuditLoggerConfig()
    {
        auditLogger = AuditLogger.getInstance();
    }

    private static void applySimpleConfig()
    {

        if (conf.commitlog_sync == null)
        {
            throw new ConfigurationException("Missing required directive CommitLogSync", false);
        }

        if (conf.commitlog_sync == Config.CommitLogSync.batch)
        {
            if (conf.commitlog_sync_period_in_ms != 0)
            {
                throw new ConfigurationException("Batch sync specified, but commitlog_sync_period_in_ms found. Only specify commitlog_sync_batch_window_in_ms when using batch sync", false);
            }
            logger.debug("Syncing log with batch mode");
        }
        else if (conf.commitlog_sync == CommitLogSync.group)
        {
            if (Double.isNaN(conf.commitlog_sync_group_window_in_ms) || conf.commitlog_sync_group_window_in_ms <= 0d)
            {
                throw new ConfigurationException("Missing value for commitlog_sync_group_window_in_ms: positive double value expected.", false);
            }
            else if (conf.commitlog_sync_period_in_ms != 0)
            {
                throw new ConfigurationException("Group sync specified, but commitlog_sync_period_in_ms found. Only specify commitlog_sync_group_window_in_ms when using group sync", false);
            }
            logger.debug("Syncing log with a group window of {}", conf.commitlog_sync_period_in_ms);
        }
        else
        {
            if (conf.commitlog_sync_period_in_ms <= 0)
            {
                throw new ConfigurationException("Missing value for commitlog_sync_period_in_ms: positive integer expected", false);
            }
            else if (!Double.isNaN(conf.commitlog_sync_batch_window_in_ms))
            {
                throw new ConfigurationException("commitlog_sync_period_in_ms specified, but commitlog_sync_batch_window_in_ms found.  Only specify commitlog_sync_period_in_ms when using periodic sync.", false);
            }
            logger.debug("Syncing log with a period of {}", conf.commitlog_sync_period_in_ms);
        }

        /* evaluate the DiskAccessMode Config directive, which also affects indexAccessMode selection */
        diskAccessMode = conf.disk_access_mode.data;
        indexAccessMode = conf.disk_access_mode.index;
        commitlogAccessMode = conf.disk_access_mode.commitlog;
        logger.info("DiskAccessMode is {}, indexAccessMode is {}, commitlogAccessMode is {}", diskAccessMode, indexAccessMode, commitlogAccessMode);
        if (diskAccessMode == Config.AccessMode.mmap || indexAccessMode == Config.AccessMode.mmap || commitlogAccessMode == Config.AccessMode.mmap)
        {
            logger.info("Memory-mapped access mode is selected. Because page faults block and thus cause thread-per-core " +
                        "architectures to be inefficient, this should only be used if all data is either locked to memory " +
                        "or if the underlying storage is non-volatile memory.");
        }

        if (conf.gc_warn_threshold_in_ms < 0)
        {
            throw new ConfigurationException("gc_warn_threshold_in_ms must be a positive integer");
        }

        /* phi convict threshold for FailureDetector */
        if (conf.phi_convict_threshold < 5 || conf.phi_convict_threshold > 16)
        {
            throw new ConfigurationException("phi_convict_threshold must be between 5 and 16, but was " + conf.phi_convict_threshold, false);
        }

        if (conf.file_cache_size_in_mb == null)
        {
            RuntimeMXBean bean = ManagementFactory.getRuntimeMXBean();
            String directMemSizeParam = "-XX:MaxDirectMemorySize=";
            for (String s : bean.getInputArguments())
            {
                if (s.contains(directMemSizeParam))
                {

                    String arg = s.replace(directMemSizeParam, "").trim().toLowerCase();
                    int multiplier;
                    if (arg.endsWith("k"))
                        multiplier = 1024;
                    else if (arg.endsWith("m"))
                        multiplier = 1024 * 1024;
                    else if (arg.endsWith("g"))
                        multiplier = 1024 * 1024 * 1024;
                    else
                        throw new ConfigurationException("Can't parse direct memory param: '" + arg + "'");
                    int memSize = Integer.parseInt(arg.replaceAll("\\D+",""));

                    conf.file_cache_size_in_mb = (int) (0.33 * memSize * multiplier / 1024 / 1024);
                    logger.info("Using file cache of {}MB", conf.file_cache_size_in_mb);
                    break;
                }
            }

            if (conf.file_cache_size_in_mb == null)
            {
                OperatingSystemMXBean osBean = (OperatingSystemMXBean) ManagementFactory.getOperatingSystemMXBean();
                conf.file_cache_size_in_mb = (int) (osBean.getTotalPhysicalMemorySize() / (3 * 1048576));
                if (!toolInitialized)
                {
                    logger.warn("Falling back to default file_cache_size_in_mb calculation. file_cache_size_in_mb is set to {}. Set `-DMaxDirectMemorySize` for " +
                                "a more precise calculation", conf.file_cache_size_in_mb);
                }
            }
        }

        // round down for SSDs and round up for spinning disks
        if (conf.file_cache_round_up == null)
            conf.file_cache_round_up = conf.disk_optimization_strategy == Config.DiskOptimizationStrategy.spinning;

        if (conf.memtable_offheap_space_in_mb == null)
            conf.memtable_offheap_space_in_mb = (int) (Runtime.getRuntime().maxMemory() / (4 * 1048576));
        if (conf.memtable_offheap_space_in_mb < 0)
            throw new ConfigurationException("memtable_offheap_space_in_mb must be positive, but was " + conf.memtable_offheap_space_in_mb, false);
        // for the moment, we default to twice as much on-heap space as off-heap, as heap overhead is very large
        if (conf.memtable_heap_space_in_mb == null)
            conf.memtable_heap_space_in_mb = (int) (Runtime.getRuntime().maxMemory() / (4 * 1048576));
        if (conf.memtable_heap_space_in_mb <= 0)
            throw new ConfigurationException("memtable_heap_space_in_mb must be positive, but was " + conf.memtable_heap_space_in_mb, false);
        logger.info("Global memtable on-heap threshold is enabled at {}MB", conf.memtable_heap_space_in_mb);
        if (conf.memtable_offheap_space_in_mb == 0)
            logger.info("Global memtable off-heap threshold is disabled, HeapAllocator will be used instead");
        else
            logger.info("Global memtable off-heap threshold is enabled at {}MB", conf.memtable_offheap_space_in_mb);

        checkForLowestAcceptedTimeouts(conf);

        if (conf.native_transport_max_frame_size_in_mb <= 0)
            throw new ConfigurationException("native_transport_max_frame_size_in_mb must be positive, but was " + conf.native_transport_max_frame_size_in_mb, false);
        else if (conf.native_transport_max_frame_size_in_mb >= 2048)
            throw new ConfigurationException("native_transport_max_frame_size_in_mb must be smaller than 2048, but was "
                                             + conf.native_transport_max_frame_size_in_mb, false);

        // if data dirs, commitlog dir, or saved caches dir are set in cassandra.yaml, use that.  Otherwise,
        // use -Dcassandra.storagedir (set in cassandra-env.sh) as the parent dir for data/, commitlog/,
        // saved_caches/ and system_key/
        if (conf.commitlog_directory == null)
            conf.commitlog_directory = storagedirFor("commitlog");
<<<<<<< HEAD
=======
        }
        conf.commitlog_directory = resolveAndCheckDirectory("commitlog", conf.commitlog_directory);
>>>>>>> 3fe360dd

        if (conf.hints_directory == null)
            conf.hints_directory = storagedirFor("hints");
<<<<<<< HEAD
=======
        }
        conf.hints_directory = resolveAndCheckDirectory("hints", conf.hints_directory);
>>>>>>> 3fe360dd

        if (conf.cdc_raw_directory == null)
            conf.cdc_raw_directory = storagedirFor("cdc_raw");
<<<<<<< HEAD
=======
        }
        conf.cdc_raw_directory = resolveAndCheckDirectory("cdc-raw", conf.cdc_raw_directory);
>>>>>>> 3fe360dd

        if (conf.commitlog_total_space_in_mb == null)
        {
            int preferredSize = 8192;
            int minSize = 0;
            try
            {
                // use 1/4 of available space.  See discussion on #10013 and #10199
                minSize = Ints.saturatedCast((guessFileStore(conf.commitlog_directory).getTotalSpace() / 1048576) / 4);
            }
            catch (IOException e)
            {
                logger.debug("Error checking disk space", e);
                throw new ConfigurationException(String.format("Unable to check disk space available to %s. Perhaps the Cassandra user does not have the necessary permissions",
                                                               conf.commitlog_directory), e);
            }
            if (minSize < preferredSize)
            {
                logger.warn("Small commitlog volume detected at {}; setting commitlog_total_space_in_mb to {}.  You can override this in cassandra.yaml",
                            conf.commitlog_directory, minSize);
                conf.commitlog_total_space_in_mb = minSize;
            }
            else
            {
                conf.commitlog_total_space_in_mb = preferredSize;
            }
        }

        if (conf.cdc_total_space_in_mb == 0)
        {
            int preferredSize = 4096;
            int minSize = 0;
            try
            {
                // use 1/8th of available space.  See discussion on #10013 and #10199 on the CL, taking half that for CDC
                minSize = Ints.saturatedCast((guessFileStore(conf.cdc_raw_directory).getTotalSpace() / 1048576) / 8);
            }
            catch (IOException e)
            {
                logger.debug("Error checking disk space", e);
                throw new ConfigurationException(String.format("Unable to check disk space available to %s. Perhaps the Cassandra user does not have the necessary permissions",
                                                               conf.cdc_raw_directory), e);
            }
            if (minSize < preferredSize)
            {
                logger.warn("Small cdc volume detected at {}; setting cdc_total_space_in_mb to {}.  You can override this in cassandra.yaml",
                            conf.cdc_raw_directory, minSize);
                conf.cdc_total_space_in_mb = minSize;
            }
            else
            {
                conf.cdc_total_space_in_mb = preferredSize;
            }
        }

        if (conf.cdc_enabled)
        {
            logger.info("cdc_enabled is true. Starting casssandra node with Change-Data-Capture enabled.");
        }

        if (conf.saved_caches_directory == null)
            conf.saved_caches_directory = storagedirFor("saved_caches");
<<<<<<< HEAD
=======
        }
        conf.saved_caches_directory = resolveAndCheckDirectory("saved-caches", conf.saved_caches_directory);
>>>>>>> 3fe360dd

        if (conf.data_file_directories == null || conf.data_file_directories.length == 0)
            conf.data_file_directories = new String[]{ storagedir("data_file_directories") + File.separator + "data" };
<<<<<<< HEAD
=======
        }
        for (int i = 0; i < conf.data_file_directories.length; i++)
        {
            conf.data_file_directories[i] = resolveAndCheckDirectory("data", conf.data_file_directories[i]);
        }
>>>>>>> 3fe360dd

        long dataFreeBytes = 0;
        /* data file and commit log directories. they get created later, when they're needed. */
        for (String datadir : conf.data_file_directories)
        {
            if (datadir == null)
                throw new ConfigurationException("data_file_directories must not contain empty entry", false);
            if (datadir.equals(conf.commitlog_directory))
                throw new ConfigurationException("commitlog_directory must not be the same as any data_file_directories", false);
            if (datadir.equals(conf.hints_directory))
                throw new ConfigurationException("hints_directory must not be the same as any data_file_directories", false);
            if (datadir.equals(conf.saved_caches_directory))
                throw new ConfigurationException("saved_caches_directory must not be the same as any data_file_directories", false);

            try
            {
                dataFreeBytes = saturatedSum(dataFreeBytes, guessFileStore(datadir).getUnallocatedSpace());
            }
            catch (IOException e)
            {
                logger.debug("Error checking disk space", e);
                throw new ConfigurationException(String.format("Unable to check disk space available to %s. Perhaps the Cassandra user does not have the necessary permissions",
                                                               datadir), e);
            }
        }
        if (dataFreeBytes < 64 * ONE_GB) // 64 GB
            logger.warn("Only {} free across all data volumes. Consider adding more capacity to your cluster or removing obsolete snapshots",
                        FBUtilities.prettyPrintMemory(dataFreeBytes));

        if (conf.commitlog_directory.equals(conf.saved_caches_directory))
            throw new ConfigurationException("saved_caches_directory must not be the same as the commitlog_directory", false);
        if (conf.commitlog_directory.equals(conf.hints_directory))
            throw new ConfigurationException("hints_directory must not be the same as the commitlog_directory", false);
        if (conf.hints_directory.equals(conf.saved_caches_directory))
            throw new ConfigurationException("saved_caches_directory must not be the same as the hints_directory", false);

        if (conf.memtable_flush_writers == 0)
        {
            conf.memtable_flush_writers = conf.data_file_directories.length == 1 ? 2 : 1;
        }

        if (conf.memtable_flush_writers < 1)
            throw new ConfigurationException("memtable_flush_writers must be at least 1, but was " + conf.memtable_flush_writers, false);

        if (conf.memtable_cleanup_threshold == null)
        {
            conf.memtable_cleanup_threshold = (float) (1.0 / (1 + conf.memtable_flush_writers));
        }
        else
        {
            logger.warn("memtable_cleanup_threshold has been deprecated and should be removed from cassandra.yaml");
        }

        if (conf.memtable_cleanup_threshold < 0.01f)
            throw new ConfigurationException("memtable_cleanup_threshold must be >= 0.01, but was " + conf.memtable_cleanup_threshold, false);
        if (conf.memtable_cleanup_threshold > 0.99f)
            throw new ConfigurationException("memtable_cleanup_threshold must be <= 0.99, but was " + conf.memtable_cleanup_threshold, false);
        if (conf.memtable_cleanup_threshold < 0.1f)
            logger.warn("memtable_cleanup_threshold is set very low [{}], which may cause performance degradation", conf.memtable_cleanup_threshold);

        if (conf.concurrent_compactors == null)
            conf.concurrent_compactors = Math.min(8, Math.max(2, Math.min(FBUtilities.getAvailableProcessors(), conf.data_file_directories.length)));

        if (conf.concurrent_validations < 1)
            conf.concurrent_validations = Integer.MAX_VALUE;

        if (conf.concurrent_compactors <= 0)
            throw new ConfigurationException("concurrent_compactors should be strictly greater than 0, but was " + conf.concurrent_compactors, false);

        if (conf.concurrent_materialized_view_builders <= 0)
            throw new ConfigurationException("concurrent_materialized_view_builders should be strictly greater than 0, but was " + conf.concurrent_materialized_view_builders, false);

        if (conf.seed_gossip_probability < 0.01 || conf.seed_gossip_probability > 1.0)
            throw new ConfigurationException("seed_gossip_probability must be between 0.01 and 1.0", false);

        if (conf.sstable_preemptive_open_interval_in_mb > 0 && conf.sstable_preemptive_open_interval_in_mb < 4)
        {
            logger.warn("Setting sstable_preemptive_open_interval_in_mb to a very low value ({}) will increase GC pressure " +
                        "significantly during compactions, and will likely have an adverse effect on performance.",
                        conf.sstable_preemptive_open_interval_in_mb);
        }

        if (conf.num_tokens > MAX_NUM_TOKENS)
            throw new ConfigurationException(String.format("A maximum number of %d tokens per node is supported", MAX_NUM_TOKENS), false);

        try
        {
            // if prepared_statements_cache_size_mb option was set to "auto" then size of the cache should be "max(1/256 of Heap (in MB), 10MB)"
            preparedStatementsCacheSizeInMB = (conf.prepared_statements_cache_size_mb == null)
                                              ? Math.max(10, (int) (Runtime.getRuntime().maxMemory() / 1024 / 1024 / 256))
                                              : conf.prepared_statements_cache_size_mb;

            if (preparedStatementsCacheSizeInMB <= 0)
                throw new NumberFormatException(); // to escape duplicating error message
        }
        catch (NumberFormatException e)
        {
            throw new ConfigurationException("prepared_statements_cache_size_mb option was set incorrectly to '"
                                             + conf.prepared_statements_cache_size_mb + "', supported values are <integer> >= 0.", false);
        }

        try
        {
            // if key_cache_size_in_mb option was set to "auto" then size of the cache should be "min(5% of Heap (in MB), 100MB)
            keyCacheSizeInMB = (conf.key_cache_size_in_mb == null)
                               ? Math.min(Math.max(1, (int) (Runtime.getRuntime().totalMemory() * 0.05 / 1024 / 1024)), 100)
                               : conf.key_cache_size_in_mb;

            if (keyCacheSizeInMB < 0)
                throw new NumberFormatException(); // to escape duplicating error message
        }
        catch (NumberFormatException e)
        {
            throw new ConfigurationException("key_cache_size_in_mb option was set incorrectly to '"
                                             + conf.key_cache_size_in_mb + "', supported values are <integer> >= 0.", false);
        }

        try
        {
            // if counter_cache_size_in_mb option was set to "auto" then size of the cache should be "min(2.5% of Heap (in MB), 50MB)
            counterCacheSizeInMB = (conf.counter_cache_size_in_mb == null)
                                   ? Math.min(Math.max(1, (int) (Runtime.getRuntime().totalMemory() * 0.025 / 1024 / 1024)), 50)
                                   : conf.counter_cache_size_in_mb;

            if (counterCacheSizeInMB < 0)
                throw new NumberFormatException(); // to escape duplicating error message
        }
        catch (NumberFormatException e)
        {
            throw new ConfigurationException("counter_cache_size_in_mb option was set incorrectly to '"
                                             + conf.counter_cache_size_in_mb + "', supported values are <integer> >= 0.", false);
        }

        // if set to empty/"auto" then use 5% of Heap size
        indexSummaryCapacityInMB = (conf.index_summary_capacity_in_mb == null)
                                   ? Math.max(1, (int) (Runtime.getRuntime().totalMemory() * 0.05 / 1024 / 1024))
                                   : conf.index_summary_capacity_in_mb;

        if (indexSummaryCapacityInMB < 0)
            throw new ConfigurationException("index_summary_capacity_in_mb option was set incorrectly to '"
                                             + conf.index_summary_capacity_in_mb + "', it should be a non-negative integer.", false);

        if(conf.encryption_options != null)
        {
            logger.warn("Please rename encryption_options as server_encryption_options in the yaml");
            //operate under the assumption that server_encryption_options is not set in yaml rather than both
            conf.server_encryption_options = conf.encryption_options;
        }

        if (conf.user_defined_function_fail_timeout < 0)
            throw new ConfigurationException("user_defined_function_fail_timeout must not be negative", false);
        if (conf.user_defined_function_warn_timeout < 0)
            throw new ConfigurationException("user_defined_function_warn_timeout must not be negative", false);

        if (conf.user_defined_function_fail_timeout < conf.user_defined_function_warn_timeout)
            throw new ConfigurationException("user_defined_function_warn_timeout must less than user_defined_function_fail_timeout", false);

        if (conf.commitlog_segment_size_in_mb <= 0)
            throw new ConfigurationException("commitlog_segment_size_in_mb must be positive, but was "
                                             + conf.commitlog_segment_size_in_mb, false);
        else if (conf.commitlog_segment_size_in_mb >= 2048)
            throw new ConfigurationException("commitlog_segment_size_in_mb must be smaller than 2048, but was "
                                             + conf.commitlog_segment_size_in_mb, false);

        if (conf.max_mutation_size_in_kb == null)
            conf.max_mutation_size_in_kb = conf.commitlog_segment_size_in_mb * 1024 / 2;
        else if (conf.commitlog_segment_size_in_mb * 1024 < 2 * conf.max_mutation_size_in_kb)
            throw new ConfigurationException("commitlog_segment_size_in_mb must be at least twice the size of max_mutation_size_in_kb / 1024", false);

        // native transport encryption options
        if (conf.native_transport_port_ssl != null
            && conf.native_transport_port_ssl != conf.native_transport_port
            && !conf.client_encryption_options.enabled)
        {
            throw new ConfigurationException("Encryption must be enabled in client_encryption_options for native_transport_port_ssl", false);
        }

        if (conf.max_value_size_in_mb <= 0)
            throw new ConfigurationException("max_value_size_in_mb must be positive", false);
        else if (conf.max_value_size_in_mb >= 2048)
            throw new ConfigurationException("max_value_size_in_mb must be smaller than 2048, but was "
                                             + conf.max_value_size_in_mb, false);

        diskOptimizationStrategy = DiskOptimizationStrategy.create(conf);
        logger.info("Assuming {} based on disk_optimization_strategy YAML property. Please update this property if this is "
                    + "incorrect as a number of optimizations depend on it and an incorrect value may result in degraded performances.",
                    diskOptimizationStrategy.diskType());

        if (conf.max_memory_to_lock_mb < 0)
            throw new ConfigurationException("max_memory_to_lock_mb must be be >= 0");

        if (conf.max_memory_to_lock_fraction < 0.0 || conf.max_memory_to_lock_fraction > 1.0)
            throw new ConfigurationException("max_memory_to_lock_fraction must be 0.0 <= max_memory_to_lock_fraction <= 1.0");


        try
        {
            ParameterizedClass strategy = conf.back_pressure_strategy != null ? conf.back_pressure_strategy : RateBasedBackPressure.withDefaultParams();
            Class<?> clazz = Class.forName(strategy.class_name);
            if (!BackPressureStrategy.class.isAssignableFrom(clazz))
                throw new ConfigurationException(strategy + " is not an instance of " + BackPressureStrategy.class.getCanonicalName(), false);

            Constructor<?> ctor = clazz.getConstructor(Map.class);
            BackPressureStrategy instance = (BackPressureStrategy) ctor.newInstance(strategy.parameters);
            logger.info("Back-pressure is {} with strategy {}.", backPressureEnabled() ? "enabled" : "disabled", conf.back_pressure_strategy);
            backPressureStrategy = instance;
        }
        catch (ConfigurationException ex)
        {
            throw ex;
        }
        catch (Exception ex)
        {
            throw new ConfigurationException("Error configuring back-pressure strategy: " + conf.back_pressure_strategy, ex);
        }

        if (conf.otc_coalescing_enough_coalesced_messages > 128)
            throw new ConfigurationException("otc_coalescing_enough_coalesced_messages must be smaller than 128", false);

        if (conf.otc_coalescing_enough_coalesced_messages <= 0)
            throw new ConfigurationException("otc_coalescing_enough_coalesced_messages must be positive", false);
    }

    private static String storagedirFor(String type)
    {
        return storagedir(type + "_directory") + File.separator + type;
    }

    private static String storagedir(String errMsgType)
    {
        String storagedir = System.getProperty(Config.PROPERTY_PREFIX + "storagedir", null);
        if (storagedir == null)
            throw new ConfigurationException(errMsgType + " is missing and -Dcassandra.storagedir is not set", false);
        return storagedir;
    }

    public static void applyAddressConfig() throws ConfigurationException
    {
        applyAddressConfig(conf);
    }

    public static void applyAddressConfig(Config config) throws ConfigurationException
    {
        listenAddress = null;
        nativeTransportAddress = null;
        broadcastAddress = null;
        broadcastNativeTransportAddress = null;

        // Support to deprecated rpc_* properties
        if (config.rpc_address != null)
        {
            if (config.native_transport_address == null)
            {
                logger.warn("The 'rpc_address' property is deprecated and will be removed on the next major release. Please update your yaml to " +
                            "use 'native_transport_address' instead.");
            }
            else
            {
                //When both are specified, fallback to the old one but log a warning
                logger.warn("Both 'rpc_address={}' and 'native_transport_address={}' are specified. Using deprecated property 'rpc_address={}'. " +
                            "Please update your yaml to specify only 'native_transport_address'.", config.rpc_address, config.native_transport_address, config.rpc_address);
            }
            config.native_transport_address = config.rpc_address;
        }

        if (config.rpc_interface != null)
        {
            if (config.native_transport_interface == null)
            {
                logger.warn("The 'rpc_interface' property is deprecated and will be removed on the next major release. Please update your yaml to " +
                            "use 'native_transport_interface' instead.");
            }
            else
            {
                //When both are specified, fallback to the old one but log a warning
                logger.warn("Both 'rpc_interface={}' and 'native_transport_interface={}' are specified. Using deprecated property 'rpc_interface={}'. " +
                            "Please update your yaml to specify only 'native_transport_interface'.", config.rpc_interface, config.native_transport_interface, config.rpc_interface);
            }
            config.native_transport_interface = config.rpc_interface;
        }

        if (config.rpc_interface_prefer_ipv6 != null)
        {
            if (config.native_transport_interface_prefer_ipv6 == null)
            {
                logger.warn("The 'rpc_interface_prefer_ipv6' property is deprecated and will be removed on the next major release. Please update your yaml to " +
                            "use 'native_transport_interface_prefer_ipv6' instead.");
            }
            else
            {
                //When both are specified, fallback to the old one but log a warning
                logger.warn("Both 'rpc_interface_prefer_ipv6={}' and 'rpc_interface_prefer_ipv6={}' are specified. Using deprecated property 'rpc_interface={}'. " +
                            "Please update your yaml to specify only 'native_transport_interface_prefer_ipv6'.", config.rpc_interface_prefer_ipv6,
                            config.native_transport_interface_prefer_ipv6, config.rpc_interface_prefer_ipv6);
            }
            config.native_transport_interface_prefer_ipv6 = config.rpc_interface_prefer_ipv6;
        }

        if (config.broadcast_rpc_address != null)
        {
            if (config.native_transport_broadcast_address == null)
            {
                logger.warn("The 'broadcast_rpc_address' property is deprecated and will be removed on the next major release. Please update your yaml to " +
                            "use 'native_transport_broadcast_address' instead.");
            }
            else
            {
                //When both are specified, fallback to the old one but log a warning
                logger.warn("Both 'broadcast_rpc_address={}' and 'native_transport_broadcast_address={}' are specified. Using deprecated property 'broadcast_rpc_address={}'. " +
                            "Please update your yaml to specify only 'native_transport_broadcast_address'.", config.broadcast_rpc_address,
                            config.native_transport_broadcast_address, config.broadcast_rpc_address);
            }
            config.native_transport_broadcast_address = config.broadcast_rpc_address;
        }

        if (config.rpc_keepalive != null)
        {
            if (config.native_transport_keepalive == null)
            {
                logger.warn("The 'rpc_keepalive' property is deprecated and will be removed on the next major release. Please update your yaml to " +
                            "use 'native_transport_keepalive' instead.");
            }
            else
            {
                //When both are specified, fallback to the old one but log a warning
                logger.warn("Both 'rpc_keepalive={}' and 'native_transport_keepalive={}' are specified. Using deprecated property 'rpc_keepalive={}'. " +
                            "Please update your yaml to specify only 'native_transport_keepalive'.", config.rpc_keepalive, config.native_transport_keepalive,
                            config.rpc_keepalive);
            }
            config.native_transport_keepalive = config.rpc_keepalive;
        }

        // Set default values for for 'native_transport_keepalive' and 'native_transport_interface_prefer_ipv6' if unset
        // We cannot set them directly on Config because we need to differentiate between the default and when the user
        // explicitly set them to print the warnings above.

        if (config.native_transport_keepalive == null)
        {
            config.native_transport_keepalive = true;
        }

        if (config.native_transport_interface_prefer_ipv6 == null)
        {
            config.native_transport_interface_prefer_ipv6 = false;
        }

        /* Local IP, hostname or interface to bind services to */
        if (config.listen_address != null && config.listen_interface != null)
        {
            throw new ConfigurationException("Set listen_address OR listen_interface, not both", false);
        }
        else if (config.listen_address != null)
        {
            try
            {
                listenAddress = InetAddress.getByName(config.listen_address);
            }
            catch (UnknownHostException e)
            {
                throw new ConfigurationException("Unknown listen_address '" + config.listen_address + "'", false);
            }

            if (listenAddress.isAnyLocalAddress())
                throw new ConfigurationException("listen_address cannot be a wildcard address (" + config.listen_address + ")!", false);
        }
        else if (config.listen_interface != null)
        {
            listenAddress = getNetworkInterfaceAddress(config.listen_interface, "listen_interface", config.listen_interface_prefer_ipv6);
        }

        /* Gossip Address to broadcast */
        if (config.broadcast_address != null)
        {
            try
            {
                broadcastAddress = InetAddress.getByName(config.broadcast_address);
            }
            catch (UnknownHostException e)
            {
                throw new ConfigurationException("Unknown broadcast_address '" + config.broadcast_address + "'", false);
            }

            if (broadcastAddress.isAnyLocalAddress())
                throw new ConfigurationException("broadcast_address cannot be a wildcard address (" + config.broadcast_address + ")!", false);
        }

        /* Local IP, hostname or interface to bind RPC server to */
        if (config.native_transport_address != null && config.native_transport_interface != null)
        {
            throw new ConfigurationException("Set native_transport_address OR native_transport_interface, not both", false);
        }
        else if (config.native_transport_address != null)
        {
            try
            {
                nativeTransportAddress = InetAddress.getByName(config.native_transport_address);
            }
            catch (UnknownHostException e)
            {
                throw new ConfigurationException("Unknown host in native_transport_address " + config.native_transport_address, false);
            }
        }
        else if (config.native_transport_interface != null)
        {
            nativeTransportAddress = getNetworkInterfaceAddress(config.native_transport_interface, "native_transport_interface", config.native_transport_interface_prefer_ipv6);
        }
        else
        {
            nativeTransportAddress = FBUtilities.getLocalAddress();
        }

        /* RPC address to broadcast */
        if (config.native_transport_broadcast_address != null)
        {
            try
            {
                broadcastNativeTransportAddress = InetAddress.getByName(config.native_transport_broadcast_address);
            }
            catch (UnknownHostException e)
            {
                throw new ConfigurationException("Unknown broadcast_native_transport_address '" + config.native_transport_broadcast_address + "'", false);
            }

            if (broadcastNativeTransportAddress.isAnyLocalAddress())
                throw new ConfigurationException("broadcast_native_transport_address cannot be a wildcard address (" + config.native_transport_broadcast_address + ")!", false);
        }
        else
        {
            if (nativeTransportAddress.isAnyLocalAddress())
                throw new ConfigurationException("If native_transport_address is set to a wildcard address (" + config.native_transport_address + "), then " +
                                                 "you must set broadcast_native_transport_address to a value other than " + config.native_transport_address, false);
        }

        /* JMX port */
        String propertyName = Config.PROPERTY_PREFIX + "jmx.remote.port";
        String propertyValue = System.getProperty(propertyName);
        if (propertyValue != null)
        {
            jmxLocalOnly = false;
            logger.info("JMX is enabled to receive remote connections on port: {}", jmxPort);
        }
        else
        {
            logger.warn("JMX is not enabled to receive remote connections. Please see cassandra-env.sh for more info.");

            propertyName = Config.PROPERTY_PREFIX + "jmx.local.port";
            propertyValue = System.getProperty(propertyName);
            if (propertyValue == null)
            {
                logger.error(propertyName + " missing from cassandra-env.sh, unable to start local JMX service.");
            }
            else
            {
                jmxLocalOnly = true;
            }
        }

        if (propertyValue != null)
        {
            try
            {
                jmxPort = Integer.parseInt(propertyValue);
            }
            catch (NumberFormatException e)
            {
                throw new ConfigurationException("Unparseable JMX port at property'" + propertyName + "': " + propertyValue, false);
            }
        }
    }

    public static void applyEncryptionContext()
    {
        // always attempt to load the cipher factory, as we could be in the situation where the user has disabled encryption,
        // but has existing commitlogs and sstables on disk that are still encrypted (and still need to be read)
        encryptionContext = new EncryptionContext(conf.transparent_data_encryption_options);

        // DSE system tables encryption
        if (conf.system_info_encryption.enabled)
        {
            if (conf.system_info_encryption.isKmipKeyProvider())
            {
                if (conf.system_info_encryption.kmip_host == null || conf.system_info_encryption.kmip_host.isEmpty())
                    throw new ConfigurationException("system_info_encryption.kmip_host must be specified for KMIP key provider");
            }
            else // local file system provider
            {
                //only set and/or use the system key directory if sustem_info_encryption is enabled.
                if (conf.system_key_directory == null)
                    conf.system_key_directory = storagedirFor("system_key");

                File systemKeyDir = new File(conf.system_key_directory);
                if (!systemKeyDir.isDirectory() || !systemKeyDir.canRead() || !systemKeyDir.canWrite())
                    throw new ConfigurationException(String.format("system_key_directory '%s' must be a directory " +
                                                                   ", readable and writeable by the DSE process.",
                                                                   conf.system_key_directory));
            }

            if (conf.system_info_encryption.key_name == null || conf.system_info_encryption.key_name.trim().isEmpty())
                throw new ConfigurationException("system_info_encryption.key_name must not be empty");
            if (conf.system_info_encryption.chunk_length_kb <= 0)
                throw new ConfigurationException("system_info_encryption.chunk_length_kb must be greater than 0");
            if (conf.system_info_encryption.secret_key_strength <= 0)
                throw new ConfigurationException("system_info_encryption.secret_key_strength must be greater than 0");
        }
    }

    public static void applySeedProvider()
    {
        // load the seeds for node contact points
        if (conf.seed_provider == null)
        {
            throw new ConfigurationException("seeds configuration is missing; a minimum of one seed is required.", false);
        }
        try
        {
            Class<?> seedProviderClass = Class.forName(conf.seed_provider.class_name);
            seedProvider = (SeedProvider)seedProviderClass.getConstructor(Map.class).newInstance(conf.seed_provider.parameters);
        }
        // there are about 5 checked exceptions that could be thrown here.
        catch (Exception e)
        {
            throw new ConfigurationException(e.getMessage() + "\nFatal configuration error; unable to start server.  See log for stacktrace.", true);
        }
        if (seedProvider.getSeeds().size() == 0)
            throw new ConfigurationException("The seed provider lists no seeds.", false);
    }

    @VisibleForTesting
    static void checkForLowestAcceptedTimeouts(Config conf)
    {
        if(conf.read_request_timeout_in_ms < LOWEST_ACCEPTED_TIMEOUT)
        {
           logInfo("read_request_timeout_in_ms", conf.read_request_timeout_in_ms, LOWEST_ACCEPTED_TIMEOUT);
           conf.read_request_timeout_in_ms = LOWEST_ACCEPTED_TIMEOUT;
        }

        if(conf.range_request_timeout_in_ms < LOWEST_ACCEPTED_TIMEOUT)
        {
           logInfo("range_request_timeout_in_ms", conf.range_request_timeout_in_ms, LOWEST_ACCEPTED_TIMEOUT);
           conf.range_request_timeout_in_ms = LOWEST_ACCEPTED_TIMEOUT;
        }

        if(conf.request_timeout_in_ms < LOWEST_ACCEPTED_TIMEOUT)
        {
           logInfo("request_timeout_in_ms", conf.request_timeout_in_ms, LOWEST_ACCEPTED_TIMEOUT);
           conf.request_timeout_in_ms = LOWEST_ACCEPTED_TIMEOUT;
        }

        if(conf.write_request_timeout_in_ms < LOWEST_ACCEPTED_TIMEOUT)
        {
           logInfo("write_request_timeout_in_ms", conf.write_request_timeout_in_ms, LOWEST_ACCEPTED_TIMEOUT);
           conf.write_request_timeout_in_ms = LOWEST_ACCEPTED_TIMEOUT;
        }

        if(conf.cas_contention_timeout_in_ms < LOWEST_ACCEPTED_TIMEOUT)
        {
           logInfo("cas_contention_timeout_in_ms", conf.cas_contention_timeout_in_ms, LOWEST_ACCEPTED_TIMEOUT);
           conf.cas_contention_timeout_in_ms = LOWEST_ACCEPTED_TIMEOUT;
        }

        if(conf.counter_write_request_timeout_in_ms < LOWEST_ACCEPTED_TIMEOUT)
        {
           logInfo("counter_write_request_timeout_in_ms", conf.counter_write_request_timeout_in_ms, LOWEST_ACCEPTED_TIMEOUT);
           conf.counter_write_request_timeout_in_ms = LOWEST_ACCEPTED_TIMEOUT;
        }

        if(conf.truncate_request_timeout_in_ms < LOWEST_ACCEPTED_TIMEOUT)
        {
           logInfo("truncate_request_timeout_in_ms", conf.truncate_request_timeout_in_ms, LOWEST_ACCEPTED_TIMEOUT);
           conf.truncate_request_timeout_in_ms = LOWEST_ACCEPTED_TIMEOUT;
        }
    }

    private static void logInfo(String property, long actualValue, long lowestAcceptedValue)
    {
        logger.info("found {}::{} less than lowest acceptable value {}, continuing with {}", property, actualValue, lowestAcceptedValue, lowestAcceptedValue);
    }

    public static void applyInitialTokens()
    {
        if (conf.initial_token != null)
        {
            Collection<String> tokens = tokensFromString(conf.initial_token);
            if (tokens.size() != conf.num_tokens)
                throw new ConfigurationException("The number of initial tokens (by initial_token) specified is different from num_tokens value", false);

            for (String token : tokens)
                partitioner.getTokenFactory().validate(token);
        }
    }

    // definitely not safe for tools + clients - implicitly instantiates StorageService
    public static void applySnitch()
    {
        if (snitch == null)
        { // if set by tests, don't change it
        /* end point snitch */
            if (conf.endpoint_snitch == null)
            {
                throw new ConfigurationException("Missing endpoint_snitch directive", false);
            }
            snitch = createEndpointSnitch(conf.dynamic_snitch, conf.endpoint_snitch);
        }
        EndpointSnitchInfo.create();

        String localDC = snitch.getLocalDatacenter();
        localComparator = new Comparator<InetAddress>()
        {
            public int compare(InetAddress endpoint1, InetAddress endpoint2)
            {
                boolean local1 = localDC.equals(snitch.getDatacenter(endpoint1));
                boolean local2 = localDC.equals(snitch.getDatacenter(endpoint2));
                if (local1 && !local2)
                    return -1;
                if (local2 && !local1)
                    return 1;
                return 0;
            }
        };

        if (conf.cross_dc_rtt_in_ms < 0)
        {
            throw new ConfigurationException("cross_dc_rtt_in_ms must be non-negative, use 0 to disable or positive value to enable.",
                                             false);
        }
    }

    // definitely not safe for tools + clients - implicitly instantiates schema
    public static void applyPartitioner()
    {
        if (partitioner == null)
        { // only set partitioner if tests haven't already changed
            /* Hashing strategy */
            if (conf.partitioner == null)
            {
                throw new ConfigurationException("Missing directive: partitioner", false);
            }
            try
            {
                partitioner = FBUtilities.newPartitioner(System.getProperty(Config.PROPERTY_PREFIX + "partitioner", conf.partitioner));
            }
            catch (Exception e)
            {
                throw new ConfigurationException("Invalid partitioner class " + conf.partitioner, false);
            }
        }

        paritionerName = partitioner.getClass().getCanonicalName();
    }

    /**
     * Resolves a possibly relative path specification, warns on relative paths and throws a
     * {@link ConfigurationException}, if the path (or the nearest existing directory) is not readable and writeable.
     */
    public static String resolveAndCheckDirectory(String type, String path)
    {
        try
        {
            File dir = new File(path);
            if (!dir.isAbsolute())
            {
                String abs = dir.getAbsolutePath();
                logger.warn("{} directory '{}' is a relative path that has been resolved to '{}'. Specify absolute path names in the configuration to prevent this warning.", type, path, abs);
                return abs;
            }
            for (File checkDir = dir; checkDir != null; checkDir = checkDir.getParentFile())
            {
                if (checkDir.exists())
                {
                    if (!checkDir.canWrite() || !checkDir.canRead())
                        throw new ConfigurationException(String.format("%s directory '%s' or, if it does not already exist, an existing parent directory of it, " +
                                                                       "is not readable and writable for the DSE. Check file system and configuration.", type, path));
                    break;
                }
            }
            return path;
        }
        catch (ConfigurationException e)
        {
            throw e;
        }
        catch (Exception e)
        {
            throw new ConfigurationException(String.format("Path for %s directory '%s' cannot be resolved (%s). Check configuration.", type, path, e.toString()));
        }
    }

    /**
     * Computes the sum of the 2 specified positive values returning {@code Long.MAX_VALUE} if the sum overflow.
     *
     * @param left the left operand
     * @param right the right operand
     * @return the sum of the 2 specified positive values of {@code Long.MAX_VALUE} if the sum overflow.
     */
    private static long saturatedSum(long left, long right)
    {
        assert left >= 0 && right >= 0;
        long sum = left + right;
        return sum < 0 ? Long.MAX_VALUE : sum;
    }

    static FileStore guessFileStore(String dir) throws IOException
    {
        Path path = Paths.get(dir);
        while (true)
        {
            try
            {
                return FileUtils.getFileStore(path);
            }
            catch (IOException e)
            {
                if (e instanceof NoSuchFileException)
                {
                    Path parent = path.getParent();
                    if (parent == null)
                        throw new ConfigurationException(String.format("Cannot resolve probably relative directory '%s' as it does not exist.", dir));
                    path = parent;
                }
                else
                    throw e;
            }
        }
    }

    public static IEndpointSnitch createEndpointSnitch(boolean dynamic, String snitchClassName) throws ConfigurationException
    {
        if (!snitchClassName.contains("."))
            snitchClassName = "org.apache.cassandra.locator." + snitchClassName;
        IEndpointSnitch snitch = FBUtilities.construct(snitchClassName, "snitch");
        return dynamic ? new DynamicEndpointSnitch(snitch) : snitch;
    }

    public static String getSystemKeyDirectory()
    {
        return conf.system_key_directory;
    }

    public static SystemTableEncryptionOptions getSystemTableEncryptionOptions()
    {
        return conf.system_info_encryption;
    }

    public static IAuthenticator getAuthenticator()
    {
        return authenticator;
    }
    public static void setAuthenticator(IAuthenticator authenticator)
    {
        DatabaseDescriptor.authenticator = authenticator;
    }

    public static void setAuthManager(AuthManager authManager)
    {
        DatabaseDescriptor.authManager = authManager;
    }

    public static AuthManager getAuthManager()
    {
        return authManager;
    }

    public static IAuthorizer getAuthorizer()
    {
        return authManager.getAuthorizer();
    }

    public static IRoleManager getRoleManager()
    {
        return authManager.getRoleManager();
    }

    public static boolean isSystemKeyspaceFilteringEnabled()
    {
        return conf.system_keyspaces_filtering;
    }

    public static void enableSystemKeyspaceFiltering()
    {
         conf.system_keyspaces_filtering = true;
    }

    public static int getPermissionsValidity()
    {
        return conf.permissions_validity_in_ms;
    }

    public static void setPermissionsValidity(int timeout)
    {
        conf.permissions_validity_in_ms = timeout;
    }

    public static int getPermissionsUpdateInterval()
    {
        return conf.permissions_update_interval_in_ms == -1
             ? conf.permissions_validity_in_ms
             : conf.permissions_update_interval_in_ms;
    }

    public static void setPermissionsUpdateInterval(int updateInterval)
    {
        conf.permissions_update_interval_in_ms = updateInterval;
    }

    public static int getPermissionsCacheMaxEntries()
    {
        return conf.permissions_cache_max_entries;
    }

    public static int setPermissionsCacheMaxEntries(int maxEntries)
    {
        return conf.permissions_cache_max_entries = maxEntries;
    }

    public static int getRolesValidity()
    {
        return conf.roles_validity_in_ms;
    }

    public static void setRolesValidity(int validity)
    {
        conf.roles_validity_in_ms = validity;
    }

    public static int getRolesUpdateInterval()
    {
        return conf.roles_update_interval_in_ms == -1
             ? conf.roles_validity_in_ms
             : conf.roles_update_interval_in_ms;
    }

    public static void setRolesUpdateInterval(int interval)
    {
        conf.roles_update_interval_in_ms = interval;
    }

    public static int getRolesCacheMaxEntries()
    {
        return conf.roles_cache_max_entries;
    }

    public static int setRolesCacheMaxEntries(int maxEntries)
    {
        return conf.roles_cache_max_entries = maxEntries;
    }

    public static int getMaxValueSize()
    {
        return conf.max_value_size_in_mb * 1024 * 1024;
    }

    public static void setMaxValueSize(int maxValueSizeInBytes)
    {
        conf.max_value_size_in_mb = maxValueSizeInBytes / 1024 / 1024;
    }

    /**
     * Creates all storage-related directories.
     */
    public static void createAllDirectories()
    {
        try
        {
            if (conf.data_file_directories.length == 0)
                throw new ConfigurationException("At least one DataFileDirectory must be specified", false);

            for (String dataFileDirectory : conf.data_file_directories)
                FileUtils.createDirectory(dataFileDirectory);

            if (conf.commitlog_directory == null)
                throw new ConfigurationException("commitlog_directory must be specified", false);
            FileUtils.createDirectory(conf.commitlog_directory);

            if (conf.hints_directory == null)
                throw new ConfigurationException("hints_directory must be specified", false);
            FileUtils.createDirectory(conf.hints_directory);

            if (conf.saved_caches_directory == null)
                throw new ConfigurationException("saved_caches_directory must be specified", false);
            FileUtils.createDirectory(conf.saved_caches_directory);

            if (conf.cdc_enabled)
            {
                if (conf.cdc_raw_directory == null)
                    throw new ConfigurationException("cdc_raw_directory must be specified", false);
                FileUtils.createDirectory(conf.cdc_raw_directory);
            }
        }
        catch (ConfigurationException e)
        {
            throw new IllegalArgumentException("Bad configuration; unable to start server: "+e.getMessage());
        }
        catch (FSWriteError e)
        {
            throw new IllegalStateException(e.getCause().getMessage() + "; unable to start server");
        }
    }

    public static IPartitioner getPartitioner()
    {
        return partitioner;
    }

    public static String getPartitionerName()
    {
        return paritionerName;
    }

    /* For tests ONLY, don't use otherwise or all hell will break loose. Tests should restore value at the end. */
    public static IPartitioner setPartitionerUnsafe(IPartitioner newPartitioner)
    {
        IPartitioner old = partitioner;
        partitioner = newPartitioner;
        return old;
    }

    public static IEndpointSnitch getEndpointSnitch()
    {
        return snitch;
    }
    public static void setEndpointSnitch(IEndpointSnitch eps)
    {
        snitch = eps;
    }

    public static int getColumnIndexSize()
    {
        return conf.column_index_size_in_kb * 1024;
    }

    @VisibleForTesting
    public static void setColumnIndexSizeInKB(int val)
    {
        conf.column_index_size_in_kb = val;
    }

    public static int getColumnIndexCacheSize()
    {
        return conf.column_index_cache_size_in_kb * 1024;
    }

    @VisibleForTesting
    public static void setColumnIndexCacheSize(int val)
    {
        conf.column_index_cache_size_in_kb = val;
    }

    public static int getBatchSizeWarnThreshold()
    {
        return conf.batch_size_warn_threshold_in_kb * 1024;
    }

    public static int getBatchSizeWarnThresholdInKB()
    {
        return conf.batch_size_warn_threshold_in_kb;
    }

    public static long getBatchSizeFailThreshold()
    {
        return conf.batch_size_fail_threshold_in_kb * 1024L;
    }

    public static int getBatchSizeFailThresholdInKB()
    {
        return conf.batch_size_fail_threshold_in_kb;
    }

    public static int getUnloggedBatchAcrossPartitionsWarnThreshold()
    {
        return conf.unlogged_batch_across_partitions_warn_threshold;
    }

    public static void setBatchSizeWarnThresholdInKB(int threshold)
    {
        conf.batch_size_warn_threshold_in_kb = threshold;
    }

    public static void setBatchSizeFailThresholdInKB(int threshold)
    {
        conf.batch_size_fail_threshold_in_kb = threshold;
    }

    public static Collection<String> getInitialTokens()
    {
        return tokensFromString(System.getProperty(Config.PROPERTY_PREFIX + "initial_token", conf.initial_token));
    }

    public static String getAllocateTokensForKeyspace()
    {
        return System.getProperty(Config.PROPERTY_PREFIX + "allocate_tokens_for_keyspace", conf.allocate_tokens_for_keyspace);
    }

    public static Integer getAllocateTokensForLocalReplicationFactor()
    {
        String propValue = System.getProperty(Config.PROPERTY_PREFIX + "allocate_tokens_for_local_replication_factor");
        if (propValue != null)
            return Integer.parseInt(propValue);
        return conf.allocate_tokens_for_local_replication_factor;
    }

    public static Collection<String> tokensFromString(String tokenString)
    {
        List<String> tokens = new ArrayList<String>();
        if (tokenString != null)
            for (String token : StringUtils.split(tokenString, ','))
                tokens.add(token.trim());
        return tokens;
    }

    public static int getNumTokens()
    {
        return conf.num_tokens;
    }

    public static InetAddress getReplaceAddress()
    {
        try
        {
            if (System.getProperty("cassandra.replace_address", null) != null)
                return InetAddress.getByName(System.getProperty("cassandra.replace_address", null));
            else if (System.getProperty("cassandra.replace_address_first_boot", null) != null)
                return InetAddress.getByName(System.getProperty("cassandra.replace_address_first_boot", null));
            return null;
        }
        catch (UnknownHostException e)
        {
            throw new RuntimeException("Replacement host name could not be resolved or scope_id was specified for a global IPv6 address", e);
        }
    }

    public static Collection<String> getReplaceTokens()
    {
        return tokensFromString(System.getProperty(Config.PROPERTY_PREFIX + "replace_token", null));
    }

    public static UUID getReplaceNode()
    {
        try
        {
            return UUID.fromString(System.getProperty(Config.PROPERTY_PREFIX + "replace_node", null));
        } catch (NullPointerException e)
        {
            return null;
        }
    }

    public static String getClusterName()
    {
        return conf.cluster_name;
    }

    public static int getStoragePort()
    {
        return Integer.parseInt(System.getProperty(Config.PROPERTY_PREFIX + "storage_port", Integer.toString(conf.storage_port)));
    }

    public static int getSSLStoragePort()
    {
        return Integer.parseInt(System.getProperty(Config.PROPERTY_PREFIX + "ssl_storage_port", Integer.toString(conf.ssl_storage_port)));
    }

    public static long getRpcTimeout()
    {
        return conf.request_timeout_in_ms;
    }

    public static void setRpcTimeout(long timeOutInMillis)
    {
        conf.request_timeout_in_ms = timeOutInMillis;
    }

    public static long getReadRpcTimeout()
    {
        return conf.read_request_timeout_in_ms;
    }

    public static void setReadRpcTimeout(long timeOutInMillis)
    {
        conf.read_request_timeout_in_ms = timeOutInMillis;
    }

    public static long getRangeRpcTimeout()
    {
        return conf.range_request_timeout_in_ms;
    }

    public static void setRangeRpcTimeout(long timeOutInMillis)
    {
        conf.range_request_timeout_in_ms = timeOutInMillis;
    }

    public static long getAggregatedQueryTimeout()
    {
        return conf.aggregated_request_timeout_in_ms;
    }

    public static void setAggregatedQueryTimeout(long timeOutInMillis)
    {
        conf.aggregated_request_timeout_in_ms = timeOutInMillis;
    }

    public static long getWriteRpcTimeout()
    {
        return conf.write_request_timeout_in_ms;
    }

    public static void setWriteRpcTimeout(long timeOutInMillis)
    {
        conf.write_request_timeout_in_ms = timeOutInMillis;
    }

    public static long getCrossDCRttLatency()
    {
        return conf.cross_dc_rtt_in_ms;
    }

    public static void setCrossDCRttLatency(long timeOutInMillis)
    {
        conf.cross_dc_rtt_in_ms = timeOutInMillis;
    }

    public static long getCounterWriteRpcTimeout()
    {
        return conf.counter_write_request_timeout_in_ms;
    }

    public static void setCounterWriteRpcTimeout(long timeOutInMillis)
    {
        conf.counter_write_request_timeout_in_ms = timeOutInMillis;
    }

    public static long getCasContentionTimeout()
    {
        return conf.cas_contention_timeout_in_ms;
    }

    public static void setCasContentionTimeout(long timeOutInMillis)
    {
        conf.cas_contention_timeout_in_ms = timeOutInMillis;
    }

    public static long getTruncateRpcTimeout()
    {
        return conf.truncate_request_timeout_in_ms;
    }

    public static void setTruncateRpcTimeout(long timeOutInMillis)
    {
        conf.truncate_request_timeout_in_ms = timeOutInMillis;
    }

    public static boolean hasCrossNodeTimeout()
    {
        return conf.cross_node_timeout;
    }

    public static long getSlowQueryTimeout()
    {
        return conf.slow_query_log_timeout_in_ms;
    }

    /**
     * @return the minimum configured {read, write, range, truncate, misc} timeout
     */
    public static long getMinRpcTimeout()
    {
        return Longs.min(getRpcTimeout(),
                         getReadRpcTimeout(),
                         getRangeRpcTimeout(),
                         getWriteRpcTimeout(),
                         getCounterWriteRpcTimeout(),
                         getTruncateRpcTimeout());
    }

    public static double getPhiConvictThreshold()
    {
        return conf.phi_convict_threshold;
    }

    public static void setPhiConvictThreshold(double phiConvictThreshold)
    {
        conf.phi_convict_threshold = phiConvictThreshold;
    }

    public static int getFlushWriters()
    {
            return conf.memtable_flush_writers;
    }

    public static int getConcurrentCompactors()
    {
        return conf.concurrent_compactors;
    }

    public static void setConcurrentCompactors(int value)
    {
        conf.concurrent_compactors = value;
    }

    public static int getCompactionThroughputMbPerSec()
    {
        return conf.compaction_throughput_mb_per_sec;
    }

    public static void setCompactionThroughputMbPerSec(int value)
    {
        conf.compaction_throughput_mb_per_sec = value;
    }

    public static long getCompactionLargePartitionWarningThreshold()
    {
        return conf.compaction_large_partition_warning_threshold_mb * 1024L * 1024L;
    }

    public static int getConcurrentValidations()
    {
        return conf.concurrent_validations;
    }

    public static void setConcurrentValidations(int value)
    {
        value = value > 0 ? value : Integer.MAX_VALUE;
        conf.concurrent_validations = value;
    }

    public static int getConcurrentViewBuilders()
    {
        return conf.concurrent_materialized_view_builders;
    }

    public static void setConcurrentViewBuilders(int value)
    {
        conf.concurrent_materialized_view_builders = value;
    }

    public static int getTPCConcurrentRequestsLimit()
    {
        return conf.tpc_concurrent_requests_limit;
    }

    public static int getTPCPendingRequestsLimit()
    {
        return conf.tpc_pending_requests_limit;
    }

    public static long getMinFreeSpacePerDriveInBytes()
    {
        return conf.min_free_space_per_drive_in_mb * 1024L * 1024L;
    }

    public static boolean getDisableSTCSInL0()
    {
        return disableSTCSInL0;
    }

    public static int getStreamThroughputOutboundMegabitsPerSec()
    {
        return conf.stream_throughput_outbound_megabits_per_sec;
    }

    public static void setStreamThroughputOutboundMegabitsPerSec(int value)
    {
        conf.stream_throughput_outbound_megabits_per_sec = value;
    }

    public static int getInterDCStreamThroughputOutboundMegabitsPerSec()
    {
        return conf.inter_dc_stream_throughput_outbound_megabits_per_sec;
    }

    public static void setInterDCStreamThroughputOutboundMegabitsPerSec(int value)
    {
        conf.inter_dc_stream_throughput_outbound_megabits_per_sec = value;
    }

    public static String[] getAllDataFileLocations()
    {
        return conf.data_file_directories;
    }

    public static String getCommitLogLocation()
    {
        return conf.commitlog_directory;
    }

    @VisibleForTesting
    public static void setCommitLogLocation(String value)
    {
        conf.commitlog_directory = value;
    }

    public static ParameterizedClass getCommitLogCompression()
    {
        return conf.commitlog_compression;
    }

    public static void setCommitLogCompression(ParameterizedClass compressor)
    {
        conf.commitlog_compression = compressor;
    }

   /**
    * Maximum number of buffers in the compression pool. The default value is 3, it should not be set lower than that
    * (one segment in compression, one written to, one in reserve); delays in compression may cause the log to use
    * more, depending on how soon the sync policy stops all writing threads.
    */
    public static int getCommitLogMaxCompressionBuffersInPool()
    {
        return conf.commitlog_max_compression_buffers_in_pool;
    }

    public static void setCommitLogMaxCompressionBuffersPerPool(int buffers)
    {
        conf.commitlog_max_compression_buffers_in_pool = buffers;
    }

    public static int getMaxMutationSize()
    {
        return conf.max_mutation_size_in_kb * 1024;
    }

    public static int getTombstoneWarnThreshold()
    {
        return conf.tombstone_warn_threshold;
    }

    public static void setTombstoneWarnThreshold(int threshold)
    {
        conf.tombstone_warn_threshold = threshold;
    }

    public static int getTombstoneFailureThreshold()
    {
        return conf.tombstone_failure_threshold;
    }

    public static void setTombstoneFailureThreshold(int threshold)
    {
        conf.tombstone_failure_threshold = threshold;
    }

    /**
     * size of commitlog segments to allocate
     */
    public static int getCommitLogSegmentSize()
    {
        return conf.commitlog_segment_size_in_mb * 1024 * 1024;
    }

    public static void setCommitLogSegmentSize(int sizeMegabytes)
    {
        conf.commitlog_segment_size_in_mb = sizeMegabytes;
    }

    public static String getSavedCachesLocation()
    {
        return conf.saved_caches_directory;
    }

    public static Set<InetAddress> getSeeds()
    {
        return ImmutableSet.<InetAddress>builder().addAll(seedProvider.getSeeds()).build();
    }

    public static InetAddress getListenAddress()
    {
        return listenAddress;
    }

    public static InetAddress getBroadcastAddress()
    {
        return broadcastAddress;
    }

    public static boolean shouldListenOnBroadcastAddress()
    {
        return conf.listen_on_broadcast_address;
    }

    public static IInternodeAuthenticator getInternodeAuthenticator()
    {
        return internodeAuthenticator;
    }

    public static void setInternodeAuthenticator(IInternodeAuthenticator internodeAuthenticator)
    {
        Preconditions.checkNotNull(internodeAuthenticator);
        DatabaseDescriptor.internodeAuthenticator = internodeAuthenticator;
    }

    public static void setBroadcastAddress(InetAddress broadcastAdd)
    {
        broadcastAddress = broadcastAdd;
    }

    public static InetAddress getNativeTransportAddress()
    {
        return nativeTransportAddress;
    }

    public static void setBroadcastNativeTransportAddress(InetAddress broadcastRPCAddr)
    {
        broadcastNativeTransportAddress = broadcastRPCAddr;
    }

    /**
     * May be null, please use {@link FBUtilities#getNativeTransportBroadcastAddress()} instead.
     */
    public static InetAddress getBroadcastNativeTransportAddress()
    {
        return broadcastNativeTransportAddress;
    }

    public static boolean getNativeTransportKeepAlive()
    {
        return conf.native_transport_keepalive;
    }

    public static int getInternodeSendBufferSize()
    {
        return conf.internode_send_buff_size_in_bytes;
    }

    public static int getInternodeRecvBufferSize()
    {
        return conf.internode_recv_buff_size_in_bytes;
    }

    public static boolean startNativeTransport()
    {
        return conf.start_native_transport;
    }

    public static int getNativeTransportPort()
    {
        return Integer.parseInt(System.getProperty(Config.PROPERTY_PREFIX + "native_transport_port", Integer.toString(conf.native_transport_port)));
    }

    @VisibleForTesting
    public static void setNativeTransportPort(int port)
    {
        conf.native_transport_port = port;
    }

    public static int getNativeTransportPortSSL()
    {
        return conf.native_transport_port_ssl == null ? getNativeTransportPort() : conf.native_transport_port_ssl;
    }

    @VisibleForTesting
    public static void setNativeTransportPortSSL(Integer port)
    {
        conf.native_transport_port_ssl = port;
    }

    public static int getNativeTransportMaxThreads()
    {
        return conf.native_transport_max_threads;
    }

    public static int getNativeTransportMaxFrameSize()
    {
        return conf.native_transport_max_frame_size_in_mb * 1024 * 1024;
    }

    public static long getNativeTransportMaxConcurrentConnections()
    {
        return conf.native_transport_max_concurrent_connections;
    }

    public static void setNativeTransportMaxConcurrentConnections(long nativeTransportMaxConcurrentConnections)
    {
        conf.native_transport_max_concurrent_connections = nativeTransportMaxConcurrentConnections;
    }

    public static long getNativeTransportMaxConcurrentConnectionsPerIp()
    {
        return conf.native_transport_max_concurrent_connections_per_ip;
    }

    public static void setNativeTransportMaxConcurrentConnectionsPerIp(long native_transport_max_concurrent_connections_per_ip)
    {
        conf.native_transport_max_concurrent_connections_per_ip = native_transport_max_concurrent_connections_per_ip;
    }

    public static double getCommitLogSyncGroupWindow()
    {
        return conf.commitlog_sync_group_window_in_ms;
    }

    public static void setCommitLogSyncGroupWindow(double windowMillis)
    {
        conf.commitlog_sync_group_window_in_ms = windowMillis;
    }

    public static int getCommitLogSyncPeriod()
    {
        return conf.commitlog_sync_period_in_ms;
    }

    public static void setCommitLogSyncPeriod(int periodMillis)
    {
        conf.commitlog_sync_period_in_ms = periodMillis;
    }

    public static Config.CommitLogSync getCommitLogSync()
    {
        return conf.commitlog_sync;
    }

    public static void setCommitLogSync(CommitLogSync sync)
    {
        conf.commitlog_sync = sync;
    }

    public static Config.AccessMode getDiskAccessMode()
    {
        return diskAccessMode;
    }

    // Do not use outside unit tests.
    @VisibleForTesting
    public static void setDiskAccessMode(Config.AccessMode mode)
    {
        diskAccessMode = mode;
    }

    public static Config.AccessMode getCommitlogAccessMode()
    {
        return commitlogAccessMode;
    }

    // Do not use outside unit tests.
    @VisibleForTesting
    public static void setCommitlogAccessMode(Config.AccessMode mode)
    {
        commitlogAccessMode = mode;
    }

    public static Config.AccessMode getIndexAccessMode()
    {
        return indexAccessMode;
    }

    // Do not use outside unit tests.
    @VisibleForTesting
    public static void setIndexAccessMode(Config.AccessMode mode)
    {
        indexAccessMode = mode;
    }

    public static void setDiskFailurePolicy(Config.DiskFailurePolicy policy)
    {
        conf.disk_failure_policy = policy;
    }

    public static Config.DiskFailurePolicy getDiskFailurePolicy()
    {
        return conf.disk_failure_policy;
    }

    public static void setCommitFailurePolicy(Config.CommitFailurePolicy policy)
    {
        conf.commit_failure_policy = policy;
    }

    public static Config.CommitFailurePolicy getCommitFailurePolicy()
    {
        return conf.commit_failure_policy;
    }

    public static boolean isSnapshotBeforeCompaction()
    {
        return conf.snapshot_before_compaction;
    }

    public static boolean isAutoSnapshot()
    {
        return conf.auto_snapshot;
    }

    @VisibleForTesting
    public static void setAutoSnapshot(boolean autoSnapshot)
    {
        conf.auto_snapshot = autoSnapshot;
    }
    @VisibleForTesting
    public static boolean getAutoSnapshot()
    {
        return conf.auto_snapshot;
    }

    public static boolean isAutoBootstrap()
    {
        return Boolean.parseBoolean(System.getProperty(Config.PROPERTY_PREFIX + "auto_bootstrap", Boolean.toString(conf.auto_bootstrap)));
    }

    public static void setHintedHandoffEnabled(boolean hintedHandoffEnabled)
    {
        conf.hinted_handoff_enabled = hintedHandoffEnabled;
    }

    public static boolean hintedHandoffEnabled()
    {
        return conf.hinted_handoff_enabled;
    }

    public static Set<String> hintedHandoffDisabledDCs()
    {
        return conf.hinted_handoff_disabled_datacenters;
    }

    public static void enableHintsForDC(String dc)
    {
        conf.hinted_handoff_disabled_datacenters.remove(dc);
    }

    public static void disableHintsForDC(String dc)
    {
        conf.hinted_handoff_disabled_datacenters.add(dc);
    }

    public static void setMaxHintWindow(int ms)
    {
        conf.max_hint_window_in_ms = ms;
    }

    public static int getMaxHintWindow()
    {
        return conf.max_hint_window_in_ms;
    }

    public static File getHintsDirectory()
    {
        return new File(conf.hints_directory);
    }

    public static File getSerializedCachePath(CacheType cacheType, String version, String extension)
    {
        String name = cacheType.toString()
                + (version == null ? "" : "-" + version + "." + extension);
        return new File(conf.saved_caches_directory, name);
    }

    public static int getDynamicUpdateInterval()
    {
        return conf.dynamic_snitch_update_interval_in_ms;
    }
    public static void setDynamicUpdateInterval(int dynamicUpdateInterval)
    {
        conf.dynamic_snitch_update_interval_in_ms = dynamicUpdateInterval;
    }

    public static int getDynamicResetInterval()
    {
        return conf.dynamic_snitch_reset_interval_in_ms;
    }
    public static void setDynamicResetInterval(int dynamicResetInterval)
    {
        conf.dynamic_snitch_reset_interval_in_ms = dynamicResetInterval;
    }

    public static double getDynamicBadnessThreshold()
    {
        return conf.dynamic_snitch_badness_threshold;
    }

    public static void setDynamicBadnessThreshold(double dynamicBadnessThreshold)
    {
        conf.dynamic_snitch_badness_threshold = dynamicBadnessThreshold;
    }

    public static EncryptionOptions.ServerEncryptionOptions getServerEncryptionOptions()
    {
        return conf.server_encryption_options;
    }

    public static EncryptionOptions.ClientEncryptionOptions getClientEncryptionOptions()
    {
        return conf.client_encryption_options;
    }

    public static int getHintedHandoffThrottleInKB()
    {
        return conf.hinted_handoff_throttle_in_kb;
    }

    public static void setHintedHandoffThrottleInKB(int throttleInKB)
    {
        conf.hinted_handoff_throttle_in_kb = throttleInKB;
    }

    public static int getBatchlogReplayThrottleInKB()
    {
        return conf.batchlog_replay_throttle_in_kb;
    }

    public static void setBatchlogReplayThrottleInKB(int throttleInKB)
    {
        conf.batchlog_replay_throttle_in_kb = throttleInKB;
    }

    public static boolean isDynamicEndpointSnitch()
    {
        // not using config.dynamic_snitch because snitch can be changed via JMX
        return snitch instanceof DynamicEndpointSnitch;
    }

    public static Config.BatchlogEndpointStrategy getBatchlogEndpointStrategy()
    {
        return conf.batchlog_endpoint_strategy;
    }

    public static void setBatchlogEndpointStrategy(Config.BatchlogEndpointStrategy batchlogEndpointStrategy)
    {
        conf.batchlog_endpoint_strategy = batchlogEndpointStrategy;
    }

    public static int getMaxHintsDeliveryThreads()
    {
        return conf.max_hints_delivery_threads;
    }

    public static int getHintsFlushPeriodInMS()
    {
        return conf.hints_flush_period_in_ms;
    }

    public static long getMaxHintsFileSize()
    {
        return conf.max_hints_file_size_in_mb * 1024L * 1024L;
    }

    public static ParameterizedClass getHintsCompression()
    {
        return conf.hints_compression;
    }

    public static void setHintsCompression(ParameterizedClass parameterizedClass)
    {
        conf.hints_compression = parameterizedClass;
    }

    public static boolean isIncrementalBackupsEnabled()
    {
        return conf.incremental_backups;
    }

    public static void setIncrementalBackupsEnabled(boolean value)
    {
        conf.incremental_backups = value;
    }

    public static int getFileCacheSizeInMB()
    {
        if (conf.file_cache_size_in_mb == null)
        {
            // In client mode the value is not set.
            assert DatabaseDescriptor.isClientInitialized();
            return 0;
        }

        return conf.file_cache_size_in_mb;
    }

    public static boolean getFileCacheRoundUp()
    {
        if (conf.file_cache_round_up == null)
        {
            // In client mode the value is not set.
            assert DatabaseDescriptor.isClientInitialized();
            return false;
        }

        return conf.file_cache_round_up;
    }

    public static DiskOptimizationStrategy getDiskOptimizationStrategy()
    {
        return diskOptimizationStrategy;
    }

    public static boolean assumeDataDirectoriesOnSSD()
    {
        return conf.disk_optimization_strategy == Config.DiskOptimizationStrategy.ssd;
    }

    public static double getDiskOptimizationEstimatePercentile()
    {
        return conf.disk_optimization_estimate_percentile;
    }

    public static long getTotalCommitlogSpaceInMB()
    {
        return conf.commitlog_total_space_in_mb;
    }

    public static int getSSTablePreempiveOpenIntervalInMB()
    {
        return FBUtilities.isWindows ? -1 : conf.sstable_preemptive_open_interval_in_mb;
    }
    public static void setSSTablePreempiveOpenIntervalInMB(int mb)
    {
        conf.sstable_preemptive_open_interval_in_mb = mb;
    }

    public static boolean getTrickleFsync()
    {
        return conf.trickle_fsync;
    }

    public static int getTrickleFsyncIntervalInKb()
    {
        return conf.trickle_fsync_interval_in_kb;
    }

    public static long getKeyCacheSizeInMB()
    {
        return keyCacheSizeInMB;
    }

    public static long getIndexSummaryCapacityInMB()
    {
        return indexSummaryCapacityInMB;
    }

    public static int getKeyCacheSavePeriod()
    {
        return conf.key_cache_save_period;
    }

    public static void setKeyCacheSavePeriod(int keyCacheSavePeriod)
    {
        conf.key_cache_save_period = keyCacheSavePeriod;
    }

    public static int getKeyCacheKeysToSave()
    {
        return conf.key_cache_keys_to_save;
    }

    public static void setKeyCacheKeysToSave(int keyCacheKeysToSave)
    {
        conf.key_cache_keys_to_save = keyCacheKeysToSave;
    }

    public static String getRowCacheClassName()
    {
        return conf.row_cache_class_name;
    }

    public static long getRowCacheSizeInMB()
    {
        return conf.row_cache_size_in_mb;
    }

    @VisibleForTesting
    public static void setRowCacheSizeInMB(long val)
    {
        conf.row_cache_size_in_mb = val;
    }

    public static int getRowCacheSavePeriod()
    {
        return conf.row_cache_save_period;
    }

    public static void setRowCacheSavePeriod(int rowCacheSavePeriod)
    {
        conf.row_cache_save_period = rowCacheSavePeriod;
    }

    public static int getRowCacheKeysToSave()
    {
        return conf.row_cache_keys_to_save;
    }

    public static long getCounterCacheSizeInMB()
    {
        return counterCacheSizeInMB;
    }

    public static void setRowCacheKeysToSave(int rowCacheKeysToSave)
    {
        conf.row_cache_keys_to_save = rowCacheKeysToSave;
    }

    public static int getCounterCacheSavePeriod()
    {
        return conf.counter_cache_save_period;
    }

    public static void setCounterCacheSavePeriod(int counterCacheSavePeriod)
    {
        conf.counter_cache_save_period = counterCacheSavePeriod;
    }

    public static int getCounterCacheKeysToSave()
    {
        return conf.counter_cache_keys_to_save;
    }

    public static void setCounterCacheKeysToSave(int counterCacheKeysToSave)
    {
        conf.counter_cache_keys_to_save = counterCacheKeysToSave;
    }

    public static int getStreamingKeepAlivePeriod()
    {
        return conf.streaming_keep_alive_period_in_secs;
    }

    public static int getStreamingConnectionsPerHost()
    {
        return conf.streaming_connections_per_host;
    }

    public static void setStreamingConnectionsPerHost(int streamingConnectionsPerHost)
    {
        conf.streaming_connections_per_host = streamingConnectionsPerHost;
    }

    public static String getLocalDataCenter()
    {
        return snitch.getLocalDatacenter();
    }

    public static String getLocalRack()
    {
        return snitch.getLocalRack();
    }

    public static Comparator<InetAddress> getLocalComparator()
    {
        return localComparator;
    }

    public static Config.InternodeCompression internodeCompression()
    {
        return conf.internode_compression;
    }

    public static boolean getInterDCTcpNoDelay()
    {
        return conf.inter_dc_tcp_nodelay;
    }

    public static long getMemtableHeapSpaceInMb()
    {
        return conf.memtable_heap_space_in_mb;
    }

    public static long getMemtableOffheapSpaceInMb()
    {
        return conf.memtable_offheap_space_in_mb;
    }

    public static Config.MemtableAllocationType getMemtableAllocationType()
    {
        return conf.memtable_allocation_type;
    }

    public static Float getMemtableCleanupThreshold()
    {
        return conf.memtable_cleanup_threshold;
    }

    public static int getIndexSummaryResizeIntervalInMinutes()
    {
        return conf.index_summary_resize_interval_in_minutes;
    }

    public static boolean hasLargeAddressSpace()
    {
        // currently we just check if it's a 64bit arch, but any we only really care if the address space is large
        String datamodel = System.getProperty("sun.arch.data.model");
        if (datamodel != null)
        {
            switch (datamodel)
            {
                case "64": return true;
                case "32": return false;
            }
        }
        String arch = System.getProperty("os.arch");
        return arch.contains("64") || arch.contains("sparcv9");
    }

    public static int getTracetypeRepairTTL()
    {
        return conf.tracetype_repair_ttl;
    }

    public static int getTracetypeNodeSyncTTL()
    {
        return (int)conf.nodesync.traceTTL(TimeUnit.SECONDS);
    }

    public static int getTracetypeQueryTTL()
    {
        return conf.tracetype_query_ttl;
    }

    public static String getOtcCoalescingStrategy()
    {
        return conf.otc_coalescing_strategy;
    }

    public static int getOtcCoalescingWindow()
    {
        return conf.otc_coalescing_window_us;
    }

    public static int getOtcCoalescingEnoughCoalescedMessages()
    {
        return conf.otc_coalescing_enough_coalesced_messages;
    }

    public static void setOtcCoalescingEnoughCoalescedMessages(int otc_coalescing_enough_coalesced_messages)
    {
        conf.otc_coalescing_enough_coalesced_messages = otc_coalescing_enough_coalesced_messages;
    }

    public static int getOtcBacklogExpirationInterval()
    {
        return conf.otc_backlog_expiration_interval_ms;
    }

    public static void setOtcBacklogExpirationInterval(int intervalInMillis)
    {
        conf.otc_backlog_expiration_interval_ms = intervalInMillis;
    }
 
    public static int getWindowsTimerInterval()
    {
        return conf.windows_timer_interval;
    }

    public static long getPreparedStatementsCacheSizeMB()
    {
        return preparedStatementsCacheSizeInMB;
    }

    public static boolean enableUserDefinedFunctions()
    {
        return conf.enable_user_defined_functions;
    }

    public static boolean enableScriptedUserDefinedFunctions()
    {
        return conf.enable_scripted_user_defined_functions;
    }

    public static void enableScriptedUserDefinedFunctions(boolean enableScriptedUserDefinedFunctions)
    {
        conf.enable_scripted_user_defined_functions = enableScriptedUserDefinedFunctions;
    }

    public static boolean enableUserDefinedFunctionsThreads()
    {
        return conf.enable_user_defined_functions_threads;
    }

    public static void enableUserDefinedFunctionsThreads(boolean enableUserDefinedFunctionsThreads)
    {
        conf.enable_user_defined_functions_threads = enableUserDefinedFunctionsThreads;
    }

    public static long getUserDefinedFunctionWarnTimeout()
    {
        return conf.user_defined_function_warn_timeout;
    }

    public static void setUserDefinedFunctionWarnTimeout(long userDefinedFunctionWarnTimeout)
    {
        conf.user_defined_function_warn_timeout = userDefinedFunctionWarnTimeout;
    }

    public static long getUserDefinedFunctionFailTimeout()
    {
        return conf.user_defined_function_fail_timeout;
    }

    public static void setUserDefinedFunctionFailTimeout(long userDefinedFunctionFailTimeout)
    {
        conf.user_defined_function_fail_timeout = userDefinedFunctionFailTimeout;
    }

    public static Config.UserFunctionTimeoutPolicy getUserFunctionTimeoutPolicy()
    {
        return conf.user_function_timeout_policy;
    }

    public static void setUserFunctionTimeoutPolicy(Config.UserFunctionTimeoutPolicy userFunctionTimeoutPolicy)
    {
        conf.user_function_timeout_policy = userFunctionTimeoutPolicy;
    }

    public static long getGCLogThreshold()
    {
        return conf.gc_log_threshold_in_ms;
    }

    public static EncryptionContext getEncryptionContext()
    {
        return encryptionContext;
    }

    public static long getGCWarnThreshold()
    {
        return conf.gc_warn_threshold_in_ms;
    }

    public static double getSeedGossipProbability()
    {
        return conf.seed_gossip_probability;
    }

    public static void setSeedGossipProbability(double probability)
    {
        conf.seed_gossip_probability = probability;
    }

    public static boolean isCDCEnabled()
    {
        return conf.cdc_enabled;
    }

    public static String getCDCLogLocation()
    {
        return conf.cdc_raw_directory;
    }

    public static int getCDCSpaceInMB()
    {
        return conf.cdc_total_space_in_mb;
    }

    @VisibleForTesting
    public static void setCDCSpaceInMB(int input)
    {
        conf.cdc_total_space_in_mb = input;
    }

    public static int getCDCDiskCheckInterval()
    {
        return conf.cdc_free_space_check_interval_ms;
    }

    @VisibleForTesting
    public static void setEncryptionContext(EncryptionContext ec)
    {
        encryptionContext = ec;
    }

    public static int searchConcurrencyFactor()
    {
        return searchConcurrencyFactor;
    }

    public static boolean isUnsafeSystem()
    {
        return unsafeSystem;
    }

    public static void setBackPressureEnabled(boolean backPressureEnabled)
    {
        conf.back_pressure_enabled = backPressureEnabled;
    }

    public static boolean backPressureEnabled()
    {
        return conf.back_pressure_enabled;
    }

    @VisibleForTesting
    public static void setBackPressureStrategy(BackPressureStrategy strategy)
    {
        backPressureStrategy = strategy;
    }

    public static BackPressureStrategy getBackPressureStrategy()
    {
        return backPressureStrategy;
    }

    public static ContinuousPagingConfig getContinuousPaging()
    {
        return conf.continuous_paging;
    }

    public static ConsistencyLevel getIdealConsistencyLevel()
    {
        return conf.ideal_consistency_level;
    }

    public static void setIdealConsistencyLevel(ConsistencyLevel cl)
    {
        conf.ideal_consistency_level = cl;
    }

    public static long getMaxMemoryToLockBytes()
    {
        if (conf.max_memory_to_lock_mb > 0)
        {
            return ((long) conf.max_memory_to_lock_mb) * 1024 * 1024;
        }

        long system_memory_in_mb = Long.getLong("dse.system_memory_in_mb", 2048); // calculated and set in cassandra-env.sh
        return (long) (conf.max_memory_to_lock_fraction * (system_memory_in_mb * 1024 * 1024));
    }

    public static int getMetricsHistogramUpdateTimeMillis()
    {
        return conf.metrics_histogram_update_interval_millis;
    }

    @VisibleForTesting
    public static void setMetricsHistogramUpdateTimeMillis(int interval)
    {
        conf.metrics_histogram_update_interval_millis = interval;
    }

    public static int getTPCCores()
    {
        // Checking conf == null allows running micro benchmarks without calling DatabaseDescriptor.daemonInitialization(),
        // which in turns causes initialization problems when running the micro benchmarks directly from the jar, e.g.
        // java -jar build/test/benchmarks.jar MyBench
        final int confCores = conf == null || conf.tpc_cores == null ? FBUtilities.getAvailableProcessors() - 1 : conf.tpc_cores;

        // allow system property override
        int cores = Integer.getInteger(Config.PROPERTY_PREFIX + "tpc_cores", confCores);
        return Math.max(cores, 1);
    }

    public static int getTPCIOCores()
    {
        return Math.min(getTPCCores(),
                        conf == null || conf.tpc_io_cores == null
                        ? (int)Math.ceil((double)getIOGlobalQueueDepth() / 4)
                        : conf.tpc_io_cores);
    }

    public static int getIOGlobalQueueDepth()
    {
        return conf == null || conf.io_global_queue_depth == null
               ? 128
               : conf.io_global_queue_depth;
    }

    public static NodeSyncConfig getNodeSyncConfig()
    {
        return conf.nodesync;
    }

    public static int getRepairCommandPoolSize()
    {
        return conf.repair_command_pool_size;
    }

    public static Config.RepairCommandPoolFullStrategy getRepairCommandPoolFullStrategy()
    {
        return conf.repair_command_pool_full_strategy;
    }

    public static void setCDCEnabled(boolean cdcEnabled)
    {
        conf.cdc_enabled = cdcEnabled;
    }

    public static Optional<Integer> getJMXPort()
    {
        return Optional.ofNullable(jmxPort);
    }

    public static boolean isJMXLocalOnly()
    {
        return jmxLocalOnly;
    }

    public static int getMaxBackgroundIOThreads()
    {
        return Integer.getInteger("cassandra.io.background.max_pool_size", 256);
    }

    /* For tests ONLY, don't use otherwise or all hell will break loose. Tests should restore value at the end. */
    public static AuditLogger setAuditLoggerUnsafe(AuditLogger logger)
    {
        AuditLogger old = auditLogger;
        auditLogger = logger;
        return old;
    }

    public static AuditLogger getAuditLogger()
    {
        return auditLogger;
    }

    public static AuditLoggingOptions getAuditLoggingOptions()
    {
        return conf.audit_logging_options;
    }

    public static boolean isPickLevelOnStreaming()
    {
        return conf.pick_level_on_streaming;
    }

    public static void setPickLevelOnStreaming(boolean pickLevelOnStreaming)
    {
        conf.pick_level_on_streaming = pickLevelOnStreaming;
    }
}<|MERGE_RESOLUTION|>--- conflicted
+++ resolved
@@ -464,27 +464,15 @@
         // saved_caches/ and system_key/
         if (conf.commitlog_directory == null)
             conf.commitlog_directory = storagedirFor("commitlog");
-<<<<<<< HEAD
-=======
-        }
         conf.commitlog_directory = resolveAndCheckDirectory("commitlog", conf.commitlog_directory);
->>>>>>> 3fe360dd
 
         if (conf.hints_directory == null)
             conf.hints_directory = storagedirFor("hints");
-<<<<<<< HEAD
-=======
-        }
         conf.hints_directory = resolveAndCheckDirectory("hints", conf.hints_directory);
->>>>>>> 3fe360dd
 
         if (conf.cdc_raw_directory == null)
             conf.cdc_raw_directory = storagedirFor("cdc_raw");
-<<<<<<< HEAD
-=======
-        }
         conf.cdc_raw_directory = resolveAndCheckDirectory("cdc-raw", conf.cdc_raw_directory);
->>>>>>> 3fe360dd
 
         if (conf.commitlog_total_space_in_mb == null)
         {
@@ -547,22 +535,15 @@
 
         if (conf.saved_caches_directory == null)
             conf.saved_caches_directory = storagedirFor("saved_caches");
-<<<<<<< HEAD
-=======
-        }
         conf.saved_caches_directory = resolveAndCheckDirectory("saved-caches", conf.saved_caches_directory);
->>>>>>> 3fe360dd
 
         if (conf.data_file_directories == null || conf.data_file_directories.length == 0)
             conf.data_file_directories = new String[]{ storagedir("data_file_directories") + File.separator + "data" };
-<<<<<<< HEAD
-=======
-        }
+
         for (int i = 0; i < conf.data_file_directories.length; i++)
         {
             conf.data_file_directories[i] = resolveAndCheckDirectory("data", conf.data_file_directories[i]);
         }
->>>>>>> 3fe360dd
 
         long dataFreeBytes = 0;
         /* data file and commit log directories. they get created later, when they're needed. */
@@ -786,6 +767,43 @@
             throw new ConfigurationException("otc_coalescing_enough_coalesced_messages must be positive", false);
     }
 
+    /**
+     * Resolves a possibly relative path specification, warns on relative paths and throws a
+     * {@link ConfigurationException}, if the path (or the nearest existing directory) is not readable and writeable.
+     */
+    public static String resolveAndCheckDirectory(String type, String path)
+    {
+        try
+        {
+            File dir = new File(path);
+            if (!dir.isAbsolute())
+            {
+                dir = dir.getAbsoluteFile();
+                logger.warn("{} directory '{}' is a relative path that has been resolved to '{}'. Specify absolute path names in the configuration to prevent this warning.", type, path, dir.getPath());
+                path = dir.getPath();
+            }
+            for (File checkDir = dir; checkDir != null; checkDir = checkDir.getParentFile())
+            {
+                if (checkDir.exists())
+                {
+                    if (!checkDir.canWrite() || !checkDir.canRead())
+                        throw new ConfigurationException(String.format("%s directory '%s' or, if it does not already exist, an existing parent directory of it, " +
+                                                                       "is not readable and writable for the DSE. Check file system and configuration.", type, path));
+                    break;
+                }
+            }
+            return path;
+        }
+        catch (ConfigurationException e)
+        {
+            throw e;
+        }
+        catch (Exception e)
+        {
+            throw new ConfigurationException(String.format("Path for %s directory '%s' cannot be resolved (%s). Check configuration.", type, path, e.toString()));
+        }
+    }
+
     private static String storagedirFor(String type)
     {
         return storagedir(type + "_directory") + File.separator + type;
@@ -1211,43 +1229,6 @@
         }
 
         paritionerName = partitioner.getClass().getCanonicalName();
-    }
-
-    /**
-     * Resolves a possibly relative path specification, warns on relative paths and throws a
-     * {@link ConfigurationException}, if the path (or the nearest existing directory) is not readable and writeable.
-     */
-    public static String resolveAndCheckDirectory(String type, String path)
-    {
-        try
-        {
-            File dir = new File(path);
-            if (!dir.isAbsolute())
-            {
-                String abs = dir.getAbsolutePath();
-                logger.warn("{} directory '{}' is a relative path that has been resolved to '{}'. Specify absolute path names in the configuration to prevent this warning.", type, path, abs);
-                return abs;
-            }
-            for (File checkDir = dir; checkDir != null; checkDir = checkDir.getParentFile())
-            {
-                if (checkDir.exists())
-                {
-                    if (!checkDir.canWrite() || !checkDir.canRead())
-                        throw new ConfigurationException(String.format("%s directory '%s' or, if it does not already exist, an existing parent directory of it, " +
-                                                                       "is not readable and writable for the DSE. Check file system and configuration.", type, path));
-                    break;
-                }
-            }
-            return path;
-        }
-        catch (ConfigurationException e)
-        {
-            throw e;
-        }
-        catch (Exception e)
-        {
-            throw new ConfigurationException(String.format("Path for %s directory '%s' cannot be resolved (%s). Check configuration.", type, path, e.toString()));
-        }
     }
 
     /**
