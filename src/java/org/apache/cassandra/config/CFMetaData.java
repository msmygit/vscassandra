--- conflicted
+++ resolved
@@ -47,7 +47,6 @@
 import org.apache.cassandra.cql3.statements.CreateTableStatement;
 import org.apache.cassandra.db.*;
 import org.apache.cassandra.db.compaction.AbstractCompactionStrategy;
-import org.apache.cassandra.db.filter.ColumnFilter;
 import org.apache.cassandra.db.marshal.*;
 import org.apache.cassandra.dht.IPartitioner;
 import org.apache.cassandra.exceptions.ConfigurationException;
@@ -92,10 +91,7 @@
 
     public final ClusteringComparator comparator;  // bytes, long, timeuuid, utf8, etc. This is built directly from clusteringColumns
     public final IPartitioner partitioner;            // partitioner the table uses
-<<<<<<< HEAD
-=======
     private final AbstractType<?> keyValidator;
->>>>>>> 30e1392d
 
     // non-final, for now
     public volatile TableParams params = TableParams.DEFAULT;
@@ -121,10 +117,7 @@
     // for those tables in practice).
     private volatile ColumnDefinition compactValueColumn;
 
-<<<<<<< HEAD
     public volatile boolean hasMulticellOrCounterColumn;
-=======
->>>>>>> 30e1392d
     public final DataResource resource;
 
     /*
@@ -299,15 +292,10 @@
         this.clusteringColumns = clusteringColumns;
         this.partitionColumns = partitionColumns;
 
-<<<<<<< HEAD
-        //This needs to happen before serializers are set
-        //because they use comparator.subtypes()
-=======
         this.comparator = new ClusteringComparator(extractTypes(clusteringColumns));
         List<AbstractType<?>> keyTypes = extractTypes(partitionKeyColumns);
         this.keyValidator = keyTypes.size() == 1 ? keyTypes.get(0) : CompositeType.getInstance(keyTypes);
 
->>>>>>> 30e1392d
         rebuild();
 
         this.resource = DataResource.table(ksName, cfName);
@@ -319,21 +307,12 @@
     {
         Map<ByteBuffer, ColumnDefinition> newColumnMetadata = Maps.newHashMapWithExpectedSize(partitionKeyColumns.size() + clusteringColumns.size() + partitionColumns.size());
 
-<<<<<<< HEAD
-        Map<ByteBuffer, ColumnDefinition> newColumnMetadata = Maps.newHashMapWithExpectedSize(partitionKeyColumns.size() + clusteringColumns.size() + partitionColumns.size());
-=======
->>>>>>> 30e1392d
         for (ColumnDefinition def : partitionKeyColumns)
             newColumnMetadata.put(def.name.bytes, def);
         for (ColumnDefinition def : clusteringColumns)
             newColumnMetadata.put(def.name.bytes, def);
-<<<<<<< HEAD
-            def.type.checkComparable();
-        }
 
         boolean newHasMulticellOrCounterColumn = false;
-=======
->>>>>>> 30e1392d
         for (ColumnDefinition def : partitionColumns)
         {
             newColumnMetadata.put(def.name.bytes, def);
@@ -810,12 +789,6 @@
                                                            cfm.cfId, cfId));
         if (!cfm.flags.equals(flags))
             throw new ConfigurationException(String.format("Column family type mismatch (found %s; expected %s)", cfm.flags, flags));
-<<<<<<< HEAD
-
-        if (!cfm.comparator.isCompatibleWith(comparator))
-            throw new ConfigurationException(String.format("Column family comparators do not match or are not compatible (found %s; expected %s).", cfm.comparator.toString(), comparator.toString()));
-=======
->>>>>>> 30e1392d
     }
 
 
