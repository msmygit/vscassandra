--- conflicted
+++ resolved
@@ -54,6 +54,8 @@
 import static java.lang.String.format;
 
 import static java.util.stream.Collectors.toList;
+
+import static org.apache.cassandra.config.SchemaConstants.SCHEMA_KEYSPACE_NAME;
 import static org.apache.cassandra.cql3.QueryProcessor.executeInternal;
 import static org.apache.cassandra.cql3.QueryProcessor.executeOnceInternal;
 import static org.apache.cassandra.schema.CQLTypeParser.parse;
@@ -1026,23 +1028,8 @@
                     {
                         logger.error("Can not decode the table name in {} keyspace. This may be due to the sstable corruption." +
                                      "In order to start Cassandra ignoring this error, run it with -Dcassandra.ignore_corrupted_schema_tables=true", keyspaceName);
-<<<<<<< HEAD
-                    else
-                        logger.error("No columns found for table {}.{} in {}.{}.  This may be due to " +
-                                     "corruption or concurrent dropping and altering of a table.  If this table " +
-                                     "is supposed to be dropped, restart cassandra with -Dcassandra.ignore_corrupted_schema_tables=true " +
-                                     "and run the following query: \"DELETE FROM {}.{} WHERE keyspace_name = '{}' AND table_name = '{}';\"." +
-                                     "If the table is not supposed to be dropped, restore {}.{} sstables from backups.",
-                                     keyspaceName, tableName,
-                                     SchemaConstants.SCHEMA_KEYSPACE_NAME, COLUMNS,
-                                     SchemaConstants.SCHEMA_KEYSPACE_NAME, TABLES,
-                                     keyspaceName, tableName,
-                                     SchemaConstants.SCHEMA_KEYSPACE_NAME, COLUMNS);
-                    throw exc;
-=======
                         throw exc;
                     }
->>>>>>> 81221b00
                 }
                 else
                 {
@@ -1052,10 +1039,10 @@
                                                     "\"DELETE FROM %s.%s WHERE keyspace_name = '%s' AND table_name = '%s'; " +
                                                     "DELETE FROM %s.%s WHERE keyspace_name = '%s' AND table_name = '%s';\" " +
                                                     "If the table is not supposed to be dropped, restore %s.%s sstables from backups.",
-                                                    keyspaceName, tableName, NAME, COLUMNS,
-                                                    NAME, TABLES, keyspaceName, tableName,
-                                                    NAME, COLUMNS, keyspaceName, tableName,
-                                                    NAME, COLUMNS);
+                                                    keyspaceName, tableName, SCHEMA_KEYSPACE_NAME, COLUMNS,
+                                                    SCHEMA_KEYSPACE_NAME, TABLES, keyspaceName, tableName,
+                                                    SCHEMA_KEYSPACE_NAME, COLUMNS, keyspaceName, tableName,
+                                                    SCHEMA_KEYSPACE_NAME, COLUMNS);
 
                     if (IGNORE_CORRUPTED_SCHEMA_TABLES)
                     {
