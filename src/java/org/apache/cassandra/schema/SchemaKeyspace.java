/*
 * Licensed to the Apache Software Foundation (ASF) under one
 * or more contributor license agreements.  See the NOTICE file
 * distributed with this work for additional information
 * regarding copyright ownership.  The ASF licenses this file
 * to you under the Apache License, Version 2.0 (the
 * "License"); you may not use this file except in compliance
 * with the License.  You may obtain a copy of the License at
 *
 *     http://www.apache.org/licenses/LICENSE-2.0
 *
 * Unless required by applicable law or agreed to in writing, software
 * distributed under the License is distributed on an "AS IS" BASIS,
 * WITHOUT WARRANTIES OR CONDITIONS OF ANY KIND, either express or implied.
 * See the License for the specific language governing permissions and
 * limitations under the License.
 */
package org.apache.cassandra.schema;

import java.nio.ByteBuffer;
import java.nio.charset.CharacterCodingException;
<<<<<<< HEAD
import java.util.*;
=======
import java.security.MessageDigest;
import java.security.NoSuchAlgorithmException;
import java.util.ArrayList;
import java.util.Collection;
import java.util.Collections;
import java.util.Date;
import java.util.HashMap;
import java.util.List;
import java.util.Map;
import java.util.Set;
import java.util.UUID;
>>>>>>> fa532a61
import java.util.concurrent.TimeUnit;
import java.util.stream.Collectors;

import com.google.common.annotations.VisibleForTesting;
import com.google.common.collect.ImmutableList;
import com.google.common.collect.ImmutableSet;
import com.google.common.collect.MapDifference;
import com.google.common.collect.Maps;

import org.slf4j.Logger;
import org.slf4j.LoggerFactory;

<<<<<<< HEAD
import org.antlr.runtime.RecognitionException;
import org.apache.cassandra.config.*;
import org.apache.cassandra.cql3.*;
import org.apache.cassandra.cql3.functions.*;
import org.apache.cassandra.cql3.statements.schema.CreateTableStatement;
import org.apache.cassandra.db.*;
import org.apache.cassandra.db.filter.ColumnFilter;
import org.apache.cassandra.db.marshal.*;
import org.apache.cassandra.db.partitions.*;
import org.apache.cassandra.db.rows.*;
import org.apache.cassandra.exceptions.InvalidRequestException;
import org.apache.cassandra.service.reads.SpeculativeRetryPolicy;
import org.apache.cassandra.schema.ColumnMetadata.ClusteringOrder;
import org.apache.cassandra.schema.Keyspaces.KeyspacesDiff;
import org.apache.cassandra.service.reads.repair.ReadRepairStrategy;
=======
import org.apache.cassandra.config.CFMetaData;
import org.apache.cassandra.config.CFMetaData.DroppedColumn;
import org.apache.cassandra.config.ColumnDefinition;
import org.apache.cassandra.config.ColumnDefinition.ClusteringOrder;
import org.apache.cassandra.config.DatabaseDescriptor;
import org.apache.cassandra.config.Schema;
import org.apache.cassandra.config.SchemaConstants;
import org.apache.cassandra.config.ViewDefinition;
import org.apache.cassandra.cql3.CQL3Type;
import org.apache.cassandra.cql3.ColumnIdentifier;
import org.apache.cassandra.cql3.FieldIdentifier;
import org.apache.cassandra.cql3.QueryProcessor;
import org.apache.cassandra.cql3.Terms;
import org.apache.cassandra.cql3.UntypedResultSet;
import org.apache.cassandra.cql3.functions.AbstractFunction;
import org.apache.cassandra.cql3.functions.FunctionName;
import org.apache.cassandra.cql3.functions.UDAggregate;
import org.apache.cassandra.cql3.functions.UDFunction;
import org.apache.cassandra.cql3.statements.SelectStatement;
import org.apache.cassandra.db.ColumnFamilyStore;
import org.apache.cassandra.db.DecoratedKey;
import org.apache.cassandra.db.Keyspace;
import org.apache.cassandra.db.Mutation;
import org.apache.cassandra.db.PartitionRangeReadCommand;
import org.apache.cassandra.db.ReadCommand;
import org.apache.cassandra.db.ReadExecutionController;
import org.apache.cassandra.db.filter.ColumnFilter;
import org.apache.cassandra.db.marshal.AbstractType;
import org.apache.cassandra.db.marshal.BytesType;
import org.apache.cassandra.db.marshal.CompositeType;
import org.apache.cassandra.db.marshal.ListType;
import org.apache.cassandra.db.marshal.MapType;
import org.apache.cassandra.db.marshal.ReversedType;
import org.apache.cassandra.db.marshal.SetType;
import org.apache.cassandra.db.marshal.TupleType;
import org.apache.cassandra.db.marshal.UTF8Type;
import org.apache.cassandra.db.marshal.UserType;
import org.apache.cassandra.db.partitions.PartitionIterator;
import org.apache.cassandra.db.partitions.PartitionUpdate;
import org.apache.cassandra.db.partitions.UnfilteredPartitionIterator;
import org.apache.cassandra.db.rows.Row;
import org.apache.cassandra.db.rows.RowIterator;
import org.apache.cassandra.db.rows.RowIterators;
import org.apache.cassandra.db.rows.UnfilteredRowIterator;
import org.apache.cassandra.db.view.View;
import org.apache.cassandra.exceptions.ConfigurationException;
import org.apache.cassandra.exceptions.InvalidRequestException;
import org.apache.cassandra.locator.LocalStrategy;
import org.apache.cassandra.service.PendingRangeCalculatorService;
>>>>>>> fa532a61
import org.apache.cassandra.transport.ProtocolVersion;
import org.apache.cassandra.utils.ByteBufferUtil;
import org.apache.cassandra.utils.FBUtilities;

import static java.lang.String.format;
import static java.util.stream.Collectors.toList;
import static java.util.stream.Collectors.toSet;

import static org.apache.cassandra.cql3.QueryProcessor.executeInternal;
import static org.apache.cassandra.cql3.QueryProcessor.executeOnceInternal;

/**
 * system_schema.* tables and methods for manipulating them.
*/
public final class SchemaKeyspace
{
    private SchemaKeyspace()
    {
    }

    private static final Logger logger = LoggerFactory.getLogger(SchemaKeyspace.class);

    private static final boolean FLUSH_SCHEMA_TABLES = Boolean.parseBoolean(System.getProperty("cassandra.test.flush_local_schema_changes", "true"));
    private static final boolean IGNORE_CORRUPTED_SCHEMA_TABLES = Boolean.parseBoolean(System.getProperty("cassandra.ignore_corrupted_schema_tables", "false"));

    /**
     * The tables to which we added the cdc column. This is used in {@link #makeUpdateForSchema} below to make sure we skip that
     * column is cdc is disabled as the columns breaks pre-cdc to post-cdc upgrades (typically, 3.0 -> 3.X).
     */
<<<<<<< HEAD
    private static final Set<String> TABLES_WITH_CDC_ADDED = ImmutableSet.of(TABLES, VIEWS);

    private static final TableMetadata Keyspaces =
        parse(KEYSPACES,
              "keyspace definitions",
              "CREATE TABLE %s ("
              + "keyspace_name text,"
              + "durable_writes boolean,"
              + "replication frozen<map<text, text>>,"
              + "PRIMARY KEY ((keyspace_name)))");

    private static final TableMetadata Tables =
        parse(TABLES,
              "table definitions",
              "CREATE TABLE %s ("
              + "keyspace_name text,"
              + "table_name text,"
              + "bloom_filter_fp_chance double,"
              + "caching frozen<map<text, text>>,"
              + "comment text,"
              + "compaction frozen<map<text, text>>,"
              + "compression frozen<map<text, text>>,"
              + "crc_check_chance double,"
              + "dclocal_read_repair_chance double," // no longer used, left for drivers' sake
              + "default_time_to_live int,"
              + "extensions frozen<map<text, blob>>,"
              + "flags frozen<set<text>>," // SUPER, COUNTER, DENSE, COMPOUND
              + "gc_grace_seconds int,"
              + "id uuid,"
              + "max_index_interval int,"
              + "memtable_flush_period_in_ms int,"
              + "min_index_interval int,"
              + "read_repair_chance double," // no longer used, left for drivers' sake
              + "speculative_retry text,"
              + "additional_write_policy text,"
              + "cdc boolean,"
              + "read_repair text,"
              + "PRIMARY KEY ((keyspace_name), table_name))");

    private static final TableMetadata Columns =
        parse(COLUMNS,
              "column definitions",
              "CREATE TABLE %s ("
              + "keyspace_name text,"
              + "table_name text,"
              + "column_name text,"
              + "clustering_order text,"
              + "column_name_bytes blob,"
              + "kind text,"
              + "position int,"
              + "type text,"
              + "PRIMARY KEY ((keyspace_name), table_name, column_name))");

    private static final TableMetadata DroppedColumns =
        parse(DROPPED_COLUMNS,
              "dropped column registry",
              "CREATE TABLE %s ("
              + "keyspace_name text,"
              + "table_name text,"
              + "column_name text,"
              + "dropped_time timestamp,"
              + "kind text,"
              + "type text,"
              + "PRIMARY KEY ((keyspace_name), table_name, column_name))");

    private static final TableMetadata Triggers =
        parse(TRIGGERS,
              "trigger definitions",
              "CREATE TABLE %s ("
              + "keyspace_name text,"
              + "table_name text,"
              + "trigger_name text,"
              + "options frozen<map<text, text>>,"
              + "PRIMARY KEY ((keyspace_name), table_name, trigger_name))");

    private static final TableMetadata Views =
        parse(VIEWS,
              "view definitions",
              "CREATE TABLE %s ("
              + "keyspace_name text,"
              + "view_name text,"
              + "base_table_id uuid,"
              + "base_table_name text,"
              + "where_clause text,"
              + "bloom_filter_fp_chance double,"
              + "caching frozen<map<text, text>>,"
              + "comment text,"
              + "compaction frozen<map<text, text>>,"
              + "compression frozen<map<text, text>>,"
              + "crc_check_chance double,"
              + "dclocal_read_repair_chance double," // no longer used, left for drivers' sake
              + "default_time_to_live int,"
              + "extensions frozen<map<text, blob>>,"
              + "gc_grace_seconds int,"
              + "id uuid,"
              + "include_all_columns boolean,"
              + "max_index_interval int,"
              + "memtable_flush_period_in_ms int,"
              + "min_index_interval int,"
              + "read_repair_chance double," // no longer used, left for drivers' sake
              + "speculative_retry text,"
              + "additional_write_policy text,"
              + "cdc boolean,"
              + "read_repair text,"
              + "PRIMARY KEY ((keyspace_name), view_name))");

    private static final TableMetadata Indexes =
        parse(INDEXES,
              "secondary index definitions",
              "CREATE TABLE %s ("
              + "keyspace_name text,"
              + "table_name text,"
              + "index_name text,"
              + "kind text,"
              + "options frozen<map<text, text>>,"
              + "PRIMARY KEY ((keyspace_name), table_name, index_name))");

    private static final TableMetadata Types =
        parse(TYPES,
              "user defined type definitions",
              "CREATE TABLE %s ("
              + "keyspace_name text,"
              + "type_name text,"
              + "field_names frozen<list<text>>,"
              + "field_types frozen<list<text>>,"
              + "PRIMARY KEY ((keyspace_name), type_name))");

    private static final TableMetadata Functions =
        parse(FUNCTIONS,
              "user defined function definitions",
              "CREATE TABLE %s ("
              + "keyspace_name text,"
              + "function_name text,"
              + "argument_types frozen<list<text>>,"
              + "argument_names frozen<list<text>>,"
              + "body text,"
              + "language text,"
              + "return_type text,"
              + "called_on_null_input boolean,"
              + "PRIMARY KEY ((keyspace_name), function_name, argument_types))");

    private static final TableMetadata Aggregates =
        parse(AGGREGATES,
              "user defined aggregate definitions",
              "CREATE TABLE %s ("
              + "keyspace_name text,"
              + "aggregate_name text,"
              + "argument_types frozen<list<text>>,"
              + "final_func text,"
              + "initcond text,"
              + "return_type text,"
              + "state_func text,"
              + "state_type text,"
              + "PRIMARY KEY ((keyspace_name), aggregate_name, argument_types))");

    private static final List<TableMetadata> ALL_TABLE_METADATA =
=======
    private static final Set<String> TABLES_WITH_CDC_ADDED = ImmutableSet.of(SchemaKeyspaceTables.TABLES, SchemaKeyspaceTables.VIEWS);

    private static final CFMetaData Keyspaces =
        compile(SchemaKeyspaceTables.KEYSPACES,
                "keyspace definitions",
                "CREATE TABLE %s ("
                + "keyspace_name text,"
                + "durable_writes boolean,"
                + "replication frozen<map<text, text>>,"
                + "PRIMARY KEY ((keyspace_name)))");

    private static final CFMetaData Tables =
        compile(SchemaKeyspaceTables.TABLES,
                "table definitions",
                "CREATE TABLE %s ("
                + "keyspace_name text,"
                + "table_name text,"
                + "bloom_filter_fp_chance double,"
                + "caching frozen<map<text, text>>,"
                + "comment text,"
                + "compaction frozen<map<text, text>>,"
                + "compression frozen<map<text, text>>,"
                + "crc_check_chance double,"
                + "dclocal_read_repair_chance double,"
                + "default_time_to_live int,"
                + "extensions frozen<map<text, blob>>,"
                + "flags frozen<set<text>>," // SUPER, COUNTER, DENSE, COMPOUND
                + "gc_grace_seconds int,"
                + "id uuid,"
                + "max_index_interval int,"
                + "memtable_flush_period_in_ms int,"
                + "min_index_interval int,"
                + "read_repair_chance double,"
                + "speculative_retry text,"
                + "cdc boolean,"
                + "PRIMARY KEY ((keyspace_name), table_name))");

    private static final CFMetaData Columns =
        compile(SchemaKeyspaceTables.COLUMNS,
                "column definitions",
                "CREATE TABLE %s ("
                + "keyspace_name text,"
                + "table_name text,"
                + "column_name text,"
                + "clustering_order text,"
                + "column_name_bytes blob,"
                + "kind text,"
                + "position int,"
                + "type text,"
                + "PRIMARY KEY ((keyspace_name), table_name, column_name))");

    private static final CFMetaData DroppedColumns =
        compile(SchemaKeyspaceTables.DROPPED_COLUMNS,
                "dropped column registry",
                "CREATE TABLE %s ("
                + "keyspace_name text,"
                + "table_name text,"
                + "column_name text,"
                + "dropped_time timestamp,"
                + "kind text,"
                + "type text,"
                + "PRIMARY KEY ((keyspace_name), table_name, column_name))");

    private static final CFMetaData Triggers =
        compile(SchemaKeyspaceTables.TRIGGERS,
                "trigger definitions",
                "CREATE TABLE %s ("
                + "keyspace_name text,"
                + "table_name text,"
                + "trigger_name text,"
                + "options frozen<map<text, text>>,"
                + "PRIMARY KEY ((keyspace_name), table_name, trigger_name))");

    private static final CFMetaData Views =
        compile(SchemaKeyspaceTables.VIEWS,
                "view definitions",
                "CREATE TABLE %s ("
                + "keyspace_name text,"
                + "view_name text,"
                + "base_table_id uuid,"
                + "base_table_name text,"
                + "where_clause text,"
                + "bloom_filter_fp_chance double,"
                + "caching frozen<map<text, text>>,"
                + "comment text,"
                + "compaction frozen<map<text, text>>,"
                + "compression frozen<map<text, text>>,"
                + "crc_check_chance double,"
                + "dclocal_read_repair_chance double,"
                + "default_time_to_live int,"
                + "extensions frozen<map<text, blob>>,"
                + "gc_grace_seconds int,"
                + "id uuid,"
                + "include_all_columns boolean,"
                + "max_index_interval int,"
                + "memtable_flush_period_in_ms int,"
                + "min_index_interval int,"
                + "read_repair_chance double,"
                + "speculative_retry text,"
                + "cdc boolean,"
                + "PRIMARY KEY ((keyspace_name), view_name))");

    private static final CFMetaData Indexes =
        compile(SchemaKeyspaceTables.INDEXES,
                "secondary index definitions",
                "CREATE TABLE %s ("
                + "keyspace_name text,"
                + "table_name text,"
                + "index_name text,"
                + "kind text,"
                + "options frozen<map<text, text>>,"
                + "PRIMARY KEY ((keyspace_name), table_name, index_name))");

    private static final CFMetaData Types =
        compile(SchemaKeyspaceTables.TYPES,
                "user defined type definitions",
                "CREATE TABLE %s ("
                + "keyspace_name text,"
                + "type_name text,"
                + "field_names frozen<list<text>>,"
                + "field_types frozen<list<text>>,"
                + "PRIMARY KEY ((keyspace_name), type_name))");

    private static final CFMetaData Functions =
        compile(SchemaKeyspaceTables.FUNCTIONS,
                "user defined function definitions",
                "CREATE TABLE %s ("
                + "keyspace_name text,"
                + "function_name text,"
                + "argument_types frozen<list<text>>,"
                + "argument_names frozen<list<text>>,"
                + "body text,"
                + "language text,"
                + "return_type text,"
                + "called_on_null_input boolean,"
                + "PRIMARY KEY ((keyspace_name), function_name, argument_types))");

    private static final CFMetaData Aggregates =
        compile(SchemaKeyspaceTables.AGGREGATES,
                "user defined aggregate definitions",
                "CREATE TABLE %s ("
                + "keyspace_name text,"
                + "aggregate_name text,"
                + "argument_types frozen<list<text>>,"
                + "final_func text,"
                + "initcond text,"
                + "return_type text,"
                + "state_func text,"
                + "state_type text,"
                + "PRIMARY KEY ((keyspace_name), aggregate_name, argument_types))");

    public static final List<CFMetaData> ALL_TABLE_METADATA =
>>>>>>> fa532a61
        ImmutableList.of(Keyspaces, Tables, Columns, Triggers, DroppedColumns, Views, Types, Functions, Aggregates, Indexes);

    private static TableMetadata parse(String name, String description, String cql)
    {
        return CreateTableStatement.parse(format(cql, name), SchemaConstants.SCHEMA_KEYSPACE_NAME)
                                   .id(TableId.forSystemTable(SchemaConstants.SCHEMA_KEYSPACE_NAME, name))
                                   .gcGraceSeconds((int) TimeUnit.DAYS.toSeconds(7))
                                   .memtableFlushPeriod((int) TimeUnit.HOURS.toMillis(1))
                                   .comment(description)
                                   .build();
    }

    public static KeyspaceMetadata metadata()
    {
        return KeyspaceMetadata.create(SchemaConstants.SCHEMA_KEYSPACE_NAME, KeyspaceParams.local(), org.apache.cassandra.schema.Tables.of(ALL_TABLE_METADATA));
    }

    static Collection<Mutation> convertSchemaDiffToMutations(KeyspacesDiff diff, long timestamp)
    {
        Map<String, Mutation> mutations = new HashMap<>();

        diff.created.forEach(k -> mutations.put(k.name, makeCreateKeyspaceMutation(k, timestamp).build()));
        diff.dropped.forEach(k -> mutations.put(k.name, makeDropKeyspaceMutation(k, timestamp).build()));
        diff.altered.forEach(kd ->
        {
            KeyspaceMetadata ks = kd.after;

            Mutation.SimpleBuilder builder = makeCreateKeyspaceMutation(ks.name, ks.params, timestamp);

            kd.types.created.forEach(t -> addTypeToSchemaMutation(t, builder));
            kd.types.dropped.forEach(t -> addDropTypeToSchemaMutation(t, builder));
            kd.types.altered(Difference.SHALLOW).forEach(td -> addTypeToSchemaMutation(td.after, builder));

            kd.tables.created.forEach(t -> addTableToSchemaMutation(t, true, builder));
            kd.tables.dropped.forEach(t -> addDropTableToSchemaMutation(t, builder));
            kd.tables.altered(Difference.SHALLOW).forEach(td -> addAlterTableToSchemaMutation(td.before, td.after, builder));

            kd.views.created.forEach(v -> addViewToSchemaMutation(v, true, builder));
            kd.views.dropped.forEach(v -> addDropViewToSchemaMutation(v, builder));
            kd.views.altered(Difference.SHALLOW).forEach(vd -> addAlterViewToSchemaMutation(vd.before, vd.after, builder));

            kd.udfs.created.forEach(f -> addFunctionToSchemaMutation((UDFunction) f, builder));
            kd.udfs.dropped.forEach(f -> addDropFunctionToSchemaMutation((UDFunction) f, builder));
            kd.udfs.altered(Difference.SHALLOW).forEach(fd -> addFunctionToSchemaMutation(fd.after, builder));

            kd.udas.created.forEach(a -> addAggregateToSchemaMutation((UDAggregate) a, builder));
            kd.udas.dropped.forEach(a -> addDropAggregateToSchemaMutation((UDAggregate) a, builder));
            kd.udas.altered(Difference.SHALLOW).forEach(ad -> addAggregateToSchemaMutation(ad.after, builder));

            mutations.put(ks.name, builder.build());
        });

        return mutations.values();
    }

    /**
     * Add entries to system_schema.* for the hardcoded system keyspaces
     */
    public static synchronized void saveSystemKeyspacesSchema()
    {
        KeyspaceMetadata system = Schema.instance.getKeyspaceMetadata(SchemaConstants.SYSTEM_KEYSPACE_NAME);
        KeyspaceMetadata schema = Schema.instance.getKeyspaceMetadata(SchemaConstants.SCHEMA_KEYSPACE_NAME);

        long timestamp = FBUtilities.timestampMicros();

        // delete old, possibly obsolete entries in schema tables
        for (String schemaTable : SchemaKeyspaceTables.ALL)
        {
            String query = String.format("DELETE FROM %s.%s USING TIMESTAMP ? WHERE keyspace_name = ?", SchemaConstants.SCHEMA_KEYSPACE_NAME, schemaTable);
            for (String systemKeyspace : SchemaConstants.LOCAL_SYSTEM_KEYSPACE_NAMES)
                executeOnceInternal(query, timestamp, systemKeyspace);
        }

        // (+1 to timestamp to make sure we don't get shadowed by the tombstones we just added)
        makeCreateKeyspaceMutation(system, timestamp + 1).build().apply();
        makeCreateKeyspaceMutation(schema, timestamp + 1).build().apply();
    }

    public static synchronized void truncate()
    {
        SchemaKeyspaceTables.ALL.reverse().forEach(table -> getSchemaCFS(table).truncateBlocking());
    }

    private static void flush()
    {
        if (!DatabaseDescriptor.isUnsafeSystem())
            SchemaKeyspaceTables.ALL.forEach(table -> FBUtilities.waitOnFuture(getSchemaCFS(table).forceFlush()));
    }

    /**
     * Read schema from system keyspace and calculate MD5 digest of every row, resulting digest
     * will be converted into UUID which would act as content-based version of the schema.
     */
<<<<<<< HEAD
    static UUID calculateSchemaDigest()
    {
        Digest digest = Digest.forSchema();
        for (String table : ALL)
=======
    public static Pair<UUID, UUID> calculateSchemaDigest()
    {
        Set<ByteBuffer> cdc = Collections.singleton(ByteBufferUtil.bytes("cdc"));

        return calculateSchemaDigest(cdc);
    }

    @VisibleForTesting
    static synchronized Pair<UUID, UUID> calculateSchemaDigest(Set<ByteBuffer> columnsToExclude)
    {
        MessageDigest digest;
        MessageDigest digest30;
        try
        {
            digest = MessageDigest.getInstance("MD5");
            digest30 = MessageDigest.getInstance("MD5");
        }
        catch (NoSuchAlgorithmException e)
        {
            throw new RuntimeException(e);
        }

        for (String table : SchemaKeyspaceTables.ALL_FOR_DIGEST)
>>>>>>> fa532a61
        {
            ReadCommand cmd = getReadCommandForTableSchema(table);
            try (ReadExecutionController executionController = cmd.executionController();
                 PartitionIterator schema = cmd.executeInternal(executionController))
            {
                while (schema.hasNext())
                {
                    try (RowIterator partition = schema.next())
                    {
                        if (!isSystemKeyspaceSchemaPartition(partition.partitionKey()))
                            RowIterators.digest(partition, digest);
                    }
                }
            }
        }
        return UUID.nameUUIDFromBytes(digest.digest());
    }

    /**
     * @param schemaTableName The name of the table responsible for part of the schema
     * @return CFS responsible to hold low-level serialized schema
     */
    private static ColumnFamilyStore getSchemaCFS(String schemaTableName)
    {
        return Keyspace.open(SchemaConstants.SCHEMA_KEYSPACE_NAME).getColumnFamilyStore(schemaTableName);
    }

    /**
     * @param schemaTableName The name of the table responsible for part of the schema.
     * @return low-level schema representation
     */
    private static ReadCommand getReadCommandForTableSchema(String schemaTableName)
    {
        ColumnFamilyStore cfs = getSchemaCFS(schemaTableName);
        return PartitionRangeReadCommand.allDataRead(cfs.metadata(), FBUtilities.nowInSeconds());
    }

    static synchronized Collection<Mutation> convertSchemaToMutations()
    {
        Map<DecoratedKey, Mutation.PartitionUpdateCollector> mutationMap = new HashMap<>();

        for (String table : SchemaKeyspaceTables.ALL)
            convertSchemaToMutations(mutationMap, table);

        return mutationMap.values().stream().map(Mutation.PartitionUpdateCollector::build).collect(Collectors.toList());
    }

    private static void convertSchemaToMutations(Map<DecoratedKey, Mutation.PartitionUpdateCollector> mutationMap, String schemaTableName)
    {
        ReadCommand cmd = getReadCommandForTableSchema(schemaTableName);
        try (ReadExecutionController executionController = cmd.executionController();
             UnfilteredPartitionIterator iter = cmd.executeLocally(executionController))
        {
            while (iter.hasNext())
            {
                try (UnfilteredRowIterator partition = iter.next())
                {
                    if (isSystemKeyspaceSchemaPartition(partition.partitionKey()))
                        continue;

                    DecoratedKey key = partition.partitionKey();
                    Mutation.PartitionUpdateCollector puCollector = mutationMap.computeIfAbsent(key, k -> new Mutation.PartitionUpdateCollector(SchemaConstants.SCHEMA_KEYSPACE_NAME, key));
                    puCollector.add(makeUpdateForSchema(partition, cmd.columnFilter()));
                }
            }
        }
    }

    /**
     * Creates a PartitionUpdate from a partition containing some schema table content.
     * This is mainly calling {@code PartitionUpdate.fromIterator} except for the fact that it deals with
     * the problem described in #12236.
     */
    private static PartitionUpdate makeUpdateForSchema(UnfilteredRowIterator partition, ColumnFilter filter)
    {
        // This method is used during schema migration tasks, and if cdc is disabled, we want to force excluding the
        // 'cdc' column from the TABLES/VIEWS schema table because it is problematic if received by older nodes (see #12236
        // and #12697). Otherwise though, we just simply "buffer" the content of the partition into a PartitionUpdate.
        if (DatabaseDescriptor.isCDCEnabled() || !TABLES_WITH_CDC_ADDED.contains(partition.metadata().name))
            return PartitionUpdate.fromIterator(partition, filter);

        // We want to skip the 'cdc' column. A simple solution for that is based on the fact that
        // 'PartitionUpdate.fromIterator()' will ignore any columns that are marked as 'fetched' but not 'queried'.
        ColumnFilter.Builder builder = ColumnFilter.allRegularColumnsBuilder(partition.metadata(), false);
        for (ColumnMetadata column : filter.fetchedColumns())
        {
            if (!column.name.toString().equals("cdc"))
                builder.add(column);
        }

        return PartitionUpdate.fromIterator(partition, builder.build());
    }

    private static boolean isSystemKeyspaceSchemaPartition(DecoratedKey partitionKey)
    {
        return SchemaConstants.isLocalSystemKeyspace(UTF8Type.instance.compose(partitionKey.getKey()));
    }

    /*
     * Schema entities to mutations
     */

    @SuppressWarnings("unchecked")
    private static DecoratedKey decorate(TableMetadata metadata, Object value)
    {
        return metadata.partitioner.decorateKey(((AbstractType) metadata.partitionKeyType).decompose(value));
    }

    static Mutation.SimpleBuilder makeCreateKeyspaceMutation(String name, KeyspaceParams params, long timestamp)
    {
        Mutation.SimpleBuilder builder = Mutation.simpleBuilder(Keyspaces.keyspace, decorate(Keyspaces, name))
                                                 .timestamp(timestamp);

        builder.update(Keyspaces)
               .row()
               .add(KeyspaceParams.Option.DURABLE_WRITES.toString(), params.durableWrites)
               .add(KeyspaceParams.Option.REPLICATION.toString(), params.replication.asMap());

        return builder;
    }

    static Mutation.SimpleBuilder makeCreateKeyspaceMutation(KeyspaceMetadata keyspace, long timestamp)
    {
        Mutation.SimpleBuilder builder = makeCreateKeyspaceMutation(keyspace.name, keyspace.params, timestamp);

        keyspace.tables.forEach(table -> addTableToSchemaMutation(table, true, builder));
        keyspace.views.forEach(view -> addViewToSchemaMutation(view, true, builder));
        keyspace.types.forEach(type -> addTypeToSchemaMutation(type, builder));
        keyspace.functions.udfs().forEach(udf -> addFunctionToSchemaMutation(udf, builder));
        keyspace.functions.udas().forEach(uda -> addAggregateToSchemaMutation(uda, builder));

        return builder;
    }

    static Mutation.SimpleBuilder makeDropKeyspaceMutation(KeyspaceMetadata keyspace, long timestamp)
    {
        Mutation.SimpleBuilder builder = Mutation.simpleBuilder(SchemaConstants.SCHEMA_KEYSPACE_NAME, decorate(Keyspaces, keyspace.name))
                                                 .timestamp(timestamp);

        for (TableMetadata schemaTable : ALL_TABLE_METADATA)
            builder.update(schemaTable).delete();

        return builder;
    }

    private static void addTypeToSchemaMutation(UserType type, Mutation.SimpleBuilder mutation)
    {
        mutation.update(Types)
                .row(type.getNameAsString())
                .add("field_names", type.fieldNames().stream().map(FieldIdentifier::toString).collect(toList()))
                .add("field_types", type.fieldTypes().stream().map(AbstractType::asCQL3Type).map(CQL3Type::toString).collect(toList()));
    }

    private static void addDropTypeToSchemaMutation(UserType type, Mutation.SimpleBuilder builder)
    {
        builder.update(Types).row(type.name).delete();
    }

    static Mutation.SimpleBuilder makeCreateTableMutation(KeyspaceMetadata keyspace, TableMetadata table, long timestamp)
    {
        // Include the serialized keyspace in case the target node missed a CREATE KEYSPACE migration (see CASSANDRA-5631).
        Mutation.SimpleBuilder builder = makeCreateKeyspaceMutation(keyspace.name, keyspace.params, timestamp);
        addTableToSchemaMutation(table, true, builder);
        return builder;
    }

    static void addTableToSchemaMutation(TableMetadata table, boolean withColumnsAndTriggers, Mutation.SimpleBuilder builder)
    {
        Row.SimpleBuilder rowBuilder = builder.update(Tables)
                                              .row(table.name)
                                              .add("id", table.id.asUUID())
                                              .add("flags", TableMetadata.Flag.toStringSet(table.flags));

        addTableParamsToRowBuilder(table.params, rowBuilder);

        if (withColumnsAndTriggers)
        {
            for (ColumnMetadata column : table.columns())
                addColumnToSchemaMutation(table, column, builder);

            for (DroppedColumn column : table.droppedColumns.values())
                addDroppedColumnToSchemaMutation(table, column, builder);

            for (TriggerMetadata trigger : table.triggers)
                addTriggerToSchemaMutation(table, trigger, builder);

            for (IndexMetadata index : table.indexes)
                addIndexToSchemaMutation(table, index, builder);
        }
    }

    private static void addTableParamsToRowBuilder(TableParams params, Row.SimpleBuilder builder)
    {
        builder.add("bloom_filter_fp_chance", params.bloomFilterFpChance)
               .add("comment", params.comment)
               .add("dclocal_read_repair_chance", 0.0) // no longer used, left for drivers' sake
               .add("default_time_to_live", params.defaultTimeToLive)
               .add("gc_grace_seconds", params.gcGraceSeconds)
               .add("max_index_interval", params.maxIndexInterval)
               .add("memtable_flush_period_in_ms", params.memtableFlushPeriodInMs)
               .add("min_index_interval", params.minIndexInterval)
               .add("read_repair_chance", 0.0) // no longer used, left for drivers' sake
               .add("speculative_retry", params.speculativeRetry.toString())
               .add("additional_write_policy", params.additionalWritePolicy.toString())
               .add("crc_check_chance", params.crcCheckChance)
               .add("caching", params.caching.asMap())
               .add("compaction", params.compaction.asMap())
               .add("compression", params.compression.asMap())
               .add("read_repair", params.readRepair.toString())
               .add("extensions", params.extensions);

        // Only add CDC-enabled flag to schema if it's enabled on the node. This is to work around RTE's post-8099 if a 3.8+
        // node sends table schema to a < 3.8 versioned node with an unknown column.
        if (DatabaseDescriptor.isCDCEnabled())
            builder.add("cdc", params.cdc);
    }

    private static void addAlterTableToSchemaMutation(TableMetadata oldTable, TableMetadata newTable, Mutation.SimpleBuilder builder)
    {
        addTableToSchemaMutation(newTable, false, builder);

        MapDifference<ByteBuffer, ColumnMetadata> columnDiff = Maps.difference(oldTable.columns, newTable.columns);

        // columns that are no longer needed
        for (ColumnMetadata column : columnDiff.entriesOnlyOnLeft().values())
            dropColumnFromSchemaMutation(oldTable, column, builder);

        // newly added columns
        for (ColumnMetadata column : columnDiff.entriesOnlyOnRight().values())
            addColumnToSchemaMutation(newTable, column, builder);

        // old columns with updated attributes
        for (ByteBuffer name : columnDiff.entriesDiffering().keySet())
            addColumnToSchemaMutation(newTable, newTable.getColumn(name), builder);

        // dropped columns
        MapDifference<ByteBuffer, DroppedColumn> droppedColumnDiff =
            Maps.difference(oldTable.droppedColumns, newTable.droppedColumns);

        // newly dropped columns
        for (DroppedColumn column : droppedColumnDiff.entriesOnlyOnRight().values())
            addDroppedColumnToSchemaMutation(newTable, column, builder);

        // columns added then dropped again
        for (ByteBuffer name : droppedColumnDiff.entriesDiffering().keySet())
            addDroppedColumnToSchemaMutation(newTable, newTable.droppedColumns.get(name), builder);

        MapDifference<String, TriggerMetadata> triggerDiff = triggersDiff(oldTable.triggers, newTable.triggers);

        // dropped triggers
        for (TriggerMetadata trigger : triggerDiff.entriesOnlyOnLeft().values())
            dropTriggerFromSchemaMutation(oldTable, trigger, builder);

        // newly created triggers
        for (TriggerMetadata trigger : triggerDiff.entriesOnlyOnRight().values())
            addTriggerToSchemaMutation(newTable, trigger, builder);

        MapDifference<String, IndexMetadata> indexesDiff = indexesDiff(oldTable.indexes, newTable.indexes);

        // dropped indexes
        for (IndexMetadata index : indexesDiff.entriesOnlyOnLeft().values())
            dropIndexFromSchemaMutation(oldTable, index, builder);

        // newly created indexes
        for (IndexMetadata index : indexesDiff.entriesOnlyOnRight().values())
            addIndexToSchemaMutation(newTable, index, builder);

        // updated indexes need to be updated
        for (MapDifference.ValueDifference<IndexMetadata> diff : indexesDiff.entriesDiffering().values())
            addUpdatedIndexToSchemaMutation(newTable, diff.rightValue(), builder);
    }

    static Mutation.SimpleBuilder makeUpdateTableMutation(KeyspaceMetadata keyspace,
                                                          TableMetadata oldTable,
                                                          TableMetadata newTable,
                                                          long timestamp)
    {
        Mutation.SimpleBuilder builder = makeCreateKeyspaceMutation(keyspace.name, keyspace.params, timestamp);
        addAlterTableToSchemaMutation(oldTable, newTable, builder);
        return builder;
    }

    private static MapDifference<String, IndexMetadata> indexesDiff(Indexes before, Indexes after)
    {
        Map<String, IndexMetadata> beforeMap = new HashMap<>();
        before.forEach(i -> beforeMap.put(i.name, i));

        Map<String, IndexMetadata> afterMap = new HashMap<>();
        after.forEach(i -> afterMap.put(i.name, i));

        return Maps.difference(beforeMap, afterMap);
    }

    private static MapDifference<String, TriggerMetadata> triggersDiff(Triggers before, Triggers after)
    {
        Map<String, TriggerMetadata> beforeMap = new HashMap<>();
        before.forEach(t -> beforeMap.put(t.name, t));

        Map<String, TriggerMetadata> afterMap = new HashMap<>();
        after.forEach(t -> afterMap.put(t.name, t));

        return Maps.difference(beforeMap, afterMap);
    }

    static Mutation.SimpleBuilder makeDropTableMutation(KeyspaceMetadata keyspace, TableMetadata table, long timestamp)
    {
        // Include the serialized keyspace in case the target node missed a CREATE KEYSPACE migration (see CASSANDRA-5631).
        Mutation.SimpleBuilder builder = makeCreateKeyspaceMutation(keyspace.name, keyspace.params, timestamp);
        addDropTableToSchemaMutation(table, builder);
        return builder;
    }

    private static void addDropTableToSchemaMutation(TableMetadata table, Mutation.SimpleBuilder builder)
    {
        builder.update(Tables).row(table.name).delete();

        for (ColumnMetadata column : table.columns())
            dropColumnFromSchemaMutation(table, column, builder);

        for (TriggerMetadata trigger : table.triggers)
            dropTriggerFromSchemaMutation(table, trigger, builder);

        for (DroppedColumn column : table.droppedColumns.values())
            dropDroppedColumnFromSchemaMutation(table, column, builder);

        for (IndexMetadata index : table.indexes)
            dropIndexFromSchemaMutation(table, index, builder);
    }

    private static void addColumnToSchemaMutation(TableMetadata table, ColumnMetadata column, Mutation.SimpleBuilder builder)
    {
        AbstractType<?> type = column.type;
        if (type instanceof ReversedType)
            type = ((ReversedType) type).baseType;

        builder.update(Columns)
               .row(table.name, column.name.toString())
               .add("column_name_bytes", column.name.bytes)
               .add("kind", column.kind.toString().toLowerCase())
               .add("position", column.position())
               .add("clustering_order", column.clusteringOrder().toString().toLowerCase())
               .add("type", type.asCQL3Type().toString());
    }

    private static void dropColumnFromSchemaMutation(TableMetadata table, ColumnMetadata column, Mutation.SimpleBuilder builder)
    {
        // Note: we do want to use name.toString(), not name.bytes directly for backward compatibility (For CQL3, this won't make a difference).
        builder.update(Columns).row(table.name, column.name.toString()).delete();
    }

    private static void addDroppedColumnToSchemaMutation(TableMetadata table, DroppedColumn column, Mutation.SimpleBuilder builder)
    {
        builder.update(DroppedColumns)
               .row(table.name, column.column.name.toString())
               .add("dropped_time", new Date(TimeUnit.MICROSECONDS.toMillis(column.droppedTime)))
               .add("type", column.column.type.asCQL3Type().toString())
               .add("kind", column.column.kind.toString().toLowerCase());
    }

    private static void dropDroppedColumnFromSchemaMutation(TableMetadata table, DroppedColumn column, Mutation.SimpleBuilder builder)
    {
        builder.update(DroppedColumns).row(table.name, column.column.name.toString()).delete();
    }

    private static void addTriggerToSchemaMutation(TableMetadata table, TriggerMetadata trigger, Mutation.SimpleBuilder builder)
    {
        builder.update(Triggers)
               .row(table.name, trigger.name)
               .add("options", Collections.singletonMap("class", trigger.classOption));
    }

    private static void dropTriggerFromSchemaMutation(TableMetadata table, TriggerMetadata trigger, Mutation.SimpleBuilder builder)
    {
        builder.update(Triggers).row(table.name, trigger.name).delete();
    }

    private static void addViewToSchemaMutation(ViewMetadata view, boolean includeColumns, Mutation.SimpleBuilder builder)
    {
        TableMetadata table = view.metadata;
        Row.SimpleBuilder rowBuilder = builder.update(Views)
                                              .row(view.name())
                                              .add("include_all_columns", view.includeAllColumns)
                                              .add("base_table_id", view.baseTableId.asUUID())
                                              .add("base_table_name", view.baseTableName)
                                              .add("where_clause", view.whereClause.toCQLString())
                                              .add("id", table.id.asUUID());

        addTableParamsToRowBuilder(table.params, rowBuilder);

        if (includeColumns)
        {
            for (ColumnMetadata column : table.columns())
                addColumnToSchemaMutation(table, column, builder);

            for (DroppedColumn column : table.droppedColumns.values())
                addDroppedColumnToSchemaMutation(table, column, builder);
        }
    }

    private static void addDropViewToSchemaMutation(ViewMetadata view, Mutation.SimpleBuilder builder)
    {
        builder.update(Views).row(view.name()).delete();

        TableMetadata table = view.metadata;
        for (ColumnMetadata column : table.columns())
            dropColumnFromSchemaMutation(table, column, builder);
    }

    private static void addAlterViewToSchemaMutation(ViewMetadata before, ViewMetadata after, Mutation.SimpleBuilder builder)
    {
        addViewToSchemaMutation(after, false, builder);

        MapDifference<ByteBuffer, ColumnMetadata> columnDiff = Maps.difference(before.metadata.columns, after.metadata.columns);

        // columns that are no longer needed
        for (ColumnMetadata column : columnDiff.entriesOnlyOnLeft().values())
            dropColumnFromSchemaMutation(before.metadata, column, builder);

        // newly added columns
        for (ColumnMetadata column : columnDiff.entriesOnlyOnRight().values())
            addColumnToSchemaMutation(after.metadata, column, builder);

        // old columns with updated attributes
        for (ByteBuffer name : columnDiff.entriesDiffering().keySet())
            addColumnToSchemaMutation(after.metadata, after.metadata.getColumn(name), builder);
    }

    private static void addIndexToSchemaMutation(TableMetadata table, IndexMetadata index, Mutation.SimpleBuilder builder)
    {
        builder.update(Indexes)
               .row(table.name, index.name)
               .add("kind", index.kind.toString())
               .add("options", index.options);
    }

    private static void dropIndexFromSchemaMutation(TableMetadata table, IndexMetadata index, Mutation.SimpleBuilder builder)
    {
        builder.update(Indexes).row(table.name, index.name).delete();
    }

    private static void addUpdatedIndexToSchemaMutation(TableMetadata table,
                                                        IndexMetadata index,
                                                        Mutation.SimpleBuilder builder)
    {
        addIndexToSchemaMutation(table, index, builder);
    }

    private static void addFunctionToSchemaMutation(UDFunction function, Mutation.SimpleBuilder builder)
    {
        builder.update(Functions)
               .row(function.name().name, function.argumentsList())
               .add("body", function.body())
               .add("language", function.language())
               .add("return_type", function.returnType().asCQL3Type().toString())
               .add("called_on_null_input", function.isCalledOnNullInput())
               .add("argument_names", function.argNames().stream().map((c) -> bbToString(c.bytes)).collect(toList()));
    }

    private static String bbToString(ByteBuffer bb)
    {
        try
        {
            return ByteBufferUtil.string(bb);
        }
        catch (CharacterCodingException e)
        {
            throw new RuntimeException(e);
        }
    }

    private static void addDropFunctionToSchemaMutation(UDFunction function, Mutation.SimpleBuilder builder)
    {
        builder.update(Functions).row(function.name().name, function.argumentsList()).delete();
    }

    private static void addAggregateToSchemaMutation(UDAggregate aggregate, Mutation.SimpleBuilder builder)
    {
        builder.update(Aggregates)
               .row(aggregate.name().name, aggregate.argumentsList())
               .add("return_type", aggregate.returnType().asCQL3Type().toString())
               .add("state_func", aggregate.stateFunction().name().name)
               .add("state_type", aggregate.stateType().asCQL3Type().toString())
               .add("final_func", aggregate.finalFunction() != null ? aggregate.finalFunction().name().name : null)
               .add("initcond", aggregate.initialCondition() != null
                                // must use the frozen state type here, as 'null' for unfrozen collections may mean 'empty'
                                ? aggregate.stateType().freeze().asCQL3Type().toCQLLiteral(aggregate.initialCondition(), ProtocolVersion.CURRENT)
                                : null);
    }

    private static void addDropAggregateToSchemaMutation(UDAggregate aggregate, Mutation.SimpleBuilder builder)
    {
        builder.update(Aggregates).row(aggregate.name().name, aggregate.argumentsList()).delete();
    }

    /*
     * Fetching schema
     */

    static Keyspaces fetchNonSystemKeyspaces()
    {
        return fetchKeyspacesWithout(SchemaConstants.LOCAL_SYSTEM_KEYSPACE_NAMES);
    }

    private static Keyspaces fetchKeyspacesWithout(Set<String> excludedKeyspaceNames)
    {
        String query = format("SELECT keyspace_name FROM %s.%s", SchemaConstants.SCHEMA_KEYSPACE_NAME, SchemaKeyspaceTables.KEYSPACES);

        Keyspaces.Builder keyspaces = org.apache.cassandra.schema.Keyspaces.builder();
        for (UntypedResultSet.Row row : query(query))
        {
            String keyspaceName = row.getString("keyspace_name");
            if (!excludedKeyspaceNames.contains(keyspaceName))
                keyspaces.add(fetchKeyspace(keyspaceName));
        }
        return keyspaces.build();
    }

<<<<<<< HEAD
=======
    private static Keyspaces fetchKeyspacesOnly(Set<String> includedKeyspaceNames)
    {
        /*
         * We know the keyspace names we are going to query, but we still want to run the SELECT IN
         * query, to filter out the keyspaces that had been dropped by the applied mutation set.
         */
        String query = format("SELECT keyspace_name FROM %s.%s WHERE keyspace_name IN ?", SchemaConstants.SCHEMA_KEYSPACE_NAME, SchemaKeyspaceTables.KEYSPACES);

        Keyspaces.Builder keyspaces = org.apache.cassandra.schema.Keyspaces.builder();
        for (UntypedResultSet.Row row : query(query, new ArrayList<>(includedKeyspaceNames)))
            keyspaces.add(fetchKeyspace(row.getString("keyspace_name")));
        return keyspaces.build();
    }

>>>>>>> fa532a61
    private static KeyspaceMetadata fetchKeyspace(String keyspaceName)
    {
        KeyspaceParams params = fetchKeyspaceParams(keyspaceName);
        Types types = fetchTypes(keyspaceName);
        Tables tables = fetchTables(keyspaceName, types);
        Views views = fetchViews(keyspaceName, types);
        Functions functions = fetchFunctions(keyspaceName, types);
        return KeyspaceMetadata.create(keyspaceName, params, tables, views, types, functions);
    }

    private static KeyspaceParams fetchKeyspaceParams(String keyspaceName)
    {
        String query = format("SELECT * FROM %s.%s WHERE keyspace_name = ?", SchemaConstants.SCHEMA_KEYSPACE_NAME, SchemaKeyspaceTables.KEYSPACES);

        UntypedResultSet.Row row = query(query, keyspaceName).one();
        boolean durableWrites = row.getBoolean(KeyspaceParams.Option.DURABLE_WRITES.toString());
        Map<String, String> replication = row.getFrozenTextMap(KeyspaceParams.Option.REPLICATION.toString());
        return KeyspaceParams.create(durableWrites, replication);
    }

    private static Types fetchTypes(String keyspaceName)
    {
        String query = format("SELECT * FROM %s.%s WHERE keyspace_name = ?", SchemaConstants.SCHEMA_KEYSPACE_NAME, SchemaKeyspaceTables.TYPES);

        Types.RawBuilder types = org.apache.cassandra.schema.Types.rawBuilder(keyspaceName);
        for (UntypedResultSet.Row row : query(query, keyspaceName))
        {
            String name = row.getString("type_name");
            List<String> fieldNames = row.getFrozenList("field_names", UTF8Type.instance);
            List<String> fieldTypes = row.getFrozenList("field_types", UTF8Type.instance);
            types.add(name, fieldNames, fieldTypes);
        }
        return types.build();
    }

    private static Tables fetchTables(String keyspaceName, Types types)
    {
        String query = format("SELECT table_name FROM %s.%s WHERE keyspace_name = ?", SchemaConstants.SCHEMA_KEYSPACE_NAME, SchemaKeyspaceTables.TABLES);

        Tables.Builder tables = org.apache.cassandra.schema.Tables.builder();
        for (UntypedResultSet.Row row : query(query, keyspaceName))
        {
            String tableName = row.getString("table_name");
            try
            {
                tables.add(fetchTable(keyspaceName, tableName, types));
            }
            catch (MissingColumns exc)
            {
                String errorMsg = String.format("No partition columns found for table %s.%s in %s.%s.  This may be due to " +
                                                "corruption or concurrent dropping and altering of a table. If this table is supposed " +
                                                "to be dropped, {}run the following query to cleanup: " +
                                                "\"DELETE FROM %s.%s WHERE keyspace_name = '%s' AND table_name = '%s'; " +
                                                "DELETE FROM %s.%s WHERE keyspace_name = '%s' AND table_name = '%s';\" " +
                                                "If the table is not supposed to be dropped, restore %s.%s sstables from backups.",
                                                keyspaceName, tableName, SchemaConstants.SCHEMA_KEYSPACE_NAME, SchemaKeyspaceTables.COLUMNS,
                                                SchemaConstants.SCHEMA_KEYSPACE_NAME, SchemaKeyspaceTables.TABLES, keyspaceName, tableName,
                                                SchemaConstants.SCHEMA_KEYSPACE_NAME, SchemaKeyspaceTables.COLUMNS, keyspaceName, tableName,
                                                SchemaConstants.SCHEMA_KEYSPACE_NAME, SchemaKeyspaceTables.COLUMNS);

                if (IGNORE_CORRUPTED_SCHEMA_TABLES)
                {
                    logger.error(errorMsg, "", exc);
                }
                else
                {
                    logger.error(errorMsg, "restart cassandra with -Dcassandra.ignore_corrupted_schema_tables=true and ");
                    throw exc;
                }
            }
        }
        return tables.build();
    }

    private static TableMetadata fetchTable(String keyspaceName, String tableName, Types types)
    {
        String query = String.format("SELECT * FROM %s.%s WHERE keyspace_name = ? AND table_name = ?", SchemaConstants.SCHEMA_KEYSPACE_NAME, SchemaKeyspaceTables.TABLES);
        UntypedResultSet rows = query(query, keyspaceName, tableName);
        if (rows.isEmpty())
            throw new RuntimeException(String.format("%s:%s not found in the schema definitions keyspace.", keyspaceName, tableName));
        UntypedResultSet.Row row = rows.one();

        Set<TableMetadata.Flag> flags = TableMetadata.Flag.fromStringSet(row.getFrozenSet("flags", UTF8Type.instance));
        return TableMetadata.builder(keyspaceName, tableName, TableId.fromUUID(row.getUUID("id")))
                            .flags(flags)
                            .params(createTableParamsFromRow(row))
                            .addColumns(fetchColumns(keyspaceName, tableName, types))
                            .droppedColumns(fetchDroppedColumns(keyspaceName, tableName))
                            .indexes(fetchIndexes(keyspaceName, tableName))
                            .triggers(fetchTriggers(keyspaceName, tableName))
                            .build();
    }

    static TableParams createTableParamsFromRow(UntypedResultSet.Row row)
    {
        return TableParams.builder()
                          .bloomFilterFpChance(row.getDouble("bloom_filter_fp_chance"))
                          .caching(CachingParams.fromMap(row.getFrozenTextMap("caching")))
                          .comment(row.getString("comment"))
                          .compaction(CompactionParams.fromMap(row.getFrozenTextMap("compaction")))
                          .compression(CompressionParams.fromMap(row.getFrozenTextMap("compression")))
                          .defaultTimeToLive(row.getInt("default_time_to_live"))
                          .extensions(row.getFrozenMap("extensions", UTF8Type.instance, BytesType.instance))
                          .gcGraceSeconds(row.getInt("gc_grace_seconds"))
                          .maxIndexInterval(row.getInt("max_index_interval"))
                          .memtableFlushPeriodInMs(row.getInt("memtable_flush_period_in_ms"))
                          .minIndexInterval(row.getInt("min_index_interval"))
                          .crcCheckChance(row.getDouble("crc_check_chance"))
                          .speculativeRetry(SpeculativeRetryPolicy.fromString(row.getString("speculative_retry")))
                          .additionalWritePolicy(row.has("additional_write_policy") ?
                                                     SpeculativeRetryPolicy.fromString(row.getString("additional_write_policy")) :
                                                     SpeculativeRetryPolicy.fromString("99PERCENTILE"))
                          .cdc(row.has("cdc") && row.getBoolean("cdc"))
                          .readRepair(getReadRepairStrategy(row))
                          .build();
    }

    private static List<ColumnMetadata> fetchColumns(String keyspace, String table, Types types)
    {
        String query = format("SELECT * FROM %s.%s WHERE keyspace_name = ? AND table_name = ?", SchemaConstants.SCHEMA_KEYSPACE_NAME, SchemaKeyspaceTables.COLUMNS);
        UntypedResultSet columnRows = query(query, keyspace, table);
        if (columnRows.isEmpty())
            throw new MissingColumns("Columns not found in schema table for " + keyspace + '.' + table);

        List<ColumnMetadata> columns = new ArrayList<>();
        columnRows.forEach(row -> columns.add(createColumnFromRow(row, types)));

        if (columns.stream().noneMatch(ColumnMetadata::isPartitionKey))
            throw new MissingColumns("No partition key columns found in schema table for " + keyspace + "." + table);

        return columns;
    }

    static ColumnMetadata createColumnFromRow(UntypedResultSet.Row row, Types types)
    {
        String keyspace = row.getString("keyspace_name");
        String table = row.getString("table_name");

        ColumnMetadata.Kind kind = ColumnMetadata.Kind.valueOf(row.getString("kind").toUpperCase());

        int position = row.getInt("position");
        ClusteringOrder order = ClusteringOrder.valueOf(row.getString("clustering_order").toUpperCase());

        AbstractType<?> type = CQLTypeParser.parse(keyspace, row.getString("type"), types);
        if (order == ClusteringOrder.DESC)
            type = ReversedType.getInstance(type);

        ColumnIdentifier name = new ColumnIdentifier(row.getBytes("column_name_bytes"), row.getString("column_name"));

        return new ColumnMetadata(keyspace, table, name, type, position, kind);
    }

    private static Map<ByteBuffer, DroppedColumn> fetchDroppedColumns(String keyspace, String table)
    {
<<<<<<< HEAD
        String query = format("SELECT * FROM %s.%s WHERE keyspace_name = ? AND table_name = ?", SchemaConstants.SCHEMA_KEYSPACE_NAME, DROPPED_COLUMNS);
        Map<ByteBuffer, DroppedColumn> columns = new HashMap<>();
=======
        String query = format("SELECT * FROM %s.%s WHERE keyspace_name = ? AND table_name = ?", SchemaConstants.SCHEMA_KEYSPACE_NAME, SchemaKeyspaceTables.DROPPED_COLUMNS);
        Map<ByteBuffer, CFMetaData.DroppedColumn> columns = new HashMap<>();
>>>>>>> fa532a61
        for (UntypedResultSet.Row row : query(query, keyspace, table))
        {
            DroppedColumn column = createDroppedColumnFromRow(row);
            columns.put(column.column.name.bytes, column);
        }
        return columns;
    }

    private static DroppedColumn createDroppedColumnFromRow(UntypedResultSet.Row row)
    {
        String keyspace = row.getString("keyspace_name");
        String table = row.getString("table_name");
        String name = row.getString("column_name");
        /*
         * we never store actual UDT names in dropped column types (so that we can safely drop types if nothing refers to
         * them anymore), so before storing dropped columns in schema we expand UDTs to tuples. See expandUserTypes method.
         * Because of that, we can safely pass Types.none() to parse()
         */
        AbstractType<?> type = CQLTypeParser.parse(keyspace, row.getString("type"), org.apache.cassandra.schema.Types.none());
        ColumnMetadata.Kind kind = row.has("kind")
                                 ? ColumnMetadata.Kind.valueOf(row.getString("kind").toUpperCase())
                                 : ColumnMetadata.Kind.REGULAR;
        assert kind == ColumnMetadata.Kind.REGULAR || kind == ColumnMetadata.Kind.STATIC
            : "Unexpected dropped column kind: " + kind.toString();

        ColumnMetadata column = new ColumnMetadata(keyspace, table, ColumnIdentifier.getInterned(name, true), type, ColumnMetadata.NO_POSITION, kind);
        long droppedTime = TimeUnit.MILLISECONDS.toMicros(row.getLong("dropped_time"));
        return new DroppedColumn(column, droppedTime);
    }

    private static Indexes fetchIndexes(String keyspace, String table)
    {
        String query = String.format("SELECT * FROM %s.%s WHERE keyspace_name = ? AND table_name = ?", SchemaConstants.SCHEMA_KEYSPACE_NAME, SchemaKeyspaceTables.INDEXES);
        Indexes.Builder indexes = org.apache.cassandra.schema.Indexes.builder();
        query(query, keyspace, table).forEach(row -> indexes.add(createIndexMetadataFromRow(row)));
        return indexes.build();
    }

    private static IndexMetadata createIndexMetadataFromRow(UntypedResultSet.Row row)
    {
        String name = row.getString("index_name");
        IndexMetadata.Kind type = IndexMetadata.Kind.valueOf(row.getString("kind"));
        Map<String, String> options = row.getFrozenTextMap("options");
        return IndexMetadata.fromSchemaMetadata(name, type, options);
    }

    private static Triggers fetchTriggers(String keyspace, String table)
    {
        String query = String.format("SELECT * FROM %s.%s WHERE keyspace_name = ? AND table_name = ?", SchemaConstants.SCHEMA_KEYSPACE_NAME, SchemaKeyspaceTables.TRIGGERS);
        Triggers.Builder triggers = org.apache.cassandra.schema.Triggers.builder();
        query(query, keyspace, table).forEach(row -> triggers.add(createTriggerFromRow(row)));
        return triggers.build();
    }

    private static TriggerMetadata createTriggerFromRow(UntypedResultSet.Row row)
    {
        String name = row.getString("trigger_name");
        String classOption = row.getFrozenTextMap("options").get("class");
        return new TriggerMetadata(name, classOption);
    }

    private static Views fetchViews(String keyspaceName, Types types)
    {
        String query = format("SELECT view_name FROM %s.%s WHERE keyspace_name = ?", SchemaConstants.SCHEMA_KEYSPACE_NAME, SchemaKeyspaceTables.VIEWS);

        Views.Builder views = org.apache.cassandra.schema.Views.builder();
        for (UntypedResultSet.Row row : query(query, keyspaceName))
            views.put(fetchView(keyspaceName, row.getString("view_name"), types));
        return views.build();
    }

    private static ViewMetadata fetchView(String keyspaceName, String viewName, Types types)
    {
        String query = String.format("SELECT * FROM %s.%s WHERE keyspace_name = ? AND view_name = ?", SchemaConstants.SCHEMA_KEYSPACE_NAME, SchemaKeyspaceTables.VIEWS);
        UntypedResultSet rows = query(query, keyspaceName, viewName);
        if (rows.isEmpty())
            throw new RuntimeException(String.format("%s:%s not found in the schema definitions keyspace.", keyspaceName, viewName));
        UntypedResultSet.Row row = rows.one();

        TableId baseTableId = TableId.fromUUID(row.getUUID("base_table_id"));
        String baseTableName = row.getString("base_table_name");
        boolean includeAll = row.getBoolean("include_all_columns");
        String whereClauseString = row.getString("where_clause");

        List<ColumnMetadata> columns = fetchColumns(keyspaceName, viewName, types);

        TableMetadata metadata =
            TableMetadata.builder(keyspaceName, viewName, TableId.fromUUID(row.getUUID("id")))
                         .kind(TableMetadata.Kind.VIEW)
                         .addColumns(columns)
                         .droppedColumns(fetchDroppedColumns(keyspaceName, viewName))
                         .params(createTableParamsFromRow(row))
                         .build();

        WhereClause whereClause;

        try
        {
            whereClause = WhereClause.parse(whereClauseString);
        }
        catch (RecognitionException e)
        {
            throw new RuntimeException(format("Unexpected error while parsing materialized view's where clause for '%s' (got %s)", viewName, whereClauseString));
        }

        return new ViewMetadata(baseTableId, baseTableName, includeAll, whereClause, metadata);
    }

    private static Functions fetchFunctions(String keyspaceName, Types types)
    {
        Collection<UDFunction> udfs = fetchUDFs(keyspaceName, types);
        Collection<UDAggregate> udas = fetchUDAs(keyspaceName, udfs, types);

        return org.apache.cassandra.schema.Functions.builder().add(udfs).add(udas).build();
    }

    private static Collection<UDFunction> fetchUDFs(String keyspaceName, Types types)
    {
        String query = format("SELECT * FROM %s.%s WHERE keyspace_name = ?", SchemaConstants.SCHEMA_KEYSPACE_NAME, SchemaKeyspaceTables.FUNCTIONS);

        Collection<UDFunction> functions = new ArrayList<>();
        for (UntypedResultSet.Row row : query(query, keyspaceName))
            functions.add(createUDFFromRow(row, types));
        return functions;
    }

    private static UDFunction createUDFFromRow(UntypedResultSet.Row row, Types types)
    {
        String ksName = row.getString("keyspace_name");
        String functionName = row.getString("function_name");
        FunctionName name = new FunctionName(ksName, functionName);

        List<ColumnIdentifier> argNames = new ArrayList<>();
        for (String arg : row.getFrozenList("argument_names", UTF8Type.instance))
            argNames.add(new ColumnIdentifier(arg, true));

        List<AbstractType<?>> argTypes = new ArrayList<>();
        for (String type : row.getFrozenList("argument_types", UTF8Type.instance))
            argTypes.add(CQLTypeParser.parse(ksName, type, types));

        AbstractType<?> returnType = CQLTypeParser.parse(ksName, row.getString("return_type"), types);

        String language = row.getString("language");
        String body = row.getString("body");
        boolean calledOnNullInput = row.getBoolean("called_on_null_input");

        /*
         * TODO: find a way to get rid of Schema.instance dependency; evaluate if the opimisation below makes a difference
         * in the first place. Remove if it isn't.
         */
        org.apache.cassandra.cql3.functions.Function existing = Schema.instance.findFunction(name, argTypes).orElse(null);
        if (existing instanceof UDFunction)
        {
            // This check prevents duplicate compilation of effectively the same UDF.
            // Duplicate compilation attempts can occur on the coordinator node handling the CREATE FUNCTION
            // statement, since CreateFunctionStatement needs to execute UDFunction.create but schema migration
            // also needs that (since it needs to handle its own change).
            UDFunction udf = (UDFunction) existing;
            if (udf.argNames().equals(argNames) &&
                udf.argTypes().equals(argTypes) &&
                udf.returnType().equals(returnType) &&
                !udf.isAggregate() &&
                udf.language().equals(language) &&
                udf.body().equals(body) &&
                udf.isCalledOnNullInput() == calledOnNullInput)
            {
                logger.trace("Skipping duplicate compilation of already existing UDF {}", name);
                return udf;
            }
        }

        try
        {
            return UDFunction.create(name, argNames, argTypes, returnType, calledOnNullInput, language, body);
        }
        catch (InvalidRequestException e)
        {
            logger.error(String.format("Cannot load function '%s' from schema: this function won't be available (on this node)", name), e);
            return UDFunction.createBrokenFunction(name, argNames, argTypes, returnType, calledOnNullInput, language, body, e);
        }
    }

    private static Collection<UDAggregate> fetchUDAs(String keyspaceName, Collection<UDFunction> udfs, Types types)
    {
        String query = format("SELECT * FROM %s.%s WHERE keyspace_name = ?", SchemaConstants.SCHEMA_KEYSPACE_NAME, SchemaKeyspaceTables.AGGREGATES);

        Collection<UDAggregate> aggregates = new ArrayList<>();
        query(query, keyspaceName).forEach(row -> aggregates.add(createUDAFromRow(row, udfs, types)));
        return aggregates;
    }

    private static UDAggregate createUDAFromRow(UntypedResultSet.Row row, Collection<UDFunction> functions, Types types)
    {
        String ksName = row.getString("keyspace_name");
        String functionName = row.getString("aggregate_name");
        FunctionName name = new FunctionName(ksName, functionName);

        List<AbstractType<?>> argTypes =
            row.getFrozenList("argument_types", UTF8Type.instance)
               .stream()
               .map(t -> CQLTypeParser.parse(ksName, t, types))
               .collect(toList());

        AbstractType<?> returnType = CQLTypeParser.parse(ksName, row.getString("return_type"), types);

        FunctionName stateFunc = new FunctionName(ksName, (row.getString("state_func")));

        FunctionName finalFunc = row.has("final_func") ? new FunctionName(ksName, row.getString("final_func")) : null;
        AbstractType<?> stateType = row.has("state_type") ? CQLTypeParser.parse(ksName, row.getString("state_type"), types) : null;
        ByteBuffer initcond = row.has("initcond") ? Terms.asBytes(ksName, row.getString("initcond"), stateType) : null;

        return UDAggregate.create(functions, name, argTypes, returnType, stateFunc, finalFunc, stateType, initcond);
    }

    private static UntypedResultSet query(String query, Object... variables)
    {
        return executeInternal(query, variables);
    }

    /*
     * Merging schema
     */

    /**
     * Computes the set of names of keyspaces affected by the provided schema mutations.
     */
    static Set<String> affectedKeyspaces(Collection<Mutation> mutations)
    {
        // only compare the keyspaces affected by this set of schema mutations
        return mutations.stream()
                        .map(m -> UTF8Type.instance.compose(m.key().getKey()))
                        .collect(toSet());
    }

    static void applyChanges(Collection<Mutation> mutations)
    {
        mutations.forEach(Mutation::apply);
        if (SchemaKeyspace.FLUSH_SCHEMA_TABLES)
            SchemaKeyspace.flush();
    }

    static Keyspaces fetchKeyspaces(Set<String> toFetch)
    {
        /*
         * We know the keyspace names we are going to query, but we still want to run the SELECT IN
         * query, to filter out the keyspaces that had been dropped by the applied mutation set.
         */
        String query = format("SELECT keyspace_name FROM %s.%s WHERE keyspace_name IN ?", SchemaConstants.SCHEMA_KEYSPACE_NAME, KEYSPACES);

        Keyspaces.Builder keyspaces = org.apache.cassandra.schema.Keyspaces.builder();
        for (UntypedResultSet.Row row : query(query, new ArrayList<>(toFetch)))
            keyspaces.add(fetchKeyspace(row.getString("keyspace_name")));
        return keyspaces.build();
    }

    @VisibleForTesting
    static class MissingColumns extends RuntimeException
    {
        MissingColumns(String message)
        {
            super(message);
        }
    }

    private static ReadRepairStrategy getReadRepairStrategy(UntypedResultSet.Row row)
    {
        return row.has("read_repair")
               ? ReadRepairStrategy.fromString(row.getString("read_repair"))
               : ReadRepairStrategy.BLOCKING;
    }
}<|MERGE_RESOLUTION|>--- conflicted
+++ resolved
@@ -19,34 +19,18 @@
 
 import java.nio.ByteBuffer;
 import java.nio.charset.CharacterCodingException;
-<<<<<<< HEAD
 import java.util.*;
-=======
-import java.security.MessageDigest;
-import java.security.NoSuchAlgorithmException;
-import java.util.ArrayList;
-import java.util.Collection;
-import java.util.Collections;
-import java.util.Date;
-import java.util.HashMap;
-import java.util.List;
-import java.util.Map;
-import java.util.Set;
-import java.util.UUID;
->>>>>>> fa532a61
 import java.util.concurrent.TimeUnit;
 import java.util.stream.Collectors;
 
+import javax.annotation.concurrent.NotThreadSafe;
+
 import com.google.common.annotations.VisibleForTesting;
-import com.google.common.collect.ImmutableList;
-import com.google.common.collect.ImmutableSet;
-import com.google.common.collect.MapDifference;
+import com.google.common.collect.*;
 import com.google.common.collect.Maps;
-
 import org.slf4j.Logger;
 import org.slf4j.LoggerFactory;
 
-<<<<<<< HEAD
 import org.antlr.runtime.RecognitionException;
 import org.apache.cassandra.config.*;
 import org.apache.cassandra.cql3.*;
@@ -62,72 +46,26 @@
 import org.apache.cassandra.schema.ColumnMetadata.ClusteringOrder;
 import org.apache.cassandra.schema.Keyspaces.KeyspacesDiff;
 import org.apache.cassandra.service.reads.repair.ReadRepairStrategy;
-=======
-import org.apache.cassandra.config.CFMetaData;
-import org.apache.cassandra.config.CFMetaData.DroppedColumn;
-import org.apache.cassandra.config.ColumnDefinition;
-import org.apache.cassandra.config.ColumnDefinition.ClusteringOrder;
-import org.apache.cassandra.config.DatabaseDescriptor;
-import org.apache.cassandra.config.Schema;
-import org.apache.cassandra.config.SchemaConstants;
-import org.apache.cassandra.config.ViewDefinition;
-import org.apache.cassandra.cql3.CQL3Type;
-import org.apache.cassandra.cql3.ColumnIdentifier;
-import org.apache.cassandra.cql3.FieldIdentifier;
-import org.apache.cassandra.cql3.QueryProcessor;
-import org.apache.cassandra.cql3.Terms;
-import org.apache.cassandra.cql3.UntypedResultSet;
-import org.apache.cassandra.cql3.functions.AbstractFunction;
-import org.apache.cassandra.cql3.functions.FunctionName;
-import org.apache.cassandra.cql3.functions.UDAggregate;
-import org.apache.cassandra.cql3.functions.UDFunction;
-import org.apache.cassandra.cql3.statements.SelectStatement;
-import org.apache.cassandra.db.ColumnFamilyStore;
-import org.apache.cassandra.db.DecoratedKey;
-import org.apache.cassandra.db.Keyspace;
-import org.apache.cassandra.db.Mutation;
-import org.apache.cassandra.db.PartitionRangeReadCommand;
-import org.apache.cassandra.db.ReadCommand;
-import org.apache.cassandra.db.ReadExecutionController;
-import org.apache.cassandra.db.filter.ColumnFilter;
-import org.apache.cassandra.db.marshal.AbstractType;
-import org.apache.cassandra.db.marshal.BytesType;
-import org.apache.cassandra.db.marshal.CompositeType;
-import org.apache.cassandra.db.marshal.ListType;
-import org.apache.cassandra.db.marshal.MapType;
-import org.apache.cassandra.db.marshal.ReversedType;
-import org.apache.cassandra.db.marshal.SetType;
-import org.apache.cassandra.db.marshal.TupleType;
-import org.apache.cassandra.db.marshal.UTF8Type;
-import org.apache.cassandra.db.marshal.UserType;
-import org.apache.cassandra.db.partitions.PartitionIterator;
-import org.apache.cassandra.db.partitions.PartitionUpdate;
-import org.apache.cassandra.db.partitions.UnfilteredPartitionIterator;
-import org.apache.cassandra.db.rows.Row;
-import org.apache.cassandra.db.rows.RowIterator;
-import org.apache.cassandra.db.rows.RowIterators;
-import org.apache.cassandra.db.rows.UnfilteredRowIterator;
-import org.apache.cassandra.db.view.View;
-import org.apache.cassandra.exceptions.ConfigurationException;
-import org.apache.cassandra.exceptions.InvalidRequestException;
-import org.apache.cassandra.locator.LocalStrategy;
-import org.apache.cassandra.service.PendingRangeCalculatorService;
->>>>>>> fa532a61
 import org.apache.cassandra.transport.ProtocolVersion;
 import org.apache.cassandra.utils.ByteBufferUtil;
 import org.apache.cassandra.utils.FBUtilities;
 
 import static java.lang.String.format;
+
 import static java.util.stream.Collectors.toList;
 import static java.util.stream.Collectors.toSet;
 
 import static org.apache.cassandra.cql3.QueryProcessor.executeInternal;
 import static org.apache.cassandra.cql3.QueryProcessor.executeOnceInternal;
+import static org.apache.cassandra.schema.SchemaKeyspaceTables.*;
 
 /**
  * system_schema.* tables and methods for manipulating them.
-*/
-public final class SchemaKeyspace
+ * 
+ * Please notice this class is _not_ thread safe. It should be accessed through {@link org.apache.cassandra.schema.Schema}. See CASSANDRA-16856/16996
+ */
+@NotThreadSafe
+final class SchemaKeyspace
 {
     private SchemaKeyspace()
     {
@@ -142,7 +80,6 @@
      * The tables to which we added the cdc column. This is used in {@link #makeUpdateForSchema} below to make sure we skip that
      * column is cdc is disabled as the columns breaks pre-cdc to post-cdc upgrades (typically, 3.0 -> 3.X).
      */
-<<<<<<< HEAD
     private static final Set<String> TABLES_WITH_CDC_ADDED = ImmutableSet.of(TABLES, VIEWS);
 
     private static final TableMetadata Keyspaces =
@@ -299,160 +236,6 @@
               + "PRIMARY KEY ((keyspace_name), aggregate_name, argument_types))");
 
     private static final List<TableMetadata> ALL_TABLE_METADATA =
-=======
-    private static final Set<String> TABLES_WITH_CDC_ADDED = ImmutableSet.of(SchemaKeyspaceTables.TABLES, SchemaKeyspaceTables.VIEWS);
-
-    private static final CFMetaData Keyspaces =
-        compile(SchemaKeyspaceTables.KEYSPACES,
-                "keyspace definitions",
-                "CREATE TABLE %s ("
-                + "keyspace_name text,"
-                + "durable_writes boolean,"
-                + "replication frozen<map<text, text>>,"
-                + "PRIMARY KEY ((keyspace_name)))");
-
-    private static final CFMetaData Tables =
-        compile(SchemaKeyspaceTables.TABLES,
-                "table definitions",
-                "CREATE TABLE %s ("
-                + "keyspace_name text,"
-                + "table_name text,"
-                + "bloom_filter_fp_chance double,"
-                + "caching frozen<map<text, text>>,"
-                + "comment text,"
-                + "compaction frozen<map<text, text>>,"
-                + "compression frozen<map<text, text>>,"
-                + "crc_check_chance double,"
-                + "dclocal_read_repair_chance double,"
-                + "default_time_to_live int,"
-                + "extensions frozen<map<text, blob>>,"
-                + "flags frozen<set<text>>," // SUPER, COUNTER, DENSE, COMPOUND
-                + "gc_grace_seconds int,"
-                + "id uuid,"
-                + "max_index_interval int,"
-                + "memtable_flush_period_in_ms int,"
-                + "min_index_interval int,"
-                + "read_repair_chance double,"
-                + "speculative_retry text,"
-                + "cdc boolean,"
-                + "PRIMARY KEY ((keyspace_name), table_name))");
-
-    private static final CFMetaData Columns =
-        compile(SchemaKeyspaceTables.COLUMNS,
-                "column definitions",
-                "CREATE TABLE %s ("
-                + "keyspace_name text,"
-                + "table_name text,"
-                + "column_name text,"
-                + "clustering_order text,"
-                + "column_name_bytes blob,"
-                + "kind text,"
-                + "position int,"
-                + "type text,"
-                + "PRIMARY KEY ((keyspace_name), table_name, column_name))");
-
-    private static final CFMetaData DroppedColumns =
-        compile(SchemaKeyspaceTables.DROPPED_COLUMNS,
-                "dropped column registry",
-                "CREATE TABLE %s ("
-                + "keyspace_name text,"
-                + "table_name text,"
-                + "column_name text,"
-                + "dropped_time timestamp,"
-                + "kind text,"
-                + "type text,"
-                + "PRIMARY KEY ((keyspace_name), table_name, column_name))");
-
-    private static final CFMetaData Triggers =
-        compile(SchemaKeyspaceTables.TRIGGERS,
-                "trigger definitions",
-                "CREATE TABLE %s ("
-                + "keyspace_name text,"
-                + "table_name text,"
-                + "trigger_name text,"
-                + "options frozen<map<text, text>>,"
-                + "PRIMARY KEY ((keyspace_name), table_name, trigger_name))");
-
-    private static final CFMetaData Views =
-        compile(SchemaKeyspaceTables.VIEWS,
-                "view definitions",
-                "CREATE TABLE %s ("
-                + "keyspace_name text,"
-                + "view_name text,"
-                + "base_table_id uuid,"
-                + "base_table_name text,"
-                + "where_clause text,"
-                + "bloom_filter_fp_chance double,"
-                + "caching frozen<map<text, text>>,"
-                + "comment text,"
-                + "compaction frozen<map<text, text>>,"
-                + "compression frozen<map<text, text>>,"
-                + "crc_check_chance double,"
-                + "dclocal_read_repair_chance double,"
-                + "default_time_to_live int,"
-                + "extensions frozen<map<text, blob>>,"
-                + "gc_grace_seconds int,"
-                + "id uuid,"
-                + "include_all_columns boolean,"
-                + "max_index_interval int,"
-                + "memtable_flush_period_in_ms int,"
-                + "min_index_interval int,"
-                + "read_repair_chance double,"
-                + "speculative_retry text,"
-                + "cdc boolean,"
-                + "PRIMARY KEY ((keyspace_name), view_name))");
-
-    private static final CFMetaData Indexes =
-        compile(SchemaKeyspaceTables.INDEXES,
-                "secondary index definitions",
-                "CREATE TABLE %s ("
-                + "keyspace_name text,"
-                + "table_name text,"
-                + "index_name text,"
-                + "kind text,"
-                + "options frozen<map<text, text>>,"
-                + "PRIMARY KEY ((keyspace_name), table_name, index_name))");
-
-    private static final CFMetaData Types =
-        compile(SchemaKeyspaceTables.TYPES,
-                "user defined type definitions",
-                "CREATE TABLE %s ("
-                + "keyspace_name text,"
-                + "type_name text,"
-                + "field_names frozen<list<text>>,"
-                + "field_types frozen<list<text>>,"
-                + "PRIMARY KEY ((keyspace_name), type_name))");
-
-    private static final CFMetaData Functions =
-        compile(SchemaKeyspaceTables.FUNCTIONS,
-                "user defined function definitions",
-                "CREATE TABLE %s ("
-                + "keyspace_name text,"
-                + "function_name text,"
-                + "argument_types frozen<list<text>>,"
-                + "argument_names frozen<list<text>>,"
-                + "body text,"
-                + "language text,"
-                + "return_type text,"
-                + "called_on_null_input boolean,"
-                + "PRIMARY KEY ((keyspace_name), function_name, argument_types))");
-
-    private static final CFMetaData Aggregates =
-        compile(SchemaKeyspaceTables.AGGREGATES,
-                "user defined aggregate definitions",
-                "CREATE TABLE %s ("
-                + "keyspace_name text,"
-                + "aggregate_name text,"
-                + "argument_types frozen<list<text>>,"
-                + "final_func text,"
-                + "initcond text,"
-                + "return_type text,"
-                + "state_func text,"
-                + "state_type text,"
-                + "PRIMARY KEY ((keyspace_name), aggregate_name, argument_types))");
-
-    public static final List<CFMetaData> ALL_TABLE_METADATA =
->>>>>>> fa532a61
         ImmutableList.of(Keyspaces, Tables, Columns, Triggers, DroppedColumns, Views, Types, Functions, Aggregates, Indexes);
 
     private static TableMetadata parse(String name, String description, String cql)
@@ -465,7 +248,7 @@
                                    .build();
     }
 
-    public static KeyspaceMetadata metadata()
+    static KeyspaceMetadata metadata()
     {
         return KeyspaceMetadata.create(SchemaConstants.SCHEMA_KEYSPACE_NAME, KeyspaceParams.local(), org.apache.cassandra.schema.Tables.of(ALL_TABLE_METADATA));
     }
@@ -511,7 +294,7 @@
     /**
      * Add entries to system_schema.* for the hardcoded system keyspaces
      */
-    public static synchronized void saveSystemKeyspacesSchema()
+    static void saveSystemKeyspacesSchema()
     {
         KeyspaceMetadata system = Schema.instance.getKeyspaceMetadata(SchemaConstants.SYSTEM_KEYSPACE_NAME);
         KeyspaceMetadata schema = Schema.instance.getKeyspaceMetadata(SchemaConstants.SCHEMA_KEYSPACE_NAME);
@@ -519,7 +302,7 @@
         long timestamp = FBUtilities.timestampMicros();
 
         // delete old, possibly obsolete entries in schema tables
-        for (String schemaTable : SchemaKeyspaceTables.ALL)
+        for (String schemaTable : ALL)
         {
             String query = String.format("DELETE FROM %s.%s USING TIMESTAMP ? WHERE keyspace_name = ?", SchemaConstants.SCHEMA_KEYSPACE_NAME, schemaTable);
             for (String systemKeyspace : SchemaConstants.LOCAL_SYSTEM_KEYSPACE_NAMES)
@@ -531,51 +314,25 @@
         makeCreateKeyspaceMutation(schema, timestamp + 1).build().apply();
     }
 
-    public static synchronized void truncate()
-    {
-        SchemaKeyspaceTables.ALL.reverse().forEach(table -> getSchemaCFS(table).truncateBlocking());
+    static void truncate()
+    {
+        ALL.reverse().forEach(table -> getSchemaCFS(table).truncateBlocking());
     }
 
     private static void flush()
     {
         if (!DatabaseDescriptor.isUnsafeSystem())
-            SchemaKeyspaceTables.ALL.forEach(table -> FBUtilities.waitOnFuture(getSchemaCFS(table).forceFlush()));
+            ALL.forEach(table -> FBUtilities.waitOnFuture(getSchemaCFS(table).forceFlush()));
     }
 
     /**
      * Read schema from system keyspace and calculate MD5 digest of every row, resulting digest
      * will be converted into UUID which would act as content-based version of the schema.
      */
-<<<<<<< HEAD
     static UUID calculateSchemaDigest()
     {
         Digest digest = Digest.forSchema();
         for (String table : ALL)
-=======
-    public static Pair<UUID, UUID> calculateSchemaDigest()
-    {
-        Set<ByteBuffer> cdc = Collections.singleton(ByteBufferUtil.bytes("cdc"));
-
-        return calculateSchemaDigest(cdc);
-    }
-
-    @VisibleForTesting
-    static synchronized Pair<UUID, UUID> calculateSchemaDigest(Set<ByteBuffer> columnsToExclude)
-    {
-        MessageDigest digest;
-        MessageDigest digest30;
-        try
-        {
-            digest = MessageDigest.getInstance("MD5");
-            digest30 = MessageDigest.getInstance("MD5");
-        }
-        catch (NoSuchAlgorithmException e)
-        {
-            throw new RuntimeException(e);
-        }
-
-        for (String table : SchemaKeyspaceTables.ALL_FOR_DIGEST)
->>>>>>> fa532a61
         {
             ReadCommand cmd = getReadCommandForTableSchema(table);
             try (ReadExecutionController executionController = cmd.executionController();
@@ -613,11 +370,11 @@
         return PartitionRangeReadCommand.allDataRead(cfs.metadata(), FBUtilities.nowInSeconds());
     }
 
-    static synchronized Collection<Mutation> convertSchemaToMutations()
+    static Collection<Mutation> convertSchemaToMutations()
     {
         Map<DecoratedKey, Mutation.PartitionUpdateCollector> mutationMap = new HashMap<>();
 
-        for (String table : SchemaKeyspaceTables.ALL)
+        for (String table : ALL)
             convertSchemaToMutations(mutationMap, table);
 
         return mutationMap.values().stream().map(Mutation.PartitionUpdateCollector::build).collect(Collectors.toList());
@@ -1081,7 +838,7 @@
 
     private static Keyspaces fetchKeyspacesWithout(Set<String> excludedKeyspaceNames)
     {
-        String query = format("SELECT keyspace_name FROM %s.%s", SchemaConstants.SCHEMA_KEYSPACE_NAME, SchemaKeyspaceTables.KEYSPACES);
+        String query = format("SELECT keyspace_name FROM %s.%s", SchemaConstants.SCHEMA_KEYSPACE_NAME, KEYSPACES);
 
         Keyspaces.Builder keyspaces = org.apache.cassandra.schema.Keyspaces.builder();
         for (UntypedResultSet.Row row : query(query))
@@ -1093,23 +850,6 @@
         return keyspaces.build();
     }
 
-<<<<<<< HEAD
-=======
-    private static Keyspaces fetchKeyspacesOnly(Set<String> includedKeyspaceNames)
-    {
-        /*
-         * We know the keyspace names we are going to query, but we still want to run the SELECT IN
-         * query, to filter out the keyspaces that had been dropped by the applied mutation set.
-         */
-        String query = format("SELECT keyspace_name FROM %s.%s WHERE keyspace_name IN ?", SchemaConstants.SCHEMA_KEYSPACE_NAME, SchemaKeyspaceTables.KEYSPACES);
-
-        Keyspaces.Builder keyspaces = org.apache.cassandra.schema.Keyspaces.builder();
-        for (UntypedResultSet.Row row : query(query, new ArrayList<>(includedKeyspaceNames)))
-            keyspaces.add(fetchKeyspace(row.getString("keyspace_name")));
-        return keyspaces.build();
-    }
-
->>>>>>> fa532a61
     private static KeyspaceMetadata fetchKeyspace(String keyspaceName)
     {
         KeyspaceParams params = fetchKeyspaceParams(keyspaceName);
@@ -1122,7 +862,7 @@
 
     private static KeyspaceParams fetchKeyspaceParams(String keyspaceName)
     {
-        String query = format("SELECT * FROM %s.%s WHERE keyspace_name = ?", SchemaConstants.SCHEMA_KEYSPACE_NAME, SchemaKeyspaceTables.KEYSPACES);
+        String query = format("SELECT * FROM %s.%s WHERE keyspace_name = ?", SchemaConstants.SCHEMA_KEYSPACE_NAME, KEYSPACES);
 
         UntypedResultSet.Row row = query(query, keyspaceName).one();
         boolean durableWrites = row.getBoolean(KeyspaceParams.Option.DURABLE_WRITES.toString());
@@ -1132,7 +872,7 @@
 
     private static Types fetchTypes(String keyspaceName)
     {
-        String query = format("SELECT * FROM %s.%s WHERE keyspace_name = ?", SchemaConstants.SCHEMA_KEYSPACE_NAME, SchemaKeyspaceTables.TYPES);
+        String query = format("SELECT * FROM %s.%s WHERE keyspace_name = ?", SchemaConstants.SCHEMA_KEYSPACE_NAME, TYPES);
 
         Types.RawBuilder types = org.apache.cassandra.schema.Types.rawBuilder(keyspaceName);
         for (UntypedResultSet.Row row : query(query, keyspaceName))
@@ -1147,7 +887,7 @@
 
     private static Tables fetchTables(String keyspaceName, Types types)
     {
-        String query = format("SELECT table_name FROM %s.%s WHERE keyspace_name = ?", SchemaConstants.SCHEMA_KEYSPACE_NAME, SchemaKeyspaceTables.TABLES);
+        String query = format("SELECT table_name FROM %s.%s WHERE keyspace_name = ?", SchemaConstants.SCHEMA_KEYSPACE_NAME, TABLES);
 
         Tables.Builder tables = org.apache.cassandra.schema.Tables.builder();
         for (UntypedResultSet.Row row : query(query, keyspaceName))
@@ -1165,10 +905,10 @@
                                                 "\"DELETE FROM %s.%s WHERE keyspace_name = '%s' AND table_name = '%s'; " +
                                                 "DELETE FROM %s.%s WHERE keyspace_name = '%s' AND table_name = '%s';\" " +
                                                 "If the table is not supposed to be dropped, restore %s.%s sstables from backups.",
-                                                keyspaceName, tableName, SchemaConstants.SCHEMA_KEYSPACE_NAME, SchemaKeyspaceTables.COLUMNS,
-                                                SchemaConstants.SCHEMA_KEYSPACE_NAME, SchemaKeyspaceTables.TABLES, keyspaceName, tableName,
-                                                SchemaConstants.SCHEMA_KEYSPACE_NAME, SchemaKeyspaceTables.COLUMNS, keyspaceName, tableName,
-                                                SchemaConstants.SCHEMA_KEYSPACE_NAME, SchemaKeyspaceTables.COLUMNS);
+                                                keyspaceName, tableName, SchemaConstants.SCHEMA_KEYSPACE_NAME, COLUMNS,
+                                                SchemaConstants.SCHEMA_KEYSPACE_NAME, TABLES, keyspaceName, tableName,
+                                                SchemaConstants.SCHEMA_KEYSPACE_NAME, COLUMNS, keyspaceName, tableName,
+                                                SchemaConstants.SCHEMA_KEYSPACE_NAME, COLUMNS);
 
                 if (IGNORE_CORRUPTED_SCHEMA_TABLES)
                 {
@@ -1186,7 +926,7 @@
 
     private static TableMetadata fetchTable(String keyspaceName, String tableName, Types types)
     {
-        String query = String.format("SELECT * FROM %s.%s WHERE keyspace_name = ? AND table_name = ?", SchemaConstants.SCHEMA_KEYSPACE_NAME, SchemaKeyspaceTables.TABLES);
+        String query = String.format("SELECT * FROM %s.%s WHERE keyspace_name = ? AND table_name = ?", SchemaConstants.SCHEMA_KEYSPACE_NAME, TABLES);
         UntypedResultSet rows = query(query, keyspaceName, tableName);
         if (rows.isEmpty())
             throw new RuntimeException(String.format("%s:%s not found in the schema definitions keyspace.", keyspaceName, tableName));
@@ -1229,7 +969,7 @@
 
     private static List<ColumnMetadata> fetchColumns(String keyspace, String table, Types types)
     {
-        String query = format("SELECT * FROM %s.%s WHERE keyspace_name = ? AND table_name = ?", SchemaConstants.SCHEMA_KEYSPACE_NAME, SchemaKeyspaceTables.COLUMNS);
+        String query = format("SELECT * FROM %s.%s WHERE keyspace_name = ? AND table_name = ?", SchemaConstants.SCHEMA_KEYSPACE_NAME, COLUMNS);
         UntypedResultSet columnRows = query(query, keyspace, table);
         if (columnRows.isEmpty())
             throw new MissingColumns("Columns not found in schema table for " + keyspace + '.' + table);
@@ -1264,13 +1004,8 @@
 
     private static Map<ByteBuffer, DroppedColumn> fetchDroppedColumns(String keyspace, String table)
     {
-<<<<<<< HEAD
         String query = format("SELECT * FROM %s.%s WHERE keyspace_name = ? AND table_name = ?", SchemaConstants.SCHEMA_KEYSPACE_NAME, DROPPED_COLUMNS);
         Map<ByteBuffer, DroppedColumn> columns = new HashMap<>();
-=======
-        String query = format("SELECT * FROM %s.%s WHERE keyspace_name = ? AND table_name = ?", SchemaConstants.SCHEMA_KEYSPACE_NAME, SchemaKeyspaceTables.DROPPED_COLUMNS);
-        Map<ByteBuffer, CFMetaData.DroppedColumn> columns = new HashMap<>();
->>>>>>> fa532a61
         for (UntypedResultSet.Row row : query(query, keyspace, table))
         {
             DroppedColumn column = createDroppedColumnFromRow(row);
@@ -1303,7 +1038,7 @@
 
     private static Indexes fetchIndexes(String keyspace, String table)
     {
-        String query = String.format("SELECT * FROM %s.%s WHERE keyspace_name = ? AND table_name = ?", SchemaConstants.SCHEMA_KEYSPACE_NAME, SchemaKeyspaceTables.INDEXES);
+        String query = String.format("SELECT * FROM %s.%s WHERE keyspace_name = ? AND table_name = ?", SchemaConstants.SCHEMA_KEYSPACE_NAME, INDEXES);
         Indexes.Builder indexes = org.apache.cassandra.schema.Indexes.builder();
         query(query, keyspace, table).forEach(row -> indexes.add(createIndexMetadataFromRow(row)));
         return indexes.build();
@@ -1319,7 +1054,7 @@
 
     private static Triggers fetchTriggers(String keyspace, String table)
     {
-        String query = String.format("SELECT * FROM %s.%s WHERE keyspace_name = ? AND table_name = ?", SchemaConstants.SCHEMA_KEYSPACE_NAME, SchemaKeyspaceTables.TRIGGERS);
+        String query = String.format("SELECT * FROM %s.%s WHERE keyspace_name = ? AND table_name = ?", SchemaConstants.SCHEMA_KEYSPACE_NAME, TRIGGERS);
         Triggers.Builder triggers = org.apache.cassandra.schema.Triggers.builder();
         query(query, keyspace, table).forEach(row -> triggers.add(createTriggerFromRow(row)));
         return triggers.build();
@@ -1334,7 +1069,7 @@
 
     private static Views fetchViews(String keyspaceName, Types types)
     {
-        String query = format("SELECT view_name FROM %s.%s WHERE keyspace_name = ?", SchemaConstants.SCHEMA_KEYSPACE_NAME, SchemaKeyspaceTables.VIEWS);
+        String query = format("SELECT view_name FROM %s.%s WHERE keyspace_name = ?", SchemaConstants.SCHEMA_KEYSPACE_NAME, VIEWS);
 
         Views.Builder views = org.apache.cassandra.schema.Views.builder();
         for (UntypedResultSet.Row row : query(query, keyspaceName))
@@ -1344,7 +1079,7 @@
 
     private static ViewMetadata fetchView(String keyspaceName, String viewName, Types types)
     {
-        String query = String.format("SELECT * FROM %s.%s WHERE keyspace_name = ? AND view_name = ?", SchemaConstants.SCHEMA_KEYSPACE_NAME, SchemaKeyspaceTables.VIEWS);
+        String query = String.format("SELECT * FROM %s.%s WHERE keyspace_name = ? AND view_name = ?", SchemaConstants.SCHEMA_KEYSPACE_NAME, VIEWS);
         UntypedResultSet rows = query(query, keyspaceName, viewName);
         if (rows.isEmpty())
             throw new RuntimeException(String.format("%s:%s not found in the schema definitions keyspace.", keyspaceName, viewName));
@@ -1389,7 +1124,7 @@
 
     private static Collection<UDFunction> fetchUDFs(String keyspaceName, Types types)
     {
-        String query = format("SELECT * FROM %s.%s WHERE keyspace_name = ?", SchemaConstants.SCHEMA_KEYSPACE_NAME, SchemaKeyspaceTables.FUNCTIONS);
+        String query = format("SELECT * FROM %s.%s WHERE keyspace_name = ?", SchemaConstants.SCHEMA_KEYSPACE_NAME, FUNCTIONS);
 
         Collection<UDFunction> functions = new ArrayList<>();
         for (UntypedResultSet.Row row : query(query, keyspaceName))
@@ -1455,7 +1190,7 @@
 
     private static Collection<UDAggregate> fetchUDAs(String keyspaceName, Collection<UDFunction> udfs, Types types)
     {
-        String query = format("SELECT * FROM %s.%s WHERE keyspace_name = ?", SchemaConstants.SCHEMA_KEYSPACE_NAME, SchemaKeyspaceTables.AGGREGATES);
+        String query = format("SELECT * FROM %s.%s WHERE keyspace_name = ?", SchemaConstants.SCHEMA_KEYSPACE_NAME, AGGREGATES);
 
         Collection<UDAggregate> aggregates = new ArrayList<>();
         query(query, keyspaceName).forEach(row -> aggregates.add(createUDAFromRow(row, udfs, types)));
