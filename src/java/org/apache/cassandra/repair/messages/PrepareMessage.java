/*
 * Licensed to the Apache Software Foundation (ASF) under one
 * or more contributor license agreements.  See the NOTICE file
 * distributed with this work for additional information
 * regarding copyright ownership.  The ASF licenses this file
 * to you under the Apache License, Version 2.0 (the
 * "License"); you may not use this file except in compliance
 * with the License.  You may obtain a copy of the License at
 *
 *     http://www.apache.org/licenses/LICENSE-2.0
 *
 * Unless required by applicable law or agreed to in writing, software
 * distributed under the License is distributed on an "AS IS" BASIS,
 * WITHOUT WARRANTIES OR CONDITIONS OF ANY KIND, either express or implied.
 * See the License for the specific language governing permissions and
 * limitations under the License.
 */
package org.apache.cassandra.repair.messages;

import java.io.IOException;
import java.util.ArrayList;
import java.util.Collection;
import java.util.List;
import java.util.Objects;
import java.util.UUID;

import org.apache.cassandra.db.TypeSizes;
import org.apache.cassandra.dht.Range;
import org.apache.cassandra.dht.Token;
import org.apache.cassandra.io.util.DataInputPlus;
import org.apache.cassandra.io.util.DataOutputPlus;
import org.apache.cassandra.net.Verbs;
import org.apache.cassandra.net.Verb;
import org.apache.cassandra.net.MessagingService;
import org.apache.cassandra.repair.messages.RepairVerbs.RepairVersion;
import org.apache.cassandra.schema.TableId;
import org.apache.cassandra.streaming.PreviewKind;
import org.apache.cassandra.utils.UUIDSerializer;
import org.apache.cassandra.utils.versioning.Versioned;


public class PrepareMessage extends RepairMessage<PrepareMessage>
{
<<<<<<< HEAD
    public final static Versioned<RepairVersion, MessageSerializer<PrepareMessage>> serializers = RepairVersion.versioned(v -> new MessageSerializer<PrepareMessage>(v)
    {
        public void serialize(PrepareMessage message, DataOutputPlus out) throws IOException
=======
    public final static MessageSerializer serializer = new PrepareMessageSerializer();
    public final List<TableId> tableIds;
    public final Collection<Range<Token>> ranges;

    public final UUID parentRepairSession;
    public final boolean isIncremental;
    public final long timestamp;
    public final boolean isGlobal;
    public final PreviewKind previewKind;

    public PrepareMessage(UUID parentRepairSession, List<TableId> tableIds, Collection<Range<Token>> ranges, boolean isIncremental, long timestamp, boolean isGlobal, PreviewKind previewKind)
    {
        super(Type.PREPARE_MESSAGE, null);
        this.parentRepairSession = parentRepairSession;
        this.tableIds = tableIds;
        this.ranges = ranges;
        this.isIncremental = isIncremental;
        this.timestamp = timestamp;
        this.isGlobal = isGlobal;
        this.previewKind = previewKind;
    }

    @Override
    public boolean equals(Object o)
    {
        if (!(o instanceof PrepareMessage))
            return false;
        PrepareMessage other = (PrepareMessage) o;
        return messageType == other.messageType &&
               parentRepairSession.equals(other.parentRepairSession) &&
               isIncremental == other.isIncremental &&
               isGlobal == other.isGlobal &&
               previewKind == other.previewKind &&
               timestamp == other.timestamp &&
               tableIds.equals(other.tableIds) &&
               ranges.equals(other.ranges);
    }

    @Override
    public int hashCode()
    {
        return Objects.hash(messageType, parentRepairSession, isGlobal, previewKind, isIncremental, timestamp, tableIds, ranges);
    }

    public static class PrepareMessageSerializer implements MessageSerializer<PrepareMessage>
    {
        public void serialize(PrepareMessage message, DataOutputPlus out, int version) throws IOException
>>>>>>> 2381be31
        {
            out.writeInt(message.tableIds.size());
            for (TableId tableId : message.tableIds)
                tableId.serialize(out);
            UUIDSerializer.serializer.serialize(message.parentRepairSession, out);
            out.writeInt(message.ranges.size());
            for (Range<Token> r : message.ranges)
            {
                MessagingService.validatePartitioner(r);
                Range.tokenSerializer.serialize(r, out, version.boundsVersion);
            }
            out.writeBoolean(message.isIncremental);
            out.writeLong(message.timestamp);
            out.writeBoolean(message.isGlobal);
            out.writeInt(message.previewKind.getSerializationVal());
        }

        public PrepareMessage deserialize(DataInputPlus in) throws IOException
        {
            int tableIdCount = in.readInt();
            List<TableId> tableIds = new ArrayList<>(tableIdCount);
            for (int i = 0; i < tableIdCount; i++)
                tableIds.add(TableId.deserialize(in));
            UUID parentRepairSession = UUIDSerializer.serializer.deserialize(in);
            int rangeCount = in.readInt();
            List<Range<Token>> ranges = new ArrayList<>(rangeCount);
            for (int i = 0; i < rangeCount; i++)
                ranges.add((Range<Token>) Range.tokenSerializer.deserialize(in, MessagingService.globalPartitioner(), version.boundsVersion));
            boolean isIncremental = in.readBoolean();
            long timestamp = in.readLong();
            boolean isGlobal = in.readBoolean();
            PreviewKind previewKind = PreviewKind.deserialize(in.readInt());
            return new PrepareMessage(parentRepairSession, tableIds, ranges, isIncremental, timestamp, isGlobal, previewKind);
        }

        public long serializedSize(PrepareMessage message)
        {
            long size = TypeSizes.sizeof(message.tableIds.size());
            for (TableId tableId : message.tableIds)
                size += tableId.serializedSize();
            size += UUIDSerializer.serializer.serializedSize(message.parentRepairSession);
            size += TypeSizes.sizeof(message.ranges.size());
            for (Range<Token> r : message.ranges)
                size += Range.tokenSerializer.serializedSize(r, version.boundsVersion);
            size += TypeSizes.sizeof(message.isIncremental);
            size += TypeSizes.sizeof(message.timestamp);
            size += TypeSizes.sizeof(message.isGlobal);
            size += TypeSizes.sizeof(message.previewKind.getSerializationVal());
            return size;
        }
    });

    public final List<TableId> tableIds;
    public final Collection<Range<Token>> ranges;

    public final UUID parentRepairSession;
    public final boolean isIncremental;
    public final long timestamp;
    public final boolean isGlobal;

    public PrepareMessage(UUID parentRepairSession, List<TableId> tableIds, Collection<Range<Token>> ranges, boolean isIncremental, long timestamp, boolean isGlobal)
    {
        super(null);
        this.parentRepairSession = parentRepairSession;
        this.tableIds = tableIds;
        this.ranges = ranges;
        this.isIncremental = isIncremental;
        this.timestamp = timestamp;
        this.isGlobal = isGlobal;
    }

    @Override
    public boolean equals(Object o)
    {
        if (!(o instanceof PrepareMessage))
            return false;
        PrepareMessage other = (PrepareMessage) o;
        return parentRepairSession.equals(other.parentRepairSession) &&
               isIncremental == other.isIncremental &&
               isGlobal == other.isGlobal &&
               timestamp == other.timestamp &&
               tableIds.equals(other.tableIds) &&
               ranges.equals(other.ranges);
    }

    @Override
    public int hashCode()
    {
        return Objects.hash(parentRepairSession, isGlobal, isIncremental, timestamp, tableIds, ranges);
    }

    public MessageSerializer<PrepareMessage> serializer(RepairVersion version)
    {
        return serializers.get(version);
    }

    public Verb<PrepareMessage, ?> verb()
    {
        return Verbs.REPAIR.PREPARE;
    }

    @Override
    public String toString()
    {
        return "PrepareMessage{" +
               "tableIds='" + tableIds + '\'' +
               ", ranges=" + ranges +
               ", parentRepairSession=" + parentRepairSession +
               ", isIncremental=" + isIncremental +
               ", timestamp=" + timestamp +
               ", isGlobal=" + isGlobal +
               '}';
    }
}<|MERGE_RESOLUTION|>--- conflicted
+++ resolved
@@ -29,71 +29,20 @@
 import org.apache.cassandra.dht.Token;
 import org.apache.cassandra.io.util.DataInputPlus;
 import org.apache.cassandra.io.util.DataOutputPlus;
+import org.apache.cassandra.net.MessagingService;
 import org.apache.cassandra.net.Verbs;
 import org.apache.cassandra.net.Verb;
-import org.apache.cassandra.net.MessagingService;
 import org.apache.cassandra.repair.messages.RepairVerbs.RepairVersion;
 import org.apache.cassandra.schema.TableId;
 import org.apache.cassandra.streaming.PreviewKind;
 import org.apache.cassandra.utils.UUIDSerializer;
 import org.apache.cassandra.utils.versioning.Versioned;
 
-
 public class PrepareMessage extends RepairMessage<PrepareMessage>
 {
-<<<<<<< HEAD
     public final static Versioned<RepairVersion, MessageSerializer<PrepareMessage>> serializers = RepairVersion.versioned(v -> new MessageSerializer<PrepareMessage>(v)
     {
         public void serialize(PrepareMessage message, DataOutputPlus out) throws IOException
-=======
-    public final static MessageSerializer serializer = new PrepareMessageSerializer();
-    public final List<TableId> tableIds;
-    public final Collection<Range<Token>> ranges;
-
-    public final UUID parentRepairSession;
-    public final boolean isIncremental;
-    public final long timestamp;
-    public final boolean isGlobal;
-    public final PreviewKind previewKind;
-
-    public PrepareMessage(UUID parentRepairSession, List<TableId> tableIds, Collection<Range<Token>> ranges, boolean isIncremental, long timestamp, boolean isGlobal, PreviewKind previewKind)
-    {
-        super(Type.PREPARE_MESSAGE, null);
-        this.parentRepairSession = parentRepairSession;
-        this.tableIds = tableIds;
-        this.ranges = ranges;
-        this.isIncremental = isIncremental;
-        this.timestamp = timestamp;
-        this.isGlobal = isGlobal;
-        this.previewKind = previewKind;
-    }
-
-    @Override
-    public boolean equals(Object o)
-    {
-        if (!(o instanceof PrepareMessage))
-            return false;
-        PrepareMessage other = (PrepareMessage) o;
-        return messageType == other.messageType &&
-               parentRepairSession.equals(other.parentRepairSession) &&
-               isIncremental == other.isIncremental &&
-               isGlobal == other.isGlobal &&
-               previewKind == other.previewKind &&
-               timestamp == other.timestamp &&
-               tableIds.equals(other.tableIds) &&
-               ranges.equals(other.ranges);
-    }
-
-    @Override
-    public int hashCode()
-    {
-        return Objects.hash(messageType, parentRepairSession, isGlobal, previewKind, isIncremental, timestamp, tableIds, ranges);
-    }
-
-    public static class PrepareMessageSerializer implements MessageSerializer<PrepareMessage>
-    {
-        public void serialize(PrepareMessage message, DataOutputPlus out, int version) throws IOException
->>>>>>> 2381be31
         {
             out.writeInt(message.tableIds.size());
             for (TableId tableId : message.tableIds)
@@ -153,8 +102,10 @@
     public final boolean isIncremental;
     public final long timestamp;
     public final boolean isGlobal;
+    public final PreviewKind previewKind;
 
-    public PrepareMessage(UUID parentRepairSession, List<TableId> tableIds, Collection<Range<Token>> ranges, boolean isIncremental, long timestamp, boolean isGlobal)
+    public PrepareMessage(UUID parentRepairSession, List<TableId> tableIds, Collection<Range<Token>> ranges, boolean isIncremental, long timestamp, boolean isGlobal,
+                          PreviewKind previewKind)
     {
         super(null);
         this.parentRepairSession = parentRepairSession;
@@ -163,6 +114,7 @@
         this.isIncremental = isIncremental;
         this.timestamp = timestamp;
         this.isGlobal = isGlobal;
+        this.previewKind = previewKind;
     }
 
     @Override
