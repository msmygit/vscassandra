/*
 * Licensed to the Apache Software Foundation (ASF) under one
 * or more contributor license agreements.  See the NOTICE file
 * distributed with this work for additional information
 * regarding copyright ownership.  The ASF licenses this file
 * to you under the Apache License, Version 2.0 (the
 * "License"); you may not use this file except in compliance
 * with the License.  You may obtain a copy of the License at
 *
 *     http://www.apache.org/licenses/LICENSE-2.0
 *
 * Unless required by applicable law or agreed to in writing, software
 * distributed under the License is distributed on an "AS IS" BASIS,
 * WITHOUT WARRANTIES OR CONDITIONS OF ANY KIND, either express or implied.
 * See the License for the specific language governing permissions and
 * limitations under the License.
 */
package org.apache.cassandra.repair;

import java.net.InetAddress;

import org.slf4j.Logger;
import org.slf4j.LoggerFactory;

import org.apache.cassandra.db.SystemKeyspace;
import org.apache.cassandra.net.MessagingService;
import org.apache.cassandra.repair.messages.SyncComplete;
import org.apache.cassandra.repair.messages.SyncRequest;
import org.apache.cassandra.service.ActiveRepairService;
import org.apache.cassandra.streaming.StreamEvent;
import org.apache.cassandra.streaming.StreamEventHandler;
import org.apache.cassandra.streaming.StreamPlan;
import org.apache.cassandra.streaming.StreamState;

/**
 * StreamingRepairTask performs data streaming between two remote replica which neither is not repair coordinator.
 * Task will send {@link SyncComplete} message back to coordinator upon streaming completion.
 */
public class StreamingRepairTask implements Runnable, StreamEventHandler
{
    private static final Logger logger = LoggerFactory.getLogger(StreamingRepairTask.class);

    private final RepairJobDesc desc;
    private final SyncRequest request;
    private final long repairedAt;
    private final boolean isConsistent;

    public StreamingRepairTask(RepairJobDesc desc, SyncRequest request, long repairedAt, boolean isConsistent)
    {
        this.desc = desc;
        this.request = request;
        this.repairedAt = repairedAt;
        this.isConsistent = isConsistent;
    }

    public void run()
    {
        InetAddress dest = request.dst;
        InetAddress preferred = SystemKeyspace.getPreferredIP(dest);
        logger.info("[streaming task #{}] Performing streaming repair of {} ranges with {}", desc.sessionId, request.ranges.size(), request.dst);
        boolean isIncremental = false;
        if (desc.parentSessionId != null)
        {
            ActiveRepairService.ParentRepairSession prs = ActiveRepairService.instance.getParentRepairSession(desc.parentSessionId);
            isIncremental = prs.isIncremental;
        }
<<<<<<< HEAD
        new StreamPlan("Repair", repairedAt, 1, false, isIncremental, false).listeners(this)
=======
        new StreamPlan("Repair", repairedAt, 1, false, isIncremental, false, isConsistent ? desc.parentSessionId : null).listeners(this)
>>>>>>> bd14400a
                                            .flushBeforeTransfer(true)
                                            // request ranges from the remote node
                                            .requestRanges(dest, preferred, desc.keyspace, request.ranges, desc.columnFamily)
                                            // send ranges to the remote node
                                            .transferRanges(dest, preferred, desc.keyspace, request.ranges, desc.columnFamily)
                                            .execute();
    }

    public void handleStreamEvent(StreamEvent event)
    {
        // Nothing to do here, all we care about is the final success or failure and that's handled by
        // onSuccess and onFailure
    }

    /**
     * If we succeeded on both stream in and out, reply back to coordinator
     */
    public void onSuccess(StreamState state)
    {
        logger.info("[repair #{}] streaming task succeed, returning response to {}", desc.sessionId, request.initiator);
        MessagingService.instance().sendOneWay(new SyncComplete(desc, request.src, request.dst, true).createMessage(), request.initiator);
    }

    /**
     * If we failed on either stream in or out, reply fail to coordinator
     */
    public void onFailure(Throwable t)
    {
        MessagingService.instance().sendOneWay(new SyncComplete(desc, request.src, request.dst, false).createMessage(), request.initiator);
    }
}<|MERGE_RESOLUTION|>--- conflicted
+++ resolved
@@ -64,11 +64,7 @@
             ActiveRepairService.ParentRepairSession prs = ActiveRepairService.instance.getParentRepairSession(desc.parentSessionId);
             isIncremental = prs.isIncremental;
         }
-<<<<<<< HEAD
-        new StreamPlan("Repair", repairedAt, 1, false, isIncremental, false).listeners(this)
-=======
         new StreamPlan("Repair", repairedAt, 1, false, isIncremental, false, isConsistent ? desc.parentSessionId : null).listeners(this)
->>>>>>> bd14400a
                                             .flushBeforeTransfer(true)
                                             // request ranges from the remote node
                                             .requestRanges(dest, preferred, desc.keyspace, request.ranges, desc.columnFamily)
