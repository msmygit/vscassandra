/*
 * Licensed to the Apache Software Foundation (ASF) under one
 * or more contributor license agreements.  See the NOTICE file
 * distributed with this work for additional information
 * regarding copyright ownership.  The ASF licenses this file
 * to you under the Apache License, Version 2.0 (the
 * "License"); you may not use this file except in compliance
 * with the License.  You may obtain a copy of the License at
 *
 *     http://www.apache.org/licenses/LICENSE-2.0
 *
 * Unless required by applicable law or agreed to in writing, software
 * distributed under the License is distributed on an "AS IS" BASIS,
 * WITHOUT WARRANTIES OR CONDITIONS OF ANY KIND, either express or implied.
 * See the License for the specific language governing permissions and
 * limitations under the License.
 */
package org.apache.cassandra.repair;

import java.io.IOException;
import java.util.ArrayList;
import java.util.Arrays;
import java.util.Collection;
import java.util.Collections;
import java.util.List;
import java.util.Map;
import java.util.Set;
import java.util.UUID;
import java.util.concurrent.ConcurrentHashMap;
import java.util.concurrent.ConcurrentMap;
import java.util.concurrent.TimeUnit;
import java.util.concurrent.atomic.AtomicBoolean;

import com.google.common.annotations.VisibleForTesting;
import com.google.common.collect.Lists;
import com.google.common.util.concurrent.*;
import org.apache.cassandra.concurrent.ExecutorFactory;
import org.apache.cassandra.concurrent.ExecutorPlus;
import org.apache.cassandra.utils.TimeUUID;
import org.apache.cassandra.utils.concurrent.AsyncFuture;
import org.slf4j.Logger;
import org.slf4j.LoggerFactory;

import org.apache.cassandra.config.DatabaseDescriptor;
import org.apache.cassandra.db.ColumnFamilyStore;
import org.apache.cassandra.db.Keyspace;
import org.apache.cassandra.dht.Range;
import org.apache.cassandra.dht.Token;
import org.apache.cassandra.exceptions.RepairException;
import org.apache.cassandra.gms.*;
import org.apache.cassandra.locator.InetAddressAndPort;
import org.apache.cassandra.repair.consistent.ConsistentSession;
import org.apache.cassandra.repair.consistent.LocalSession;
import org.apache.cassandra.repair.consistent.LocalSessions;
import org.apache.cassandra.schema.SystemDistributedKeyspace;
import org.apache.cassandra.schema.TableId;
import org.apache.cassandra.streaming.PreviewKind;
import org.apache.cassandra.streaming.SessionSummary;
import org.apache.cassandra.tracing.Tracing;
import org.apache.cassandra.utils.FBUtilities;
import org.apache.cassandra.utils.MerkleTrees;
import org.apache.cassandra.utils.Pair;
import org.apache.cassandra.utils.Throwables;
import org.apache.cassandra.utils.concurrent.Future;

/**
 * Coordinates the (active) repair of a list of non overlapping token ranges.
 *
 * A given RepairSession repairs a set of replicas for a given set of ranges on a list
 * of column families. For each of the column family to repair, RepairSession
 * creates a {@link RepairJob} that handles the repair of that CF.
 *
 * A given RepairJob has the 3 main phases:
 * <ol>
 *   <li>
 *     Paxos repair: unfinished paxos operations in the range/keyspace/table are first completed
 *   </li>
 *   <li>Validation phase: the job requests merkle trees from each of the replica involves
 *      ({@link org.apache.cassandra.repair.ValidationTask}) and waits until all trees are received (in
 *      validationComplete()).
 *   </li>
 *   <li>Synchronization phase: once all trees are received, the job compares each tree with  all the others. If there is
 *       difference between 2 trees, the differences between the 2 endpoints will be streamed with a {@link SyncTask}.
 *   </li>
 * </ol>
 * The job is done once all its SyncTasks are done (i.e. have either computed no differences
 * or the streaming they started is done (syncComplete())).
 *
 * A given session will execute the first phase (validation phase) of each of it's job
 * sequentially. In other words, it will start the first job and only start the next one
 * once that first job validation phase is complete. This is done so that the replica only
 * create one merkle tree per range at a time, which is our way to ensure that such creation starts
 * roughly at the same time on every node (see CASSANDRA-2816). However the synchronization
 * phases are allowed to run concurrently (with each other and with validation phases).
 *
 * A given RepairJob has 2 modes: either sequential or not (RepairParallelism). If sequential,
 * it will requests merkle tree creation from each replica in sequence (though in that case
 * we still first send a message to each node to flush and snapshot data so each merkle tree
 * creation is still done on similar data, even if the actual creation is not
 * done simulatneously). If not sequential, all merkle tree are requested in parallel.
 * Similarly, if a job is sequential, it will handle one SymmetricSyncTask at a time, but will handle
 * all of them in parallel otherwise.
 */
public class RepairSession extends AsyncFuture<RepairSessionResult> implements IEndpointStateChangeSubscriber,
                                                                                  IFailureDetectionEventListener,
                                                                                  LocalSessions.Listener
{
    private static final Logger logger = LoggerFactory.getLogger(RepairSession.class);

    public final TimeUUID parentRepairSession;
    /** Repair session ID */
    private final TimeUUID id;
    public final String keyspace;
    private final String[] cfnames;
    public final RepairParallelism parallelismDegree;
    public final boolean pullRepair;

    /** Range to repair */
    public final CommonRange commonRange;
    public final boolean isIncremental;
    public final PreviewKind previewKind;
    public final boolean repairPaxos;
    public final boolean paxosOnly;

    private final AtomicBoolean isFailed = new AtomicBoolean(false);

    // Each validation task waits response from replica in validating ConcurrentMap (keyed by CF name and endpoint address)
    private final ConcurrentMap<Pair<RepairJobDesc, InetAddressAndPort>, ValidationTask> validating = new ConcurrentHashMap<>();
    // Remote syncing jobs wait response in syncingTasks map
    private final ConcurrentMap<Pair<RepairJobDesc, SyncNodePair>, CompletableRemoteSyncTask> syncingTasks = new ConcurrentHashMap<>();

    // Tasks(snapshot, validate request, differencing, ...) are run on taskExecutor
    public final ExecutorPlus taskExecutor;
    public final boolean optimiseStreams;

    private volatile boolean terminated = false;

    /**
     * Create new repair session.
     * @param parentRepairSession the parent sessions id
     * @param id this sessions id
     * @param commonRange ranges to repair
     * @param keyspace name of keyspace
     * @param parallelismDegree specifies the degree of parallelism when calculating the merkle trees
     * @param pullRepair true if the repair should be one way (from remote host to this host and only applicable between two hosts--see RepairOption)
     * @param repairPaxos true if incomplete paxos operations should be completed as part of repair
     * @param paxosOnly true if we should only complete paxos operations, not run a normal repair
     * @param cfnames names of columnfamilies
     */
    public RepairSession(TimeUUID parentRepairSession,
                         TimeUUID id,
                         CommonRange commonRange,
                         String keyspace,
                         RepairParallelism parallelismDegree,
                         boolean isIncremental,
                         boolean pullRepair,
                         PreviewKind previewKind,
                         boolean optimiseStreams,
                         boolean repairPaxos,
                         boolean paxosOnly,
                         String... cfnames)
    {
        this.repairPaxos = repairPaxos;
        this.paxosOnly = paxosOnly;
        assert cfnames.length > 0 : "Repairing no column families seems pointless, doesn't it";

        this.parentRepairSession = parentRepairSession;
        this.id = id;
        this.parallelismDegree = parallelismDegree;
        this.keyspace = keyspace;
        this.cfnames = cfnames;
        this.commonRange = commonRange;
        this.isIncremental = isIncremental;
        this.previewKind = previewKind;
        this.pullRepair = pullRepair;
        this.optimiseStreams = optimiseStreams;
        this.taskExecutor = createExecutor();
    }

    protected ExecutorPlus createExecutor()
    {
        return ExecutorFactory.Global.executorFactory().pooled("RepairJobTask", Integer.MAX_VALUE);
    }

    public TimeUUID getId()
    {
        return id;
    }

    public Collection<Range<Token>> ranges()
    {
        return commonRange.ranges;
    }

    public Collection<InetAddressAndPort> endpoints()
    {
        return commonRange.endpoints;
    }

    public void trackValidationCompletion(Pair<RepairJobDesc, InetAddressAndPort> key, ValidationTask task)
    {
        validating.put(key, task);
    }

    public void trackSyncCompletion(Pair<RepairJobDesc, SyncNodePair> key, CompletableRemoteSyncTask task)
    {
        syncingTasks.put(key, task);
    }

    /**
     * Receive merkle tree response or failed response from {@code endpoint} for current repair job.
     *
     * @param desc repair job description
     * @param endpoint endpoint that sent merkle tree
     * @param trees calculated merkle trees, or null if validation failed
     */
    public void validationComplete(RepairJobDesc desc, InetAddressAndPort endpoint, MerkleTrees trees)
    {
        ValidationTask task = validating.remove(Pair.create(desc, endpoint));
        if (task == null)
        {
            assert terminated : "The repair session should be terminated if the validation we're completing no longer exists.";
            
            // The trees may be off-heap, and will therefore need to be released.
            if (trees != null)
                trees.release();
            
            return;
        }

        String message = String.format("Received merkle tree for %s from %s", desc.columnFamily, endpoint);
        logger.info("{} {}", previewKind.logPrefix(getId()), message);
        Tracing.traceRepair(message);
        task.treesReceived(trees);
    }

    /**
     * Notify this session that sync completed/failed with given {@code SyncNodePair}.
     *
     * @param desc synced repair job
     * @param nodes nodes that completed sync
     * @param success true if sync succeeded
     */
    public void syncComplete(RepairJobDesc desc, SyncNodePair nodes, boolean success, List<SessionSummary> summaries)
    {
        CompletableRemoteSyncTask task = syncingTasks.remove(Pair.create(desc, nodes));
        if (task == null)
        {
            assert terminated : "The repair session should be terminated if the sync task we're completing no longer exists.";
            return;
        }

        if (logger.isDebugEnabled())
            logger.debug("{} Repair completed between {} and {} on {}", previewKind.logPrefix(getId()), nodes.coordinator, nodes.peer, desc.columnFamily);
        task.syncComplete(success, summaries);
    }

    @VisibleForTesting
    Map<Pair<RepairJobDesc, SyncNodePair>, CompletableRemoteSyncTask> getSyncingTasks()
    {
        return Collections.unmodifiableMap(syncingTasks);
    }

    private String repairedNodes()
    {
        StringBuilder sb = new StringBuilder();
        sb.append(FBUtilities.getBroadcastAddressAndPort());
        for (InetAddressAndPort ep : commonRange.endpoints)
            sb.append(", ").append(ep);
        return sb.toString();
    }

    /**
     * Start RepairJob on given ColumnFamilies.
     *
     * This first validates if all replica are available, and if they are,
     * creates RepairJobs and submit to run on given executor.
     *
     * @param executor Executor to run validation
     */
<<<<<<< HEAD
    public void start(ExecutorPlus executor)
=======
    @SuppressWarnings("UnstableApiUsage")
    public void start(ListeningExecutorService executor)
>>>>>>> 00898588
    {
        String message;
        if (terminated)
            return;

        logger.info("{} parentSessionId = {}: new session: will sync {} on range {} for {}.{}",
                    previewKind.logPrefix(getId()), parentRepairSession, repairedNodes(), commonRange, keyspace, Arrays.toString(cfnames));
        Tracing.traceRepair("Syncing range {}", commonRange);
        if (!previewKind.isPreview() && !paxosOnly)
        {
            SystemDistributedKeyspace.startRepairs(getId(), parentRepairSession, keyspace, cfnames, commonRange);
        }

        if (commonRange.endpoints.isEmpty())
        {
            logger.info("{} {}", previewKind.logPrefix(getId()), message = String.format("No neighbors to repair with on range %s: session completed", commonRange));
            Tracing.traceRepair(message);
            trySuccess(new RepairSessionResult(id, keyspace, commonRange.ranges, Lists.<RepairResult>newArrayList(), commonRange.hasSkippedReplicas));
            if (!previewKind.isPreview())
            {
                SystemDistributedKeyspace.failRepairs(getId(), keyspace, cfnames, new RuntimeException(message));
            }
            return;
        }

        // Checking all nodes are live
        for (InetAddressAndPort endpoint : commonRange.endpoints)
        {
            if (!FailureDetector.instance.isAlive(endpoint) && !commonRange.hasSkippedReplicas)
            {
                message = String.format("Cannot proceed on repair because a neighbor (%s) is dead: session failed", endpoint);
                logger.error("{} {}", previewKind.logPrefix(getId()), message);
                Exception e = new IOException(message);
                tryFailure(e);
                if (!previewKind.isPreview())
                {
                    SystemDistributedKeyspace.failRepairs(getId(), keyspace, cfnames, e);
                }
                return;
            }
        }

        // Create and submit RepairJob for each ColumnFamily
        List<Future<RepairResult>> jobs = new ArrayList<>(cfnames.length);
        for (String cfname : cfnames)
        {
            RepairJob job = new RepairJob(this, cfname);
            executor.execute(job);
            jobs.add(job);
        }

        // When all RepairJobs are done without error, cleanup and set the final result
        FBUtilities.allOf(jobs).addCallback(new FutureCallback<List<RepairResult>>()
        {
            public void onSuccess(List<RepairResult> results)
            {
                // this repair session is completed
                logger.info("{} {}", previewKind.logPrefix(getId()), "Session completed successfully");
                Tracing.traceRepair("Completed sync of range {}", commonRange);
<<<<<<< HEAD
                trySuccess(new RepairSessionResult(id, keyspace, commonRange.ranges, results, commonRange.hasSkippedReplicas));

=======
                set(new RepairSessionResult(id, keyspace, commonRange.ranges, results, commonRange.hasSkippedReplicas));
>>>>>>> 00898588
                taskExecutor.shutdown();
                // mark this session as terminated
                terminate();
                awaitTaskExecutorTermination();
            }

            public void onFailure(Throwable t)
            {
                String msg = "{} Session completed with the following error";
                if (Throwables.anyCauseMatches(t, RepairException::shouldWarn))
                    logger.warn(msg+ ": {}", previewKind.logPrefix(getId()), t.getMessage());
                else
                    logger.error(msg, previewKind.logPrefix(getId()), t);
                Tracing.traceRepair("Session completed with the following error: {}", t);
                forceShutdown(t);
            }
<<<<<<< HEAD
        });
=======
        }, executor);
>>>>>>> 00898588
    }

    public void terminate()
    {
        terminated = true;
        validating.clear();
        syncingTasks.clear();
    }

    /**
     * clear all RepairJobs and terminate this session.
     *
     * @param reason Cause of error for shutdown
     */
    public void forceShutdown(Throwable reason)
    {
<<<<<<< HEAD
        tryFailure(reason);
        taskExecutor.shutdownNow();
=======
        setException(reason);
        taskExecutor.shutdown();
>>>>>>> 00898588
        terminate();
        awaitTaskExecutorTermination();
    }

    private void awaitTaskExecutorTermination()
    {
        try
        {
            if (taskExecutor.awaitTermination(30, TimeUnit.SECONDS))
                logger.debug("{} session task executor shut down gracefully", previewKind.logPrefix(getId()));
            else
                logger.warn("{} session task executor unable to shut down gracefully", previewKind.logPrefix(getId()));
        }
        catch (InterruptedException e)
        {
            Thread.currentThread().interrupt();
        }
    }

    public void onRemove(InetAddressAndPort endpoint)
    {
        convict(endpoint, Double.MAX_VALUE);
    }

    public void onRestart(InetAddressAndPort endpoint, EndpointState epState)
    {
        convict(endpoint, Double.MAX_VALUE);
    }

    public void convict(InetAddressAndPort endpoint, double phi)
    {
        if (!commonRange.endpoints.contains(endpoint))
            return;

        // We want a higher confidence in the failure detection than usual because failing a repair wrongly has a high cost.
        if (phi < 2 * DatabaseDescriptor.getPhiConvictThreshold())
            return;

        // Though unlikely, it is possible to arrive here multiple time and we
        // want to avoid print an error message twice
        if (!isFailed.compareAndSet(false, true))
            return;

        Exception exception = new IOException(String.format("Endpoint %s died", endpoint));
        logger.error("{} session completed with the following error", previewKind.logPrefix(getId()), exception);
        // If a node failed, we stop everything (though there could still be some activity in the background)
        forceShutdown(exception);
    }

    public void onIRStateChange(LocalSession session)
    {
        // we should only be registered as listeners for PreviewKind.REPAIRED, but double check here
        if (previewKind == PreviewKind.REPAIRED &&
            session.getState() == ConsistentSession.State.FINALIZED &&
            includesTables(session.tableIds))
        {
            for (Range<Token> range : session.ranges)
            {
                if (range.intersects(ranges()))
                {
                    logger.warn("{} An intersecting incremental repair with session id = {} finished, preview repair might not be accurate", previewKind.logPrefix(getId()), session.sessionID);
                    forceShutdown(RepairException.warn("An incremental repair with session id "+session.sessionID+" finished during this preview repair runtime"));
                    return;
                }
            }
        }
    }

    private boolean includesTables(Set<TableId> tableIds)
    {
        Keyspace ks = Keyspace.open(keyspace);
        if (ks != null)
        {
            for (String table : cfnames)
            {
                ColumnFamilyStore cfs = ks.getColumnFamilyStore(table);
                if (tableIds.contains(cfs.metadata.id))
                    return true;
            }
        }
        return false;
    }
}<|MERGE_RESOLUTION|>--- conflicted
+++ resolved
@@ -25,7 +25,6 @@
 import java.util.List;
 import java.util.Map;
 import java.util.Set;
-import java.util.UUID;
 import java.util.concurrent.ConcurrentHashMap;
 import java.util.concurrent.ConcurrentMap;
 import java.util.concurrent.TimeUnit;
@@ -278,12 +277,7 @@
      *
      * @param executor Executor to run validation
      */
-<<<<<<< HEAD
     public void start(ExecutorPlus executor)
-=======
-    @SuppressWarnings("UnstableApiUsage")
-    public void start(ListeningExecutorService executor)
->>>>>>> 00898588
     {
         String message;
         if (terminated)
@@ -343,12 +337,8 @@
                 // this repair session is completed
                 logger.info("{} {}", previewKind.logPrefix(getId()), "Session completed successfully");
                 Tracing.traceRepair("Completed sync of range {}", commonRange);
-<<<<<<< HEAD
                 trySuccess(new RepairSessionResult(id, keyspace, commonRange.ranges, results, commonRange.hasSkippedReplicas));
 
-=======
-                set(new RepairSessionResult(id, keyspace, commonRange.ranges, results, commonRange.hasSkippedReplicas));
->>>>>>> 00898588
                 taskExecutor.shutdown();
                 // mark this session as terminated
                 terminate();
@@ -365,11 +355,7 @@
                 Tracing.traceRepair("Session completed with the following error: {}", t);
                 forceShutdown(t);
             }
-<<<<<<< HEAD
-        });
-=======
         }, executor);
->>>>>>> 00898588
     }
 
     public void terminate()
@@ -386,13 +372,8 @@
      */
     public void forceShutdown(Throwable reason)
     {
-<<<<<<< HEAD
         tryFailure(reason);
-        taskExecutor.shutdownNow();
-=======
-        setException(reason);
         taskExecutor.shutdown();
->>>>>>> 00898588
         terminate();
         awaitTaskExecutorTermination();
     }
