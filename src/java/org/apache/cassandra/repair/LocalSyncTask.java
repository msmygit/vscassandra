/*
 * Licensed to the Apache Software Foundation (ASF) under one
 * or more contributor license agreements.  See the NOTICE file
 * distributed with this work for additional information
 * regarding copyright ownership.  The ASF licenses this file
 * to you under the Apache License, Version 2.0 (the
 * "License"); you may not use this file except in compliance
 * with the License.  You may obtain a copy of the License at
 *
 *     http://www.apache.org/licenses/LICENSE-2.0
 *
 * Unless required by applicable law or agreed to in writing, software
 * distributed under the License is distributed on an "AS IS" BASIS,
 * WITHOUT WARRANTIES OR CONDITIONS OF ANY KIND, either express or implied.
 * See the License for the specific language governing permissions and
 * limitations under the License.
 */
package org.apache.cassandra.repair;

import java.net.InetAddress;
import java.util.List;
<<<<<<< HEAD
import java.util.concurrent.Executor;
import java.util.concurrent.ExecutorService;
=======
import java.util.UUID;
>>>>>>> bd14400a

import org.slf4j.Logger;
import org.slf4j.LoggerFactory;

import org.apache.cassandra.db.SystemKeyspace;
import org.apache.cassandra.dht.Range;
import org.apache.cassandra.dht.Token;
import org.apache.cassandra.service.ActiveRepairService;
import org.apache.cassandra.streaming.ProgressInfo;
import org.apache.cassandra.streaming.StreamEvent;
import org.apache.cassandra.streaming.StreamEventHandler;
import org.apache.cassandra.streaming.StreamPlan;
import org.apache.cassandra.streaming.StreamState;
import org.apache.cassandra.tracing.TraceState;
import org.apache.cassandra.tracing.Tracing;
import org.apache.cassandra.utils.FBUtilities;

/**
 * LocalSyncTask performs streaming between local(coordinator) node and remote replica.
 */
public class LocalSyncTask extends SyncTask implements StreamEventHandler
{
    private final TraceState state = Tracing.instance.get();

    private static final Logger logger = LoggerFactory.getLogger(LocalSyncTask.class);

    private final long repairedAt;
    private final UUID pendingRepair;

    private final boolean pullRepair;

<<<<<<< HEAD
    public LocalSyncTask(RepairJobDesc desc, TreeResponse r1, TreeResponse r2, long repairedAt, boolean pullRepair,
                         Executor taskExecutor, SyncTask next)
=======
    public LocalSyncTask(RepairJobDesc desc, TreeResponse r1, TreeResponse r2, long repairedAt, UUID pendingRepair, boolean pullRepair)
>>>>>>> bd14400a
    {
        super(desc, r1, r2, taskExecutor, next);
        this.repairedAt = repairedAt;
<<<<<<< HEAD
=======
        this.pendingRepair = pendingRepair;
>>>>>>> bd14400a
        this.pullRepair = pullRepair;
    }

    /**
     * Starts sending/receiving our list of differences to/from the remote endpoint: creates a callback
     * that will be called out of band once the streams complete.
     */
    protected void startSync(List<Range<Token>> differences)
    {
        InetAddress local = FBUtilities.getBroadcastAddress();
        // We can take anyone of the node as source or destination, however if one is localhost, we put at source to avoid a forwarding
        InetAddress dst = r2.endpoint.equals(local) ? r1.endpoint : r2.endpoint;
        InetAddress preferred = SystemKeyspace.getPreferredIP(dst);

        String message = String.format("Performing streaming repair of %d ranges with %s", differences.size(), dst);
        logger.info("[repair #{}] {}", desc.sessionId, message);
        boolean isIncremental = false;
        if (desc.parentSessionId != null)
        {
            ActiveRepairService.ParentRepairSession prs = ActiveRepairService.instance.getParentRepairSession(desc.parentSessionId);
            isIncremental = prs.isIncremental;
        }
        Tracing.traceRepair(message);
<<<<<<< HEAD
        StreamPlan plan = new StreamPlan("Repair", repairedAt, 1, false, isIncremental, false).listeners(this)
=======
        StreamPlan plan = new StreamPlan("Repair", repairedAt, 1, false, isIncremental, false, pendingRepair).listeners(this)
>>>>>>> bd14400a
                                            .flushBeforeTransfer(true)
                                            // request ranges from the remote node
                                            .requestRanges(dst, preferred, desc.keyspace, differences, desc.columnFamily);
        if (!pullRepair)
        {
            // send ranges to the remote node if we are not performing a pull repair
            plan.transferRanges(dst, preferred, desc.keyspace, differences, desc.columnFamily);
        }

        plan.execute();
    }

    public void handleStreamEvent(StreamEvent event)
    {
        if (state == null)
            return;
        switch (event.eventType)
        {
            case STREAM_PREPARED:
                StreamEvent.SessionPreparedEvent spe = (StreamEvent.SessionPreparedEvent) event;
                state.trace("Streaming session with {} prepared", spe.session.peer);
                break;
            case STREAM_COMPLETE:
                StreamEvent.SessionCompleteEvent sce = (StreamEvent.SessionCompleteEvent) event;
                state.trace("Streaming session with {} {}", sce.peer, sce.success ? "completed successfully" : "failed");
                break;
            case FILE_PROGRESS:
                ProgressInfo pi = ((StreamEvent.ProgressEvent) event).progress;
                state.trace("{}/{} ({}%) {} idx:{}{}",
                            new Object[] { FBUtilities.prettyPrintMemory(pi.currentBytes),
                                           FBUtilities.prettyPrintMemory(pi.totalBytes),
                                           pi.currentBytes * 100 / pi.totalBytes,
                                           pi.direction == ProgressInfo.Direction.OUT ? "sent to" : "received from",
                                           pi.sessionIndex,
                                           pi.peer });
        }
    }

    public void onSuccess(StreamState result)
    {
        String message = String.format("Sync complete using session %s between %s and %s on %s", desc.sessionId, r1.endpoint, r2.endpoint, desc.columnFamily);
        logger.info("[repair #{}] {}", desc.sessionId, message);
        Tracing.traceRepair(message);
        set(stat);
    }

    public void onFailure(Throwable t)
    {
        setException(t);
    }
}<|MERGE_RESOLUTION|>--- conflicted
+++ resolved
@@ -19,12 +19,8 @@
 
 import java.net.InetAddress;
 import java.util.List;
-<<<<<<< HEAD
+import java.util.UUID;
 import java.util.concurrent.Executor;
-import java.util.concurrent.ExecutorService;
-=======
-import java.util.UUID;
->>>>>>> bd14400a
 
 import org.slf4j.Logger;
 import org.slf4j.LoggerFactory;
@@ -56,19 +52,12 @@
 
     private final boolean pullRepair;
 
-<<<<<<< HEAD
-    public LocalSyncTask(RepairJobDesc desc, TreeResponse r1, TreeResponse r2, long repairedAt, boolean pullRepair,
+    public LocalSyncTask(RepairJobDesc desc, TreeResponse r1, TreeResponse r2, long repairedAt, UUID pendingRepair, boolean pullRepair,
                          Executor taskExecutor, SyncTask next)
-=======
-    public LocalSyncTask(RepairJobDesc desc, TreeResponse r1, TreeResponse r2, long repairedAt, UUID pendingRepair, boolean pullRepair)
->>>>>>> bd14400a
     {
         super(desc, r1, r2, taskExecutor, next);
         this.repairedAt = repairedAt;
-<<<<<<< HEAD
-=======
         this.pendingRepair = pendingRepair;
->>>>>>> bd14400a
         this.pullRepair = pullRepair;
     }
 
@@ -92,11 +81,7 @@
             isIncremental = prs.isIncremental;
         }
         Tracing.traceRepair(message);
-<<<<<<< HEAD
-        StreamPlan plan = new StreamPlan("Repair", repairedAt, 1, false, isIncremental, false).listeners(this)
-=======
         StreamPlan plan = new StreamPlan("Repair", repairedAt, 1, false, isIncremental, false, pendingRepair).listeners(this)
->>>>>>> bd14400a
                                             .flushBeforeTransfer(true)
                                             // request ranges from the remote node
                                             .requestRanges(dst, preferred, desc.keyspace, differences, desc.columnFamily);
