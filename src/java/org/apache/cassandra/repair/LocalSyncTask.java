--- conflicted
+++ resolved
@@ -56,12 +56,6 @@
     private final boolean pullRepair;
 
     public LocalSyncTask(RepairJobDesc desc, TreeResponse r1, TreeResponse r2, long repairedAt, boolean pullRepair,
-                         Executor taskExecutor, SyncTask next)
-    {
-        this(desc, r1, r2, repairedAt, taskExecutor, next, Collections.EMPTY_MAP);
-    }
-
-    public LocalSyncTask(RepairJobDesc desc, TreeResponse r1, TreeResponse r2, long repairedAt,
                          Executor taskExecutor, SyncTask next, Map<InetAddress, Set<RangeHash>> receivedRangeCache)
     {
         super(desc, r1, r2, taskExecutor, next, receivedRangeCache);
@@ -86,8 +80,7 @@
         String message = String.format("Performing streaming repair of %d ranges to %s%s",
                                        transferToLeft.size(), transferToLeft.size() != transferToRight.size()?
                                                               String.format(" and %d ranges from", transferToRight.size()) : "",
-                                       dst);
-        logger.info("[repair #{}] {}", desc.sessionId, message);
+                                       dst);        logger.info("[repair #{}] {}", desc.sessionId, message);
         boolean isIncremental = false;
         if (desc.parentSessionId != null)
         {
@@ -98,21 +91,14 @@
         StreamPlan plan = new StreamPlan("Repair", repairedAt, 1, false, isIncremental, false).listeners(this)
                                             .flushBeforeTransfer(true)
                                             // request ranges from the remote node
-<<<<<<< HEAD
-                                            .requestRanges(dst, preferred, desc.keyspace, differences, desc.columnFamily);
+                                            .requestRanges(dst, preferred, desc.keyspace, toRequest, desc.columnFamily);
         if (!pullRepair)
         {
             // send ranges to the remote node if we are not performing a pull repair
-            plan.transferRanges(dst, preferred, desc.keyspace, differences, desc.columnFamily);
+            plan.transferRanges(dst, preferred, desc.keyspace, toTransfer, desc.columnFamily);
         }
 
         plan.execute();
-=======
-                                            .requestRanges(dst, preferred, desc.keyspace, toRequest, desc.columnFamily)
-                                            // send ranges to the remote node
-                                            .transferRanges(dst, preferred, desc.keyspace, toTransfer, desc.columnFamily)
-                                            .execute();
->>>>>>> dddd3430
     }
 
     public void handleStreamEvent(StreamEvent event)
