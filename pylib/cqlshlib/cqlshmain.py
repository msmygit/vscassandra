# Licensed to the Apache Software Foundation (ASF) under one
# or more contributor license agreements.  See the NOTICE file
# distributed with this work for additional information
# regarding copyright ownership.  The ASF licenses this file
# to you under the Apache License, Version 2.0 (the
# "License"); you may not use this file except in compliance
# with the License.  You may obtain a copy of the License at
#
#     http://www.apache.org/licenses/LICENSE-2.0
#
# Unless required by applicable law or agreed to in writing, software
# distributed under the License is distributed on an "AS IS" BASIS,
# WITHOUT WARRANTIES OR CONDITIONS OF ANY KIND, either express or implied.
# See the License for the specific language governing permissions and
# limitations under the License.

import cmd
import codecs
import configparser
import getpass
import argparse
import os
import re
import subprocess
import sys
import traceback
import warnings
import webbrowser
from contextlib import contextmanager
from enum import Enum
from io import StringIO
from uuid import UUID

<<<<<<< HEAD
from cqlshlib.helptopics import get_html_anchor, get_html_topics
=======
import cassandra
from cassandra.auth import PlainTextAuthProvider
from cassandra.cluster import Cluster
from cassandra.cqltypes import cql_typename
from cassandra.marshal import int64_unpack
from cassandra.metadata import (ColumnMetadata, KeyspaceMetadata, TableMetadata)
from cassandra.policies import WhiteListRoundRobinPolicy
from cassandra.query import SimpleStatement, ordered_dict_factory, TraceUnavailable
from cassandra.util import datetime_from_timestamp

from cqlshlib import cql3handling, pylexotron, sslhandling, cqlshhandling, authproviderhandling
from cqlshlib.copyutil import ExportTask, ImportTask
from cqlshlib.displaying import (ANSI_RESET, BLUE, COLUMN_NAME_COLORS, CYAN,
                                 RED, WHITE, FormattedValue, colorme)
from cqlshlib.formatting import (DEFAULT_DATE_FORMAT, DEFAULT_NANOTIME_FORMAT,
                                 DEFAULT_TIMESTAMP_FORMAT, CqlType, DateTimeFormat,
                                 format_by_type)
from cqlshlib.tracing import print_trace, print_trace_session
from cqlshlib.util import get_file_encoding_bomsize, is_file_secure
from cqlshlib.serverversion import version as build_version

>>>>>>> b58d8f17

UTF8 = 'utf-8'

description = "CQL Shell for Apache Cassandra"
version = "6.2.0"

readline = None
try:
    # Check if tty first, as readline doesn't check and only cares about $TERM.
    # We don't want the funky escape code stuff to be output if not a tty.
    if sys.stdin.isatty():
        import readline
except ImportError:
    pass

# On Linux, the Python webbrowser module uses the 'xdg-open' executable
# to open a file/URL. But that only works, if the current session has been
# opened from _within_ a desktop environment. I.e. 'xdg-open' will fail,
# if the session's been opened via ssh to a remote box.
#
try:
    webbrowser.register_standard_browsers()  # registration is otherwise lazy in Python3
except AttributeError:
    pass
if webbrowser._tryorder and webbrowser._tryorder[0] == 'xdg-open' and os.environ.get('XDG_DATA_DIRS', '') == '':
    # only on Linux (some OS with xdg-open)
    webbrowser._tryorder.remove('xdg-open')
    webbrowser._tryorder.append('xdg-open')

warnings.filterwarnings("ignore", r".*blist.*")

DEFAULT_HOST = '127.0.0.1'
DEFAULT_PORT = 9042
DEFAULT_SSL = False
DEFAULT_CONNECT_TIMEOUT_SECONDS = 5
DEFAULT_REQUEST_TIMEOUT_SECONDS = 10

DEFAULT_FLOAT_PRECISION = 5
DEFAULT_DOUBLE_PRECISION = 5
DEFAULT_MAX_TRACE_WAIT = 10

if readline is not None and readline.__doc__ is not None and 'libedit' in readline.__doc__:
    DEFAULT_COMPLETEKEY = '\t'
else:
    DEFAULT_COMPLETEKEY = 'tab'

cqldocs = None
cqlruleset = None
CASSANDRA_CQL_HTML = None

epilog = """Connects to %(DEFAULT_HOST)s:%(DEFAULT_PORT)d by default. These
defaults can be changed by setting $CQLSH_HOST and/or $CQLSH_PORT. When a
host (and optional port number) are given on the command line, they take
precedence over any defaults.""" % globals()


parser = argparse.ArgumentParser(description=description, epilog=epilog,
                                 usage="Usage: %(prog)s [options] [host [port]]",
                                 prog='cqlsh')
parser.add_argument('-v', '--version', action='version', version='cqlsh ' + version)
parser.add_argument("-C", "--color", action='store_true', dest='color',
                                            help='Always use color output')
parser.add_argument("--no-color", action='store_false', dest='color', help='Never use color output')
parser.add_argument("--browser", dest='browser', help="""The browser to use to display CQL help, where BROWSER can be:
                                                    - one of the supported browsers in https://docs.python.org/3/library/webbrowser.html.
                                                    - browser path followed by %%s, example: /usr/bin/google-chrome-stable %%s""")

parser.add_argument('--ssl', action='store_true', help='Use SSL', default=False)
parser.add_argument("-u", "--username", help="Authenticate as user.")
parser.add_argument("-p", "--password", help="Authenticate using password.")
parser.add_argument('-k', '--keyspace', help='Authenticate to the given keyspace.')
parser.add_argument("-f", "--file", help="Execute commands from FILE, then exit")
parser.add_argument('--debug', action='store_true',
                    help='Show additional debugging information')
parser.add_argument('--coverage', action='store_true',
                    help='Collect coverage data')
parser.add_argument("--encoding", help="Specify a non-default encoding for output."
                    + " (Default: %s)" % (UTF8,))
parser.add_argument("--cqlshrc", help="Specify an alternative cqlshrc file location.")
parser.add_argument("--credentials", help="Specify an alternative credentials file location.")
parser.add_argument('--cqlversion', default=None,
                    help='Specify a particular CQL version, '
                    'by default the highest version supported by the server will be used.'
                    ' Examples: "3.0.3", "3.1.0"')
parser.add_argument("--protocol-version", type=int, default=None,
                    help='Specify a specific protcol version otherwise the client will default and downgrade as necessary')

parser.add_argument("-e", "--execute", help='Execute the statement and quit.')
parser.add_argument("--connect-timeout", default=DEFAULT_CONNECT_TIMEOUT_SECONDS, dest='connect_timeout',
                    help='Specify the connection timeout in seconds (default: %(default)s seconds).')
parser.add_argument("--request-timeout", default=DEFAULT_REQUEST_TIMEOUT_SECONDS, dest='request_timeout',
                    help='Specify the default request timeout in seconds (default: %(default)s seconds).')
parser.add_argument("-t", "--tty", action='store_true', dest='tty',
                    help='Force tty mode (command prompt).')

# This is a hidden option to suppress the warning when the -p/--password command line option is used.
# Power users may use this option if they know no other people has access to the system where cqlsh is run or don't care about security.
# Use of this option in scripting is discouraged. Please use a (temporary) credentials file where possible.
# The Cassandra distributed tests (dtests) also use this option in some tests when a well-known password is supplied via the command line.
parser.add_argument("--insecure-password-without-warning", action='store_true', dest='insecure_password_without_warning',
                    help=argparse.SUPPRESS)

# use cfarguments for config file

cfarguments, args = parser.parse_known_args()

# BEGIN history config


def mkdirp(path):
    """Creates all parent directories up to path parameter or fails when path exists, but it is not a directory."""

    try:
        os.makedirs(path)
    except OSError:
        if not os.path.isdir(path):
            raise


def resolve_cql_history_file():
    default_cql_history = os.path.expanduser(os.path.join('~', '.cassandra', 'cqlsh_history'))
    if 'CQL_HISTORY' in os.environ:
        return os.environ['CQL_HISTORY']
    else:
        return default_cql_history


HISTORY = resolve_cql_history_file()
HISTORY_DIR = os.path.dirname(HISTORY)

try:
    mkdirp(HISTORY_DIR)
except OSError:
    print('\nWarning: Cannot create directory at `%s`. Command history will not be saved. Please check what was the environment property CQL_HISTORY set to.\n' % HISTORY_DIR)


# END history config

DEFAULT_CQLSHRC = os.path.expanduser(os.path.join('~', '.cassandra', 'cqlshrc'))

if cfarguments.cqlshrc is not None:
    CONFIG_FILE = os.path.expanduser(cfarguments.cqlshrc)
    if not os.path.exists(CONFIG_FILE):
        print('\nWarning: Specified cqlshrc location `%s` does not exist.  Using `%s` instead.\n' % (CONFIG_FILE, DEFAULT_CQLSHRC))
        CONFIG_FILE = DEFAULT_CQLSHRC
else:
    CONFIG_FILE = DEFAULT_CQLSHRC

CQL_DIR = os.path.dirname(CONFIG_FILE)

CQL_ERRORS = (
    cassandra.AlreadyExists, cassandra.AuthenticationFailed, cassandra.CoordinationFailure,
    cassandra.InvalidRequest, cassandra.Timeout, cassandra.Unauthorized, cassandra.OperationTimedOut,
    cassandra.cluster.NoHostAvailable,
    cassandra.connection.ConnectionBusy, cassandra.connection.ProtocolError, cassandra.connection.ConnectionException,
    cassandra.protocol.ErrorMessage, cassandra.protocol.InternalError, cassandra.query.TraceUnavailable
)

debug_completion = bool(os.environ.get('CQLSH_DEBUG_COMPLETION', '') == 'YES')


class NoKeyspaceError(Exception):
    pass


class KeyspaceNotFound(Exception):
    pass


class ColumnFamilyNotFound(Exception):
    pass


class IndexNotFound(Exception):
    pass


class MaterializedViewNotFound(Exception):
    pass


class ObjectNotFound(Exception):
    pass


class VersionNotSupported(Exception):
    pass


class UserTypeNotFound(Exception):
    pass


class FunctionNotFound(Exception):
    pass


class AggregateNotFound(Exception):
    pass


class DecodeError(Exception):
    verb = 'decode'

    def __init__(self, thebytes, err, colname=None):
        self.thebytes = thebytes
        self.err = err
        self.colname = colname

    def __str__(self):
        return str(self.thebytes)

    def message(self):
        what = 'value %r' % (self.thebytes,)
        if self.colname is not None:
            what = 'value %r (for column %r)' % (self.thebytes, self.colname)
        return 'Failed to %s %s : %s' \
               % (self.verb, what, self.err)

    def __repr__(self):
        return '<%s %s>' % (self.__class__.__name__, self.message())


class FormatError(DecodeError):
    verb = 'format'


<<<<<<< HEAD
=======
def full_cql_version(ver):
    while ver.count('.') < 2:
        ver += '.0'
    ver_parts = ver.split('-', 1) + ['']
    vertuple = tuple(list(map(int, ver_parts[0].split('.'))) + [ver_parts[1]])
    return ver, vertuple


class SwitchState(Enum):
    ON = True
    OFF = False


>>>>>>> b58d8f17
def format_value(val, cqltype, encoding, addcolor=False, date_time_format=None,
                 float_precision=None, colormap=None, nullval=None):
    if isinstance(val, DecodeError):
        if addcolor:
            return colorme(repr(val.thebytes), colormap, 'error')
        else:
            return FormattedValue(repr(val.thebytes))
    return format_by_type(val, cqltype=cqltype, encoding=encoding, colormap=colormap,
                          addcolor=addcolor, nullval=nullval, date_time_format=date_time_format,
                          float_precision=float_precision)


def show_warning_without_quoting_line(message, category, filename, lineno, file=None, line=None):
    if file is None:
        file = sys.stderr
    try:
        file.write(warnings.formatwarning(message, category, filename, lineno, line=''))
    except IOError:
        pass


warnings.showwarning = show_warning_without_quoting_line
warnings.filterwarnings('always', category=cql3handling.UnexpectedTableStructure)


class Shell(cmd.Cmd):
    custom_prompt = os.getenv('CQLSH_PROMPT', '')
    if custom_prompt != '':
        custom_prompt += "\n"
    default_prompt = custom_prompt + "cqlsh> "
    continue_prompt = "   ... "
    keyspace_prompt = custom_prompt + "cqlsh:{}> "
    keyspace_continue_prompt = "{}    ... "
    show_line_nums = False
    debug = False
    coverage = False
    coveragerc_path = None
    stop = False
    last_hist = None
    shunted_query_out = None
    use_paging = True

    default_page_size = 100

    def __init__(self, hostname, port, color=False,
                 username=None, encoding=None, stdin=None, tty=True,
                 completekey=DEFAULT_COMPLETEKEY, browser=None, use_conn=None,
                 cqlver=None, keyspace=None,
                 tracing_enabled=False, expand_enabled=False,
                 display_nanotime_format=DEFAULT_NANOTIME_FORMAT,
                 display_timestamp_format=DEFAULT_TIMESTAMP_FORMAT,
                 display_date_format=DEFAULT_DATE_FORMAT,
                 display_float_precision=DEFAULT_FLOAT_PRECISION,
                 display_double_precision=DEFAULT_DOUBLE_PRECISION,
                 display_timezone=None,
                 max_trace_wait=DEFAULT_MAX_TRACE_WAIT,
                 ssl=False,
                 single_statement=None,
                 request_timeout=DEFAULT_REQUEST_TIMEOUT_SECONDS,
                 protocol_version=None,
                 connect_timeout=DEFAULT_CONNECT_TIMEOUT_SECONDS,
                 is_subshell=False,
                 auth_provider=None):
        cmd.Cmd.__init__(self, completekey=completekey)
        self.hostname = hostname
        self.port = port
        self.auth_provider = auth_provider
        self.username = username

        if isinstance(auth_provider, PlainTextAuthProvider):
            self.username = auth_provider.username
            if not auth_provider.password:
                # if no password is provided, we need to query the user to get one.
                password = getpass.getpass()
                self.auth_provider = PlainTextAuthProvider(username=auth_provider.username, password=password)

        self.keyspace = keyspace
        self.ssl = ssl
        self.tracing_enabled = tracing_enabled
        self.page_size = self.default_page_size
        self.expand_enabled = expand_enabled
        if use_conn:
            self.conn = use_conn
        else:
            kwargs = {}
            if protocol_version is not None:
                kwargs['protocol_version'] = protocol_version
            self.conn = Cluster(contact_points=(self.hostname,), port=self.port, cql_version=cqlver,
                                auth_provider=self.auth_provider,
                                ssl_options=sslhandling.ssl_settings(hostname, CONFIG_FILE) if ssl else None,
                                load_balancing_policy=WhiteListRoundRobinPolicy([self.hostname]),
                                control_connection_timeout=connect_timeout,
                                connect_timeout=connect_timeout,
                                **kwargs)
        self.owns_connection = not use_conn

        if keyspace:
            self.session = self.conn.connect(keyspace)
        else:
            self.session = self.conn.connect()

        if browser == "":
            browser = None
        self.browser = browser
        self.color = color

        self.display_nanotime_format = display_nanotime_format
        self.display_timestamp_format = display_timestamp_format
        self.display_date_format = display_date_format

        self.display_float_precision = display_float_precision
        self.display_double_precision = display_double_precision

        self.display_timezone = display_timezone

        self.session.default_timeout = request_timeout
        self.session.row_factory = ordered_dict_factory
        self.session.default_consistency_level = cassandra.ConsistencyLevel.ONE
        self.get_connection_versions()
        self.set_cql_version(self.connection_versions['cql'])

        self.current_keyspace = keyspace

        self.max_trace_wait = max_trace_wait
        self.session.max_trace_wait = max_trace_wait

        self.tty = tty
        self.encoding = encoding

        self.output_codec = codecs.lookup(encoding)

        self.statement = StringIO()
        self.lineno = 1
        self.in_comment = False

        self.prompt = ''
        if stdin is None:
            stdin = sys.stdin

        self.check_build_versions()

        if tty:
            self.reset_prompt()
            self.report_connection()
            print('Use HELP for help.')
        else:
            self.show_line_nums = True
        self.stdin = stdin
        self.query_out = sys.stdout
        self.consistency_level = cassandra.ConsistencyLevel.ONE
        self.serial_consistency_level = cassandra.ConsistencyLevel.SERIAL

        self.empty_lines = 0
        self.statement_error = False
        self.single_statement = single_statement
        self.is_subshell = is_subshell

        self.cql_version = None
        self.cql_version_str = None

        # configure length of history shown
        self.max_history_length_shown = 50
        self.lastcmd = ""

    def check_build_versions(self):
        baseversion = self.connection_versions['build']
        extra = baseversion.rfind('-')
        if extra != -1:
            baseversion = baseversion[0:extra]
        if baseversion != build_version:
            print("WARNING: cqlsh was built against {}, but this server is {}.  All features may not work!".format(build_version, baseversion))

    @property
    def batch_mode(self):
        return not self.tty

    def set_cql_version(self, ver):
        v = list(map(int, (ver.split("."))))
        while (len(v) < 3):
            v.append(0)
        self.cql_version = tuple(v)
        self.cql_version_str = ".".join(map(str, v))

    def myformat_value(self, val, cqltype=None, **kwargs):
        if isinstance(val, DecodeError):
            self.decoding_errors.append(val)
        try:
            dtformats = DateTimeFormat(timestamp_format=self.display_timestamp_format,
                                       date_format=self.display_date_format, nanotime_format=self.display_nanotime_format,
                                       timezone=self.display_timezone)
            precision = self.display_double_precision if cqltype is not None and cqltype.type_name == 'double' \
                else self.display_float_precision
            return format_value(val, cqltype=cqltype, encoding=self.output_codec.name,
                                addcolor=self.color, date_time_format=dtformats,
                                float_precision=precision, **kwargs)
        except Exception as e:
            err = FormatError(val, e)
            self.decoding_errors.append(err)
            return format_value(err, cqltype=cqltype, encoding=self.output_codec.name, addcolor=self.color)

    def myformat_colname(self, name, table_meta=None):
        column_colors = COLUMN_NAME_COLORS.copy()
        # check column role and color appropriately
        if table_meta:
            if name in [col.name for col in table_meta.partition_key]:
                column_colors.default_factory = lambda: RED
            elif name in [col.name for col in table_meta.clustering_key]:
                column_colors.default_factory = lambda: CYAN
            elif name in table_meta.columns and table_meta.columns[name].is_static:
                column_colors.default_factory = lambda: WHITE
        return self.myformat_value(name, colormap=column_colors)

    def report_connection(self):
        self.show_host()
        self.show_version()

    def show_host(self):
        print("Connected to {0} at {1}:{2}"
              .format(self.applycolor(self.get_cluster_name(), BLUE),
                      self.hostname,
                      self.port))

    def show_version(self):
        vers = self.connection_versions
        print(f"[cqlsh {version} | Cassandra {vers['build']} | CQL spec {self.cql_version_str} | Native protocol v{vers['protocol']}]")

    def show_session(self, sessionid, partial_session=False):
        print_trace_session(self, self.session, sessionid, partial_session)

    def show_replicas(self, token_value, keyspace=None):
        ks = self.current_keyspace if keyspace is None else keyspace
        token_map = self.conn.metadata.token_map
        nodes = token_map.get_replicas(ks, token_map.token_class(token_value))
        addresses = [x.address for x in nodes]
        print(f"{addresses}")

    def get_connection_versions(self):
        result, = self.session.execute("select * from system.local where key = 'local'")
        vers = {
            'build': result['release_version'],
            'protocol': self.conn.protocol_version,
            'cql': result['cql_version'],
        }
        self.connection_versions = vers

    def get_keyspace_names(self):
        return list(self.conn.metadata.keyspaces)

    def get_columnfamily_names(self, ksname=None):
        if ksname is None:
            ksname = self.current_keyspace

        return list(self.get_keyspace_meta(ksname).tables)

    def get_materialized_view_names(self, ksname=None):
        if ksname is None:
            ksname = self.current_keyspace

        return list(self.get_keyspace_meta(ksname).views)

    def get_index_names(self, ksname=None):
        if ksname is None:
            ksname = self.current_keyspace

        return list(self.get_keyspace_meta(ksname).indexes)

    def get_column_names(self, ksname, cfname):
        if ksname is None:
            ksname = self.current_keyspace
        layout = self.get_table_meta(ksname, cfname)
        return list(layout.columns)

    def get_usertype_names(self, ksname=None):
        if ksname is None:
            ksname = self.current_keyspace

        return list(self.get_keyspace_meta(ksname).user_types)

    def get_usertype_layout(self, ksname, typename):
        if ksname is None:
            ksname = self.current_keyspace

        ks_meta = self.get_keyspace_meta(ksname)

        try:
            user_type = ks_meta.user_types[typename]
        except KeyError:
            raise UserTypeNotFound("User type {!r} not found".format(typename))

        return list(zip(user_type.field_names, user_type.field_types))

    def get_userfunction_names(self, ksname=None):
        if ksname is None:
            ksname = self.current_keyspace

        return [f.name for f in list(self.get_keyspace_meta(ksname).functions.values())]

    def get_useraggregate_names(self, ksname=None):
        if ksname is None:
            ksname = self.current_keyspace

        return [f.name for f in list(self.get_keyspace_meta(ksname).aggregates.values())]

    def get_cluster_name(self):
        return self.conn.metadata.cluster_name

    def get_partitioner(self):
        return self.conn.metadata.partitioner

    def get_keyspace_meta(self, ksname):
        if ksname in self.conn.metadata.keyspaces:
            return self.conn.metadata.keyspaces[ksname]

        raise KeyspaceNotFound('Keyspace %r not found.' % ksname)

    def get_keyspaces(self):
        return list(self.conn.metadata.keyspaces.values())

    def get_ring(self, ks):
        self.conn.metadata.token_map.rebuild_keyspace(ks, build_if_absent=True)
        return self.conn.metadata.token_map.tokens_to_hosts_by_ks[ks]

    def get_table_meta(self, ksname, tablename):
        if ksname is None:
            ksname = self.current_keyspace
        ksmeta = self.get_keyspace_meta(ksname)
        if tablename not in ksmeta.tables:
            if ksname == 'system_auth' and tablename in ['roles', 'role_permissions']:
                self.get_fake_auth_table_meta(ksname, tablename)
            else:
                raise ColumnFamilyNotFound("Column family {} not found".format(tablename))
        else:
            return ksmeta.tables[tablename]

    def get_fake_auth_table_meta(self, ksname, tablename):
        # may be using external auth implementation so internal tables
        # aren't actually defined in schema. In this case, we'll fake
        # them up
        if tablename == 'roles':
            ks_meta = KeyspaceMetadata(ksname, True, None, None)
            table_meta = TableMetadata(ks_meta, 'roles')
            table_meta.columns['role'] = ColumnMetadata(table_meta, 'role', cassandra.cqltypes.UTF8Type)
            table_meta.columns['is_superuser'] = ColumnMetadata(table_meta, 'is_superuser', cassandra.cqltypes.BooleanType)
            table_meta.columns['can_login'] = ColumnMetadata(table_meta, 'can_login', cassandra.cqltypes.BooleanType)
        elif tablename == 'role_permissions':
            ks_meta = KeyspaceMetadata(ksname, True, None, None)
            table_meta = TableMetadata(ks_meta, 'role_permissions')
            table_meta.columns['role'] = ColumnMetadata(table_meta, 'role', cassandra.cqltypes.UTF8Type)
            table_meta.columns['resource'] = ColumnMetadata(table_meta, 'resource', cassandra.cqltypes.UTF8Type)
            table_meta.columns['permission'] = ColumnMetadata(table_meta, 'permission', cassandra.cqltypes.UTF8Type)
        else:
            raise ColumnFamilyNotFound("Column family {} not found".format(tablename))

    def get_index_meta(self, ksname, idxname):
        if ksname is None:
            ksname = self.current_keyspace
        ksmeta = self.get_keyspace_meta(ksname)

        if idxname not in ksmeta.indexes:
            raise IndexNotFound("Index {} not found".format(idxname))

        return ksmeta.indexes[idxname]

    def get_view_meta(self, ksname, viewname):
        if ksname is None:
            ksname = self.current_keyspace
        ksmeta = self.get_keyspace_meta(ksname)

        if viewname not in ksmeta.views:
            raise MaterializedViewNotFound("Materialized view '{}' not found".format(viewname))
        return ksmeta.views[viewname]

    def get_object_meta(self, ks, name):
        if name is None:
            if ks and ks in self.conn.metadata.keyspaces:
                return self.conn.metadata.keyspaces[ks]
            elif self.current_keyspace is None:
                raise ObjectNotFound("'{}' not found in keyspaces".format(ks))
            else:
                name = ks
                ks = self.current_keyspace

        if ks is None:
            ks = self.current_keyspace

        ksmeta = self.get_keyspace_meta(ks)

        if name in ksmeta.tables:
            return ksmeta.tables[name]
        elif name in ksmeta.indexes:
            return ksmeta.indexes[name]
        elif name in ksmeta.views:
            return ksmeta.views[name]

        raise ObjectNotFound("'{}' not found in keyspace '{}'".format(name, ks))

    def get_trigger_names(self, ksname=None):
        if ksname is None:
            ksname = self.current_keyspace

        return [trigger.name
                for table in list(self.get_keyspace_meta(ksname).tables.values())
                for trigger in list(table.triggers.values())]

    def reset_statement(self):
        self.reset_prompt()
        self.statement.truncate(0)
        self.statement.seek(0)
        self.empty_lines = 0

    def reset_prompt(self):
        if self.current_keyspace is None:
            self.set_prompt(self.default_prompt, True)
        else:
            self.set_prompt(self.keyspace_prompt.format(self.current_keyspace), True)

    def set_continue_prompt(self):
        if self.empty_lines >= 3:
            self.set_prompt("Statements are terminated with a ';'.  You can press CTRL-C to cancel an incomplete statement.")
            self.empty_lines = 0
            return
        if self.current_keyspace is None:
            self.set_prompt(self.continue_prompt)
        else:
            spaces = ' ' * len(str(self.current_keyspace))
            self.set_prompt(self.keyspace_continue_prompt.format(spaces))
        self.empty_lines = self.empty_lines + 1 if not self.lastcmd else 0

    @contextmanager
    def prepare_loop(self):
        readline = None
        if self.tty and self.completekey:
            try:
                import readline
            except ImportError:
                pass
            else:
                old_completer = readline.get_completer()
                readline.set_completer(self.complete)
                if readline.__doc__ is not None and 'libedit' in readline.__doc__:
                    readline.parse_and_bind("bind -e")
                    readline.parse_and_bind("bind '" + self.completekey + "' rl_complete")
                    readline.parse_and_bind("bind ^R em-inc-search-prev")
                else:
                    readline.parse_and_bind(self.completekey + ": complete")
        # start coverage collection if requested, unless in subshell
        if self.coverage and not self.is_subshell:
            # check for coveragerc file, write it if missing
            if os.path.exists(CQL_DIR):
                self.coveragerc_path = os.path.join(CQL_DIR, '.coveragerc')
                covdata_path = os.path.join(CQL_DIR, '.coverage')
                if not os.path.isfile(self.coveragerc_path):
                    with open(self.coveragerc_path, 'w') as f:
                        f.writelines(["[run]\n",
                                      "concurrency = multiprocessing\n",
                                      "data_file = {}\n".format(covdata_path),
                                      "parallel = true\n"]
                                     )
                # start coverage
                import coverage
                self.cov = coverage.Coverage(config_file=self.coveragerc_path)
                self.cov.start()
        try:
            yield
        finally:
            if readline is not None:
                readline.set_completer(old_completer)
            if self.coverage and not self.is_subshell:
                self.stop_coverage()

    def get_input_line(self, prompt=''):
        if self.tty:
            self.lastcmd = input(str(prompt))
            line = self.lastcmd + '\n'
        else:
            self.lastcmd = self.stdin.readline()
            line = self.lastcmd
            if not len(line):
                raise EOFError
        self.lineno += 1
        return line

    def use_stdin_reader(self, until='', prompt=''):
        until += '\n'
        while True:
            try:
                newline = self.get_input_line(prompt=prompt)
            except EOFError:
                return
            if newline == until:
                return
            yield newline

    def cmdloop(self, intro=None):
        """
        Adapted from cmd.Cmd's version, because there is literally no way with
        cmd.Cmd.cmdloop() to tell the difference between "EOF" showing up in
        input and an actual EOF.
        """
        with self.prepare_loop():
            while not self.stop:
                try:
                    if self.single_statement:
                        line = self.single_statement
                        self.stop = True
                    else:
                        line = self.get_input_line(self.prompt)
                    self.statement.write(line)
                    if self.onecmd(self.statement.getvalue()):
                        self.reset_statement()
                except EOFError:
                    self.handle_eof()
                except CQL_ERRORS as cqlerr:
                    self.printerr(cqlerr.message)
                except KeyboardInterrupt:
                    self.reset_statement()
                    print('')

    def strip_comment_blocks(self, statementtext):
        comment_block_in_literal_string = re.search('["].*[/][*].*[*][/].*["]', statementtext)
        if not comment_block_in_literal_string:
            result = re.sub('[/][*].*[*][/]', "", statementtext)
            if '*/' in result and '/*' not in result and not self.in_comment:
                raise SyntaxError("Encountered comment block terminator without being in comment block")
            if '/*' in result:
                result = re.sub('[/][*].*', "", result)
                self.in_comment = True
            if '*/' in result:
                result = re.sub('.*[*][/]', "", result)
                self.in_comment = False
            if self.in_comment and not re.findall('[/][*]|[*][/]', statementtext):
                result = ''
            return result
        return statementtext

    def onecmd(self, statementtext):
        """
        Returns true if the statement is complete and was handled (meaning it
        can be reset).
        """
        statementtext = self.strip_comment_blocks(statementtext)
        try:
            statements, endtoken_escaped = cqlruleset.cql_split_statements(statementtext)
        except pylexotron.LexingError as e:
            if self.show_line_nums:
                self.printerr('Invalid syntax at line {0}, char {1}'
                              .format(e.linenum, e.charnum))
            else:
                self.printerr('Invalid syntax at char {0}'.format(e.charnum))
            statementline = statementtext.split('\n')[e.linenum - 1]
            self.printerr('  {0}'.format(statementline))
            self.printerr(' {0}^'.format(' ' * e.charnum))
            return True

        while statements and not statements[-1]:
            statements = statements[:-1]
        if not statements:
            return True
        if endtoken_escaped or statements[-1][-1][0] != 'endtoken':
            self.set_continue_prompt()
            return
        for st in statements:
            try:
                self.handle_statement(st, statementtext)
            except Exception as e:
                if self.debug:
                    traceback.print_exc()
                else:
                    self.printerr(e)
        return True

    def handle_eof(self):
        if self.tty:
            print('')
        statement = self.statement.getvalue()
        if statement.strip():
            if not self.onecmd(statement):
                self.printerr('Incomplete statement at end of file')
        self.do_exit()

    def handle_statement(self, tokens, srcstr):
        # Concat multi-line statements and insert into history
        if readline is not None:
            nl_count = srcstr.count("\n")

            new_hist = srcstr.replace("\n", " ").rstrip()

            if nl_count > 1 and self.last_hist != new_hist:
                readline.add_history(new_hist)

            self.last_hist = new_hist
        cmdword = tokens[0][1]
        if cmdword == '?':
            cmdword = 'help'
        custom_handler = getattr(self, 'do_' + cmdword.lower(), None)
        if custom_handler:
            parsed = cqlruleset.cql_whole_parse_tokens(tokens, srcstr=srcstr,
                                                       startsymbol='cqlshCommand')
            if parsed and not parsed.remainder:
                # successful complete parse
                return custom_handler(parsed)
            else:
                return self.handle_parse_error(cmdword, tokens, parsed, srcstr)
        return self.perform_statement(cqlruleset.cql_extract_orig(tokens, srcstr))

    def handle_parse_error(self, cmdword, tokens, parsed, srcstr):
        if cmdword.lower() in ('select', 'insert', 'update', 'delete', 'truncate',
                               'create', 'drop', 'alter', 'grant', 'revoke',
                               'batch', 'list'):
            # hey, maybe they know about some new syntax we don't. type
            # assumptions won't work, but maybe the query will.
            return self.perform_statement(cqlruleset.cql_extract_orig(tokens, srcstr))
        if parsed:
            self.printerr('Improper %s command (problem at %r).' % (cmdword, parsed.remainder[0]))
        else:
            self.printerr(f'Improper {cmdword} command.')

    def do_use(self, parsed):
        ksname = parsed.get_binding('ksname')
        success, _ = self.perform_simple_statement(SimpleStatement(parsed.extract_orig()))
        if success:
            if ksname[0] == '"' and ksname[-1] == '"':
                self.current_keyspace = self.cql_unprotect_name(ksname)
            else:
                self.current_keyspace = ksname.lower()

    def do_select(self, parsed):
        tracing_was_enabled = self.tracing_enabled
        ksname = parsed.get_binding('ksname')
        stop_tracing = ksname == 'system_traces' or (ksname is None and self.current_keyspace == 'system_traces')
        self.tracing_enabled = self.tracing_enabled and not stop_tracing
        statement = parsed.extract_orig()
        self.perform_statement(statement)
        self.tracing_enabled = tracing_was_enabled

    def perform_statement(self, statement):

        stmt = SimpleStatement(statement, consistency_level=self.consistency_level, serial_consistency_level=self.serial_consistency_level, fetch_size=self.page_size if self.use_paging else None)
        success, future = self.perform_simple_statement(stmt)

        if future:
            if future.warnings:
                self.print_warnings(future.warnings)

            if self.tracing_enabled:
                try:
                    for trace in future.get_all_query_traces(max_wait_per=self.max_trace_wait, query_cl=self.consistency_level):
                        print_trace(self, trace)
                except TraceUnavailable:
                    msg = "Statement trace did not complete within %d seconds; trace data may be incomplete." % (self.session.max_trace_wait,)
                    self.writeresult(msg, color=RED)
                    for trace_id in future.get_query_trace_ids():
                        self.show_session(trace_id, partial_session=True)
                except Exception as err:
                    self.printerr("Unable to fetch query trace: %s" % (str(err),))

        return success

    def parse_for_select_meta(self, query_string):
        try:
            parsed = cqlruleset.cql_parse(query_string)[1]
        except IndexError:
            return None
        ks = self.cql_unprotect_name(parsed.get_binding('ksname', None))
        name = self.cql_unprotect_name(parsed.get_binding('cfname', None))
        try:
            return self.get_table_meta(ks, name)
        except ColumnFamilyNotFound:
            try:
                return self.get_view_meta(ks, name)
            except MaterializedViewNotFound:
                raise ObjectNotFound("'{}' not found in keyspace '{}'".format(name, ks))

    def parse_for_update_meta(self, query_string):
        try:
            parsed = cqlruleset.cql_parse(query_string)[1]
        except IndexError:
            return None
        ks = self.cql_unprotect_name(parsed.get_binding('ksname', None))
        cf = self.cql_unprotect_name(parsed.get_binding('cfname'))
        return self.get_table_meta(ks, cf)

    def perform_simple_statement(self, statement):
        if not statement:
            return False, None

        future = self.session.execute_async(statement, trace=self.tracing_enabled)
        result = None
        try:
            result = future.result()
        except CQL_ERRORS as err:
            err_msg = err.message if hasattr(err, 'message') else str(err)
            self.printerr(str(err.__class__.__name__) + ": " + err_msg)
        except Exception:
            import traceback
            self.printerr(traceback.format_exc())

        # Even if statement failed we try to refresh schema if not agreed (see CASSANDRA-9689)
        if not future.is_schema_agreed:
            try:
                self.conn.refresh_schema_metadata(5)  # will throw exception if there is a schema mismatch
            except Exception:
                self.printerr("Warning: schema version mismatch detected; check the schema versions of your "
                              "nodes in system.local and system.peers.")
                self.conn.refresh_schema_metadata(-1)

        if result is None:
            return False, None

        if statement.query_string[:6].lower() == 'select':
            self.print_result(result, self.parse_for_select_meta(statement.query_string))
        elif statement.query_string.lower().startswith("list users") or statement.query_string.lower().startswith("list roles"):
            self.print_result(result, self.get_table_meta('system_auth', 'roles'))
        elif statement.query_string.lower().startswith("list"):
            self.print_result(result, self.get_table_meta('system_auth', 'role_permissions'))
        elif result:
            # CAS INSERT/UPDATE
            self.writeresult("")
            self.print_static_result(result, self.parse_for_update_meta(statement.query_string), with_header=True, tty=self.tty)
        self.flush_output()
        return True, future

    def print_result(self, result, table_meta):
        self.decoding_errors = []

        self.writeresult("")

        def print_all(result, table_meta, tty):
            # Return the number of rows in total
            num_rows = 0
            is_first = True
            while True:
                # Always print for the first page even it is empty
                if result.current_rows or is_first:
                    with_header = is_first or tty
                    self.print_static_result(result, table_meta, with_header, tty, num_rows)
                    num_rows += len(result.current_rows)
                if result.has_more_pages:
                    if self.shunted_query_out is None and tty:
                        # Only pause when not capturing.
                        input("---MORE---")
                    result.fetch_next_page()
                else:
                    if not tty:
                        self.writeresult("")
                    break
                is_first = False
            return num_rows

        num_rows = print_all(result, table_meta, self.tty)
        self.writeresult("(%d rows)" % num_rows)

        if self.decoding_errors:
            for err in self.decoding_errors[:2]:
                self.writeresult(err.message(), color=RED)
            if len(self.decoding_errors) > 2:
                self.writeresult('%d more decoding errors suppressed.'
                                 % (len(self.decoding_errors) - 2), color=RED)

    def print_static_result(self, result, table_meta, with_header, tty, row_count_offset=0):
        if not result.column_names and not table_meta:
            return

        column_names = result.column_names or list(table_meta.columns.keys())
        formatted_names = [self.myformat_colname(name, table_meta) for name in column_names]
        if not result.current_rows:
            # print header only
            self.print_formatted_result(formatted_names, None, with_header=True, tty=tty)
            return

        cql_types = []
        if result.column_types:
            ks_name = table_meta.keyspace_name if table_meta else self.current_keyspace
            ks_meta = self.conn.metadata.keyspaces.get(ks_name, None)
            cql_types = [CqlType(cql_typename(t), ks_meta) for t in result.column_types]

        formatted_values = [list(map(self.myformat_value, [row[c] for c in column_names], cql_types)) for row in result.current_rows]

        if self.expand_enabled:
            self.print_formatted_result_vertically(formatted_names, formatted_values, row_count_offset)
        else:
            self.print_formatted_result(formatted_names, formatted_values, with_header, tty)

    def print_formatted_result(self, formatted_names, formatted_values, with_header, tty):
        # determine column widths
        widths = [n.displaywidth for n in formatted_names]
        if formatted_values is not None:
            for fmtrow in formatted_values:
                for num, col in enumerate(fmtrow):
                    widths[num] = max(widths[num], col.displaywidth)

        # print header
        if with_header:
            header = ' | '.join(hdr.ljust(w, color=self.color) for (hdr, w) in zip(formatted_names, widths))
            self.writeresult(' ' + header.rstrip())
            self.writeresult('-%s-' % '-+-'.join('-' * w for w in widths))

        # stop if there are no rows
        if formatted_values is None:
            self.writeresult("")
            return

        # print row data
        for row in formatted_values:
            line = ' | '.join(col.rjust(w, color=self.color) for (col, w) in zip(row, widths))
            self.writeresult(' ' + line)

        if tty:
            self.writeresult("")

    def print_formatted_result_vertically(self, formatted_names, formatted_values, row_count_offset):
        max_col_width = max([n.displaywidth for n in formatted_names])
        max_val_width = max([n.displaywidth for row in formatted_values for n in row])

        # for each row returned, list all the column-value pairs
        for i, row in enumerate(formatted_values):
            self.writeresult("@ Row %d" % (row_count_offset + i + 1))
            self.writeresult('-%s-' % '-+-'.join(['-' * max_col_width, '-' * max_val_width]))
            for field_id, field in enumerate(row):
                column = formatted_names[field_id].ljust(max_col_width, color=self.color)
                value = field.ljust(field.displaywidth, color=self.color)
                self.writeresult(' ' + " | ".join([column, value]))
            self.writeresult('')

    def print_warnings(self, warnings):
        if warnings is None or len(warnings) == 0:
            return

        self.writeresult('')
        self.writeresult('Warnings :')
        for warning in warnings:
            self.writeresult(warning)
            self.writeresult('')

    def emptyline(self):
        pass

    def parseline(self, line):
        # this shouldn't be needed
        raise NotImplementedError

    def complete(self, text, state):
        if readline is None:
            return
        if state == 0:
            try:
                self.completion_matches = self.find_completions(text)
            except Exception:
                if debug_completion:
                    import traceback
                    traceback.print_exc()
                else:
                    raise
        try:
            return self.completion_matches[state]
        except IndexError:
            return None

    def find_completions(self, text):
        curline = readline.get_line_buffer()
        prevlines = self.statement.getvalue()
        wholestmt = prevlines + curline
        begidx = readline.get_begidx() + len(prevlines)
        stuff_to_complete = wholestmt[:begidx]
        return cqlruleset.cql_complete(stuff_to_complete, text, cassandra_conn=self,
                                       debug=debug_completion, startsymbol='cqlshCommand')

    def set_prompt(self, prompt, prepend_user=False):
        if prepend_user and self.username:
            self.prompt = "{0}@{1}".format(self.username, prompt)
            return
        self.prompt = prompt

    def cql_unprotect_name(self, namestr):
        if namestr is None:
            return
        return cqlruleset.dequote_name(namestr)

    def cql_unprotect_value(self, valstr):
        if valstr is not None:
            return cqlruleset.dequote_value(valstr)

    def _columnize_unicode(self, name_list):
        """
        Used when columnizing identifiers that may contain unicode
        """
        names = [n for n in name_list]
        cmd.Cmd.columnize(self, names)
        print('')

    def do_describe(self, parsed):

        """
        DESCRIBE [cqlsh only]

        (DESC may be used as a shorthand.)

          Outputs information about the connected Cassandra cluster, or about
          the data objects stored in the cluster. Use in one of the following ways:

        DESCRIBE KEYSPACES

          Output the names of all keyspaces.

        DESCRIBE KEYSPACE [<keyspacename>]

          Output CQL commands that could be used to recreate the given keyspace,
          and the objects in it (such as tables, types, functions, etc.).
          In some cases, as the CQL interface matures, there will be some metadata
          about a keyspace that is not representable with CQL. That metadata will not be shown.
          The '<keyspacename>' argument may be omitted, in which case the current
          keyspace will be described.

        DESCRIBE TABLES

          Output the names of all tables in the current keyspace, or in all
          keyspaces if there is no current keyspace.

        DESCRIBE TABLE [<keyspace>.]<tablename>

          Output CQL commands that could be used to recreate the given table.
          In some cases, as above, there may be table metadata which is not
          representable and which will not be shown.

        DESCRIBE INDEX <indexname>

          Output the CQL command that could be used to recreate the given index.
          In some cases, there may be index metadata which is not representable
          and which will not be shown.

        DESCRIBE MATERIALIZED VIEW <viewname>

          Output the CQL command that could be used to recreate the given materialized view.
          In some cases, there may be materialized view metadata which is not representable
          and which will not be shown.

        DESCRIBE CLUSTER

          Output information about the connected Cassandra cluster, such as the
          cluster name, and the partitioner and snitch in use. When you are
          connected to a non-system keyspace, also shows endpoint-range
          ownership information for the Cassandra ring.

        DESCRIBE [FULL] SCHEMA

          Output CQL commands that could be used to recreate the entire (non-system) schema.
          Works as though "DESCRIBE KEYSPACE k" was invoked for each non-system keyspace
          k. Use DESCRIBE FULL SCHEMA to include the system keyspaces.

        DESCRIBE TYPES

          Output the names of all user-defined-types in the current keyspace, or in all
          keyspaces if there is no current keyspace.

        DESCRIBE TYPE [<keyspace>.]<type>

          Output the CQL command that could be used to recreate the given user-defined-type.

        DESCRIBE FUNCTIONS

          Output the names of all user-defined-functions in the current keyspace, or in all
          keyspaces if there is no current keyspace.

        DESCRIBE FUNCTION [<keyspace>.]<function>

          Output the CQL command that could be used to recreate the given user-defined-function.

        DESCRIBE AGGREGATES

          Output the names of all user-defined-aggregates in the current keyspace, or in all
          keyspaces if there is no current keyspace.

        DESCRIBE AGGREGATE [<keyspace>.]<aggregate>

          Output the CQL command that could be used to recreate the given user-defined-aggregate.

        DESCRIBE <objname>

          Output CQL commands that could be used to recreate the entire object schema,
          where object can be either a keyspace or a table or an index or a materialized
          view (in this order).
        """
        stmt = SimpleStatement(parsed.extract_orig(), consistency_level=cassandra.ConsistencyLevel.LOCAL_ONE, fetch_size=self.page_size if self.use_paging else None)
        future = self.session.execute_async(stmt)

        if self.connection_versions['build'][0] < '4':
            print('\nWARN: DESCRIBE|DESC was moved to server side in Cassandra 4.0. As a consequence DESRIBE|DESC '
                  'will not work in cqlsh %r connected to Cassandra %r, the version that you are connected to. '
                  'DESCRIBE does not exist server side prior Cassandra 4.0.'
                  % (version, self.connection_versions['build']))
        else:
            try:
                result = future.result()

                what = parsed.matched[1][1].lower()

                if what in ('columnfamilies', 'tables', 'types', 'functions', 'aggregates'):
                    self.describe_list(result)
                elif what == 'keyspaces':
                    self.describe_keyspaces(result)
                elif what == 'cluster':
                    self.describe_cluster(result)
                elif what:
                    self.describe_element(result)

            except CQL_ERRORS as err:
                err_msg = err.message if hasattr(err, 'message') else str(err)
                self.printerr(err_msg.partition("message=")[2].strip('"'))
            except Exception:
                import traceback
                self.printerr(traceback.format_exc())

            if future:
                if future.warnings:
                    self.print_warnings(future.warnings)

    do_desc = do_describe

    def describe_keyspaces(self, rows):
        """
        Print the output for a DESCRIBE KEYSPACES query
        """
        names = [r['name'] for r in rows]

        print('')
        cmd.Cmd.columnize(self, names)
        print('')

    def describe_list(self, rows):
        """
        Print the output for all the DESCRIBE queries for element names (e.g. DESCRIBE TABLES, DESCRIBE FUNCTIONS ...)
        """
        keyspace = None
        names = list()
        for row in rows:
            if row['keyspace_name'] != keyspace:
                if keyspace is not None:
                    self.print_keyspace_element_names(keyspace, names)

                keyspace = row['keyspace_name']
                names = list()

            names.append(str(row['name']))

        if keyspace is not None:
            self.print_keyspace_element_names(keyspace, names)
            print('')

    def print_keyspace_element_names(self, keyspace, names):
        print('')
        if self.current_keyspace is None:
            print('Keyspace %s' % (keyspace))
            print('---------%s' % ('-' * len(keyspace)))
        cmd.Cmd.columnize(self, names)

    def describe_element(self, rows):
        """
        Print the output for all the DESCRIBE queries where an element name as been specified (e.g. DESCRIBE TABLE, DESCRIBE INDEX ...)
        """
        for row in rows:
            print('')
            self.query_out.write(row['create_statement'])
            print('')

    def describe_cluster(self, rows):
        """
        Print the output for a DESCRIBE CLUSTER query.

        If a specified keyspace was in use the returned ResultSet will contain a 'range_ownership' column,
        otherwise not.
        """
        for row in rows:
            print('\nCluster: %s' % row['cluster'])
            print('Partitioner: %s' % row['partitioner'])
            print('Snitch: %s\n' % row['snitch'])
            if 'range_ownership' in row:
                print("Range ownership:")
                for entry in list(row['range_ownership'].items()):
                    print(' %39s  [%s]' % (entry[0], ', '.join([host for host in entry[1]])))
                print('')

    def do_copy(self, parsed):
        r"""
        COPY [cqlsh only]

          COPY x FROM: Imports CSV data into a Cassandra table
          COPY x TO: Exports data from a Cassandra table in CSV format.

        COPY <table_name> [ ( column [, ...] ) ]
             FROM ( '<file_pattern_1, file_pattern_2, ... file_pattern_n>' | STDIN )
             [ WITH <option>='value' [AND ...] ];

        File patterns are either file names or valid python glob expressions, e.g. *.csv or folder/*.csv.

        COPY <table_name> [ ( column [, ...] ) ]
             TO ( '<filename>' | STDOUT )
             [ WITH <option>='value' [AND ...] ];

        Available common COPY options and defaults:

          DELIMITER=','           - character that appears between records
          QUOTE='"'               - quoting character to be used to quote fields
          ESCAPE='\'              - character to appear before the QUOTE char when quoted
          HEADER=false            - whether to ignore the first line
          NULL=''                 - string that represents a null value
          DATETIMEFORMAT=         - timestamp strftime format
            '%Y-%m-%d %H:%M:%S%z'   defaults to time_format value in cqlshrc
          MAXATTEMPTS=5           - the maximum number of attempts per batch or range
          REPORTFREQUENCY=0.25    - the frequency with which we display status updates in seconds
          DECIMALSEP='.'          - the separator for decimal values
          THOUSANDSSEP=''         - the separator for thousands digit groups
          BOOLSTYLE='True,False'  - the representation for booleans, case insensitive, specify true followed by false,
                                    for example yes,no or 1,0
          NUMPROCESSES=n          - the number of worker processes, by default the number of cores minus one
                                    capped at 16
          CONFIGFILE=''           - a configuration file with the same format as .cqlshrc (see the Python ConfigParser
                                    documentation) where you can specify WITH options under the following optional
                                    sections: [copy], [copy-to], [copy-from], [copy:ks.table], [copy-to:ks.table],
                                    [copy-from:ks.table], where <ks> is your keyspace name and <table> is your table
                                    name. Options are read from these sections, in the order specified
                                    above, and command line options always override options in configuration files.
                                    Depending on the COPY direction, only the relevant copy-from or copy-to sections
                                    are used. If no configfile is specified then .cqlshrc is searched instead.
          RATEFILE=''             - an optional file where to print the output statistics

        Available COPY FROM options and defaults:

          CHUNKSIZE=5000          - the size of chunks passed to worker processes
          INGESTRATE=100000       - an approximate ingest rate in rows per second
          MINBATCHSIZE=10         - the minimum size of an import batch
          MAXBATCHSIZE=20         - the maximum size of an import batch
          MAXROWS=-1              - the maximum number of rows, -1 means no maximum
          SKIPROWS=0              - the number of rows to skip
          SKIPCOLS=''             - a comma separated list of column names to skip
          MAXPARSEERRORS=-1       - the maximum global number of parsing errors, -1 means no maximum
          MAXINSERTERRORS=1000    - the maximum global number of insert errors, -1 means no maximum
          ERRFILE=''              - a file where to store all rows that could not be imported, by default this is
                                    import_ks_table.err where <ks> is your keyspace and <table> is your table name.
          PREPAREDSTATEMENTS=True - whether to use prepared statements when importing, by default True. Set this to
                                    False if you don't mind shifting data parsing to the cluster. The cluster will also
                                    have to compile every batch statement. For large and oversized clusters
                                    this will result in a faster import but for smaller clusters it may generate
                                    timeouts.
          TTL=3600                - the time to live in seconds, by default data will not expire

        Available COPY TO options and defaults:

          ENCODING='utf8'          - encoding for CSV output
          PAGESIZE='1000'          - the page size for fetching results
          PAGETIMEOUT=10           - the page timeout in seconds for fetching results
          BEGINTOKEN=''            - the minimum token string to consider when exporting data
          ENDTOKEN=''              - the maximum token string to consider when exporting data
          MAXREQUESTS=6            - the maximum number of requests each worker process can work on in parallel
          MAXOUTPUTSIZE='-1'       - the maximum size of the output file measured in number of lines,
                                     beyond this maximum the output file will be split into segments,
                                     -1 means unlimited.
          FLOATPRECISION=5         - the number of digits displayed after the decimal point for cql float values
          DOUBLEPRECISION=12       - the number of digits displayed after the decimal point for cql double values

        When entering CSV data on STDIN, you can use the sequence "\."
        on a line by itself to end the data input.
        """

        ks = self.cql_unprotect_name(parsed.get_binding('ksname', None))
        if ks is None:
            ks = self.current_keyspace
            if ks is None:
                raise NoKeyspaceError("Not in any keyspace.")
        table = self.cql_unprotect_name(parsed.get_binding('cfname'))
        columns = parsed.get_binding('colnames', None)
        if columns is not None:
            columns = list(map(self.cql_unprotect_name, columns))
        else:
            # default to all known columns
            columns = self.get_column_names(ks, table)

        fname = parsed.get_binding('fname', None)
        if fname is not None:
            fname = self.cql_unprotect_value(fname)

        copyoptnames = list(map(str.lower, parsed.get_binding('optnames', ())))
        copyoptvals = list(map(self.cql_unprotect_value, parsed.get_binding('optvals', ())))
        opts = dict(list(zip(copyoptnames, copyoptvals)))

        direction = parsed.get_binding('dir').upper()
        if direction == 'FROM':
            task = ImportTask(self, ks, table, columns, fname, opts, self.conn.protocol_version, CONFIG_FILE)
        elif direction == 'TO':
            task = ExportTask(self, ks, table, columns, fname, opts, self.conn.protocol_version, CONFIG_FILE)
        else:
            raise SyntaxError("Unknown direction %s" % direction)

        task.run()

    def do_show(self, parsed):
        """
        SHOW [cqlsh only]

          Displays information about the current cqlsh session. Can be called in
          the following ways:

        SHOW VERSION

          Shows the version and build of the connected Cassandra instance, as
          well as the version of the CQL spec that the connected Cassandra
          instance understands.

        SHOW HOST

          Shows where cqlsh is currently connected.

        SHOW SESSION <sessionid>

          Pretty-prints the requested tracing session.

        SHOW REPLICAS <token> (<keyspace>)

          Lists the replica nodes by IP address for the given token. The current
          keyspace is used if one is not specified.
        """
        showwhat = parsed.get_binding('what').lower()
        if showwhat == 'version':
            self.get_connection_versions()
            self.show_version()
        elif showwhat == 'host':
            self.show_host()
        elif showwhat.startswith('session'):
            session_id = parsed.get_binding('sessionid').lower()
            self.show_session(UUID(session_id))
        elif showwhat.startswith('replicas'):
            token_id = parsed.get_binding('token')
            keyspace = parsed.get_binding('keyspace')
            self.show_replicas(token_id, keyspace)
        else:
            self.printerr('Wait, how do I show %r?' % (showwhat,))

    def do_source(self, parsed):
        """
        SOURCE [cqlsh only]

        Executes a file containing CQL statements. Gives the output for each
        statement in turn, if any, or any errors that occur along the way.

        Errors do NOT abort execution of the CQL source file.

        Usage:

          SOURCE '<file>';

        That is, the path to the file to be executed must be given inside a
        string literal. The path is interpreted relative to the current working
        directory. The tilde shorthand notation ('~/mydir') is supported for
        referring to $HOME.

        See also the --file option to cqlsh.
        """
        fname = parsed.get_binding('fname')
        fname = os.path.expanduser(self.cql_unprotect_value(fname))
        try:
            encoding, bom_size = get_file_encoding_bomsize(fname)
            f = codecs.open(fname, 'r', encoding)
            f.seek(bom_size)
        except IOError as e:
            self.printerr('Could not open %r: %s' % (fname, e))
            return
        subshell = Shell(self.hostname, self.port, color=self.color,
                         username=self.username,
                         encoding=self.encoding, stdin=f, tty=False, use_conn=self.conn,
                         cqlver=self.cql_version, keyspace=self.current_keyspace,
                         tracing_enabled=self.tracing_enabled,
                         display_nanotime_format=self.display_nanotime_format,
                         display_timestamp_format=self.display_timestamp_format,
                         display_date_format=self.display_date_format,
                         display_float_precision=self.display_float_precision,
                         display_double_precision=self.display_double_precision,
                         display_timezone=self.display_timezone,
                         max_trace_wait=self.max_trace_wait, ssl=self.ssl,
                         request_timeout=self.session.default_timeout,
                         connect_timeout=self.conn.connect_timeout,
                         is_subshell=True,
                         auth_provider=self.auth_provider)
        # duplicate coverage related settings in subshell
        if self.coverage:
            subshell.coverage = True
            subshell.coveragerc_path = self.coveragerc_path
        subshell.cmdloop()
        f.close()

    def do_capture(self, parsed):
        """
        CAPTURE [cqlsh only]

        Begins capturing command output and appending it to a specified file.
        Output will not be shown at the console while it is captured.

        Usage:

          CAPTURE '<file>';
          CAPTURE OFF;
          CAPTURE;

        That is, the path to the file to be appended to must be given inside a
        string literal. The path is interpreted relative to the current working
        directory. The tilde shorthand notation ('~/mydir') is supported for
        referring to $HOME.

        Only query result output is captured. Errors and output from cqlsh-only
        commands will still be shown in the cqlsh session.

        To stop capturing output and show it in the cqlsh session again, use
        CAPTURE OFF.

        To inspect the current capture configuration, use CAPTURE with no
        arguments.
        """
        fname = parsed.get_binding('fname')
        if fname is None:
            if self.shunted_query_out is not None:
                print("Currently capturing query output to %r." % (self.query_out.name,))
            else:
                print("Currently not capturing query output.")
            return

        if fname.upper() == 'OFF':
            if self.shunted_query_out is None:
                self.printerr('Not currently capturing output.')
                return
            self.query_out.close()
            self.query_out = self.shunted_query_out
            self.color = self.shunted_color
            self.shunted_query_out = None
            del self.shunted_color
            return

        if self.shunted_query_out is not None:
            self.printerr('Already capturing output to %s. Use CAPTURE OFF'
                          ' to disable.' % (self.query_out.name,))
            return

        fname = os.path.expanduser(self.cql_unprotect_value(fname))
        try:
            f = open(fname, 'a')
        except IOError as e:
            self.printerr('Could not open %r for append: %s' % (fname, e))
            return
        self.shunted_query_out = self.query_out
        self.shunted_color = self.color
        self.query_out = f
        self.color = False
        print('Now capturing query output to %r.' % (fname,))

    def do_tracing(self, parsed):
        """
        TRACING [cqlsh]

          Enables or disables request tracing.

        TRACING ON

          Enables tracing for all further requests.

        TRACING OFF

          Disables tracing.

        TRACING

          TRACING with no arguments shows the current tracing status.
        """
        self.tracing_enabled \
            = self.on_off_switch("TRACING", self.tracing_enabled, parsed.get_binding('switch'))

    def do_expand(self, parsed):
        """
        EXPAND [cqlsh]

          Enables or disables expanded (vertical) output.

        EXPAND ON

          Enables expanded (vertical) output.

        EXPAND OFF

          Disables expanded (vertical) output.

        EXPAND

          EXPAND with no arguments shows the current value of expand setting.
        """
        self.expand_enabled = self.on_off_switch("EXPAND", self.expand_enabled, parsed.get_binding('switch'))

    def do_consistency(self, parsed):
        """
        CONSISTENCY [cqlsh only]

           Overrides default consistency level (default level is ONE).

        CONSISTENCY <level>

           Sets consistency level for future requests.

           Valid consistency levels:

           ANY, ONE, TWO, THREE, QUORUM, ALL, LOCAL_ONE, LOCAL_QUORUM, EACH_QUORUM, SERIAL and LOCAL_SERIAL.

           SERIAL and LOCAL_SERIAL may be used only for SELECTs; will be rejected with updates.

        CONSISTENCY

           CONSISTENCY with no arguments shows the current consistency level.
        """
        level = parsed.get_binding('level')
        if level is None:
            print('Current consistency level is %s.' % (cassandra.ConsistencyLevel.value_to_name[self.consistency_level]))
            return

        self.consistency_level = cassandra.ConsistencyLevel.name_to_value[level.upper()]
        print('Consistency level set to %s.' % (level.upper(),))

    def do_serial(self, parsed):
        """
        SERIAL CONSISTENCY [cqlsh only]

           Overrides serial consistency level (default level is SERIAL).

        SERIAL CONSISTENCY <level>

           Sets consistency level for future conditional updates.

           Valid consistency levels:

           SERIAL, LOCAL_SERIAL.

        SERIAL CONSISTENCY

           SERIAL CONSISTENCY with no arguments shows the current consistency level.
        """
        level = parsed.get_binding('level')
        if level is None:
            print('Current serial consistency level is %s.' % (cassandra.ConsistencyLevel.value_to_name[self.serial_consistency_level]))
            return

        self.serial_consistency_level = cassandra.ConsistencyLevel.name_to_value[level.upper()]
        print('Serial consistency level set to %s.' % (level.upper(),))

    def do_login(self, parsed):
        """
        LOGIN [cqlsh only]

           Changes login information without requiring restart.

        LOGIN <username> (<password>)

           Login using the specified username. If password is specified, it will be used
           otherwise, you will be prompted to enter.
        """
        username = parsed.get_binding('username')
        password = parsed.get_binding('password')
        if password is None:
            password = getpass.getpass()
        else:
            password = password[1:-1]

        auth_provider = PlainTextAuthProvider(username=username, password=password)

        conn = Cluster(contact_points=(self.hostname,), port=self.port, cql_version=self.conn.cql_version,
                       protocol_version=self.conn.protocol_version,
                       auth_provider=auth_provider,
                       ssl_options=self.conn.ssl_options,
                       load_balancing_policy=WhiteListRoundRobinPolicy([self.hostname]),
                       control_connection_timeout=self.conn.connect_timeout,
                       connect_timeout=self.conn.connect_timeout)

        if self.current_keyspace:
            session = conn.connect(self.current_keyspace)
        else:
            session = conn.connect()

        # Copy session properties
        session.default_timeout = self.session.default_timeout
        session.row_factory = self.session.row_factory
        session.default_consistency_level = self.session.default_consistency_level
        session.max_trace_wait = self.session.max_trace_wait

        # Update after we've connected in case we fail to authenticate
        self.conn = conn
        self.auth_provider = auth_provider
        self.username = username
        self.session = session

    def do_exit(self, parsed=None):
        """
        EXIT/QUIT [cqlsh only]

        Exits cqlsh.
        """
        self.stop = True
        if self.owns_connection:
            self.conn.shutdown()
    do_quit = do_exit

    def do_clear(self, parsed):
        """
        CLEAR/CLS [cqlsh only]

        Clears the console.
        """
        subprocess.call('clear', shell=True)
    do_cls = do_clear

    def do_debug(self, parsed):
        import pdb
        pdb.set_trace()

    def get_help_topics(self):
        """
        List of 'do_' methods having method comments
        """
        topics = [t[3:] for t in dir(self) if t.startswith('do_') and getattr(self, t, None).__doc__]
        for hide_from_help in ('quit',):
            topics.remove(hide_from_help)
        return topics

    def columnize(self, slist, *a, **kw):
        return cmd.Cmd.columnize(self, sorted([u.upper() for u in slist]), *a, **kw)

    def do_help(self, parsed):
        """
        HELP [cqlsh only]

        Gives information about cqlsh commands. To see available topics,
        enter "HELP" without any arguments. To see help on a topic,
        use "HELP <topic>".
        """
        topics = parsed.get_binding('topic', ())
        if not topics:
            shell_topics = [t.upper() for t in self.get_help_topics()]
            self.print_topics("\nDocumented shell commands:", shell_topics, 15, 80)
            cql_topics = [t.upper() for t in get_html_topics()]
            self.print_topics("CQL help topics:", cql_topics, 15, 80)
            return
        for t in topics:
            if t.lower() in self.get_help_topics():
                doc = getattr(self, 'do_' + t.lower()).__doc__
                self.stdout.write(doc + "\n")
            elif t.lower() in get_html_topics():
                urlpart = get_html_anchor(t)
                if urlpart is not None:
                    url = "%s#%s" % (CASSANDRA_CQL_HTML, urlpart)
                    if self.browser is not None:
                        opened = webbrowser.get(self.browser).open_new_tab(url)
                    else:
                        opened = webbrowser.open_new_tab(url)
                    if not opened:
                        self.printerr("*** No browser to display CQL help. URL for help topic %s : %s" % (t, url))
            else:
                self.printerr("*** No help on %s" % (t,))

    def do_history(self, parsed):
        """
        HISTORY [cqlsh only]

           Displays the most recent commands executed in cqlsh

        HISTORY (<n>)

           If n is specified, the history display length is set to n for this session
        """

        history_length = readline.get_current_history_length()

        n = parsed.get_binding('n')
        if (n is not None):
            self.max_history_length_shown = int(n)

        for index in range(max(1, history_length - self.max_history_length_shown), history_length):
            print(readline.get_history_item(index))

    def do_unicode(self, parsed):
        """
        Textual input/output

        When control characters, or other characters which can't be encoded
        in your current locale, are found in values of 'text' or 'ascii'
        types, it will be shown as a backslash escape. If color is enabled,
        any such backslash escapes will be shown in a different color from
        the surrounding text.

        Unicode code points in your data will be output intact, if the
        encoding for your locale is capable of decoding them. If you prefer
        that non-ascii characters be shown with Python-style "\\uABCD"
        escape sequences, invoke cqlsh with an ASCII locale (for example,
        by setting the $LANG environment variable to "C").
        """

    def do_paging(self, parsed):
        """
        PAGING [cqlsh]

          Enables or disables query paging.

        PAGING ON

          Enables query paging for all further queries.

        PAGING OFF

          Disables paging.

        PAGING

          PAGING with no arguments shows the current query paging status.
        """
        (self.use_paging, requested_page_size) = \
            self.on_off_switch_with_value("PAGING", self.use_paging, parsed.get_binding('switch'))
        if self.use_paging and requested_page_size is not None:
            self.page_size = requested_page_size
        if self.use_paging:
            print(("Page size: {}".format(self.page_size)))
        else:
            self.page_size = self.default_page_size

    def applycolor(self, text, color=None):
        if not color or not self.color:
            return text
        return color + text + ANSI_RESET

    def writeresult(self, text, color=None, newline=True, out=None):
        if out is None:
            out = self.query_out

        # convert Exceptions, etc to text
        if not isinstance(text, str):
            text = str(text)

        to_write = self.applycolor(text, color) + ('\n' if newline else '')
        out.write(to_write)

    def flush_output(self):
        self.query_out.flush()

    def printerr(self, text, color=RED, newline=True, shownum=None):
        self.statement_error = True
        if shownum is None:
            shownum = self.show_line_nums
        if shownum:
            text = '%s:%d:%s' % (self.stdin.name, self.lineno, text)
        self.writeresult(text, color, newline=newline, out=sys.stderr)

    def stop_coverage(self):
        if self.coverage and self.cov is not None:
            self.cov.stop()
            self.cov.save()
            self.cov = None

    def init_history(self):
        if readline is not None:
            try:
                readline.read_history_file(HISTORY)
            except IOError:
                pass
            delims = readline.get_completer_delims()
            delims.replace("'", "")
            delims += '.'
            readline.set_completer_delims(delims)

    def save_history(self):
        if readline is not None:
            try:
                readline.write_history_file(HISTORY)
            except IOError:
                pass

    @staticmethod
    def on_off_switch(name, current, state_name=None):
        """
        switches between ON and OFF values

        :param name: a command name
        :param current: a boolean value
        :param state_name: "ON", "OFF" or None
        :return: a boolean value
        """

        if state_name is None:
            print(f"{name} is {SwitchState(current).name}")
            return current

        new_state = SwitchState[state_name.upper()]
        if current == new_state.value:
            print(f"{name} is already {SwitchState(current).name}")
            return current
        else:
            print(f"{name} set to {new_state.name}")
            return new_state.value

    @staticmethod
    def on_off_switch_with_value(name, current, value=None):
        """switches between ON and OFF values, and accepts an integer value in place of ON.

        This returns a tuple of the form: (SWITCH_VALUE, VALUE)
        eg: PAGING 50 returns (True, 50)
            PAGING OFF returns (False, None)
            PAGING ON returns (True, None)

        VALUE must be an Integer or None.
        """
        if value is None:
            print(f"{name} is {SwitchState(current).name}")
            return current, None
        if value.isdigit():
            return True, int(value)
        return Shell.on_off_switch(name, current, value), None


def option_with_default(cparser_getter, section, option, default=None):
    try:
        return cparser_getter(section, option)
    except configparser.Error:
        return default


def raw_option_with_default(configs, section, option, default=None):
    """
    Same (almost) as option_with_default() but won't do any string interpolation.
    Useful for config values that include '%' symbol, e.g. time format string.
    """
    try:
        return configs.get(section, option, raw=True)
    except configparser.Error:
        return default


def should_use_color():
    if not sys.stdout.isatty():
        return False
    if os.environ.get('TERM', '') in ('dumb', ''):
        return False
    try:
        p = subprocess.Popen(['tput', 'colors'], stdout=subprocess.PIPE)
        stdout, _ = p.communicate()
        if int(stdout.strip()) < 8:
            return False
    except (OSError, ImportError, ValueError):
        # at least it's a $TERM, and it's not "dumb".
        pass
    return True


def read_options(cmdlineargs, environment=os.environ):
    configs = configparser.ConfigParser()
    configs.read(CONFIG_FILE)

    rawconfigs = configparser.RawConfigParser()
    rawconfigs.read(CONFIG_FILE)

    username_from_cqlshrc = option_with_default(configs.get, 'authentication', 'username')
    password_from_cqlshrc = option_with_default(rawconfigs.get, 'authentication', 'password')
    if username_from_cqlshrc or password_from_cqlshrc:
        if password_from_cqlshrc and not is_file_secure(os.path.expanduser(CONFIG_FILE)):
            print("\nWarning: Password is found in an insecure cqlshrc file. The file is owned or readable by other users on the system.",
                  end='', file=sys.stderr)
        print("\nNotice: Credentials in the cqlshrc file is deprecated and will be ignored in the future."
              "\nPlease use a credentials file to specify the username and password.\n", file=sys.stderr)

    argvalues = argparse.Namespace()

    argvalues.username = None
    argvalues.password = None
    argvalues.credentials = os.path.expanduser(option_with_default(configs.get, 'authentication', 'credentials',
                                                                   os.path.join(CQL_DIR, 'credentials')))
    argvalues.keyspace = option_with_default(configs.get, 'authentication', 'keyspace')
    argvalues.browser = option_with_default(configs.get, 'ui', 'browser', None)
    argvalues.completekey = option_with_default(configs.get, 'ui', 'completekey',
                                                DEFAULT_COMPLETEKEY)
    argvalues.color = option_with_default(configs.getboolean, 'ui', 'color')
    argvalues.time_format = raw_option_with_default(configs, 'ui', 'time_format',
                                                    DEFAULT_TIMESTAMP_FORMAT)
    argvalues.nanotime_format = raw_option_with_default(configs, 'ui', 'nanotime_format',
                                                        DEFAULT_NANOTIME_FORMAT)
    argvalues.date_format = raw_option_with_default(configs, 'ui', 'date_format',
                                                    DEFAULT_DATE_FORMAT)
    argvalues.float_precision = option_with_default(configs.getint, 'ui', 'float_precision',
                                                    DEFAULT_FLOAT_PRECISION)
    argvalues.double_precision = option_with_default(configs.getint, 'ui', 'double_precision',
                                                     DEFAULT_DOUBLE_PRECISION)
    argvalues.max_trace_wait = option_with_default(configs.getfloat, 'tracing', 'max_trace_wait',
                                                   DEFAULT_MAX_TRACE_WAIT)
    argvalues.timezone = option_with_default(configs.get, 'ui', 'timezone', None)

    argvalues.debug = False

    argvalues.coverage = False
    if 'CQLSH_COVERAGE' in environment.keys():
        argvalues.coverage = True

    argvalues.file = None
    argvalues.ssl = option_with_default(configs.getboolean, 'connection', 'ssl', DEFAULT_SSL)
    argvalues.encoding = option_with_default(configs.get, 'ui', 'encoding', UTF8)

    argvalues.tty = option_with_default(configs.getboolean, 'ui', 'tty', sys.stdin.isatty())
    argvalues.protocol_version = option_with_default(configs.getint, 'protocol', 'version', None)
    argvalues.cqlversion = option_with_default(configs.get, 'cql', 'version', None)
    argvalues.connect_timeout = option_with_default(configs.getint, 'connection', 'timeout', DEFAULT_CONNECT_TIMEOUT_SECONDS)
    argvalues.request_timeout = option_with_default(configs.getint, 'connection', 'request_timeout', DEFAULT_REQUEST_TIMEOUT_SECONDS)
    argvalues.execute = None
    argvalues.insecure_password_without_warning = False

    options, arguments = parser.parse_known_args(cmdlineargs, argvalues)

    # Credentials from cqlshrc will be expanded,
    # credentials from the command line are also expanded if there is a space...
    # we need the following so that these two scenarios will work
    #   cqlsh --credentials=~/.cassandra/creds
    #   cqlsh --credentials ~/.cassandra/creds

    if options.credentials is not None:
        options.credentials = os.path.expanduser(options.credentials)

    if options.credentials is not None:
        if not is_file_secure(options.credentials):
            print("\nWarning: Credentials file '{0}' exists but is not used, because:"
                  "\n  a. the file owner is not the current user; or"
                  "\n  b. the file is readable by group or other."
                  "\nPlease ensure the file is owned by the current user and is not readable by group or other."
                  "\nOn a Linux or UNIX-like system, you often can do this by using the `chown` and `chmod` commands:"
                  "\n  chown YOUR_USERNAME credentials"
                  "\n  chmod 600 credentials\n".format(options.credentials),
                  file=sys.stderr)
            options.credentials = ''  # ConfigParser.read() will ignore unreadable files

    if not options.username:
        credentials = configparser.ConfigParser()
        if options.credentials is not None:
            credentials.read(options.credentials)

        # use the username from credentials file but fallback to cqlshrc if username is absent from the command line parameters
        options.username = username_from_cqlshrc

    if not options.password:
        rawcredentials = configparser.RawConfigParser()
        if options.credentials is not None:
            rawcredentials.read(options.credentials)

        # handling password in the same way as username, priority cli > credentials > cqlshrc
        options.password = option_with_default(rawcredentials.get, 'plain_text_auth', 'password', password_from_cqlshrc)
        options.password = password_from_cqlshrc
    elif not options.insecure_password_without_warning:
        print("\nWarning: Using a password on the command line interface can be insecure."
              "\nRecommendation: use the credentials file to securely provide the password.\n", file=sys.stderr)

    hostname = option_with_default(configs.get, 'connection', 'hostname', DEFAULT_HOST)
    port = option_with_default(configs.get, 'connection', 'port', DEFAULT_PORT)

    hostname = environment.get('CQLSH_HOST', hostname)
    port = environment.get('CQLSH_PORT', port)

    try:
        options.connect_timeout = int(options.connect_timeout)
    except ValueError:
        parser.error('"%s" is not a valid connect timeout.' % (options.connect_timeout,))
        options.connect_timeout = DEFAULT_CONNECT_TIMEOUT_SECONDS

    try:
        options.request_timeout = int(options.request_timeout)
    except ValueError:
        parser.error('"%s" is not a valid request timeout.' % (options.request_timeout,))
        options.request_timeout = DEFAULT_REQUEST_TIMEOUT_SECONDS

    if len(arguments) > 0:
        hostname = arguments[0]
    if len(arguments) > 1:
        port = arguments[1]

    if options.file or options.execute:
        options.tty = False

    if options.execute and not options.execute.endswith(';'):
        options.execute += ';'

    if argvalues.color in (True, False):
        options.color = argvalues.color
    else:
        if options.file is not None:
            options.color = False
        else:
            options.color = should_use_color()

    try:
        port = int(port)
    except ValueError:
        parser.error('%r is not a valid port number.' % port)
    return options, hostname, port


def setup_cqlruleset():
    global cqlruleset
    cqlruleset = cql3handling.CqlRuleSet
    cqlruleset.append_rules(cqlshhandling.cqlsh_extra_syntax_rules)
    for rulename, termname, func in cqlshhandling.cqlsh_syntax_completers:
        cqlruleset.completer_for(rulename, termname)(func)
    cqlruleset.commands_end_with_newline.update(cqlshhandling.my_commands_ending_with_newline)


def setup_docspath(path):
    global CASSANDRA_CQL_HTML
    CASSANDRA_CQL_HTML_FALLBACK = 'https://cassandra.apache.org/doc/latest/cassandra/cql/cql_singlefile.html'
    #
    # default location of local CQL.html
    if os.path.exists(path + '/doc/cql3/CQL.html'):
        # default location of local CQL.html
        CASSANDRA_CQL_HTML = 'file://' + path + '/doc/cql3/CQL.html'
    elif os.path.exists('/usr/share/doc/cassandra/CQL.html'):
        # fallback to package file
        CASSANDRA_CQL_HTML = 'file:///usr/share/doc/cassandra/CQL.html'
    else:
        # fallback to online version
        CASSANDRA_CQL_HTML = CASSANDRA_CQL_HTML_FALLBACK


def insert_driver_hooks():

    class DateOverFlowWarning(RuntimeWarning):
        pass

    # Display milliseconds when datetime overflows (CASSANDRA-10625), E.g., the year 10000.
    # Native datetime types blow up outside datetime.[MIN|MAX]_YEAR. We will fall back to an int timestamp
    def deserialize_date_fallback_int(byts, protocol_version):
        timestamp_ms = int64_unpack(byts)
        try:
            return datetime_from_timestamp(timestamp_ms / 1000.0)
        except OverflowError:
            warnings.warn(DateOverFlowWarning("Some timestamps are larger than Python datetime can represent. "
                                              "Timestamps are displayed in milliseconds from epoch."))
            return timestamp_ms

    cassandra.cqltypes.DateType.deserialize = staticmethod(deserialize_date_fallback_int)

    if hasattr(cassandra, 'deserializers'):
        del cassandra.deserializers.DesDateType

    # Return cassandra.cqltypes.EMPTY instead of None for empty values
    cassandra.cqltypes.CassandraType.support_empty_values = True


def main(cmdline, pkgpath):
    insert_driver_hooks()
    (options, hostname, port) = read_options(cmdline)

    setup_docspath(pkgpath)
    setup_cqlruleset()

    if options.file is None:
        stdin = None
    else:
        try:
            encoding, bom_size = get_file_encoding_bomsize(options.file)
            stdin = codecs.open(options.file, 'r', encoding)
            stdin.seek(bom_size)
        except IOError as e:
            sys.exit("Can't open %r: %s" % (options.file, e))

    if options.debug:
        sys.stderr.write("Using CQL driver: %s\n" % (cassandra,))
        sys.stderr.write("Using connect timeout: %s seconds\n" % (options.connect_timeout,))
        sys.stderr.write("Using '%s' encoding\n" % (options.encoding,))
        sys.stderr.write("Using ssl: %s\n" % (options.ssl,))

    # create timezone based on settings, environment or auto-detection
    timezone = None
    if options.timezone or 'TZ' in os.environ:
        if sys.version_info >= (3, 9):
            try:
                import zoneinfo
                if options.timezone:
                    try:
                        timezone = zoneinfo.ZoneInfo(options.timezone)
                    except Exception:
                        sys.stderr.write("Warning: could not recognize timezone '%s' specified in cqlshrc\n\n" % (options.timezone))
                if 'TZ' in os.environ:
                    try:
                        timezone = zoneinfo.ZoneInfo(os.environ['TZ'])
                    except Exception:
                        sys.stderr.write("Warning: could not recognize timezone '%s' from environment value TZ\n\n" % (os.environ['TZ']))
            except ImportError:
                sys.stderr.write("Warning: Timezone defined but unable to perform timezone conversion using 'zoneinfo' "
                                 "module. Timestamps will be displayed in UTC timezone.\n\n")
        else:
            try:
                import pytz
                if options.timezone:
                    try:
                        timezone = pytz.timezone(options.timezone)
                    except Exception:
                        sys.stderr.write("Warning: could not recognize timezone '%s' specified in cqlshrc\n\n" % (options.timezone))
                if 'TZ' in os.environ:
                    try:
                        timezone = pytz.timezone(os.environ['TZ'])
                    except Exception:
                        sys.stderr.write("Warning: could not recognize timezone '%s' from environment value TZ\n\n" % (os.environ['TZ']))
            except ImportError:
                sys.stderr.write("Warning: Timezone defined and 'pytz' module for timezone conversion not installed. Timestamps will be displayed in UTC timezone.\n\n")

    # try to auto-detect timezone if tzlocal is installed
    if not timezone:
        try:
            from tzlocal import get_localzone
            timezone = get_localzone()
        except ImportError:
            # we silently ignore and fallback to UTC unless a custom timestamp format (which likely
            # does contain a TZ part) was specified
            if options.time_format != DEFAULT_TIMESTAMP_FORMAT:
                sys.stderr.write("Warning: custom timestamp format specified in cqlshrc, "
                                 + "but local timezone could not be detected.\n"
                                 + "Either install Python 'tzlocal' module for auto-detection "
                                 + "or specify client timezone in your cqlshrc.\n\n")

    try:
        shell = Shell(hostname,
                      port,
                      color=options.color,
                      username=options.username,
                      stdin=stdin,
                      tty=options.tty,
                      completekey=options.completekey,
                      browser=options.browser,
                      protocol_version=options.protocol_version,
                      cqlver=options.cqlversion,
                      keyspace=options.keyspace,
                      display_timestamp_format=options.time_format,
                      display_nanotime_format=options.nanotime_format,
                      display_date_format=options.date_format,
                      display_float_precision=options.float_precision,
                      display_double_precision=options.double_precision,
                      display_timezone=timezone,
                      max_trace_wait=options.max_trace_wait,
                      ssl=options.ssl,
                      single_statement=options.execute,
                      request_timeout=options.request_timeout,
                      connect_timeout=options.connect_timeout,
                      encoding=options.encoding,
                      auth_provider=authproviderhandling.load_auth_provider(
                          config_file=CONFIG_FILE,
                          cred_file=options.credentials,
                          username=options.username,
                          password=options.password))
    except KeyboardInterrupt:
        sys.exit('Connection aborted.')
    except CQL_ERRORS as e:
        sys.exit('Connection error: %s' % (e,))
    except VersionNotSupported as e:
        sys.exit('Unsupported CQL version: %s' % (e,))
    if options.debug:
        shell.debug = True
    if options.coverage:
        shell.coverage = True
        import signal

        def handle_sighup():
            shell.stop_coverage()
            shell.do_exit()

        signal.signal(signal.SIGHUP, handle_sighup)

    shell.init_history()
    shell.cmdloop()
    shell.save_history()

    if shell.batch_mode and shell.statement_error:
        sys.exit(2)


# vim: set ft=python et ts=4 sw=4 :<|MERGE_RESOLUTION|>--- conflicted
+++ resolved
@@ -31,9 +31,6 @@
 from io import StringIO
 from uuid import UUID
 
-<<<<<<< HEAD
-from cqlshlib.helptopics import get_html_anchor, get_html_topics
-=======
 import cassandra
 from cassandra.auth import PlainTextAuthProvider
 from cassandra.cluster import Cluster
@@ -51,11 +48,10 @@
 from cqlshlib.formatting import (DEFAULT_DATE_FORMAT, DEFAULT_NANOTIME_FORMAT,
                                  DEFAULT_TIMESTAMP_FORMAT, CqlType, DateTimeFormat,
                                  format_by_type)
+from cqlshlib.helptopics import get_html_anchor, get_html_topics
 from cqlshlib.tracing import print_trace, print_trace_session
 from cqlshlib.util import get_file_encoding_bomsize, is_file_secure
 from cqlshlib.serverversion import version as build_version
-
->>>>>>> b58d8f17
 
 UTF8 = 'utf-8'
 
@@ -283,22 +279,11 @@
     verb = 'format'
 
 
-<<<<<<< HEAD
-=======
-def full_cql_version(ver):
-    while ver.count('.') < 2:
-        ver += '.0'
-    ver_parts = ver.split('-', 1) + ['']
-    vertuple = tuple(list(map(int, ver_parts[0].split('.'))) + [ver_parts[1]])
-    return ver, vertuple
-
-
 class SwitchState(Enum):
     ON = True
     OFF = False
 
 
->>>>>>> b58d8f17
 def format_value(val, cqltype, encoding, addcolor=False, date_time_format=None,
                  float_precision=None, colormap=None, nullval=None):
     if isinstance(val, DecodeError):
