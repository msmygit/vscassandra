Apache Cassandra
<<<<<<< HEAD
Copyright 2009-2021 The Apache Software Foundation
=======
Copyright 2009-2022 The Apache Software Foundation
>>>>>>> 9c6efe12

This product includes software developed by The Apache Software
Foundation (http://www.apache.org/).

Android Code
Copyright 2005-2008 The Android Open Source Project
This product includes software developed as part of
The Android Open Source Project (http://source.android.com).<|MERGE_RESOLUTION|>--- conflicted
+++ resolved
@@ -1,9 +1,5 @@
 Apache Cassandra
-<<<<<<< HEAD
-Copyright 2009-2021 The Apache Software Foundation
-=======
 Copyright 2009-2022 The Apache Software Foundation
->>>>>>> 9c6efe12
 
 This product includes software developed by The Apache Software
 Foundation (http://www.apache.org/).
