4.0
<<<<<<< HEAD
=======
 * Make sub-range selection for non-frozen collections return null instead of empty (CASSANDRA-14182)
 * BloomFilter serialization format should not change byte ordering (CASSANDRA-9067)
 * Remove unused on-heap BloomFilter implementation (CASSANDRA-14152)
 * Delete temp test files on exit (CASSANDRA-14153)
 * Make PartitionUpdate and Mutation immutable (CASSANDRA-13867)
 * Fix CommitLogReplayer exception for CDC data (CASSANDRA-14066)
>>>>>>> 4de7a65e
 * Fix cassandra-stress startup failure (CASSANDRA-14106)
 * Fix trivial log format error (CASSANDRA-14015)
 * Allow sstabledump to do a json object per partition (CASSANDRA-13848)
 * Remove unused and deprecated methods from AbstractCompactionStrategy (CASSANDRA-14081)
 * Fix Distribution.average in cassandra-stress (CASSANDRA-14090)
 * Presize collections (CASSANDRA-13760)
 * Add GroupCommitLogService (CASSANDRA-13530)
 * Parallelize initial materialized view build (CASSANDRA-12245)
 * Fix flaky SecondaryIndexManagerTest.assert[Not]MarkedAsBuilt (CASSANDRA-13965)
 * Make LWTs send resultset metadata on every request (CASSANDRA-13992)
 * Fix flaky indexWithFailedInitializationIsNotQueryableAfterPartialRebuild (CASSANDRA-13963)
 * Introduce leaf-only iterator (CASSANDRA-9988)
 * Allow only one concurrent call to StatusLogger (CASSANDRA-12182)
 * Refactoring to specialised functional interfaces (CASSANDRA-13982)
 * Speculative retry should allow more friendly params (CASSANDRA-13876)
 * Throw exception if we send/receive repair messages to incompatible nodes (CASSANDRA-13944)
 * Replace usages of MessageDigest with Guava's Hasher (CASSANDRA-13291)
 * Add nodetool cmd to print hinted handoff window (CASSANDRA-13728)
 * Fix some alerts raised by static analysis (CASSANDRA-13799)
 * Checksum sstable metadata (CASSANDRA-13321, CASSANDRA-13593)
 * Add result set metadata to prepared statement MD5 hash calculation (CASSANDRA-10786)
 * Add incremental repair support for --hosts, --force, and subrange repair (CASSANDRA-13818)
 * Refactor GcCompactionTest to avoid boxing (CASSANDRA-13941)
 * Expose recent histograms in JmxHistograms (CASSANDRA-13642)
 * Add SERIAL and LOCAL_SERIAL support for cassandra-stress (CASSANDRA-13925)
 * LCS needlessly checks for L0 STCS candidates multiple times (CASSANDRA-12961)
 * Correctly close netty channels when a stream session ends (CASSANDRA-13905)
 * Update lz4 to 1.4.0 (CASSANDRA-13741)
 * Throttle base partitions during MV repair streaming to prevent OOM (CASSANDRA-13299)
 * Improve short read protection performance (CASSANDRA-13794)
 * Fix AssertionError in short read protection (CASSANDRA-13747)
 * Use compaction threshold for STCS in L0 (CASSANDRA-13861)
 * Fix problem with min_compress_ratio: 1 and disallow ratio < 1 (CASSANDRA-13703)
 * Add extra information to SASI timeout exception (CASSANDRA-13677)
 * Rework CompactionStrategyManager.getScanners synchronization (CASSANDRA-13786)
 * Add additional unit tests for batch behavior, TTLs, Timestamps (CASSANDRA-13846)
 * Add keyspace and table name in schema validation exception (CASSANDRA-13845)
 * Emit metrics whenever we hit tombstone failures and warn thresholds (CASSANDRA-13771)
 * Allow changing log levels via nodetool for related classes (CASSANDRA-12696)
 * Add stress profile yaml with LWT (CASSANDRA-7960)
 * Reduce memory copies and object creations when acting on ByteBufs (CASSANDRA-13789)
 * simplify mx4j configuration (Cassandra-13578)
 * Fix trigger example on 4.0 (CASSANDRA-13796)
 * force minumum timeout value (CASSANDRA-9375)
 * Add bytes repaired/unrepaired to nodetool tablestats (CASSANDRA-13774)
 * Don't delete incremental repair sessions if they still have sstables (CASSANDRA-13758)
 * Fix pending repair manager index out of bounds check (CASSANDRA-13769)
 * Don't use RangeFetchMapCalculator when RF=1 (CASSANDRA-13576)
 * Don't optimise trivial ranges in RangeFetchMapCalculator (CASSANDRA-13664)
 * Use an ExecutorService for repair commands instead of new Thread(..).start() (CASSANDRA-13594)
 * Fix race / ref leak in anticompaction (CASSANDRA-13688)
 * Fix race / ref leak in PendingRepairManager (CASSANDRA-13751)
 * Enable ppc64le runtime as unsupported architecture (CASSANDRA-13615)
 * Improve sstablemetadata output (CASSANDRA-11483)
 * Support for migrating legacy users to roles has been dropped (CASSANDRA-13371)
 * Introduce error metrics for repair (CASSANDRA-13387)
 * Refactoring to primitive functional interfaces in AuthCache (CASSANDRA-13732)
 * Update metrics to 3.1.5 (CASSANDRA-13648)
 * batch_size_warn_threshold_in_kb can now be set at runtime (CASSANDRA-13699)
 * Avoid always rebuilding secondary indexes at startup (CASSANDRA-13725)
 * Upgrade JMH from 1.13 to 1.19 (CASSANDRA-13727)
 * Upgrade SLF4J from 1.7.7 to 1.7.25 (CASSANDRA-12996)
 * Default for start_native_transport now true if not set in config (CASSANDRA-13656)
 * Don't add localhost to the graph when calculating where to stream from (CASSANDRA-13583)
 * Allow skipping equality-restricted clustering columns in ORDER BY clause (CASSANDRA-10271)
 * Use common nowInSec for validation compactions (CASSANDRA-13671)
 * Improve handling of IR prepare failures (CASSANDRA-13672)
 * Send IR coordinator messages synchronously (CASSANDRA-13673)
 * Flush system.repair table before IR finalize promise (CASSANDRA-13660)
 * Fix column filter creation for wildcard queries (CASSANDRA-13650)
 * Add 'nodetool getbatchlogreplaythrottle' and 'nodetool setbatchlogreplaythrottle' (CASSANDRA-13614)
 * fix race condition in PendingRepairManager (CASSANDRA-13659)
 * Allow noop incremental repair state transitions (CASSANDRA-13658)
 * Run repair with down replicas (CASSANDRA-10446)
 * Added started & completed repair metrics (CASSANDRA-13598)
 * Added started & completed repair metrics (CASSANDRA-13598)
 * Improve secondary index (re)build failure and concurrency handling (CASSANDRA-10130)
 * Improve calculation of available disk space for compaction (CASSANDRA-13068)
 * Change the accessibility of RowCacheSerializer for third party row cache plugins (CASSANDRA-13579)
 * Allow sub-range repairs for a preview of repaired data (CASSANDRA-13570)
 * NPE in IR cleanup when columnfamily has no sstables (CASSANDRA-13585)
 * Fix Randomness of stress values (CASSANDRA-12744)
 * Allow selecting Map values and Set elements (CASSANDRA-7396)
 * Fast and garbage-free Streaming Histogram (CASSANDRA-13444)
 * Update repairTime for keyspaces on completion (CASSANDRA-13539)
 * Add configurable upper bound for validation executor threads (CASSANDRA-13521)
 * Bring back maxHintTTL propery (CASSANDRA-12982)
 * Add testing guidelines (CASSANDRA-13497)
 * Add more repair metrics (CASSANDRA-13531)
 * RangeStreamer should be smarter when picking endpoints for streaming (CASSANDRA-4650)
 * Avoid rewrapping an exception thrown for cache load functions (CASSANDRA-13367)
 * Log time elapsed for each incremental repair phase (CASSANDRA-13498)
 * Add multiple table operation support to cassandra-stress (CASSANDRA-8780)
 * Fix incorrect cqlsh results when selecting same columns multiple times (CASSANDRA-13262)
 * Fix WriteResponseHandlerTest is sensitive to test execution order (CASSANDRA-13421)
 * Improve incremental repair logging (CASSANDRA-13468)
 * Start compaction when incremental repair finishes (CASSANDRA-13454)
 * Add repair streaming preview (CASSANDRA-13257)
 * Cleanup isIncremental/repairedAt usage (CASSANDRA-13430)
 * Change protocol to allow sending key space independent of query string (CASSANDRA-10145)
 * Make gc_log and gc_warn settable at runtime (CASSANDRA-12661)
 * Take number of files in L0 in account when estimating remaining compaction tasks (CASSANDRA-13354)
 * Skip building views during base table streams on range movements (CASSANDRA-13065)
 * Improve error messages for +/- operations on maps and tuples (CASSANDRA-13197)
 * Remove deprecated repair JMX APIs (CASSANDRA-11530)
 * Fix version check to enable streaming keep-alive (CASSANDRA-12929)
 * Make it possible to monitor an ideal consistency level separate from actual consistency level (CASSANDRA-13289)
 * Outbound TCP connections ignore internode authenticator (CASSANDRA-13324)
 * Upgrade junit from 4.6 to 4.12 (CASSANDRA-13360)
 * Cleanup ParentRepairSession after repairs (CASSANDRA-13359)
 * Upgrade snappy-java to 1.1.2.6 (CASSANDRA-13336)
 * Incremental repair not streaming correct sstables (CASSANDRA-13328)
 * Upgrade the jna version to 4.3.0 (CASSANDRA-13300)
 * Add the currentTimestamp, currentDate, currentTime and currentTimeUUID functions (CASSANDRA-13132)
 * Remove config option index_interval (CASSANDRA-10671)
 * Reduce lock contention for collection types and serializers (CASSANDRA-13271)
 * Make it possible to override MessagingService.Verb ids (CASSANDRA-13283)
 * Avoid synchronized on prepareForRepair in ActiveRepairService (CASSANDRA-9292)
 * Adds the ability to use uncompressed chunks in compressed files (CASSANDRA-10520)
 * Don't flush sstables when streaming for incremental repair (CASSANDRA-13226)
 * Remove unused method (CASSANDRA-13227)
 * Fix minor bugs related to #9143 (CASSANDRA-13217)
 * Output warning if user increases RF (CASSANDRA-13079)
 * Remove pre-3.0 streaming compatibility code for 4.0 (CASSANDRA-13081)
 * Add support for + and - operations on dates (CASSANDRA-11936)
 * Fix consistency of incrementally repaired data (CASSANDRA-9143)
 * Increase commitlog version (CASSANDRA-13161)
 * Make TableMetadata immutable, optimize Schema (CASSANDRA-9425)
 * Refactor ColumnCondition (CASSANDRA-12981)
 * Parallelize streaming of different keyspaces (CASSANDRA-4663)
 * Improved compactions metrics (CASSANDRA-13015)
 * Speed-up start-up sequence by avoiding un-needed flushes (CASSANDRA-13031)
 * Use Caffeine (W-TinyLFU) for on-heap caches (CASSANDRA-10855)
 * Thrift removal (CASSANDRA-11115)
 * Remove pre-3.0 compatibility code for 4.0 (CASSANDRA-12716)
 * Add column definition kind to dropped columns in schema (CASSANDRA-12705)
 * Add (automate) Nodetool Documentation (CASSANDRA-12672)
 * Update bundled cqlsh python driver to 3.7.0 (CASSANDRA-12736)
 * Reject invalid replication settings when creating or altering a keyspace (CASSANDRA-12681)
 * Clean up the SSTableReader#getScanner API wrt removal of RateLimiter (CASSANDRA-12422)
 * Use new token allocation for non bootstrap case as well (CASSANDRA-13080)
 * Avoid byte-array copy when key cache is disabled (CASSANDRA-13084)
 * Require forceful decommission if number of nodes is less than replication factor (CASSANDRA-12510)
 * Allow IN restrictions on column families with collections (CASSANDRA-12654)
 * Log message size in trace message in OutboundTcpConnection (CASSANDRA-13028)
 * Add timeUnit Days for cassandra-stress (CASSANDRA-13029)
 * Add mutation size and batch metrics (CASSANDRA-12649)
 * Add method to get size of endpoints to TokenMetadata (CASSANDRA-12999)
 * Expose time spent waiting in thread pool queue (CASSANDRA-8398)
 * Conditionally update index built status to avoid unnecessary flushes (CASSANDRA-12969)
 * cqlsh auto completion: refactor definition of compaction strategy options (CASSANDRA-12946)
 * Add support for arithmetic operators (CASSANDRA-11935)
 * Add histogram for delay to deliver hints (CASSANDRA-13234)
 * Fix cqlsh automatic protocol downgrade regression (CASSANDRA-13307)
 * Changing `max_hint_window_in_ms` at runtime (CASSANDRA-11720)
 * Nodetool repair can hang forever if we lose the notification for the repair completing/failing (CASSANDRA-13480)
 * Anticompaction can cause noisy log messages (CASSANDRA-13684)
 * Switch to client init for sstabledump (CASSANDRA-13683)
 * CQLSH: Don't pause when capturing data (CASSANDRA-13743)
 * nodetool clearsnapshot requires --all to clear all snapshots (CASSANDRA-13391)


3.11.2
 * Print correct snitch info from nodetool describecluster (CASSANDRA-13528)
 * Enable CDC unittest (CASSANDRA-14141)
 * Acquire read lock before accessing CompactionStrategyManager fields (CASSANDRA-14139)
 * Avoid invalidating disk boundaries unnecessarily (CASSANDRA-14083)
 * Avoid exposing compaction strategy index externally (CASSANDRA-14082)
 * Fix imbalanced disks when replacing node with same address with JBOD (CASSANDRA-14084)
 * Reload compaction strategies when disk boundaries are invalidated (CASSANDRA-13948)
 * Remove OpenJDK log warning (CASSANDRA-13916)
 * Prevent compaction strategies from looping indefinitely (CASSANDRA-14079)
 * Cache disk boundaries (CASSANDRA-13215)
 * Add asm jar to build.xml for maven builds (CASSANDRA-11193)
 * Round buffer size to powers of 2 for the chunk cache (CASSANDRA-13897)
 * Update jackson JSON jars (CASSANDRA-13949)
 * Avoid locks when checking LCS fanout and if we should defrag (CASSANDRA-13930)
Merged from 3.0:
 * Set encoding for javadoc generation (CASSANDRA-14154)
 * Fix index target computation for dense composite tables with dropped compact storage (CASSANDRA-14104)
 * Extra range tombstone bound creates double rows (CASSANDRA-14008)
 * Fix SStable ordering by max timestamp in SinglePartitionReadCommand (CASSANDRA-14010)
 * Accept role names containing forward-slash (CASSANDRA-14088)
 * Optimize CRC check chance probability calculations (CASSANDRA-14094)
 * Fix cleanup on keyspace with no replicas (CASSANDRA-13526)
 * Fix updating base table rows with TTL not removing materialized view entries (CASSANDRA-14071)
 * Fix serialized size of DataLimits (CASSANDRA-14057)
 * Add flag to allow dropping oversized read repair mutations (CASSANDRA-13975)
 * Fix SSTableLoader logger message (CASSANDRA-14003)
 * Fix repair race that caused gossip to block (CASSANDRA-13849)
 * Tracing interferes with digest requests when using RandomPartitioner (CASSANDRA-13964)
 * Don't let user drop or generally break tables in system_distributed (CASSANDRA-13813)
 * Provide a JMX call to sync schema with local storage (CASSANDRA-13954)
 * Mishandling of cells for removed/dropped columns when reading legacy files (CASSANDRA-13939)
 * Deserialise sstable metadata in nodetool verify (CASSANDRA-13922)
Merged from 2.2:
 * Fix the inspectJvmOptions startup check (CASSANDRA-14112)
 * Fix race that prevents submitting compaction for a table when executor is full (CASSANDRA-13801)
 * Rely on the JVM to handle OutOfMemoryErrors (CASSANDRA-13006)
 * Grab refs during scrub/index redistribution/cleanup (CASSANDRA-13873)
Merged from 2.1:
 * RPM package spec: fix permissions for installed jars and config files (CASSANDRA-14181)
 * More PEP8 compliance for cqlsh


3.11.1
 * Fix the computation of cdc_total_space_in_mb for exabyte filesystems (CASSANDRA-13808)
 * AbstractTokenTreeBuilder#serializedSize returns wrong value when there is a single leaf and overflow collisions (CASSANDRA-13869)
 * BTree.Builder memory leak (CASSANDRA-13754)
 * Revert CASSANDRA-10368 of supporting non-pk column filtering due to correctness (CASSANDRA-13798)
 * Add a skip read validation flag to cassandra-stress (CASSANDRA-13772)
 * Fix cassandra-stress hang issues when an error during cluster connection happens (CASSANDRA-12938)
 * Better bootstrap failure message when blocked by (potential) range movement (CASSANDRA-13744)
 * "ignore" option is ignored in sstableloader (CASSANDRA-13721)
 * Deadlock in AbstractCommitLogSegmentManager (CASSANDRA-13652)
 * Duplicate the buffer before passing it to analyser in SASI operation (CASSANDRA-13512)
 * Properly evict pstmts from prepared statements cache (CASSANDRA-13641)
Merged from 3.0:
 * Improve TRUNCATE performance (CASSANDRA-13909)
 * Implement short read protection on partition boundaries (CASSANDRA-13595)
 * Fix ISE thrown by UPI.Serializer.hasNext() for some SELECT queries (CASSANDRA-13911)
 * Filter header only commit logs before recovery (CASSANDRA-13918)
 * AssertionError prepending to a list (CASSANDRA-13149)
 * Handle limit correctly on tables with strict liveness (CASSANDRA-13883)
 * Remove non-rpc-ready nodes from counter leader candidates (CASSANDRA-13043)
 * Fix sstable reader to support range-tombstone-marker for multi-slices (CASSANDRA-13787)
 * Fix short read protection for tables with no clustering columns (CASSANDRA-13880)
 * Fix counter application order in short read protection (CASSANDRA-12872)
 * Make isBuilt volatile in PartitionUpdate (CASSANDRA-13619)
 * Prevent integer overflow of timestamps in CellTest and RowsTest (CASSANDRA-13866)
 * Don't block RepairJob execution on validation futures (CASSANDRA-13797)
 * Wait for all management tasks to complete before shutting down CLSM (CASSANDRA-13123)
 * INSERT statement fails when Tuple type is used as clustering column with default DESC order (CASSANDRA-13717)
 * Fix pending view mutations handling and cleanup batchlog when there are local and remote paired mutations (CASSANDRA-13069)
 * Improve config validation and documentation on overflow and NPE (CASSANDRA-13622)
 * Range deletes in a CAS batch are ignored (CASSANDRA-13655)
 * Avoid assertion error when IndexSummary > 2G (CASSANDRA-12014)
 * Change repair midpoint logging for tiny ranges (CASSANDRA-13603)
 * Better handle corrupt final commitlog segment (CASSANDRA-11995)
 * StreamingHistogram is not thread safe (CASSANDRA-13756)
 * Better tolerate improperly formatted bcrypt hashes (CASSANDRA-13626)
 * Fix race condition in read command serialization (CASSANDRA-13363)
 * Don't skip corrupted sstables on startup (CASSANDRA-13620)
 * Fix the merging of cells with different user type versions (CASSANDRA-13776)
 * Copy session properties on cqlsh.py do_login (CASSANDRA-13640)
 * Potential AssertionError during ReadRepair of range tombstone and partition deletions (CASSANDRA-13719)
 * Don't let stress write warmup data if n=0 (CASSANDRA-13773)
 * Randomize batchlog endpoint selection with only 1 or 2 racks (CASSANDRA-12884)
 * Fix digest calculation for counter cells (CASSANDRA-13750)
 * Fix ColumnDefinition.cellValueType() for non-frozen collection and change SSTabledump to use type.toJSONString() (CASSANDRA-13573)
 * Skip materialized view addition if the base table doesn't exist (CASSANDRA-13737)
 * Drop table should remove corresponding entries in dropped_columns table (CASSANDRA-13730)
 * Log warn message until legacy auth tables have been migrated (CASSANDRA-13371)
 * Fix incorrect [2.1 <- 3.0] serialization of counter cells created in 2.0 (CASSANDRA-13691)
 * Fix invalid writetime for null cells (CASSANDRA-13711)
 * Fix ALTER TABLE statement to atomically propagate changes to the table and its MVs (CASSANDRA-12952)
 * Fixed ambiguous output of nodetool tablestats command (CASSANDRA-13722)
 * Fix Digest mismatch Exception if hints file has UnknownColumnFamily (CASSANDRA-13696)
 * Fixed ambiguous output of nodetool tablestats command (CASSANDRA-13722)
 * Purge tombstones created by expired cells (CASSANDRA-13643)
 * Make concat work with iterators that have different subsets of columns (CASSANDRA-13482)
 * Set test.runners based on cores and memory size (CASSANDRA-13078)
 * Allow different NUMACTL_ARGS to be passed in (CASSANDRA-13557)
 * Fix secondary index queries on COMPACT tables (CASSANDRA-13627)
 * Nodetool listsnapshots output is missing a newline, if there are no snapshots (CASSANDRA-13568)
 * sstabledump reports incorrect usage for argument order (CASSANDRA-13532)
Merged from 2.2:
 * Safely handle empty buffers when outputting to JSON (CASSANDRA-13868)
 * Fix compaction and flush exception not captured (CASSANDRA-13833)
 * Uncaught exceptions in Netty pipeline (CASSANDRA-13649)
 * Prevent integer overflow on exabyte filesystems (CASSANDRA-13067)
 * Fix queries with LIMIT and filtering on clustering columns (CASSANDRA-11223)
 * Fix potential NPE when resume bootstrap fails (CASSANDRA-13272)
 * Fix toJSONString for the UDT, tuple and collection types (CASSANDRA-13592)
 * Fix nested Tuples/UDTs validation (CASSANDRA-13646)
Merged from 2.1:
 * Clone HeartBeatState when building gossip messages. Make its generation/version volatile (CASSANDRA-13700)


3.11.0
 * Allow native function calls in CQLSSTableWriter (CASSANDRA-12606)
 * Replace string comparison with regex/number checks in MessagingService test (CASSANDRA-13216)
 * Fix formatting of duration columns in CQLSH (CASSANDRA-13549)
 * Fix the problem with duplicated rows when using paging with SASI (CASSANDRA-13302)
 * Allow CONTAINS statements filtering on the partition key and it’s parts (CASSANDRA-13275)
 * Fall back to even ranges calculation in clusters with vnodes when tokens are distributed unevenly (CASSANDRA-13229)
 * Fix duration type validation to prevent overflow (CASSANDRA-13218)
 * Forbid unsupported creation of SASI indexes over partition key columns (CASSANDRA-13228)
 * Reject multiple values for a key in CQL grammar. (CASSANDRA-13369)
 * UDA fails without input rows (CASSANDRA-13399)
 * Fix compaction-stress by using daemonInitialization (CASSANDRA-13188)
 * V5 protocol flags decoding broken (CASSANDRA-13443)
 * Use write lock not read lock for removing sstables from compaction strategies. (CASSANDRA-13422)
 * Use corePoolSize equal to maxPoolSize in JMXEnabledThreadPoolExecutors (CASSANDRA-13329)
 * Avoid rebuilding SASI indexes containing no values (CASSANDRA-12962)
 * Add charset to Analyser input stream (CASSANDRA-13151)
 * Fix testLimitSSTables flake caused by concurrent flush (CASSANDRA-12820)
 * cdc column addition strikes again (CASSANDRA-13382)
 * Fix static column indexes (CASSANDRA-13277)
 * DataOutputBuffer.asNewBuffer broken (CASSANDRA-13298)
 * unittest CipherFactoryTest failed on MacOS (CASSANDRA-13370)
 * Forbid SELECT restrictions and CREATE INDEX over non-frozen UDT columns (CASSANDRA-13247)
 * Default logging we ship will incorrectly print "?:?" for "%F:%L" pattern (CASSANDRA-13317)
 * Possible AssertionError in UnfilteredRowIteratorWithLowerBound (CASSANDRA-13366)
 * Support unaligned memory access for AArch64 (CASSANDRA-13326)
 * Improve SASI range iterator efficiency on intersection with an empty range (CASSANDRA-12915).
 * Fix equality comparisons of columns using the duration type (CASSANDRA-13174)
 * Move to FastThreadLocalThread and FastThreadLocal (CASSANDRA-13034)
 * nodetool stopdaemon errors out (CASSANDRA-13030)
 * Tables in system_distributed should not use gcgs of 0 (CASSANDRA-12954)
 * Fix primary index calculation for SASI (CASSANDRA-12910)
 * More fixes to the TokenAllocator (CASSANDRA-12990)
 * NoReplicationTokenAllocator should work with zero replication factor (CASSANDRA-12983)
 * Address message coalescing regression (CASSANDRA-12676)
 * Delete illegal character from StandardTokenizerImpl.jflex (CASSANDRA-13417)
 * Fix cqlsh automatic protocol downgrade regression (CASSANDRA-13307)
 * Tracing payload not passed from QueryMessage to tracing session (CASSANDRA-12835)
Merged from 3.0:
 * Filter header only commit logs before recovery (CASSANDRA-13918)
 * Fix MV timestamp issues (CASSANDRA-11500)
 * Ensure int overflow doesn't occur when calculating large partition warning size (CASSANDRA-13172)
 * Ensure consistent view of partition columns between coordinator and replica in ColumnFilter (CASSANDRA-13004)
 * Failed unregistering mbean during drop keyspace (CASSANDRA-13346)
 * nodetool scrub/cleanup/upgradesstables exit code is wrong (CASSANDRA-13542)
 * Fix the reported number of sstable data files accessed per read (CASSANDRA-13120)
 * Fix schema digest mismatch during rolling upgrades from versions before 3.0.12 (CASSANDRA-13559)
 * Upgrade JNA version to 4.4.0 (CASSANDRA-13072)
 * Interned ColumnIdentifiers should use minimal ByteBuffers (CASSANDRA-13533)
 * Fix repair process violating start/end token limits for small ranges (CASSANDRA-13052)
 * Add storage port options to sstableloader (CASSANDRA-13518)
 * Properly handle quoted index names in cqlsh DESCRIBE output (CASSANDRA-12847)
 * Fix NPE in StorageService.excise() (CASSANDRA-13163)
 * Expire OutboundTcpConnection messages by a single Thread (CASSANDRA-13265)
 * Fail repair if insufficient responses received (CASSANDRA-13397)
 * Fix SSTableLoader fail when the loaded table contains dropped columns (CASSANDRA-13276)
 * Avoid name clashes in CassandraIndexTest (CASSANDRA-13427)
 * Handling partially written hint files (CASSANDRA-12728)
 * Interrupt replaying hints on decommission (CASSANDRA-13308)
 * Handling partially written hint files (CASSANDRA-12728)
 * Fix NPE issue in StorageService (CASSANDRA-13060)
 * Make reading of range tombstones more reliable (CASSANDRA-12811)
 * Fix startup problems due to schema tables not completely flushed (CASSANDRA-12213)
 * Fix view builder bug that can filter out data on restart (CASSANDRA-13405)
 * Fix 2i page size calculation when there are no regular columns (CASSANDRA-13400)
 * Fix the conversion of 2.X expired rows without regular column data (CASSANDRA-13395)
 * Fix hint delivery when using ext+internal IPs with prefer_local enabled (CASSANDRA-13020)
 * Legacy deserializer can create empty range tombstones (CASSANDRA-13341)
 * Legacy caching options can prevent 3.0 upgrade (CASSANDRA-13384)
 * Use the Kernel32 library to retrieve the PID on Windows and fix startup checks (CASSANDRA-13333)
 * Fix code to not exchange schema across major versions (CASSANDRA-13274)
 * Dropping column results in "corrupt" SSTable (CASSANDRA-13337)
 * Bugs handling range tombstones in the sstable iterators (CASSANDRA-13340)
 * Fix CONTAINS filtering for null collections (CASSANDRA-13246)
 * Applying: Use a unique metric reservoir per test run when using Cassandra-wide metrics residing in MBeans (CASSANDRA-13216)
 * Propagate row deletions in 2i tables on upgrade (CASSANDRA-13320)
 * Slice.isEmpty() returns false for some empty slices (CASSANDRA-13305)
 * Add formatted row output to assertEmpty in CQL Tester (CASSANDRA-13238)
 * Prevent data loss on upgrade 2.1 - 3.0 by adding component separator to LogRecord absolute path (CASSANDRA-13294)
 * Improve testing on macOS by eliminating sigar logging (CASSANDRA-13233)
 * Cqlsh copy-from should error out when csv contains invalid data for collections (CASSANDRA-13071)
 * Update c.yaml doc for offheap memtables (CASSANDRA-13179)
 * Faster StreamingHistogram (CASSANDRA-13038)
 * Legacy deserializer can create unexpected boundary range tombstones (CASSANDRA-13237)
 * Remove unnecessary assertion from AntiCompactionTest (CASSANDRA-13070)
 * Fix cqlsh COPY for dates before 1900 (CASSANDRA-13185)
 * Use keyspace replication settings on system.size_estimates table (CASSANDRA-9639)
 * Add vm.max_map_count StartupCheck (CASSANDRA-13008)
 * Obfuscate password in stress-graphs (CASSANDRA-12233)
 * Hint related logging should include the IP address of the destination in addition to
   host ID (CASSANDRA-13205)
 * Reloading logback.xml does not work (CASSANDRA-13173)
 * Lightweight transactions temporarily fail after upgrade from 2.1 to 3.0 (CASSANDRA-13109)
 * Duplicate rows after upgrading from 2.1.16 to 3.0.10/3.9 (CASSANDRA-13125)
 * Fix UPDATE queries with empty IN restrictions (CASSANDRA-13152)
 * Fix handling of partition with partition-level deletion plus
   live rows in sstabledump (CASSANDRA-13177)
 * Provide user workaround when system_schema.columns does not contain entries
   for a table that's in system_schema.tables (CASSANDRA-13180)
 * Nodetool upgradesstables/scrub/compact ignores system tables (CASSANDRA-13410)
 * Fix schema version calculation for rolling upgrades (CASSANDRA-13441)
Merged from 2.2:
 * Nodes started with join_ring=False should be able to serve requests when authentication is enabled (CASSANDRA-11381)
 * cqlsh COPY FROM: increment error count only for failures, not for attempts (CASSANDRA-13209)
 * Avoid starting gossiper in RemoveTest (CASSANDRA-13407)
 * Fix weightedSize() for row-cache reported by JMX and NodeTool (CASSANDRA-13393)
 * Fix JVM metric names (CASSANDRA-13103)
 * Honor truststore-password parameter in cassandra-stress (CASSANDRA-12773)
 * Discard in-flight shadow round responses (CASSANDRA-12653)
 * Don't anti-compact repaired data to avoid inconsistencies (CASSANDRA-13153)
 * Wrong logger name in AnticompactionTask (CASSANDRA-13343)
 * Commitlog replay may fail if last mutation is within 4 bytes of end of segment (CASSANDRA-13282)
 * Fix queries updating multiple time the same list (CASSANDRA-13130)
 * Fix GRANT/REVOKE when keyspace isn't specified (CASSANDRA-13053)
 * Avoid race on receiver by starting streaming sender thread after sending init message (CASSANDRA-12886)
 * Fix "multiple versions of ant detected..." when running ant test (CASSANDRA-13232)
 * Coalescing strategy sleeps too much (CASSANDRA-13090)
 * Fix flaky LongLeveledCompactionStrategyTest (CASSANDRA-12202)
 * Fix failing COPY TO STDOUT (CASSANDRA-12497)
 * Fix ColumnCounter::countAll behaviour for reverse queries (CASSANDRA-13222)
 * Exceptions encountered calling getSeeds() breaks OTC thread (CASSANDRA-13018)
 * Fix negative mean latency metric (CASSANDRA-12876)
 * Use only one file pointer when creating commitlog segments (CASSANDRA-12539)
Merged from 2.1:
 * Fix 2ndary index queries on partition keys for tables with static columns (CASSANDRA-13147)
 * Fix ParseError unhashable type list in cqlsh copy from (CASSANDRA-13364)
 * Remove unused repositories (CASSANDRA-13278)
 * Log stacktrace of uncaught exceptions (CASSANDRA-13108)
 * Use portable stderr for java error in startup (CASSANDRA-13211)
 * Fix Thread Leak in OutboundTcpConnection (CASSANDRA-13204)
 * Upgrade netty version to fix memory leak with client encryption (CASSANDRA-13114)
 * Coalescing strategy can enter infinite loop (CASSANDRA-13159)


3.10
 * Fix secondary index queries regression (CASSANDRA-13013)
 * Add duration type to the protocol V5 (CASSANDRA-12850)
 * Fix duration type validation (CASSANDRA-13143)
 * Fix flaky GcCompactionTest (CASSANDRA-12664)
 * Fix TestHintedHandoff.hintedhandoff_decom_test (CASSANDRA-13058)
 * Fixed query monitoring for range queries (CASSANDRA-13050)
 * Remove outboundBindAny configuration property (CASSANDRA-12673)
 * Use correct bounds for all-data range when filtering (CASSANDRA-12666)
 * Remove timing window in test case (CASSANDRA-12875)
 * Resolve unit testing without JCE security libraries installed (CASSANDRA-12945)
 * Fix inconsistencies in cassandra-stress load balancing policy (CASSANDRA-12919)
 * Fix validation of non-frozen UDT cells (CASSANDRA-12916)
 * Don't shut down socket input/output on StreamSession (CASSANDRA-12903)
 * Fix Murmur3PartitionerTest (CASSANDRA-12858)
 * Move cqlsh syntax rules into separate module and allow easier customization (CASSANDRA-12897)
 * Fix CommitLogSegmentManagerTest (CASSANDRA-12283)
 * Fix cassandra-stress truncate option (CASSANDRA-12695)
 * Fix crossNode value when receiving messages (CASSANDRA-12791)
 * Don't load MX4J beans twice (CASSANDRA-12869)
 * Extend native protocol request flags, add versions to SUPPORTED, and introduce ProtocolVersion enum (CASSANDRA-12838)
 * Set JOINING mode when running pre-join tasks (CASSANDRA-12836)
 * remove net.mintern.primitive library due to license issue (CASSANDRA-12845)
 * Properly format IPv6 addresses when logging JMX service URL (CASSANDRA-12454)
 * Optimize the vnode allocation for single replica per DC (CASSANDRA-12777)
 * Use non-token restrictions for bounds when token restrictions are overridden (CASSANDRA-12419)
 * Fix CQLSH auto completion for PER PARTITION LIMIT (CASSANDRA-12803)
 * Use different build directories for Eclipse and Ant (CASSANDRA-12466)
 * Avoid potential AttributeError in cqlsh due to no table metadata (CASSANDRA-12815)
 * Fix RandomReplicationAwareTokenAllocatorTest.testExistingCluster (CASSANDRA-12812)
 * Upgrade commons-codec to 1.9 (CASSANDRA-12790)
 * Add duration data type (CASSANDRA-11873)
 * Make the fanout size for LeveledCompactionStrategy to be configurable (CASSANDRA-11550)
 * Fix timeout in ReplicationAwareTokenAllocatorTest (CASSANDRA-12784)
 * Improve sum aggregate functions (CASSANDRA-12417)
 * Make cassandra.yaml docs for batch_size_*_threshold_in_kb reflect changes in CASSANDRA-10876 (CASSANDRA-12761)
 * cqlsh fails to format collections when using aliases (CASSANDRA-11534)
 * Check for hash conflicts in prepared statements (CASSANDRA-12733)
 * Exit query parsing upon first error (CASSANDRA-12598)
 * Fix cassandra-stress to use single seed in UUID generation (CASSANDRA-12729)
 * CQLSSTableWriter does not allow Update statement (CASSANDRA-12450)
 * Config class uses boxed types but DD exposes primitive types (CASSANDRA-12199)
 * Add pre- and post-shutdown hooks to Storage Service (CASSANDRA-12461)
 * Add hint delivery metrics (CASSANDRA-12693)
 * Remove IndexInfo cache from FileIndexInfoRetriever (CASSANDRA-12731)
 * ColumnIndex does not reuse buffer (CASSANDRA-12502)
 * cdc column addition still breaks schema migration tasks (CASSANDRA-12697)
 * Upgrade metrics-reporter dependencies (CASSANDRA-12089)
 * Tune compaction thread count via nodetool (CASSANDRA-12248)
 * Add +=/-= shortcut syntax for update queries (CASSANDRA-12232)
 * Include repair session IDs in repair start message (CASSANDRA-12532)
 * Add a blocking task to Index, run before joining the ring (CASSANDRA-12039)
 * Fix NPE when using CQLSSTableWriter (CASSANDRA-12667)
 * Support optional backpressure strategies at the coordinator (CASSANDRA-9318)
 * Make randompartitioner work with new vnode allocation (CASSANDRA-12647)
 * Fix cassandra-stress graphing (CASSANDRA-12237)
 * Allow filtering on partition key columns for queries without secondary indexes (CASSANDRA-11031)
 * Fix Cassandra Stress reporting thread model and precision (CASSANDRA-12585)
 * Add JMH benchmarks.jar (CASSANDRA-12586)
 * Cleanup uses of AlterTableStatementColumn (CASSANDRA-12567)
 * Add keep-alive to streaming (CASSANDRA-11841)
 * Tracing payload is passed through newSession(..) (CASSANDRA-11706)
 * avoid deleting non existing sstable files and improve related log messages (CASSANDRA-12261)
 * json/yaml output format for nodetool compactionhistory (CASSANDRA-12486)
 * Retry all internode messages once after a connection is
   closed and reopened (CASSANDRA-12192)
 * Add support to rebuild from targeted replica (CASSANDRA-9875)
 * Add sequence distribution type to cassandra stress (CASSANDRA-12490)
 * "SELECT * FROM foo LIMIT ;" does not error out (CASSANDRA-12154)
 * Define executeLocally() at the ReadQuery Level (CASSANDRA-12474)
 * Extend read/write failure messages with a map of replica addresses
   to error codes in the v5 native protocol (CASSANDRA-12311)
 * Fix rebuild of SASI indexes with existing index files (CASSANDRA-12374)
 * Let DatabaseDescriptor not implicitly startup services (CASSANDRA-9054, 12550)
 * Fix clustering indexes in presence of static columns in SASI (CASSANDRA-12378)
 * Fix queries on columns with reversed type on SASI indexes (CASSANDRA-12223)
 * Added slow query log (CASSANDRA-12403)
 * Count full coordinated request against timeout (CASSANDRA-12256)
 * Allow TTL with null value on insert and update (CASSANDRA-12216)
 * Make decommission operation resumable (CASSANDRA-12008)
 * Add support to one-way targeted repair (CASSANDRA-9876)
 * Remove clientutil jar (CASSANDRA-11635)
 * Fix compaction throughput throttle (CASSANDRA-12366, CASSANDRA-12717)
 * Delay releasing Memtable memory on flush until PostFlush has finished running (CASSANDRA-12358)
 * Cassandra stress should dump all setting on startup (CASSANDRA-11914)
 * Make it possible to compact a given token range (CASSANDRA-10643)
 * Allow updating DynamicEndpointSnitch properties via JMX (CASSANDRA-12179)
 * Collect metrics on queries by consistency level (CASSANDRA-7384)
 * Add support for GROUP BY to SELECT statement (CASSANDRA-10707)
 * Deprecate memtable_cleanup_threshold and update default for memtable_flush_writers (CASSANDRA-12228)
 * Upgrade to OHC 0.4.4 (CASSANDRA-12133)
 * Add version command to cassandra-stress (CASSANDRA-12258)
 * Create compaction-stress tool (CASSANDRA-11844)
 * Garbage-collecting compaction operation and schema option (CASSANDRA-7019)
 * Add beta protocol flag for v5 native protocol (CASSANDRA-12142)
 * Support filtering on non-PRIMARY KEY columns in the CREATE
   MATERIALIZED VIEW statement's WHERE clause (CASSANDRA-10368)
 * Unify STDOUT and SYSTEMLOG logback format (CASSANDRA-12004)
 * COPY FROM should raise error for non-existing input files (CASSANDRA-12174)
 * Faster write path (CASSANDRA-12269)
 * Option to leave omitted columns in INSERT JSON unset (CASSANDRA-11424)
 * Support json/yaml output in nodetool tpstats (CASSANDRA-12035)
 * Expose metrics for successful/failed authentication attempts (CASSANDRA-10635)
 * Prepend snapshot name with "truncated" or "dropped" when a snapshot
   is taken before truncating or dropping a table (CASSANDRA-12178)
 * Optimize RestrictionSet (CASSANDRA-12153)
 * cqlsh does not automatically downgrade CQL version (CASSANDRA-12150)
 * Omit (de)serialization of state variable in UDAs (CASSANDRA-9613)
 * Create a system table to expose prepared statements (CASSANDRA-8831)
 * Reuse DataOutputBuffer from ColumnIndex (CASSANDRA-11970)
 * Remove DatabaseDescriptor dependency from SegmentedFile (CASSANDRA-11580)
 * Add supplied username to authentication error messages (CASSANDRA-12076)
 * Remove pre-startup check for open JMX port (CASSANDRA-12074)
 * Remove compaction Severity from DynamicEndpointSnitch (CASSANDRA-11738)
 * Restore resumable hints delivery (CASSANDRA-11960)
 * Properly record CAS contention (CASSANDRA-12626)
Merged from 3.0:
 * Dump threads when unit tests time out (CASSANDRA-13117)
 * Better error when modifying function permissions without explicit keyspace (CASSANDRA-12925)
 * Indexer is not correctly invoked when building indexes over sstables (CASSANDRA-13075)
 * Stress daemon help is incorrect (CASSANDRA-12563)
 * Read repair is not blocking repair to finish in foreground repair (CASSANDRA-13115)
 * Replace empty strings with null values if they cannot be converted (CASSANDRA-12794)
 * Remove support for non-JavaScript UDFs (CASSANDRA-12883)
 * Fix deserialization of 2.x DeletedCells (CASSANDRA-12620)
 * Add parent repair session id to anticompaction log message (CASSANDRA-12186)
 * Improve contention handling on failure to acquire MV lock for streaming and hints (CASSANDRA-12905)
 * Fix DELETE and UPDATE queries with empty IN restrictions (CASSANDRA-12829)
 * Mark MVs as built after successful bootstrap (CASSANDRA-12984)
 * Estimated TS drop-time histogram updated with Cell.NO_DELETION_TIME (CASSANDRA-13040)
 * Nodetool compactionstats fails with NullPointerException (CASSANDRA-13021)
 * Thread local pools never cleaned up (CASSANDRA-13033)
 * Set RPC_READY to false when draining or if a node is marked as shutdown (CASSANDRA-12781)
 * CQL often queries static columns unnecessarily (CASSANDRA-12768)
 * Make sure sstables only get committed when it's safe to discard commit log records (CASSANDRA-12956)
 * Reject default_time_to_live option when creating or altering MVs (CASSANDRA-12868)
 * Nodetool should use a more sane max heap size (CASSANDRA-12739)
 * LocalToken ensures token values are cloned on heap (CASSANDRA-12651)
 * AnticompactionRequestSerializer serializedSize is incorrect (CASSANDRA-12934)
 * Prevent reloading of logback.xml from UDF sandbox (CASSANDRA-12535)
 * Reenable HeapPool (CASSANDRA-12900)
 * Disallow offheap_buffers memtable allocation (CASSANDRA-11039)
 * Fix CommitLogSegmentManagerTest (CASSANDRA-12283)
 * Pass root cause to CorruptBlockException when uncompression failed (CASSANDRA-12889)
 * Batch with multiple conditional updates for the same partition causes AssertionError (CASSANDRA-12867)
 * Make AbstractReplicationStrategy extendable from outside its package (CASSANDRA-12788)
 * Don't tell users to turn off consistent rangemovements during rebuild. (CASSANDRA-12296)
 * Fix CommitLogTest.testDeleteIfNotDirty (CASSANDRA-12854)
 * Avoid deadlock due to MV lock contention (CASSANDRA-12689)
 * Fix for KeyCacheCqlTest flakiness (CASSANDRA-12801)
 * Include SSTable filename in compacting large row message (CASSANDRA-12384)
 * Fix potential socket leak (CASSANDRA-12329, CASSANDRA-12330)
 * Fix ViewTest.testCompaction (CASSANDRA-12789)
 * Improve avg aggregate functions (CASSANDRA-12417)
 * Preserve quoted reserved keyword column names in MV creation (CASSANDRA-11803)
 * nodetool stopdaemon errors out (CASSANDRA-12646)
 * Split materialized view mutations on build to prevent OOM (CASSANDRA-12268)
 * mx4j does not work in 3.0.8 (CASSANDRA-12274)
 * Abort cqlsh copy-from in case of no answer after prolonged period of time (CASSANDRA-12740)
 * Avoid sstable corrupt exception due to dropped static column (CASSANDRA-12582)
 * Make stress use client mode to avoid checking commit log size on startup (CASSANDRA-12478)
 * Fix exceptions with new vnode allocation (CASSANDRA-12715)
 * Unify drain and shutdown processes (CASSANDRA-12509)
 * Fix NPE in ComponentOfSlice.isEQ() (CASSANDRA-12706)
 * Fix failure in LogTransactionTest (CASSANDRA-12632)
 * Fix potentially incomplete non-frozen UDT values when querying with the
   full primary key specified (CASSANDRA-12605)
 * Make sure repaired tombstones are dropped when only_purge_repaired_tombstones is enabled (CASSANDRA-12703)
 * Skip writing MV mutations to commitlog on mutation.applyUnsafe() (CASSANDRA-11670)
 * Establish consistent distinction between non-existing partition and NULL value for LWTs on static columns (CASSANDRA-12060)
 * Extend ColumnIdentifier.internedInstances key to include the type that generated the byte buffer (CASSANDRA-12516)
 * Handle composite prefixes with final EOC=0 as in 2.x and refactor LegacyLayout.decodeBound (CASSANDRA-12423)
 * select_distinct_with_deletions_test failing on non-vnode environments (CASSANDRA-11126)
 * Stack Overflow returned to queries while upgrading (CASSANDRA-12527)
 * Fix legacy regex for temporary files from 2.2 (CASSANDRA-12565)
 * Add option to state current gc_grace_seconds to tools/bin/sstablemetadata (CASSANDRA-12208)
 * Fix file system race condition that may cause LogAwareFileLister to fail to classify files (CASSANDRA-11889)
 * Fix file handle leaks due to simultaneous compaction/repair and
   listing snapshots, calculating snapshot sizes, or making schema
   changes (CASSANDRA-11594)
 * Fix nodetool repair exits with 0 for some errors (CASSANDRA-12508)
 * Do not shut down BatchlogManager twice during drain (CASSANDRA-12504)
 * Disk failure policy should not be invoked on out of space (CASSANDRA-12385)
 * Calculate last compacted key on startup (CASSANDRA-6216)
 * Add schema to snapshot manifest, add USING TIMESTAMP clause to ALTER TABLE statements (CASSANDRA-7190)
 * If CF has no clustering columns, any row cache is full partition cache (CASSANDRA-12499)
 * Correct log message for statistics of offheap memtable flush (CASSANDRA-12776)
 * Explicitly set locale for string validation (CASSANDRA-12541,CASSANDRA-12542,CASSANDRA-12543,CASSANDRA-12545)
Merged from 2.2:
 * Fix speculative retry bugs (CASSANDRA-13009)
 * Fix handling of nulls and unsets in IN conditions (CASSANDRA-12981)
 * Fix race causing infinite loop if Thrift server is stopped before it starts listening (CASSANDRA-12856)
 * CompactionTasks now correctly drops sstables out of compaction when not enough disk space is available (CASSANDRA-12979)
 * Fix DynamicEndpointSnitch noop in multi-datacenter situations (CASSANDRA-13074)
 * cqlsh copy-from: encode column names to avoid primary key parsing errors (CASSANDRA-12909)
 * Temporarily fix bug that creates commit log when running offline tools (CASSANDRA-8616)
 * Reduce granuality of OpOrder.Group during index build (CASSANDRA-12796)
 * Test bind parameters and unset parameters in InsertUpdateIfConditionTest (CASSANDRA-12980)
 * Use saved tokens when setting local tokens on StorageService.joinRing (CASSANDRA-12935)
 * cqlsh: fix DESC TYPES errors (CASSANDRA-12914)
 * Fix leak on skipped SSTables in sstableupgrade (CASSANDRA-12899)
 * Avoid blocking gossip during pending range calculation (CASSANDRA-12281)
 * Fix purgeability of tombstones with max timestamp (CASSANDRA-12792)
 * Fail repair if participant dies during sync or anticompaction (CASSANDRA-12901)
 * cqlsh COPY: unprotected pk values before converting them if not using prepared statements (CASSANDRA-12863)
 * Fix Util.spinAssertEquals (CASSANDRA-12283)
 * Fix potential NPE for compactionstats (CASSANDRA-12462)
 * Prepare legacy authenticate statement if credentials table initialised after node startup (CASSANDRA-12813)
 * Change cassandra.wait_for_tracing_events_timeout_secs default to 0 (CASSANDRA-12754)
 * Clean up permissions when a UDA is dropped (CASSANDRA-12720)
 * Limit colUpdateTimeDelta histogram updates to reasonable deltas (CASSANDRA-11117)
 * Fix leak errors and execution rejected exceptions when draining (CASSANDRA-12457)
 * Fix merkle tree depth calculation (CASSANDRA-12580)
 * Make Collections deserialization more robust (CASSANDRA-12618)
 * Fix exceptions when enabling gossip on nodes that haven't joined the ring (CASSANDRA-12253)
 * Fix authentication problem when invoking cqlsh copy from a SOURCE command (CASSANDRA-12642)
 * Decrement pending range calculator jobs counter in finally block
 * cqlshlib tests: increase default execute timeout (CASSANDRA-12481)
 * Forward writes to replacement node when replace_address != broadcast_address (CASSANDRA-8523)
 * Fail repair on non-existing table (CASSANDRA-12279)
 * Enable repair -pr and -local together (fix regression of CASSANDRA-7450) (CASSANDRA-12522)
 * Better handle invalid system roles table (CASSANDRA-12700)
 * Split consistent range movement flag correction (CASSANDRA-12786)
Merged from 2.1:
 * cqlsh copy-from: sort user type fields in csv (CASSANDRA-12959)
 * Don't skip sstables based on maxLocalDeletionTime (CASSANDRA-12765)


3.8, 3.9
 * Fix value skipping with counter columns (CASSANDRA-11726)
 * Fix nodetool tablestats miss SSTable count (CASSANDRA-12205)
 * Fixed flacky SSTablesIteratedTest (CASSANDRA-12282)
 * Fixed flacky SSTableRewriterTest: check file counts before calling validateCFS (CASSANDRA-12348)
 * cqlsh: Fix handling of $$-escaped strings (CASSANDRA-12189)
 * Fix SSL JMX requiring truststore containing server cert (CASSANDRA-12109)
 * RTE from new CDC column breaks in flight queries (CASSANDRA-12236)
 * Fix hdr logging for single operation workloads (CASSANDRA-12145)
 * Fix SASI PREFIX search in CONTAINS mode with partial terms (CASSANDRA-12073)
 * Increase size of flushExecutor thread pool (CASSANDRA-12071)
 * Partial revert of CASSANDRA-11971, cannot recycle buffer in SP.sendMessagesToNonlocalDC (CASSANDRA-11950)
 * Upgrade netty to 4.0.39 (CASSANDRA-12032, CASSANDRA-12034)
 * Improve details in compaction log message (CASSANDRA-12080)
 * Allow unset values in CQLSSTableWriter (CASSANDRA-11911)
 * Chunk cache to request compressor-compatible buffers if pool space is exhausted (CASSANDRA-11993)
 * Remove DatabaseDescriptor dependencies from SequentialWriter (CASSANDRA-11579)
 * Move skip_stop_words filter before stemming (CASSANDRA-12078)
 * Support seek() in EncryptedFileSegmentInputStream (CASSANDRA-11957)
 * SSTable tools mishandling LocalPartitioner (CASSANDRA-12002)
 * When SEPWorker assigned work, set thread name to match pool (CASSANDRA-11966)
 * Add cross-DC latency metrics (CASSANDRA-11596)
 * Allow terms in selection clause (CASSANDRA-10783)
 * Add bind variables to trace (CASSANDRA-11719)
 * Switch counter shards' clock to timestamps (CASSANDRA-9811)
 * Introduce HdrHistogram and response/service/wait separation to stress tool (CASSANDRA-11853)
 * entry-weighers in QueryProcessor should respect partitionKeyBindIndexes field (CASSANDRA-11718)
 * Support older ant versions (CASSANDRA-11807)
 * Estimate compressed on disk size when deciding if sstable size limit reached (CASSANDRA-11623)
 * cassandra-stress profiles should support case sensitive schemas (CASSANDRA-11546)
 * Remove DatabaseDescriptor dependency from FileUtils (CASSANDRA-11578)
 * Faster streaming (CASSANDRA-9766)
 * Add prepared query parameter to trace for "Execute CQL3 prepared query" session (CASSANDRA-11425)
 * Add repaired percentage metric (CASSANDRA-11503)
 * Add Change-Data-Capture (CASSANDRA-8844)
Merged from 3.0:
 * Fix paging for 2.x to 3.x upgrades (CASSANDRA-11195)
 * Fix clean interval not sent to commit log for empty memtable flush (CASSANDRA-12436)
 * Fix potential resource leak in RMIServerSocketFactoryImpl (CASSANDRA-12331)
 * Make sure compaction stats are updated when compaction is interrupted (CASSANDRA-12100)
 * Change commitlog and sstables to track dirty and clean intervals (CASSANDRA-11828)
 * NullPointerException during compaction on table with static columns (CASSANDRA-12336)
 * Fixed ConcurrentModificationException when reading metrics in GraphiteReporter (CASSANDRA-11823)
 * Fix upgrade of super columns on thrift (CASSANDRA-12335)
 * Fixed flacky BlacklistingCompactionsTest, switched to fixed size types and increased corruption size (CASSANDRA-12359)
 * Rerun ReplicationAwareTokenAllocatorTest on failure to avoid flakiness (CASSANDRA-12277)
 * Exception when computing read-repair for range tombstones (CASSANDRA-12263)
 * Lost counter writes in compact table and static columns (CASSANDRA-12219)
 * AssertionError with MVs on updating a row that isn't indexed due to a null value (CASSANDRA-12247)
 * Disable RR and speculative retry with EACH_QUORUM reads (CASSANDRA-11980)
 * Add option to override compaction space check (CASSANDRA-12180)
 * Faster startup by only scanning each directory for temporary files once (CASSANDRA-12114)
 * Respond with v1/v2 protocol header when responding to driver that attempts
   to connect with too low of a protocol version (CASSANDRA-11464)
 * NullPointerExpception when reading/compacting table (CASSANDRA-11988)
 * Fix problem with undeleteable rows on upgrade to new sstable format (CASSANDRA-12144)
 * Fix potential bad messaging service message for paged range reads
   within mixed-version 3.x clusters (CASSANDRA-12249)
 * Fix paging logic for deleted partitions with static columns (CASSANDRA-12107)
 * Wait until the message is being send to decide which serializer must be used (CASSANDRA-11393)
 * Fix migration of static thrift column names with non-text comparators (CASSANDRA-12147)
 * Fix upgrading sparse tables that are incorrectly marked as dense (CASSANDRA-11315)
 * Fix reverse queries ignoring range tombstones (CASSANDRA-11733)
 * Avoid potential race when rebuilding CFMetaData (CASSANDRA-12098)
 * Avoid missing sstables when getting the canonical sstables (CASSANDRA-11996)
 * Always select the live sstables when getting sstables in bounds (CASSANDRA-11944)
 * Fix column ordering of results with static columns for Thrift requests in
   a mixed 2.x/3.x cluster, also fix potential non-resolved duplication of
   those static columns in query results (CASSANDRA-12123)
 * Avoid digest mismatch with empty but static rows (CASSANDRA-12090)
 * Fix EOF exception when altering column type (CASSANDRA-11820)
 * Fix potential race in schema during new table creation (CASSANDRA-12083)
 * cqlsh: fix error handling in rare COPY FROM failure scenario (CASSANDRA-12070)
 * Disable autocompaction during drain (CASSANDRA-11878)
 * Add a metrics timer to MemtablePool and use it to track time spent blocked on memory in MemtableAllocator (CASSANDRA-11327)
 * Fix upgrading schema with super columns with non-text subcomparators (CASSANDRA-12023)
 * Add TimeWindowCompactionStrategy (CASSANDRA-9666)
 * Fix JsonTransformer output of partition with deletion info (CASSANDRA-12418)
 * Fix NPE in SSTableLoader when specifying partial directory path (CASSANDRA-12609)
Merged from 2.2:
 * Add local address entry in PropertyFileSnitch (CASSANDRA-11332)
 * cqlsh copy: fix missing counter values (CASSANDRA-12476)
 * Move migration tasks to non-periodic queue, assure flush executor shutdown after non-periodic executor (CASSANDRA-12251)
 * cqlsh copy: fixed possible race in initializing feeding thread (CASSANDRA-11701)
 * Only set broadcast_rpc_address on Ec2MultiRegionSnitch if it's not set (CASSANDRA-11357)
 * Update StorageProxy range metrics for timeouts, failures and unavailables (CASSANDRA-9507)
 * Add Sigar to classes included in clientutil.jar (CASSANDRA-11635)
 * Add decay to histograms and timers used for metrics (CASSANDRA-11752)
 * Fix hanging stream session (CASSANDRA-10992)
 * Fix INSERT JSON, fromJson() support of smallint, tinyint types (CASSANDRA-12371)
 * Restore JVM metric export for metric reporters (CASSANDRA-12312)
 * Release sstables of failed stream sessions only when outgoing transfers are finished (CASSANDRA-11345)
 * Wait for tracing events before returning response and query at same consistency level client side (CASSANDRA-11465)
 * cqlsh copyutil should get host metadata by connected address (CASSANDRA-11979)
 * Fixed cqlshlib.test.remove_test_db (CASSANDRA-12214)
 * Synchronize ThriftServer::stop() (CASSANDRA-12105)
 * Use dedicated thread for JMX notifications (CASSANDRA-12146)
 * Improve streaming synchronization and fault tolerance (CASSANDRA-11414)
 * MemoryUtil.getShort() should return an unsigned short also for architectures not supporting unaligned memory accesses (CASSANDRA-11973)
Merged from 2.1:
 * Fix queries with empty ByteBuffer values in clustering column restrictions (CASSANDRA-12127)
 * Disable passing control to post-flush after flush failure to prevent data loss (CASSANDRA-11828)
 * Allow STCS-in-L0 compactions to reduce scope with LCS (CASSANDRA-12040)
 * cannot use cql since upgrading python to 2.7.11+ (CASSANDRA-11850)
 * Fix filtering on clustering columns when 2i is used (CASSANDRA-11907)


3.0.8
 * Fix potential race in schema during new table creation (CASSANDRA-12083)
 * cqlsh: fix error handling in rare COPY FROM failure scenario (CASSANDRA-12070)
 * Disable autocompaction during drain (CASSANDRA-11878)
 * Add a metrics timer to MemtablePool and use it to track time spent blocked on memory in MemtableAllocator (CASSANDRA-11327)
 * Fix upgrading schema with super columns with non-text subcomparators (CASSANDRA-12023)
 * Add TimeWindowCompactionStrategy (CASSANDRA-9666)
Merged from 2.2:
 * Allow nodetool info to run with readonly JMX access (CASSANDRA-11755)
 * Validate bloom_filter_fp_chance against lowest supported
   value when the table is created (CASSANDRA-11920)
 * Don't send erroneous NEW_NODE notifications on restart (CASSANDRA-11038)
 * StorageService shutdown hook should use a volatile variable (CASSANDRA-11984)
Merged from 2.1:
 * Add system property to set the max number of native transport requests in queue (CASSANDRA-11363)
 * Fix queries with empty ByteBuffer values in clustering column restrictions (CASSANDRA-12127)
 * Disable passing control to post-flush after flush failure to prevent data loss (CASSANDRA-11828)
 * Allow STCS-in-L0 compactions to reduce scope with LCS (CASSANDRA-12040)
 * cannot use cql since upgrading python to 2.7.11+ (CASSANDRA-11850)
 * Fix filtering on clustering columns when 2i is used (CASSANDRA-11907)
 * Avoid stalling paxos when the paxos state expires (CASSANDRA-12043)
 * Remove finished incoming streaming connections from MessagingService (CASSANDRA-11854)
 * Don't try to get sstables for non-repairing column families (CASSANDRA-12077)
 * Avoid marking too many sstables as repaired (CASSANDRA-11696)
 * Prevent select statements with clustering key > 64k (CASSANDRA-11882)
 * Fix clock skew corrupting other nodes with paxos (CASSANDRA-11991)
 * Remove distinction between non-existing static columns and existing but null in LWTs (CASSANDRA-9842)
 * Cache local ranges when calculating repair neighbors (CASSANDRA-11934)
 * Allow LWT operation on static column with only partition keys (CASSANDRA-10532)
 * Create interval tree over canonical sstables to avoid missing sstables during streaming (CASSANDRA-11886)
 * cqlsh COPY FROM: shutdown parent cluster after forking, to avoid corrupting SSL connections (CASSANDRA-11749)


3.7
 * Support multiple folders for user defined compaction tasks (CASSANDRA-11765)
 * Fix race in CompactionStrategyManager's pause/resume (CASSANDRA-11922)
Merged from 3.0:
 * Fix legacy serialization of Thrift-generated non-compound range tombstones
   when communicating with 2.x nodes (CASSANDRA-11930)
 * Fix Directories instantiations where CFS.initialDirectories should be used (CASSANDRA-11849)
 * Avoid referencing DatabaseDescriptor in AbstractType (CASSANDRA-11912)
 * Don't use static dataDirectories field in Directories instances (CASSANDRA-11647)
 * Fix sstables not being protected from removal during index build (CASSANDRA-11905)
 * cqlsh: Suppress stack trace from Read/WriteFailures (CASSANDRA-11032)
 * Remove unneeded code to repair index summaries that have
   been improperly down-sampled (CASSANDRA-11127)
 * Avoid WriteTimeoutExceptions during commit log replay due to materialized
   view lock contention (CASSANDRA-11891)
 * Prevent OOM failures on SSTable corruption, improve tests for corruption detection (CASSANDRA-9530)
 * Use CFS.initialDirectories when clearing snapshots (CASSANDRA-11705)
 * Allow compaction strategies to disable early open (CASSANDRA-11754)
 * Refactor Materialized View code (CASSANDRA-11475)
 * Update Java Driver (CASSANDRA-11615)
Merged from 2.2:
 * Persist local metadata earlier in startup sequence (CASSANDRA-11742)
 * cqlsh: fix tab completion for case-sensitive identifiers (CASSANDRA-11664)
 * Avoid showing estimated key as -1 in tablestats (CASSANDRA-11587)
 * Fix possible race condition in CommitLog.recover (CASSANDRA-11743)
 * Enable client encryption in sstableloader with cli options (CASSANDRA-11708)
 * Possible memory leak in NIODataInputStream (CASSANDRA-11867)
 * Add seconds to cqlsh tracing session duration (CASSANDRA-11753)
 * Fix commit log replay after out-of-order flush completion (CASSANDRA-9669)
 * Prohibit Reversed Counter type as part of the PK (CASSANDRA-9395)
 * cqlsh: correctly handle non-ascii chars in error messages (CASSANDRA-11626)
Merged from 2.1:
 * Run CommitLog tests with different compression settings (CASSANDRA-9039)
 * cqlsh: apply current keyspace to source command (CASSANDRA-11152)
 * Clear out parent repair session if repair coordinator dies (CASSANDRA-11824)
 * Set default streaming_socket_timeout_in_ms to 24 hours (CASSANDRA-11840)
 * Do not consider local node a valid source during replace (CASSANDRA-11848)
 * Add message dropped tasks to nodetool netstats (CASSANDRA-11855)
 * Avoid holding SSTableReaders for duration of incremental repair (CASSANDRA-11739)


3.6
 * Correctly migrate schema for frozen UDTs during 2.x -> 3.x upgrades
   (does not affect any released versions) (CASSANDRA-11613)
 * Allow server startup if JMX is configured directly (CASSANDRA-11725)
 * Prevent direct memory OOM on buffer pool allocations (CASSANDRA-11710)
 * Enhanced Compaction Logging (CASSANDRA-10805)
 * Make prepared statement cache size configurable (CASSANDRA-11555)
 * Integrated JMX authentication and authorization (CASSANDRA-10091)
 * Add units to stress ouput (CASSANDRA-11352)
 * Fix PER PARTITION LIMIT for single and multi partitions queries (CASSANDRA-11603)
 * Add uncompressed chunk cache for RandomAccessReader (CASSANDRA-5863)
 * Clarify ClusteringPrefix hierarchy (CASSANDRA-11213)
 * Always perform collision check before joining ring (CASSANDRA-10134)
 * SSTableWriter output discrepancy (CASSANDRA-11646)
 * Fix potential timeout in NativeTransportService.testConcurrentDestroys (CASSANDRA-10756)
 * Support large partitions on the 3.0 sstable format (CASSANDRA-11206,11763)
 * Add support to rebuild from specific range (CASSANDRA-10406)
 * Optimize the overlapping lookup by calculating all the
   bounds in advance (CASSANDRA-11571)
 * Support json/yaml output in nodetool tablestats (CASSANDRA-5977)
 * (stress) Add datacenter option to -node options (CASSANDRA-11591)
 * Fix handling of empty slices (CASSANDRA-11513)
 * Make number of cores used by cqlsh COPY visible to testing code (CASSANDRA-11437)
 * Allow filtering on clustering columns for queries without secondary indexes (CASSANDRA-11310)
 * Refactor Restriction hierarchy (CASSANDRA-11354)
 * Eliminate allocations in R/W path (CASSANDRA-11421)
 * Update Netty to 4.0.36 (CASSANDRA-11567)
 * Fix PER PARTITION LIMIT for queries requiring post-query ordering (CASSANDRA-11556)
 * Allow instantiation of UDTs and tuples in UDFs (CASSANDRA-10818)
 * Support UDT in CQLSSTableWriter (CASSANDRA-10624)
 * Support for non-frozen user-defined types, updating
   individual fields of user-defined types (CASSANDRA-7423)
 * Make LZ4 compression level configurable (CASSANDRA-11051)
 * Allow per-partition LIMIT clause in CQL (CASSANDRA-7017)
 * Make custom filtering more extensible with UserExpression (CASSANDRA-11295)
 * Improve field-checking and error reporting in cassandra.yaml (CASSANDRA-10649)
 * Print CAS stats in nodetool proxyhistograms (CASSANDRA-11507)
 * More user friendly error when providing an invalid token to nodetool (CASSANDRA-9348)
 * Add static column support to SASI index (CASSANDRA-11183)
 * Support EQ/PREFIX queries in SASI CONTAINS mode without tokenization (CASSANDRA-11434)
 * Support LIKE operator in prepared statements (CASSANDRA-11456)
 * Add a command to see if a Materialized View has finished building (CASSANDRA-9967)
 * Log endpoint and port associated with streaming operation (CASSANDRA-8777)
 * Print sensible units for all log messages (CASSANDRA-9692)
 * Upgrade Netty to version 4.0.34 (CASSANDRA-11096)
 * Break the CQL grammar into separate Parser and Lexer (CASSANDRA-11372)
 * Compress only inter-dc traffic by default (CASSANDRA-8888)
 * Add metrics to track write amplification (CASSANDRA-11420)
 * cassandra-stress: cannot handle "value-less" tables (CASSANDRA-7739)
 * Add/drop multiple columns in one ALTER TABLE statement (CASSANDRA-10411)
 * Add require_endpoint_verification opt for internode encryption (CASSANDRA-9220)
 * Add auto import java.util for UDF code block (CASSANDRA-11392)
 * Add --hex-format option to nodetool getsstables (CASSANDRA-11337)
 * sstablemetadata should print sstable min/max token (CASSANDRA-7159)
 * Do not wrap CassandraException in TriggerExecutor (CASSANDRA-9421)
 * COPY TO should have higher double precision (CASSANDRA-11255)
 * Stress should exit with non-zero status after failure (CASSANDRA-10340)
 * Add client to cqlsh SHOW_SESSION (CASSANDRA-8958)
 * Fix nodetool tablestats keyspace level metrics (CASSANDRA-11226)
 * Store repair options in parent_repair_history (CASSANDRA-11244)
 * Print current leveling in sstableofflinerelevel (CASSANDRA-9588)
 * Change repair message for keyspaces with RF 1 (CASSANDRA-11203)
 * Remove hard-coded SSL cipher suites and protocols (CASSANDRA-10508)
 * Improve concurrency in CompactionStrategyManager (CASSANDRA-10099)
 * (cqlsh) interpret CQL type for formatting blobs (CASSANDRA-11274)
 * Refuse to start and print txn log information in case of disk
   corruption (CASSANDRA-10112)
 * Resolve some eclipse-warnings (CASSANDRA-11086)
 * (cqlsh) Show static columns in a different color (CASSANDRA-11059)
 * Allow to remove TTLs on table with default_time_to_live (CASSANDRA-11207)
Merged from 3.0:
 * Disallow creating view with a static column (CASSANDRA-11602)
 * Reduce the amount of object allocations caused by the getFunctions methods (CASSANDRA-11593)
 * Potential error replaying commitlog with smallint/tinyint/date/time types (CASSANDRA-11618)
 * Fix queries with filtering on counter columns (CASSANDRA-11629)
 * Improve tombstone printing in sstabledump (CASSANDRA-11655)
 * Fix paging for range queries where all clustering columns are specified (CASSANDRA-11669)
 * Don't require HEAP_NEW_SIZE to be set when using G1 (CASSANDRA-11600)
 * Fix sstabledump not showing cells after tombstone marker (CASSANDRA-11654)
 * Ignore all LocalStrategy keyspaces for streaming and other related
   operations (CASSANDRA-11627)
 * Ensure columnfilter covers indexed columns for thrift 2i queries (CASSANDRA-11523)
 * Only open one sstable scanner per sstable (CASSANDRA-11412)
 * Option to specify ProtocolVersion in cassandra-stress (CASSANDRA-11410)
 * ArithmeticException in avgFunctionForDecimal (CASSANDRA-11485)
 * LogAwareFileLister should only use OLD sstable files in current folder to determine disk consistency (CASSANDRA-11470)
 * Notify indexers of expired rows during compaction (CASSANDRA-11329)
 * Properly respond with ProtocolError when a v1/v2 native protocol
   header is received (CASSANDRA-11464)
 * Validate that num_tokens and initial_token are consistent with one another (CASSANDRA-10120)
Merged from 2.2:
 * Exit JVM if JMX server fails to startup (CASSANDRA-11540)
 * Produce a heap dump when exiting on OOM (CASSANDRA-9861)
 * Restore ability to filter on clustering columns when using a 2i (CASSANDRA-11510)
 * JSON datetime formatting needs timezone (CASSANDRA-11137)
 * Fix is_dense recalculation for Thrift-updated tables (CASSANDRA-11502)
 * Remove unnescessary file existence check during anticompaction (CASSANDRA-11660)
 * Add missing files to debian packages (CASSANDRA-11642)
 * Avoid calling Iterables::concat in loops during ModificationStatement::getFunctions (CASSANDRA-11621)
 * cqlsh: COPY FROM should use regular inserts for single statement batches and
   report errors correctly if workers processes crash on initialization (CASSANDRA-11474)
 * Always close cluster with connection in CqlRecordWriter (CASSANDRA-11553)
 * Allow only DISTINCT queries with partition keys restrictions (CASSANDRA-11339)
 * CqlConfigHelper no longer requires both a keystore and truststore to work (CASSANDRA-11532)
 * Make deprecated repair methods backward-compatible with previous notification service (CASSANDRA-11430)
 * IncomingStreamingConnection version check message wrong (CASSANDRA-11462)
Merged from 2.1:
 * Support mlockall on IBM POWER arch (CASSANDRA-11576)
 * Add option to disable use of severity in DynamicEndpointSnitch (CASSANDRA-11737)
 * cqlsh COPY FROM fails for null values with non-prepared statements (CASSANDRA-11631)
 * Make cython optional in pylib/setup.py (CASSANDRA-11630)
 * Change order of directory searching for cassandra.in.sh to favor local one (CASSANDRA-11628)
 * cqlsh COPY FROM fails with []{} chars in UDT/tuple fields/values (CASSANDRA-11633)
 * clqsh: COPY FROM throws TypeError with Cython extensions enabled (CASSANDRA-11574)
 * cqlsh: COPY FROM ignores NULL values in conversion (CASSANDRA-11549)
 * Validate levels when building LeveledScanner to avoid overlaps with orphaned sstables (CASSANDRA-9935)


3.5
 * StaticTokenTreeBuilder should respect posibility of duplicate tokens (CASSANDRA-11525)
 * Correctly fix potential assertion error during compaction (CASSANDRA-11353)
 * Avoid index segment stitching in RAM which lead to OOM on big SSTable files (CASSANDRA-11383)
 * Fix clustering and row filters for LIKE queries on clustering columns (CASSANDRA-11397)
Merged from 3.0:
 * Fix rare NPE on schema upgrade from 2.x to 3.x (CASSANDRA-10943)
 * Improve backoff policy for cqlsh COPY FROM (CASSANDRA-11320)
 * Improve IF NOT EXISTS check in CREATE INDEX (CASSANDRA-11131)
 * Upgrade ohc to 0.4.3
 * Enable SO_REUSEADDR for JMX RMI server sockets (CASSANDRA-11093)
 * Allocate merkletrees with the correct size (CASSANDRA-11390)
 * Support streaming pre-3.0 sstables (CASSANDRA-10990)
 * Add backpressure to compressed or encrypted commit log (CASSANDRA-10971)
 * SSTableExport supports secondary index tables (CASSANDRA-11330)
 * Fix sstabledump to include missing info in debug output (CASSANDRA-11321)
 * Establish and implement canonical bulk reading workload(s) (CASSANDRA-10331)
 * Fix paging for IN queries on tables without clustering columns (CASSANDRA-11208)
 * Remove recursive call from CompositesSearcher (CASSANDRA-11304)
 * Fix filtering on non-primary key columns for queries without index (CASSANDRA-6377)
 * Fix sstableloader fail when using materialized view (CASSANDRA-11275)
Merged from 2.2:
 * DatabaseDescriptor should log stacktrace in case of Eception during seed provider creation (CASSANDRA-11312)
 * Use canonical path for directory in SSTable descriptor (CASSANDRA-10587)
 * Add cassandra-stress keystore option (CASSANDRA-9325)
 * Dont mark sstables as repairing with sub range repairs (CASSANDRA-11451)
 * Notify when sstables change after cancelling compaction (CASSANDRA-11373)
 * cqlsh: COPY FROM should check that explicit column names are valid (CASSANDRA-11333)
 * Add -Dcassandra.start_gossip startup option (CASSANDRA-10809)
 * Fix UTF8Validator.validate() for modified UTF-8 (CASSANDRA-10748)
 * Clarify that now() function is calculated on the coordinator node in CQL documentation (CASSANDRA-10900)
 * Fix bloom filter sizing with LCS (CASSANDRA-11344)
 * (cqlsh) Fix error when result is 0 rows with EXPAND ON (CASSANDRA-11092)
 * Add missing newline at end of bin/cqlsh (CASSANDRA-11325)
 * Unresolved hostname leads to replace being ignored (CASSANDRA-11210)
 * Only log yaml config once, at startup (CASSANDRA-11217)
 * Reference leak with parallel repairs on the same table (CASSANDRA-11215)
Merged from 2.1:
 * Add a -j parameter to scrub/cleanup/upgradesstables to state how
   many threads to use (CASSANDRA-11179)
 * COPY FROM on large datasets: fix progress report and debug performance (CASSANDRA-11053)
 * InvalidateKeys should have a weak ref to key cache (CASSANDRA-11176)


3.4
 * (cqlsh) add cqlshrc option to always connect using ssl (CASSANDRA-10458)
 * Cleanup a few resource warnings (CASSANDRA-11085)
 * Allow custom tracing implementations (CASSANDRA-10392)
 * Extract LoaderOptions to be able to be used from outside (CASSANDRA-10637)
 * fix OnDiskIndexTest to properly treat empty ranges (CASSANDRA-11205)
 * fix TrackerTest to handle new notifications (CASSANDRA-11178)
 * add SASI validation for partitioner and complex columns (CASSANDRA-11169)
 * Add caching of encrypted credentials in PasswordAuthenticator (CASSANDRA-7715)
 * fix SASI memtable switching on flush (CASSANDRA-11159)
 * Remove duplicate offline compaction tracking (CASSANDRA-11148)
 * fix EQ semantics of analyzed SASI indexes (CASSANDRA-11130)
 * Support long name output for nodetool commands (CASSANDRA-7950)
 * Encrypted hints (CASSANDRA-11040)
 * SASI index options validation (CASSANDRA-11136)
 * Optimize disk seek using min/max column name meta data when the LIMIT clause is used
   (CASSANDRA-8180)
 * Add LIKE support to CQL3 (CASSANDRA-11067)
 * Generic Java UDF types (CASSANDRA-10819)
 * cqlsh: Include sub-second precision in timestamps by default (CASSANDRA-10428)
 * Set javac encoding to utf-8 (CASSANDRA-11077)
 * Integrate SASI index into Cassandra (CASSANDRA-10661)
 * Add --skip-flush option to nodetool snapshot
 * Skip values for non-queried columns (CASSANDRA-10657)
 * Add support for secondary indexes on static columns (CASSANDRA-8103)
 * CommitLogUpgradeTestMaker creates broken commit logs (CASSANDRA-11051)
 * Add metric for number of dropped mutations (CASSANDRA-10866)
 * Simplify row cache invalidation code (CASSANDRA-10396)
 * Support user-defined compaction through nodetool (CASSANDRA-10660)
 * Stripe view locks by key and table ID to reduce contention (CASSANDRA-10981)
 * Add nodetool gettimeout and settimeout commands (CASSANDRA-10953)
 * Add 3.0 metadata to sstablemetadata output (CASSANDRA-10838)
Merged from 3.0:
 * MV should only query complex columns included in the view (CASSANDRA-11069)
 * Failed aggregate creation breaks server permanently (CASSANDRA-11064)
 * Add sstabledump tool (CASSANDRA-7464)
 * Introduce backpressure for hints (CASSANDRA-10972)
 * Fix ClusteringPrefix not being able to read tombstone range boundaries (CASSANDRA-11158)
 * Prevent logging in sandboxed state (CASSANDRA-11033)
 * Disallow drop/alter operations of UDTs used by UDAs (CASSANDRA-10721)
 * Add query time validation method on Index (CASSANDRA-11043)
 * Avoid potential AssertionError in mixed version cluster (CASSANDRA-11128)
 * Properly handle hinted handoff after topology changes (CASSANDRA-5902)
 * AssertionError when listing sstable files on inconsistent disk state (CASSANDRA-11156)
 * Fix wrong rack counting and invalid conditions check for TokenAllocation
   (CASSANDRA-11139)
 * Avoid creating empty hint files (CASSANDRA-11090)
 * Fix leak detection strong reference loop using weak reference (CASSANDRA-11120)
 * Configurie BatchlogManager to stop delayed tasks on shutdown (CASSANDRA-11062)
 * Hadoop integration is incompatible with Cassandra Driver 3.0.0 (CASSANDRA-11001)
 * Add dropped_columns to the list of schema table so it gets handled
   properly (CASSANDRA-11050)
 * Fix NPE when using forceRepairRangeAsync without DC (CASSANDRA-11239)
Merged from 2.2:
 * Preserve order for preferred SSL cipher suites (CASSANDRA-11164)
 * Range.compareTo() violates the contract of Comparable (CASSANDRA-11216)
 * Avoid NPE when serializing ErrorMessage with null message (CASSANDRA-11167)
 * Replacing an aggregate with a new version doesn't reset INITCOND (CASSANDRA-10840)
 * (cqlsh) cqlsh cannot be called through symlink (CASSANDRA-11037)
 * fix ohc and java-driver pom dependencies in build.xml (CASSANDRA-10793)
 * Protect from keyspace dropped during repair (CASSANDRA-11065)
 * Handle adding fields to a UDT in SELECT JSON and toJson() (CASSANDRA-11146)
 * Better error message for cleanup (CASSANDRA-10991)
 * cqlsh pg-style-strings broken if line ends with ';' (CASSANDRA-11123)
 * Always persist upsampled index summaries (CASSANDRA-10512)
 * (cqlsh) Fix inconsistent auto-complete (CASSANDRA-10733)
 * Make SELECT JSON and toJson() threadsafe (CASSANDRA-11048)
 * Fix SELECT on tuple relations for mixed ASC/DESC clustering order (CASSANDRA-7281)
 * Use cloned TokenMetadata in size estimates to avoid race against membership check
   (CASSANDRA-10736)
 * (cqlsh) Support utf-8/cp65001 encoding on Windows (CASSANDRA-11030)
 * Fix paging on DISTINCT queries repeats result when first row in partition changes
   (CASSANDRA-10010)
 * (cqlsh) Support timezone conversion using pytz (CASSANDRA-10397)
 * cqlsh: change default encoding to UTF-8 (CASSANDRA-11124)
Merged from 2.1:
 * Checking if an unlogged batch is local is inefficient (CASSANDRA-11529)
 * Fix out-of-space error treatment in memtable flushing (CASSANDRA-11448).
 * Don't do defragmentation if reading from repaired sstables (CASSANDRA-10342)
 * Fix streaming_socket_timeout_in_ms not enforced (CASSANDRA-11286)
 * Avoid dropping message too quickly due to missing unit conversion (CASSANDRA-11302)
 * Don't remove FailureDetector history on removeEndpoint (CASSANDRA-10371)
 * Only notify if repair status changed (CASSANDRA-11172)
 * Use logback setting for 'cassandra -v' command (CASSANDRA-10767)
 * Fix sstableloader to unthrottle streaming by default (CASSANDRA-9714)
 * Fix incorrect warning in 'nodetool status' (CASSANDRA-10176)
 * Properly release sstable ref when doing offline scrub (CASSANDRA-10697)
 * Improve nodetool status performance for large cluster (CASSANDRA-7238)
 * Gossiper#isEnabled is not thread safe (CASSANDRA-11116)
 * Avoid major compaction mixing repaired and unrepaired sstables in DTCS (CASSANDRA-11113)
 * Make it clear what DTCS timestamp_resolution is used for (CASSANDRA-11041)
 * (cqlsh) Display milliseconds when datetime overflows (CASSANDRA-10625)


3.3
 * Avoid infinite loop if owned range is smaller than number of
   data dirs (CASSANDRA-11034)
 * Avoid bootstrap hanging when existing nodes have no data to stream (CASSANDRA-11010)
Merged from 3.0:
 * Remove double initialization of newly added tables (CASSANDRA-11027)
 * Filter keys searcher results by target range (CASSANDRA-11104)
 * Fix deserialization of legacy read commands (CASSANDRA-11087)
 * Fix incorrect computation of deletion time in sstable metadata (CASSANDRA-11102)
 * Avoid memory leak when collecting sstable metadata (CASSANDRA-11026)
 * Mutations do not block for completion under view lock contention (CASSANDRA-10779)
 * Invalidate legacy schema tables when unloading them (CASSANDRA-11071)
 * (cqlsh) handle INSERT and UPDATE statements with LWT conditions correctly
   (CASSANDRA-11003)
 * Fix DISTINCT queries in mixed version clusters (CASSANDRA-10762)
 * Migrate build status for indexes along with legacy schema (CASSANDRA-11046)
 * Ensure SSTables for legacy KEYS indexes can be read (CASSANDRA-11045)
 * Added support for IBM zSystems architecture (CASSANDRA-11054)
 * Update CQL documentation (CASSANDRA-10899)
 * Check the column name, not cell name, for dropped columns when reading
   legacy sstables (CASSANDRA-11018)
 * Don't attempt to index clustering values of static rows (CASSANDRA-11021)
 * Remove checksum files after replaying hints (CASSANDRA-10947)
 * Support passing base table metadata to custom 2i validation (CASSANDRA-10924)
 * Ensure stale index entries are purged during reads (CASSANDRA-11013)
 * (cqlsh) Also apply --connect-timeout to control connection
   timeout (CASSANDRA-10959)
 * Fix AssertionError when removing from list using UPDATE (CASSANDRA-10954)
 * Fix UnsupportedOperationException when reading old sstable with range
   tombstone (CASSANDRA-10743)
 * MV should use the maximum timestamp of the primary key (CASSANDRA-10910)
 * Fix potential assertion error during compaction (CASSANDRA-10944)
Merged from 2.2:
 * maxPurgeableTimestamp needs to check memtables too (CASSANDRA-9949)
 * Apply change to compaction throughput in real time (CASSANDRA-10025)
 * (cqlsh) encode input correctly when saving history
 * Fix potential NPE on ORDER BY queries with IN (CASSANDRA-10955)
 * Start L0 STCS-compactions even if there is a L0 -> L1 compaction
   going (CASSANDRA-10979)
 * Make UUID LSB unique per process (CASSANDRA-7925)
 * Avoid NPE when performing sstable tasks (scrub etc.) (CASSANDRA-10980)
 * Make sure client gets tombstone overwhelmed warning (CASSANDRA-9465)
 * Fix error streaming section more than 2GB (CASSANDRA-10961)
 * Histogram buckets exposed in jmx are sorted incorrectly (CASSANDRA-10975)
 * Enable GC logging by default (CASSANDRA-10140)
 * Optimize pending range computation (CASSANDRA-9258)
 * Skip commit log and saved cache directories in SSTable version startup check (CASSANDRA-10902)
 * drop/alter user should be case sensitive (CASSANDRA-10817)
Merged from 2.1:
 * test_bulk_round_trip_blogposts is failing occasionally (CASSANDRA-10938)
 * Fix isJoined return true only after becoming cluster member (CASANDRA-11007)
 * Fix bad gossip generation seen in long-running clusters (CASSANDRA-10969)
 * Avoid NPE when incremental repair fails (CASSANDRA-10909)
 * Unmark sstables compacting once they are done in cleanup/scrub/upgradesstables (CASSANDRA-10829)
 * Allow simultaneous bootstrapping with strict consistency when no vnodes are used (CASSANDRA-11005)
 * Log a message when major compaction does not result in a single file (CASSANDRA-10847)
 * (cqlsh) fix cqlsh_copy_tests when vnodes are disabled (CASSANDRA-10997)
 * (cqlsh) Add request timeout option to cqlsh (CASSANDRA-10686)
 * Avoid AssertionError while submitting hint with LWT (CASSANDRA-10477)
 * If CompactionMetadata is not in stats file, use index summary instead (CASSANDRA-10676)
 * Retry sending gossip syn multiple times during shadow round (CASSANDRA-8072)
 * Fix pending range calculation during moves (CASSANDRA-10887)
 * Sane default (200Mbps) for inter-DC streaming througput (CASSANDRA-8708)



3.2
 * Make sure tokens don't exist in several data directories (CASSANDRA-6696)
 * Add requireAuthorization method to IAuthorizer (CASSANDRA-10852)
 * Move static JVM options to conf/jvm.options file (CASSANDRA-10494)
 * Fix CassandraVersion to accept x.y version string (CASSANDRA-10931)
 * Add forceUserDefinedCleanup to allow more flexible cleanup (CASSANDRA-10708)
 * (cqlsh) allow setting TTL with COPY (CASSANDRA-9494)
 * Fix counting of received sstables in streaming (CASSANDRA-10949)
 * Implement hints compression (CASSANDRA-9428)
 * Fix potential assertion error when reading static columns (CASSANDRA-10903)
 * Fix EstimatedHistogram creation in nodetool tablehistograms (CASSANDRA-10859)
 * Establish bootstrap stream sessions sequentially (CASSANDRA-6992)
 * Sort compactionhistory output by timestamp (CASSANDRA-10464)
 * More efficient BTree removal (CASSANDRA-9991)
 * Make tablehistograms accept the same syntax as tablestats (CASSANDRA-10149)
 * Group pending compactions based on table (CASSANDRA-10718)
 * Add compressor name in sstablemetadata output (CASSANDRA-9879)
 * Fix type casting for counter columns (CASSANDRA-10824)
 * Prevent running Cassandra as root (CASSANDRA-8142)
 * bound maximum in-flight commit log replay mutation bytes to 64 megabytes (CASSANDRA-8639)
 * Normalize all scripts (CASSANDRA-10679)
 * Make compression ratio much more accurate (CASSANDRA-10225)
 * Optimize building of Clustering object when only one is created (CASSANDRA-10409)
 * Make index building pluggable (CASSANDRA-10681)
 * Add sstable flush observer (CASSANDRA-10678)
 * Improve NTS endpoints calculation (CASSANDRA-10200)
 * Improve performance of the folderSize function (CASSANDRA-10677)
 * Add support for type casting in selection clause (CASSANDRA-10310)
 * Added graphing option to cassandra-stress (CASSANDRA-7918)
 * Abort in-progress queries that time out (CASSANDRA-7392)
 * Add transparent data encryption core classes (CASSANDRA-9945)
Merged from 3.0:
 * Better handling of SSL connection errors inter-node (CASSANDRA-10816)
 * Avoid NoSuchElementException when executing empty batch (CASSANDRA-10711)
 * Avoid building PartitionUpdate in toString (CASSANDRA-10897)
 * Reduce heap spent when receiving many SSTables (CASSANDRA-10797)
 * Add back support for 3rd party auth providers to bulk loader (CASSANDRA-10873)
 * Eliminate the dependency on jgrapht for UDT resolution (CASSANDRA-10653)
 * (Hadoop) Close Clusters and Sessions in Hadoop Input/Output classes (CASSANDRA-10837)
 * Fix sstableloader not working with upper case keyspace name (CASSANDRA-10806)
Merged from 2.2:
 * jemalloc detection fails due to quoting issues in regexv (CASSANDRA-10946)
 * (cqlsh) show correct column names for empty result sets (CASSANDRA-9813)
 * Add new types to Stress (CASSANDRA-9556)
 * Add property to allow listening on broadcast interface (CASSANDRA-9748)
Merged from 2.1:
 * Match cassandra-loader options in COPY FROM (CASSANDRA-9303)
 * Fix binding to any address in CqlBulkRecordWriter (CASSANDRA-9309)
 * cqlsh fails to decode utf-8 characters for text typed columns (CASSANDRA-10875)
 * Log error when stream session fails (CASSANDRA-9294)
 * Fix bugs in commit log archiving startup behavior (CASSANDRA-10593)
 * (cqlsh) further optimise COPY FROM (CASSANDRA-9302)
 * Allow CREATE TABLE WITH ID (CASSANDRA-9179)
 * Make Stress compiles within eclipse (CASSANDRA-10807)
 * Cassandra Daemon should print JVM arguments (CASSANDRA-10764)
 * Allow cancellation of index summary redistribution (CASSANDRA-8805)


3.1.1
Merged from 3.0:
  * Fix upgrade data loss due to range tombstone deleting more data than then should
    (CASSANDRA-10822)


3.1
Merged from 3.0:
 * Avoid MV race during node decommission (CASSANDRA-10674)
 * Disable reloading of GossipingPropertyFileSnitch (CASSANDRA-9474)
 * Handle single-column deletions correction in materialized views
   when the column is part of the view primary key (CASSANDRA-10796)
 * Fix issue with datadir migration on upgrade (CASSANDRA-10788)
 * Fix bug with range tombstones on reverse queries and test coverage for
   AbstractBTreePartition (CASSANDRA-10059)
 * Remove 64k limit on collection elements (CASSANDRA-10374)
 * Remove unclear Indexer.indexes() method (CASSANDRA-10690)
 * Fix NPE on stream read error (CASSANDRA-10771)
 * Normalize cqlsh DESC output (CASSANDRA-10431)
 * Rejects partition range deletions when columns are specified (CASSANDRA-10739)
 * Fix error when saving cached key for old format sstable (CASSANDRA-10778)
 * Invalidate prepared statements on DROP INDEX (CASSANDRA-10758)
 * Fix SELECT statement with IN restrictions on partition key,
   ORDER BY and LIMIT (CASSANDRA-10729)
 * Improve stress performance over 1k threads (CASSANDRA-7217)
 * Wait for migration responses to complete before bootstrapping (CASSANDRA-10731)
 * Unable to create a function with argument of type Inet (CASSANDRA-10741)
 * Fix backward incompatibiliy in CqlInputFormat (CASSANDRA-10717)
 * Correctly preserve deletion info on updated rows when notifying indexers
   of single-row deletions (CASSANDRA-10694)
 * Notify indexers of partition delete during cleanup (CASSANDRA-10685)
 * Keep the file open in trySkipCache (CASSANDRA-10669)
 * Updated trigger example (CASSANDRA-10257)
Merged from 2.2:
 * Verify tables in pseudo-system keyspaces at startup (CASSANDRA-10761)
 * Fix IllegalArgumentException in DataOutputBuffer.reallocate for large buffers (CASSANDRA-10592)
 * Show CQL help in cqlsh in web browser (CASSANDRA-7225)
 * Serialize on disk the proper SSTable compression ratio (CASSANDRA-10775)
 * Reject index queries while the index is building (CASSANDRA-8505)
 * CQL.textile syntax incorrectly includes optional keyspace for aggregate SFUNC and FINALFUNC (CASSANDRA-10747)
 * Fix JSON update with prepared statements (CASSANDRA-10631)
 * Don't do anticompaction after subrange repair (CASSANDRA-10422)
 * Fix SimpleDateType type compatibility (CASSANDRA-10027)
 * (Hadoop) fix splits calculation (CASSANDRA-10640)
 * (Hadoop) ensure that Cluster instances are always closed (CASSANDRA-10058)
Merged from 2.1:
 * Fix Stress profile parsing on Windows (CASSANDRA-10808)
 * Fix incremental repair hang when replica is down (CASSANDRA-10288)
 * Optimize the way we check if a token is repaired in anticompaction (CASSANDRA-10768)
 * Add proper error handling to stream receiver (CASSANDRA-10774)
 * Warn or fail when changing cluster topology live (CASSANDRA-10243)
 * Status command in debian/ubuntu init script doesn't work (CASSANDRA-10213)
 * Some DROP ... IF EXISTS incorrectly result in exceptions on non-existing KS (CASSANDRA-10658)
 * DeletionTime.compareTo wrong in rare cases (CASSANDRA-10749)
 * Force encoding when computing statement ids (CASSANDRA-10755)
 * Properly reject counters as map keys (CASSANDRA-10760)
 * Fix the sstable-needs-cleanup check (CASSANDRA-10740)
 * (cqlsh) Print column names before COPY operation (CASSANDRA-8935)
 * Fix CompressedInputStream for proper cleanup (CASSANDRA-10012)
 * (cqlsh) Support counters in COPY commands (CASSANDRA-9043)
 * Try next replica if not possible to connect to primary replica on
   ColumnFamilyRecordReader (CASSANDRA-2388)
 * Limit window size in DTCS (CASSANDRA-10280)
 * sstableloader does not use MAX_HEAP_SIZE env parameter (CASSANDRA-10188)
 * (cqlsh) Improve COPY TO performance and error handling (CASSANDRA-9304)
 * Create compression chunk for sending file only (CASSANDRA-10680)
 * Forbid compact clustering column type changes in ALTER TABLE (CASSANDRA-8879)
 * Reject incremental repair with subrange repair (CASSANDRA-10422)
 * Add a nodetool command to refresh size_estimates (CASSANDRA-9579)
 * Invalidate cache after stream receive task is completed (CASSANDRA-10341)
 * Reject counter writes in CQLSSTableWriter (CASSANDRA-10258)
 * Remove superfluous COUNTER_MUTATION stage mapping (CASSANDRA-10605)


3.0
 * Fix AssertionError while flushing memtable due to materialized views
   incorrectly inserting empty rows (CASSANDRA-10614)
 * Store UDA initcond as CQL literal in the schema table, instead of a blob (CASSANDRA-10650)
 * Don't use -1 for the position of partition key in schema (CASSANDRA-10491)
 * Fix distinct queries in mixed version cluster (CASSANDRA-10573)
 * Skip sstable on clustering in names query (CASSANDRA-10571)
 * Remove value skipping as it breaks read-repair (CASSANDRA-10655)
 * Fix bootstrapping with MVs (CASSANDRA-10621)
 * Make sure EACH_QUORUM reads are using NTS (CASSANDRA-10584)
 * Fix MV replica filtering for non-NetworkTopologyStrategy (CASSANDRA-10634)
 * (Hadoop) fix CIF describeSplits() not handling 0 size estimates (CASSANDRA-10600)
 * Fix reading of legacy sstables (CASSANDRA-10590)
 * Use CQL type names in schema metadata tables (CASSANDRA-10365)
 * Guard batchlog replay against integer division by zero (CASSANDRA-9223)
 * Fix bug when adding a column to thrift with the same name than a primary key (CASSANDRA-10608)
 * Add client address argument to IAuthenticator::newSaslNegotiator (CASSANDRA-8068)
 * Fix implementation of LegacyLayout.LegacyBoundComparator (CASSANDRA-10602)
 * Don't use 'names query' read path for counters (CASSANDRA-10572)
 * Fix backward compatibility for counters (CASSANDRA-10470)
 * Remove memory_allocator paramter from cassandra.yaml (CASSANDRA-10581,10628)
 * Execute the metadata reload task of all registered indexes on CFS::reload (CASSANDRA-10604)
 * Fix thrift cas operations with defined columns (CASSANDRA-10576)
 * Fix PartitionUpdate.operationCount()for updates with static column operations (CASSANDRA-10606)
 * Fix thrift get() queries with defined columns (CASSANDRA-10586)
 * Fix marking of indexes as built and removed (CASSANDRA-10601)
 * Skip initialization of non-registered 2i instances, remove Index::getIndexName (CASSANDRA-10595)
 * Fix batches on multiple tables (CASSANDRA-10554)
 * Ensure compaction options are validated when updating KeyspaceMetadata (CASSANDRA-10569)
 * Flatten Iterator Transformation Hierarchy (CASSANDRA-9975)
 * Remove token generator (CASSANDRA-5261)
 * RolesCache should not be created for any authenticator that does not requireAuthentication (CASSANDRA-10562)
 * Fix LogTransaction checking only a single directory for files (CASSANDRA-10421)
 * Fix handling of range tombstones when reading old format sstables (CASSANDRA-10360)
 * Aggregate with Initial Condition fails with C* 3.0 (CASSANDRA-10367)
Merged from 2.2:
 * (cqlsh) show partial trace if incomplete after max_trace_wait (CASSANDRA-7645)
 * Use most up-to-date version of schema for system tables (CASSANDRA-10652)
 * Deprecate memory_allocator in cassandra.yaml (CASSANDRA-10581,10628)
 * Expose phi values from failure detector via JMX and tweak debug
   and trace logging (CASSANDRA-9526)
 * Fix IllegalArgumentException in DataOutputBuffer.reallocate for large buffers (CASSANDRA-10592)
Merged from 2.1:
 * Shutdown compaction in drain to prevent leak (CASSANDRA-10079)
 * (cqlsh) fix COPY using wrong variable name for time_format (CASSANDRA-10633)
 * Do not run SizeEstimatesRecorder if a node is not a member of the ring (CASSANDRA-9912)
 * Improve handling of dead nodes in gossip (CASSANDRA-10298)
 * Fix logback-tools.xml incorrectly configured for outputing to System.err
   (CASSANDRA-9937)
 * Fix streaming to catch exception so retry not fail (CASSANDRA-10557)
 * Add validation method to PerRowSecondaryIndex (CASSANDRA-10092)
 * Support encrypted and plain traffic on the same port (CASSANDRA-10559)
 * Do STCS in DTCS windows (CASSANDRA-10276)
 * Avoid repetition of JVM_OPTS in debian package (CASSANDRA-10251)
 * Fix potential NPE from handling result of SIM.highestSelectivityIndex (CASSANDRA-10550)
 * Fix paging issues with partitions containing only static columns data (CASSANDRA-10381)
 * Fix conditions on static columns (CASSANDRA-10264)
 * AssertionError: attempted to delete non-existing file CommitLog (CASSANDRA-10377)
 * Fix sorting for queries with an IN condition on partition key columns (CASSANDRA-10363)


3.0-rc2
 * Fix SELECT DISTINCT queries between 2.2.2 nodes and 3.0 nodes (CASSANDRA-10473)
 * Remove circular references in SegmentedFile (CASSANDRA-10543)
 * Ensure validation of indexed values only occurs once per-partition (CASSANDRA-10536)
 * Fix handling of static columns for range tombstones in thrift (CASSANDRA-10174)
 * Support empty ColumnFilter for backward compatility on empty IN (CASSANDRA-10471)
 * Remove Pig support (CASSANDRA-10542)
 * Fix LogFile throws Exception when assertion is disabled (CASSANDRA-10522)
 * Revert CASSANDRA-7486, make CMS default GC, move GC config to
   conf/jvm.options (CASSANDRA-10403)
 * Fix TeeingAppender causing some logs to be truncated/empty (CASSANDRA-10447)
 * Allow EACH_QUORUM for reads (CASSANDRA-9602)
 * Fix potential ClassCastException while upgrading (CASSANDRA-10468)
 * Fix NPE in MVs on update (CASSANDRA-10503)
 * Only include modified cell data in indexing deltas (CASSANDRA-10438)
 * Do not load keyspace when creating sstable writer (CASSANDRA-10443)
 * If node is not yet gossiping write all MV updates to batchlog only (CASSANDRA-10413)
 * Re-populate token metadata after commit log recovery (CASSANDRA-10293)
 * Provide additional metrics for materialized views (CASSANDRA-10323)
 * Flush system schema tables after local schema changes (CASSANDRA-10429)
Merged from 2.2:
 * Reduce contention getting instances of CompositeType (CASSANDRA-10433)
 * Fix the regression when using LIMIT with aggregates (CASSANDRA-10487)
 * Avoid NoClassDefFoundError during DataDescriptor initialization on windows (CASSANDRA-10412)
 * Preserve case of quoted Role & User names (CASSANDRA-10394)
 * cqlsh pg-style-strings broken (CASSANDRA-10484)
 * cqlsh prompt includes name of keyspace after failed `use` statement (CASSANDRA-10369)
Merged from 2.1:
 * (cqlsh) Distinguish negative and positive infinity in output (CASSANDRA-10523)
 * (cqlsh) allow custom time_format for COPY TO (CASSANDRA-8970)
 * Don't allow startup if the node's rack has changed (CASSANDRA-10242)
 * (cqlsh) show partial trace if incomplete after max_trace_wait (CASSANDRA-7645)
 * Allow LOCAL_JMX to be easily overridden (CASSANDRA-10275)
 * Mark nodes as dead even if they've already left (CASSANDRA-10205)


3.0.0-rc1
 * Fix mixed version read request compatibility for compact static tables
   (CASSANDRA-10373)
 * Fix paging of DISTINCT with static and IN (CASSANDRA-10354)
 * Allow MATERIALIZED VIEW's SELECT statement to restrict primary key
   columns (CASSANDRA-9664)
 * Move crc_check_chance out of compression options (CASSANDRA-9839)
 * Fix descending iteration past end of BTreeSearchIterator (CASSANDRA-10301)
 * Transfer hints to a different node on decommission (CASSANDRA-10198)
 * Check partition keys for CAS operations during stmt validation (CASSANDRA-10338)
 * Add custom query expressions to SELECT (CASSANDRA-10217)
 * Fix minor bugs in MV handling (CASSANDRA-10362)
 * Allow custom indexes with 0,1 or multiple target columns (CASSANDRA-10124)
 * Improve MV schema representation (CASSANDRA-9921)
 * Add flag to enable/disable coordinator batchlog for MV writes (CASSANDRA-10230)
 * Update cqlsh COPY for new internal driver serialization interface (CASSANDRA-10318)
 * Give index implementations more control over rebuild operations (CASSANDRA-10312)
 * Update index file format (CASSANDRA-10314)
 * Add "shadowable" row tombstones to deal with mv timestamp issues (CASSANDRA-10261)
 * CFS.loadNewSSTables() broken for pre-3.0 sstables
 * Cache selected index in read command to reduce lookups (CASSANDRA-10215)
 * Small optimizations of sstable index serialization (CASSANDRA-10232)
 * Support for both encrypted and unencrypted native transport connections (CASSANDRA-9590)
Merged from 2.2:
 * Configurable page size in cqlsh (CASSANDRA-9855)
 * Defer default role manager setup until all nodes are on 2.2+ (CASSANDRA-9761)
 * Handle missing RoleManager in config after upgrade to 2.2 (CASSANDRA-10209)
Merged from 2.1:
 * Bulk Loader API could not tolerate even node failure (CASSANDRA-10347)
 * Avoid misleading pushed notifications when multiple nodes
   share an rpc_address (CASSANDRA-10052)
 * Fix dropping undroppable when message queue is full (CASSANDRA-10113)
 * Fix potential ClassCastException during paging (CASSANDRA-10352)
 * Prevent ALTER TYPE from creating circular references (CASSANDRA-10339)
 * Fix cache handling of 2i and base tables (CASSANDRA-10155, 10359)
 * Fix NPE in nodetool compactionhistory (CASSANDRA-9758)
 * (Pig) support BulkOutputFormat as a URL parameter (CASSANDRA-7410)
 * BATCH statement is broken in cqlsh (CASSANDRA-10272)
 * (cqlsh) Make cqlsh PEP8 Compliant (CASSANDRA-10066)
 * (cqlsh) Fix error when starting cqlsh with --debug (CASSANDRA-10282)
 * Scrub, Cleanup and Upgrade do not unmark compacting until all operations
   have completed, regardless of the occurence of exceptions (CASSANDRA-10274)


3.0.0-beta2
 * Fix columns returned by AbstractBtreePartitions (CASSANDRA-10220)
 * Fix backward compatibility issue due to AbstractBounds serialization bug (CASSANDRA-9857)
 * Fix startup error when upgrading nodes (CASSANDRA-10136)
 * Base table PRIMARY KEY can be assumed to be NOT NULL in MV creation (CASSANDRA-10147)
 * Improve batchlog write patch (CASSANDRA-9673)
 * Re-apply MaterializedView updates on commitlog replay (CASSANDRA-10164)
 * Require AbstractType.isByteOrderComparable declaration in constructor (CASSANDRA-9901)
 * Avoid digest mismatch on upgrade to 3.0 (CASSANDRA-9554)
 * Fix Materialized View builder when adding multiple MVs (CASSANDRA-10156)
 * Choose better poolingOptions for protocol v4 in cassandra-stress (CASSANDRA-10182)
 * Fix LWW bug affecting Materialized Views (CASSANDRA-10197)
 * Ensures frozen sets and maps are always sorted (CASSANDRA-10162)
 * Don't deadlock when flushing CFS backed custom indexes (CASSANDRA-10181)
 * Fix double flushing of secondary index tables (CASSANDRA-10180)
 * Fix incorrect handling of range tombstones in thrift (CASSANDRA-10046)
 * Only use batchlog when paired materialized view replica is remote (CASSANDRA-10061)
 * Reuse TemporalRow when updating multiple MaterializedViews (CASSANDRA-10060)
 * Validate gc_grace_seconds for batchlog writes and MVs (CASSANDRA-9917)
 * Fix sstablerepairedset (CASSANDRA-10132)
Merged from 2.2:
 * Cancel transaction for sstables we wont redistribute index summary
   for (CASSANDRA-10270)
 * Retry snapshot deletion after compaction and gc on Windows (CASSANDRA-10222)
 * Fix failure to start with space in directory path on Windows (CASSANDRA-10239)
 * Fix repair hang when snapshot failed (CASSANDRA-10057)
 * Fall back to 1/4 commitlog volume for commitlog_total_space on small disks
   (CASSANDRA-10199)
Merged from 2.1:
 * Added configurable warning threshold for GC duration (CASSANDRA-8907)
 * Fix handling of streaming EOF (CASSANDRA-10206)
 * Only check KeyCache when it is enabled
 * Change streaming_socket_timeout_in_ms default to 1 hour (CASSANDRA-8611)
 * (cqlsh) update list of CQL keywords (CASSANDRA-9232)
 * Add nodetool gettraceprobability command (CASSANDRA-10234)
Merged from 2.0:
 * Fix rare race where older gossip states can be shadowed (CASSANDRA-10366)
 * Fix consolidating racks violating the RF contract (CASSANDRA-10238)
 * Disallow decommission when node is in drained state (CASSANDRA-8741)


2.2.1
 * Fix race during construction of commit log (CASSANDRA-10049)
 * Fix LeveledCompactionStrategyTest (CASSANDRA-9757)
 * Fix broken UnbufferedDataOutputStreamPlus.writeUTF (CASSANDRA-10203)
 * (cqlsh) default load-from-file encoding to utf-8 (CASSANDRA-9898)
 * Avoid returning Permission.NONE when failing to query users table (CASSANDRA-10168)
 * (cqlsh) add CLEAR command (CASSANDRA-10086)
 * Support string literals as Role names for compatibility (CASSANDRA-10135)
Merged from 2.1:
 * Only check KeyCache when it is enabled
 * Change streaming_socket_timeout_in_ms default to 1 hour (CASSANDRA-8611)
 * (cqlsh) update list of CQL keywords (CASSANDRA-9232)


3.0.0-beta1
 * Redesign secondary index API (CASSANDRA-9459, 7771, 9041)
 * Fix throwing ReadFailure instead of ReadTimeout on range queries (CASSANDRA-10125)
 * Rewrite hinted handoff (CASSANDRA-6230)
 * Fix query on static compact tables (CASSANDRA-10093)
 * Fix race during construction of commit log (CASSANDRA-10049)
 * Add option to only purge repaired tombstones (CASSANDRA-6434)
 * Change authorization handling for MVs (CASSANDRA-9927)
 * Add custom JMX enabled executor for UDF sandbox (CASSANDRA-10026)
 * Fix row deletion bug for Materialized Views (CASSANDRA-10014)
 * Support mixed-version clusters with Cassandra 2.1 and 2.2 (CASSANDRA-9704)
 * Fix multiple slices on RowSearchers (CASSANDRA-10002)
 * Fix bug in merging of collections (CASSANDRA-10001)
 * Optimize batchlog replay to avoid full scans (CASSANDRA-7237)
 * Repair improvements when using vnodes (CASSANDRA-5220)
 * Disable scripted UDFs by default (CASSANDRA-9889)
 * Bytecode inspection for Java-UDFs (CASSANDRA-9890)
 * Use byte to serialize MT hash length (CASSANDRA-9792)
 * Replace usage of Adler32 with CRC32 (CASSANDRA-8684)
 * Fix migration to new format from 2.1 SSTable (CASSANDRA-10006)
 * SequentialWriter should extend BufferedDataOutputStreamPlus (CASSANDRA-9500)
 * Use the same repairedAt timestamp within incremental repair session (CASSANDRA-9111)
Merged from 2.2:
 * Allow count(*) and count(1) to be use as normal aggregation (CASSANDRA-10114)
 * An NPE is thrown if the column name is unknown for an IN relation (CASSANDRA-10043)
 * Apply commit_failure_policy to more errors on startup (CASSANDRA-9749)
 * Fix histogram overflow exception (CASSANDRA-9973)
 * Route gossip messages over dedicated socket (CASSANDRA-9237)
 * Add checksum to saved cache files (CASSANDRA-9265)
 * Log warning when using an aggregate without partition key (CASSANDRA-9737)
Merged from 2.1:
 * (cqlsh) Allow encoding to be set through command line (CASSANDRA-10004)
 * Add new JMX methods to change local compaction strategy (CASSANDRA-9965)
 * Write hints for paxos commits (CASSANDRA-7342)
 * (cqlsh) Fix timestamps before 1970 on Windows, always
   use UTC for timestamp display (CASSANDRA-10000)
 * (cqlsh) Avoid overwriting new config file with old config
   when both exist (CASSANDRA-9777)
 * Release snapshot selfRef when doing snapshot repair (CASSANDRA-9998)
 * Cannot replace token does not exist - DN node removed as Fat Client (CASSANDRA-9871)
Merged from 2.0:
 * Don't cast expected bf size to an int (CASSANDRA-9959)
 * Make getFullyExpiredSSTables less expensive (CASSANDRA-9882)


3.0.0-alpha1
 * Implement proper sandboxing for UDFs (CASSANDRA-9402)
 * Simplify (and unify) cleanup of compaction leftovers (CASSANDRA-7066)
 * Allow extra schema definitions in cassandra-stress yaml (CASSANDRA-9850)
 * Metrics should use up to date nomenclature (CASSANDRA-9448)
 * Change CREATE/ALTER TABLE syntax for compression (CASSANDRA-8384)
 * Cleanup crc and adler code for java 8 (CASSANDRA-9650)
 * Storage engine refactor (CASSANDRA-8099, 9743, 9746, 9759, 9781, 9808, 9825,
   9848, 9705, 9859, 9867, 9874, 9828, 9801)
 * Update Guava to 18.0 (CASSANDRA-9653)
 * Bloom filter false positive ratio is not honoured (CASSANDRA-8413)
 * New option for cassandra-stress to leave a ratio of columns null (CASSANDRA-9522)
 * Change hinted_handoff_enabled yaml setting, JMX (CASSANDRA-9035)
 * Add algorithmic token allocation (CASSANDRA-7032)
 * Add nodetool command to replay batchlog (CASSANDRA-9547)
 * Make file buffer cache independent of paths being read (CASSANDRA-8897)
 * Remove deprecated legacy Hadoop code (CASSANDRA-9353)
 * Decommissioned nodes will not rejoin the cluster (CASSANDRA-8801)
 * Change gossip stabilization to use endpoit size (CASSANDRA-9401)
 * Change default garbage collector to G1 (CASSANDRA-7486)
 * Populate TokenMetadata early during startup (CASSANDRA-9317)
 * Undeprecate cache recentHitRate (CASSANDRA-6591)
 * Add support for selectively varint encoding fields (CASSANDRA-9499, 9865)
 * Materialized Views (CASSANDRA-6477)
Merged from 2.2:
 * Avoid grouping sstables for anticompaction with DTCS (CASSANDRA-9900)
 * UDF / UDA execution time in trace (CASSANDRA-9723)
 * Fix broken internode SSL (CASSANDRA-9884)
Merged from 2.1:
 * Add new JMX methods to change local compaction strategy (CASSANDRA-9965)
 * Fix handling of enable/disable autocompaction (CASSANDRA-9899)
 * Add consistency level to tracing ouput (CASSANDRA-9827)
 * Remove repair snapshot leftover on startup (CASSANDRA-7357)
 * Use random nodes for batch log when only 2 racks (CASSANDRA-8735)
 * Ensure atomicity inside thrift and stream session (CASSANDRA-7757)
 * Fix nodetool info error when the node is not joined (CASSANDRA-9031)
Merged from 2.0:
 * Log when messages are dropped due to cross_node_timeout (CASSANDRA-9793)
 * Don't track hotness when opening from snapshot for validation (CASSANDRA-9382)


2.2.0
 * Allow the selection of columns together with aggregates (CASSANDRA-9767)
 * Fix cqlsh copy methods and other windows specific issues (CASSANDRA-9795)
 * Don't wrap byte arrays in SequentialWriter (CASSANDRA-9797)
 * sum() and avg() functions missing for smallint and tinyint types (CASSANDRA-9671)
 * Revert CASSANDRA-9542 (allow native functions in UDA) (CASSANDRA-9771)
Merged from 2.1:
 * Fix MarshalException when upgrading superColumn family (CASSANDRA-9582)
 * Fix broken logging for "empty" flushes in Memtable (CASSANDRA-9837)
 * Handle corrupt files on startup (CASSANDRA-9686)
 * Fix clientutil jar and tests (CASSANDRA-9760)
 * (cqlsh) Allow the SSL protocol version to be specified through the
    config file or environment variables (CASSANDRA-9544)
Merged from 2.0:
 * Add tool to find why expired sstables are not getting dropped (CASSANDRA-10015)
 * Remove erroneous pending HH tasks from tpstats/jmx (CASSANDRA-9129)
 * Don't cast expected bf size to an int (CASSANDRA-9959)
 * checkForEndpointCollision fails for legitimate collisions (CASSANDRA-9765)
 * Complete CASSANDRA-8448 fix (CASSANDRA-9519)
 * Don't include auth credentials in debug log (CASSANDRA-9682)
 * Can't transition from write survey to normal mode (CASSANDRA-9740)
 * Scrub (recover) sstables even when -Index.db is missing (CASSANDRA-9591)
 * Fix growing pending background compaction (CASSANDRA-9662)


2.2.0-rc2
 * Re-enable memory-mapped I/O on Windows (CASSANDRA-9658)
 * Warn when an extra-large partition is compacted (CASSANDRA-9643)
 * (cqlsh) Allow setting the initial connection timeout (CASSANDRA-9601)
 * BulkLoader has --transport-factory option but does not use it (CASSANDRA-9675)
 * Allow JMX over SSL directly from nodetool (CASSANDRA-9090)
 * Update cqlsh for UDFs (CASSANDRA-7556)
 * Change Windows kernel default timer resolution (CASSANDRA-9634)
 * Deprected sstable2json and json2sstable (CASSANDRA-9618)
 * Allow native functions in user-defined aggregates (CASSANDRA-9542)
 * Don't repair system_distributed by default (CASSANDRA-9621)
 * Fix mixing min, max, and count aggregates for blob type (CASSANRA-9622)
 * Rename class for DATE type in Java driver (CASSANDRA-9563)
 * Duplicate compilation of UDFs on coordinator (CASSANDRA-9475)
 * Fix connection leak in CqlRecordWriter (CASSANDRA-9576)
 * Mlockall before opening system sstables & remove boot_without_jna option (CASSANDRA-9573)
 * Add functions to convert timeuuid to date or time, deprecate dateOf and unixTimestampOf (CASSANDRA-9229)
 * Make sure we cancel non-compacting sstables from LifecycleTransaction (CASSANDRA-9566)
 * Fix deprecated repair JMX API (CASSANDRA-9570)
 * Add logback metrics (CASSANDRA-9378)
 * Update and refactor ant test/test-compression to run the tests in parallel (CASSANDRA-9583)
 * Fix upgrading to new directory for secondary index (CASSANDRA-9687)
Merged from 2.1:
 * (cqlsh) Fix bad check for CQL compatibility when DESCRIBE'ing
   COMPACT STORAGE tables with no clustering columns
 * Eliminate strong self-reference chains in sstable ref tidiers (CASSANDRA-9656)
 * Ensure StreamSession uses canonical sstable reader instances (CASSANDRA-9700)
 * Ensure memtable book keeping is not corrupted in the event we shrink usage (CASSANDRA-9681)
 * Update internal python driver for cqlsh (CASSANDRA-9064)
 * Fix IndexOutOfBoundsException when inserting tuple with too many
   elements using the string literal notation (CASSANDRA-9559)
 * Enable describe on indices (CASSANDRA-7814)
 * Fix incorrect result for IN queries where column not found (CASSANDRA-9540)
 * ColumnFamilyStore.selectAndReference may block during compaction (CASSANDRA-9637)
 * Fix bug in cardinality check when compacting (CASSANDRA-9580)
 * Fix memory leak in Ref due to ConcurrentLinkedQueue.remove() behaviour (CASSANDRA-9549)
 * Make rebuild only run one at a time (CASSANDRA-9119)
Merged from 2.0:
 * Avoid NPE in AuthSuccess#decode (CASSANDRA-9727)
 * Add listen_address to system.local (CASSANDRA-9603)
 * Bug fixes to resultset metadata construction (CASSANDRA-9636)
 * Fix setting 'durable_writes' in ALTER KEYSPACE (CASSANDRA-9560)
 * Avoids ballot clash in Paxos (CASSANDRA-9649)
 * Improve trace messages for RR (CASSANDRA-9479)
 * Fix suboptimal secondary index selection when restricted
   clustering column is also indexed (CASSANDRA-9631)
 * (cqlsh) Add min_threshold to DTCS option autocomplete (CASSANDRA-9385)
 * Fix error message when attempting to create an index on a column
   in a COMPACT STORAGE table with clustering columns (CASSANDRA-9527)
 * 'WITH WITH' in alter keyspace statements causes NPE (CASSANDRA-9565)
 * Expose some internals of SelectStatement for inspection (CASSANDRA-9532)
 * ArrivalWindow should use primitives (CASSANDRA-9496)
 * Periodically submit background compaction tasks (CASSANDRA-9592)
 * Set HAS_MORE_PAGES flag to false when PagingState is null (CASSANDRA-9571)


2.2.0-rc1
 * Compressed commit log should measure compressed space used (CASSANDRA-9095)
 * Fix comparison bug in CassandraRoleManager#collectRoles (CASSANDRA-9551)
 * Add tinyint,smallint,time,date support for UDFs (CASSANDRA-9400)
 * Deprecates SSTableSimpleWriter and SSTableSimpleUnsortedWriter (CASSANDRA-9546)
 * Empty INITCOND treated as null in aggregate (CASSANDRA-9457)
 * Remove use of Cell in Thrift MapReduce classes (CASSANDRA-8609)
 * Integrate pre-release Java Driver 2.2-rc1, custom build (CASSANDRA-9493)
 * Clean up gossiper logic for old versions (CASSANDRA-9370)
 * Fix custom payload coding/decoding to match the spec (CASSANDRA-9515)
 * ant test-all results incomplete when parsed (CASSANDRA-9463)
 * Disallow frozen<> types in function arguments and return types for
   clarity (CASSANDRA-9411)
 * Static Analysis to warn on unsafe use of Autocloseable instances (CASSANDRA-9431)
 * Update commitlog archiving examples now that commitlog segments are
   not recycled (CASSANDRA-9350)
 * Extend Transactional API to sstable lifecycle management (CASSANDRA-8568)
 * (cqlsh) Add support for native protocol 4 (CASSANDRA-9399)
 * Ensure that UDF and UDAs are keyspace-isolated (CASSANDRA-9409)
 * Revert CASSANDRA-7807 (tracing completion client notifications) (CASSANDRA-9429)
 * Add ability to stop compaction by ID (CASSANDRA-7207)
 * Let CassandraVersion handle SNAPSHOT version (CASSANDRA-9438)
Merged from 2.1:
 * (cqlsh) Fix using COPY through SOURCE or -f (CASSANDRA-9083)
 * Fix occasional lack of `system` keyspace in schema tables (CASSANDRA-8487)
 * Use ProtocolError code instead of ServerError code for native protocol
   error responses to unsupported protocol versions (CASSANDRA-9451)
 * Default commitlog_sync_batch_window_in_ms changed to 2ms (CASSANDRA-9504)
 * Fix empty partition assertion in unsorted sstable writing tools (CASSANDRA-9071)
 * Ensure truncate without snapshot cannot produce corrupt responses (CASSANDRA-9388)
 * Consistent error message when a table mixes counter and non-counter
   columns (CASSANDRA-9492)
 * Avoid getting unreadable keys during anticompaction (CASSANDRA-9508)
 * (cqlsh) Better float precision by default (CASSANDRA-9224)
 * Improve estimated row count (CASSANDRA-9107)
 * Optimize range tombstone memory footprint (CASSANDRA-8603)
 * Use configured gcgs in anticompaction (CASSANDRA-9397)
Merged from 2.0:
 * Don't accumulate more range than necessary in RangeTombstone.Tracker (CASSANDRA-9486)
 * Add broadcast and rpc addresses to system.local (CASSANDRA-9436)
 * Always mark sstable suspect when corrupted (CASSANDRA-9478)
 * Add database users and permissions to CQL3 documentation (CASSANDRA-7558)
 * Allow JVM_OPTS to be passed to standalone tools (CASSANDRA-5969)
 * Fix bad condition in RangeTombstoneList (CASSANDRA-9485)
 * Fix potential StackOverflow when setting CrcCheckChance over JMX (CASSANDRA-9488)
 * Fix null static columns in pages after the first, paged reversed
   queries (CASSANDRA-8502)
 * Fix counting cache serialization in request metrics (CASSANDRA-9466)
 * Add option not to validate atoms during scrub (CASSANDRA-9406)


2.2.0-beta1
 * Introduce Transactional API for internal state changes (CASSANDRA-8984)
 * Add a flag in cassandra.yaml to enable UDFs (CASSANDRA-9404)
 * Better support of null for UDF (CASSANDRA-8374)
 * Use ecj instead of javassist for UDFs (CASSANDRA-8241)
 * faster async logback configuration for tests (CASSANDRA-9376)
 * Add `smallint` and `tinyint` data types (CASSANDRA-8951)
 * Avoid thrift schema creation when native driver is used in stress tool (CASSANDRA-9374)
 * Make Functions.declared thread-safe
 * Add client warnings to native protocol v4 (CASSANDRA-8930)
 * Allow roles cache to be invalidated (CASSANDRA-8967)
 * Upgrade Snappy (CASSANDRA-9063)
 * Don't start Thrift rpc by default (CASSANDRA-9319)
 * Only stream from unrepaired sstables with incremental repair (CASSANDRA-8267)
 * Aggregate UDFs allow SFUNC return type to differ from STYPE if FFUNC specified (CASSANDRA-9321)
 * Remove Thrift dependencies in bundled tools (CASSANDRA-8358)
 * Disable memory mapping of hsperfdata file for JVM statistics (CASSANDRA-9242)
 * Add pre-startup checks to detect potential incompatibilities (CASSANDRA-8049)
 * Distinguish between null and unset in protocol v4 (CASSANDRA-7304)
 * Add user/role permissions for user-defined functions (CASSANDRA-7557)
 * Allow cassandra config to be updated to restart daemon without unloading classes (CASSANDRA-9046)
 * Don't initialize compaction writer before checking if iter is empty (CASSANDRA-9117)
 * Don't execute any functions at prepare-time (CASSANDRA-9037)
 * Share file handles between all instances of a SegmentedFile (CASSANDRA-8893)
 * Make it possible to major compact LCS (CASSANDRA-7272)
 * Make FunctionExecutionException extend RequestExecutionException
   (CASSANDRA-9055)
 * Add support for SELECT JSON, INSERT JSON syntax and new toJson(), fromJson()
   functions (CASSANDRA-7970)
 * Optimise max purgeable timestamp calculation in compaction (CASSANDRA-8920)
 * Constrain internode message buffer sizes, and improve IO class hierarchy (CASSANDRA-8670)
 * New tool added to validate all sstables in a node (CASSANDRA-5791)
 * Push notification when tracing completes for an operation (CASSANDRA-7807)
 * Delay "node up" and "node added" notifications until native protocol server is started (CASSANDRA-8236)
 * Compressed Commit Log (CASSANDRA-6809)
 * Optimise IntervalTree (CASSANDRA-8988)
 * Add a key-value payload for third party usage (CASSANDRA-8553, 9212)
 * Bump metrics-reporter-config dependency for metrics 3.0 (CASSANDRA-8149)
 * Partition intra-cluster message streams by size, not type (CASSANDRA-8789)
 * Add WriteFailureException to native protocol, notify coordinator of
   write failures (CASSANDRA-8592)
 * Convert SequentialWriter to nio (CASSANDRA-8709)
 * Add role based access control (CASSANDRA-7653, 8650, 7216, 8760, 8849, 8761, 8850)
 * Record client ip address in tracing sessions (CASSANDRA-8162)
 * Indicate partition key columns in response metadata for prepared
   statements (CASSANDRA-7660)
 * Merge UUIDType and TimeUUIDType parse logic (CASSANDRA-8759)
 * Avoid memory allocation when searching index summary (CASSANDRA-8793)
 * Optimise (Time)?UUIDType Comparisons (CASSANDRA-8730)
 * Make CRC32Ex into a separate maven dependency (CASSANDRA-8836)
 * Use preloaded jemalloc w/ Unsafe (CASSANDRA-8714, 9197)
 * Avoid accessing partitioner through StorageProxy (CASSANDRA-8244, 8268)
 * Upgrade Metrics library and remove depricated metrics (CASSANDRA-5657)
 * Serializing Row cache alternative, fully off heap (CASSANDRA-7438)
 * Duplicate rows returned when in clause has repeated values (CASSANDRA-6706)
 * Make CassandraException unchecked, extend RuntimeException (CASSANDRA-8560)
 * Support direct buffer decompression for reads (CASSANDRA-8464)
 * DirectByteBuffer compatible LZ4 methods (CASSANDRA-7039)
 * Group sstables for anticompaction correctly (CASSANDRA-8578)
 * Add ReadFailureException to native protocol, respond
   immediately when replicas encounter errors while handling
   a read request (CASSANDRA-7886)
 * Switch CommitLogSegment from RandomAccessFile to nio (CASSANDRA-8308)
 * Allow mixing token and partition key restrictions (CASSANDRA-7016)
 * Support index key/value entries on map collections (CASSANDRA-8473)
 * Modernize schema tables (CASSANDRA-8261)
 * Support for user-defined aggregation functions (CASSANDRA-8053)
 * Fix NPE in SelectStatement with empty IN values (CASSANDRA-8419)
 * Refactor SelectStatement, return IN results in natural order instead
   of IN value list order and ignore duplicate values in partition key IN restrictions (CASSANDRA-7981)
 * Support UDTs, tuples, and collections in user-defined
   functions (CASSANDRA-7563)
 * Fix aggregate fn results on empty selection, result column name,
   and cqlsh parsing (CASSANDRA-8229)
 * Mark sstables as repaired after full repair (CASSANDRA-7586)
 * Extend Descriptor to include a format value and refactor reader/writer
   APIs (CASSANDRA-7443)
 * Integrate JMH for microbenchmarks (CASSANDRA-8151)
 * Keep sstable levels when bootstrapping (CASSANDRA-7460)
 * Add Sigar library and perform basic OS settings check on startup (CASSANDRA-7838)
 * Support for aggregation functions (CASSANDRA-4914)
 * Remove cassandra-cli (CASSANDRA-7920)
 * Accept dollar quoted strings in CQL (CASSANDRA-7769)
 * Make assassinate a first class command (CASSANDRA-7935)
 * Support IN clause on any partition key column (CASSANDRA-7855)
 * Support IN clause on any clustering column (CASSANDRA-4762)
 * Improve compaction logging (CASSANDRA-7818)
 * Remove YamlFileNetworkTopologySnitch (CASSANDRA-7917)
 * Do anticompaction in groups (CASSANDRA-6851)
 * Support user-defined functions (CASSANDRA-7395, 7526, 7562, 7740, 7781, 7929,
   7924, 7812, 8063, 7813, 7708)
 * Permit configurable timestamps with cassandra-stress (CASSANDRA-7416)
 * Move sstable RandomAccessReader to nio2, which allows using the
   FILE_SHARE_DELETE flag on Windows (CASSANDRA-4050)
 * Remove CQL2 (CASSANDRA-5918)
 * Optimize fetching multiple cells by name (CASSANDRA-6933)
 * Allow compilation in java 8 (CASSANDRA-7028)
 * Make incremental repair default (CASSANDRA-7250)
 * Enable code coverage thru JaCoCo (CASSANDRA-7226)
 * Switch external naming of 'column families' to 'tables' (CASSANDRA-4369)
 * Shorten SSTable path (CASSANDRA-6962)
 * Use unsafe mutations for most unit tests (CASSANDRA-6969)
 * Fix race condition during calculation of pending ranges (CASSANDRA-7390)
 * Fail on very large batch sizes (CASSANDRA-8011)
 * Improve concurrency of repair (CASSANDRA-6455, 8208, 9145)
 * Select optimal CRC32 implementation at runtime (CASSANDRA-8614)
 * Evaluate MurmurHash of Token once per query (CASSANDRA-7096)
 * Generalize progress reporting (CASSANDRA-8901)
 * Resumable bootstrap streaming (CASSANDRA-8838, CASSANDRA-8942)
 * Allow scrub for secondary index (CASSANDRA-5174)
 * Save repair data to system table (CASSANDRA-5839)
 * fix nodetool names that reference column families (CASSANDRA-8872)
 Merged from 2.1:
 * Warn on misuse of unlogged batches (CASSANDRA-9282)
 * Failure detector detects and ignores local pauses (CASSANDRA-9183)
 * Add utility class to support for rate limiting a given log statement (CASSANDRA-9029)
 * Add missing consistency levels to cassandra-stess (CASSANDRA-9361)
 * Fix commitlog getCompletedTasks to not increment (CASSANDRA-9339)
 * Fix for harmless exceptions logged as ERROR (CASSANDRA-8564)
 * Delete processed sstables in sstablesplit/sstableupgrade (CASSANDRA-8606)
 * Improve sstable exclusion from partition tombstones (CASSANDRA-9298)
 * Validate the indexed column rather than the cell's contents for 2i (CASSANDRA-9057)
 * Add support for top-k custom 2i queries (CASSANDRA-8717)
 * Fix error when dropping table during compaction (CASSANDRA-9251)
 * cassandra-stress supports validation operations over user profiles (CASSANDRA-8773)
 * Add support for rate limiting log messages (CASSANDRA-9029)
 * Log the partition key with tombstone warnings (CASSANDRA-8561)
 * Reduce runWithCompactionsDisabled poll interval to 1ms (CASSANDRA-9271)
 * Fix PITR commitlog replay (CASSANDRA-9195)
 * GCInspector logs very different times (CASSANDRA-9124)
 * Fix deleting from an empty list (CASSANDRA-9198)
 * Update tuple and collection types that use a user-defined type when that UDT
   is modified (CASSANDRA-9148, CASSANDRA-9192)
 * Use higher timeout for prepair and snapshot in repair (CASSANDRA-9261)
 * Fix anticompaction blocking ANTI_ENTROPY stage (CASSANDRA-9151)
 * Repair waits for anticompaction to finish (CASSANDRA-9097)
 * Fix streaming not holding ref when stream error (CASSANDRA-9295)
 * Fix canonical view returning early opened SSTables (CASSANDRA-9396)
Merged from 2.0:
 * (cqlsh) Add LOGIN command to switch users (CASSANDRA-7212)
 * Clone SliceQueryFilter in AbstractReadCommand implementations (CASSANDRA-8940)
 * Push correct protocol notification for DROP INDEX (CASSANDRA-9310)
 * token-generator - generated tokens too long (CASSANDRA-9300)
 * Fix counting of tombstones for TombstoneOverwhelmingException (CASSANDRA-9299)
 * Fix ReconnectableSnitch reconnecting to peers during upgrade (CASSANDRA-6702)
 * Include keyspace and table name in error log for collections over the size
   limit (CASSANDRA-9286)
 * Avoid potential overlap in LCS with single-partition sstables (CASSANDRA-9322)
 * Log warning message when a table is queried before the schema has fully
   propagated (CASSANDRA-9136)
 * Overload SecondaryIndex#indexes to accept the column definition (CASSANDRA-9314)
 * (cqlsh) Add SERIAL and LOCAL_SERIAL consistency levels (CASSANDRA-8051)
 * Fix index selection during rebuild with certain table layouts (CASSANDRA-9281)
 * Fix partition-level-delete-only workload accounting (CASSANDRA-9194)
 * Allow scrub to handle corrupted compressed chunks (CASSANDRA-9140)
 * Fix assertion error when resetlocalschema is run during repair (CASSANDRA-9249)
 * Disable single sstable tombstone compactions for DTCS by default (CASSANDRA-9234)
 * IncomingTcpConnection thread is not named (CASSANDRA-9262)
 * Close incoming connections when MessagingService is stopped (CASSANDRA-9238)
 * Fix streaming hang when retrying (CASSANDRA-9132)


2.1.5
 * Re-add deprecated cold_reads_to_omit param for backwards compat (CASSANDRA-9203)
 * Make anticompaction visible in compactionstats (CASSANDRA-9098)
 * Improve nodetool getendpoints documentation about the partition
   key parameter (CASSANDRA-6458)
 * Don't check other keyspaces for schema changes when an user-defined
   type is altered (CASSANDRA-9187)
 * Add generate-idea-files target to build.xml (CASSANDRA-9123)
 * Allow takeColumnFamilySnapshot to take a list of tables (CASSANDRA-8348)
 * Limit major sstable operations to their canonical representation (CASSANDRA-8669)
 * cqlsh: Add tests for INSERT and UPDATE tab completion (CASSANDRA-9125)
 * cqlsh: quote column names when needed in COPY FROM inserts (CASSANDRA-9080)
 * Do not load read meter for offline operations (CASSANDRA-9082)
 * cqlsh: Make CompositeType data readable (CASSANDRA-8919)
 * cqlsh: Fix display of triggers (CASSANDRA-9081)
 * Fix NullPointerException when deleting or setting an element by index on
   a null list collection (CASSANDRA-9077)
 * Buffer bloom filter serialization (CASSANDRA-9066)
 * Fix anti-compaction target bloom filter size (CASSANDRA-9060)
 * Make FROZEN and TUPLE unreserved keywords in CQL (CASSANDRA-9047)
 * Prevent AssertionError from SizeEstimatesRecorder (CASSANDRA-9034)
 * Avoid overwriting index summaries for sstables with an older format that
   does not support downsampling; rebuild summaries on startup when this
   is detected (CASSANDRA-8993)
 * Fix potential data loss in CompressedSequentialWriter (CASSANDRA-8949)
 * Make PasswordAuthenticator number of hashing rounds configurable (CASSANDRA-8085)
 * Fix AssertionError when binding nested collections in DELETE (CASSANDRA-8900)
 * Check for overlap with non-early sstables in LCS (CASSANDRA-8739)
 * Only calculate max purgable timestamp if we have to (CASSANDRA-8914)
 * (cqlsh) Greatly improve performance of COPY FROM (CASSANDRA-8225)
 * IndexSummary effectiveIndexInterval is now a guideline, not a rule (CASSANDRA-8993)
 * Use correct bounds for page cache eviction of compressed files (CASSANDRA-8746)
 * SSTableScanner enforces its bounds (CASSANDRA-8946)
 * Cleanup cell equality (CASSANDRA-8947)
 * Introduce intra-cluster message coalescing (CASSANDRA-8692)
 * DatabaseDescriptor throws NPE when rpc_interface is used (CASSANDRA-8839)
 * Don't check if an sstable is live for offline compactions (CASSANDRA-8841)
 * Don't set clientMode in SSTableLoader (CASSANDRA-8238)
 * Fix SSTableRewriter with disabled early open (CASSANDRA-8535)
 * Fix cassandra-stress so it respects the CL passed in user mode (CASSANDRA-8948)
 * Fix rare NPE in ColumnDefinition#hasIndexOption() (CASSANDRA-8786)
 * cassandra-stress reports per-operation statistics, plus misc (CASSANDRA-8769)
 * Add SimpleDate (cql date) and Time (cql time) types (CASSANDRA-7523)
 * Use long for key count in cfstats (CASSANDRA-8913)
 * Make SSTableRewriter.abort() more robust to failure (CASSANDRA-8832)
 * Remove cold_reads_to_omit from STCS (CASSANDRA-8860)
 * Make EstimatedHistogram#percentile() use ceil instead of floor (CASSANDRA-8883)
 * Fix top partitions reporting wrong cardinality (CASSANDRA-8834)
 * Fix rare NPE in KeyCacheSerializer (CASSANDRA-8067)
 * Pick sstables for validation as late as possible inc repairs (CASSANDRA-8366)
 * Fix commitlog getPendingTasks to not increment (CASSANDRA-8862)
 * Fix parallelism adjustment in range and secondary index queries
   when the first fetch does not satisfy the limit (CASSANDRA-8856)
 * Check if the filtered sstables is non-empty in STCS (CASSANDRA-8843)
 * Upgrade java-driver used for cassandra-stress (CASSANDRA-8842)
 * Fix CommitLog.forceRecycleAllSegments() memory access error (CASSANDRA-8812)
 * Improve assertions in Memory (CASSANDRA-8792)
 * Fix SSTableRewriter cleanup (CASSANDRA-8802)
 * Introduce SafeMemory for CompressionMetadata.Writer (CASSANDRA-8758)
 * 'nodetool info' prints exception against older node (CASSANDRA-8796)
 * Ensure SSTableReader.last corresponds exactly with the file end (CASSANDRA-8750)
 * Make SSTableWriter.openEarly more robust and obvious (CASSANDRA-8747)
 * Enforce SSTableReader.first/last (CASSANDRA-8744)
 * Cleanup SegmentedFile API (CASSANDRA-8749)
 * Avoid overlap with early compaction replacement (CASSANDRA-8683)
 * Safer Resource Management++ (CASSANDRA-8707)
 * Write partition size estimates into a system table (CASSANDRA-7688)
 * cqlsh: Fix keys() and full() collection indexes in DESCRIBE output
   (CASSANDRA-8154)
 * Show progress of streaming in nodetool netstats (CASSANDRA-8886)
 * IndexSummaryBuilder utilises offheap memory, and shares data between
   each IndexSummary opened from it (CASSANDRA-8757)
 * markCompacting only succeeds if the exact SSTableReader instances being
   marked are in the live set (CASSANDRA-8689)
 * cassandra-stress support for varint (CASSANDRA-8882)
 * Fix Adler32 digest for compressed sstables (CASSANDRA-8778)
 * Add nodetool statushandoff/statusbackup (CASSANDRA-8912)
 * Use stdout for progress and stats in sstableloader (CASSANDRA-8982)
 * Correctly identify 2i datadir from older versions (CASSANDRA-9116)
Merged from 2.0:
 * Ignore gossip SYNs after shutdown (CASSANDRA-9238)
 * Avoid overflow when calculating max sstable size in LCS (CASSANDRA-9235)
 * Make sstable blacklisting work with compression (CASSANDRA-9138)
 * Do not attempt to rebuild indexes if no index accepts any column (CASSANDRA-9196)
 * Don't initiate snitch reconnection for dead states (CASSANDRA-7292)
 * Fix ArrayIndexOutOfBoundsException in CQLSSTableWriter (CASSANDRA-8978)
 * Add shutdown gossip state to prevent timeouts during rolling restarts (CASSANDRA-8336)
 * Fix running with java.net.preferIPv6Addresses=true (CASSANDRA-9137)
 * Fix failed bootstrap/replace attempts being persisted in system.peers (CASSANDRA-9180)
 * Flush system.IndexInfo after marking index built (CASSANDRA-9128)
 * Fix updates to min/max_compaction_threshold through cassandra-cli
   (CASSANDRA-8102)
 * Don't include tmp files when doing offline relevel (CASSANDRA-9088)
 * Use the proper CAS WriteType when finishing a previous round during Paxos
   preparation (CASSANDRA-8672)
 * Avoid race in cancelling compactions (CASSANDRA-9070)
 * More aggressive check for expired sstables in DTCS (CASSANDRA-8359)
 * Fix ignored index_interval change in ALTER TABLE statements (CASSANDRA-7976)
 * Do more aggressive compaction in old time windows in DTCS (CASSANDRA-8360)
 * java.lang.AssertionError when reading saved cache (CASSANDRA-8740)
 * "disk full" when running cleanup (CASSANDRA-9036)
 * Lower logging level from ERROR to DEBUG when a scheduled schema pull
   cannot be completed due to a node being down (CASSANDRA-9032)
 * Fix MOVED_NODE client event (CASSANDRA-8516)
 * Allow overriding MAX_OUTSTANDING_REPLAY_COUNT (CASSANDRA-7533)
 * Fix malformed JMX ObjectName containing IPv6 addresses (CASSANDRA-9027)
 * (cqlsh) Allow increasing CSV field size limit through
   cqlshrc config option (CASSANDRA-8934)
 * Stop logging range tombstones when exceeding the threshold
   (CASSANDRA-8559)
 * Fix NullPointerException when nodetool getendpoints is run
   against invalid keyspaces or tables (CASSANDRA-8950)
 * Allow specifying the tmp dir (CASSANDRA-7712)
 * Improve compaction estimated tasks estimation (CASSANDRA-8904)
 * Fix duplicate up/down messages sent to native clients (CASSANDRA-7816)
 * Expose commit log archive status via JMX (CASSANDRA-8734)
 * Provide better exceptions for invalid replication strategy parameters
   (CASSANDRA-8909)
 * Fix regression in mixed single and multi-column relation support for
   SELECT statements (CASSANDRA-8613)
 * Add ability to limit number of native connections (CASSANDRA-8086)
 * Fix CQLSSTableWriter throwing exception and spawning threads
   (CASSANDRA-8808)
 * Fix MT mismatch between empty and GC-able data (CASSANDRA-8979)
 * Fix incorrect validation when snapshotting single table (CASSANDRA-8056)
 * Add offline tool to relevel sstables (CASSANDRA-8301)
 * Preserve stream ID for more protocol errors (CASSANDRA-8848)
 * Fix combining token() function with multi-column relations on
   clustering columns (CASSANDRA-8797)
 * Make CFS.markReferenced() resistant to bad refcounting (CASSANDRA-8829)
 * Fix StreamTransferTask abort/complete bad refcounting (CASSANDRA-8815)
 * Fix AssertionError when querying a DESC clustering ordered
   table with ASC ordering and paging (CASSANDRA-8767)
 * AssertionError: "Memory was freed" when running cleanup (CASSANDRA-8716)
 * Make it possible to set max_sstable_age to fractional days (CASSANDRA-8406)
 * Fix some multi-column relations with indexes on some clustering
   columns (CASSANDRA-8275)
 * Fix memory leak in SSTableSimple*Writer and SSTableReader.validate()
   (CASSANDRA-8748)
 * Throw OOM if allocating memory fails to return a valid pointer (CASSANDRA-8726)
 * Fix SSTableSimpleUnsortedWriter ConcurrentModificationException (CASSANDRA-8619)
 * 'nodetool info' prints exception against older node (CASSANDRA-8796)
 * Ensure SSTableSimpleUnsortedWriter.close() terminates if
   disk writer has crashed (CASSANDRA-8807)


2.1.4
 * Bind JMX to localhost unless explicitly configured otherwise (CASSANDRA-9085)


2.1.3
 * Fix HSHA/offheap_objects corruption (CASSANDRA-8719)
 * Upgrade libthrift to 0.9.2 (CASSANDRA-8685)
 * Don't use the shared ref in sstableloader (CASSANDRA-8704)
 * Purge internal prepared statements if related tables or
   keyspaces are dropped (CASSANDRA-8693)
 * (cqlsh) Handle unicode BOM at start of files (CASSANDRA-8638)
 * Stop compactions before exiting offline tools (CASSANDRA-8623)
 * Update tools/stress/README.txt to match current behaviour (CASSANDRA-7933)
 * Fix schema from Thrift conversion with empty metadata (CASSANDRA-8695)
 * Safer Resource Management (CASSANDRA-7705)
 * Make sure we compact highly overlapping cold sstables with
   STCS (CASSANDRA-8635)
 * rpc_interface and listen_interface generate NPE on startup when specified
   interface doesn't exist (CASSANDRA-8677)
 * Fix ArrayIndexOutOfBoundsException in nodetool cfhistograms (CASSANDRA-8514)
 * Switch from yammer metrics for nodetool cf/proxy histograms (CASSANDRA-8662)
 * Make sure we don't add tmplink files to the compaction
   strategy (CASSANDRA-8580)
 * (cqlsh) Handle maps with blob keys (CASSANDRA-8372)
 * (cqlsh) Handle DynamicCompositeType schemas correctly (CASSANDRA-8563)
 * Duplicate rows returned when in clause has repeated values (CASSANDRA-6706)
 * Add tooling to detect hot partitions (CASSANDRA-7974)
 * Fix cassandra-stress user-mode truncation of partition generation (CASSANDRA-8608)
 * Only stream from unrepaired sstables during inc repair (CASSANDRA-8267)
 * Don't allow starting multiple inc repairs on the same sstables (CASSANDRA-8316)
 * Invalidate prepared BATCH statements when related tables
   or keyspaces are dropped (CASSANDRA-8652)
 * Fix missing results in secondary index queries on collections
   with ALLOW FILTERING (CASSANDRA-8421)
 * Expose EstimatedHistogram metrics for range slices (CASSANDRA-8627)
 * (cqlsh) Escape clqshrc passwords properly (CASSANDRA-8618)
 * Fix NPE when passing wrong argument in ALTER TABLE statement (CASSANDRA-8355)
 * Pig: Refactor and deprecate CqlStorage (CASSANDRA-8599)
 * Don't reuse the same cleanup strategy for all sstables (CASSANDRA-8537)
 * Fix case-sensitivity of index name on CREATE and DROP INDEX
   statements (CASSANDRA-8365)
 * Better detection/logging for corruption in compressed sstables (CASSANDRA-8192)
 * Use the correct repairedAt value when closing writer (CASSANDRA-8570)
 * (cqlsh) Handle a schema mismatch being detected on startup (CASSANDRA-8512)
 * Properly calculate expected write size during compaction (CASSANDRA-8532)
 * Invalidate affected prepared statements when a table's columns
   are altered (CASSANDRA-7910)
 * Stress - user defined writes should populate sequentally (CASSANDRA-8524)
 * Fix regression in SSTableRewriter causing some rows to become unreadable
   during compaction (CASSANDRA-8429)
 * Run major compactions for repaired/unrepaired in parallel (CASSANDRA-8510)
 * (cqlsh) Fix compression options in DESCRIBE TABLE output when compression
   is disabled (CASSANDRA-8288)
 * (cqlsh) Fix DESCRIBE output after keyspaces are altered (CASSANDRA-7623)
 * Make sure we set lastCompactedKey correctly (CASSANDRA-8463)
 * (cqlsh) Fix output of CONSISTENCY command (CASSANDRA-8507)
 * (cqlsh) Fixed the handling of LIST statements (CASSANDRA-8370)
 * Make sstablescrub check leveled manifest again (CASSANDRA-8432)
 * Check first/last keys in sstable when giving out positions (CASSANDRA-8458)
 * Disable mmap on Windows (CASSANDRA-6993)
 * Add missing ConsistencyLevels to cassandra-stress (CASSANDRA-8253)
 * Add auth support to cassandra-stress (CASSANDRA-7985)
 * Fix ArrayIndexOutOfBoundsException when generating error message
   for some CQL syntax errors (CASSANDRA-8455)
 * Scale memtable slab allocation logarithmically (CASSANDRA-7882)
 * cassandra-stress simultaneous inserts over same seed (CASSANDRA-7964)
 * Reduce cassandra-stress sampling memory requirements (CASSANDRA-7926)
 * Ensure memtable flush cannot expire commit log entries from its future (CASSANDRA-8383)
 * Make read "defrag" async to reclaim memtables (CASSANDRA-8459)
 * Remove tmplink files for offline compactions (CASSANDRA-8321)
 * Reduce maxHintsInProgress (CASSANDRA-8415)
 * BTree updates may call provided update function twice (CASSANDRA-8018)
 * Release sstable references after anticompaction (CASSANDRA-8386)
 * Handle abort() in SSTableRewriter properly (CASSANDRA-8320)
 * Centralize shared executors (CASSANDRA-8055)
 * Fix filtering for CONTAINS (KEY) relations on frozen collection
   clustering columns when the query is restricted to a single
   partition (CASSANDRA-8203)
 * Do more aggressive entire-sstable TTL expiry checks (CASSANDRA-8243)
 * Add more log info if readMeter is null (CASSANDRA-8238)
 * add check of the system wall clock time at startup (CASSANDRA-8305)
 * Support for frozen collections (CASSANDRA-7859)
 * Fix overflow on histogram computation (CASSANDRA-8028)
 * Have paxos reuse the timestamp generation of normal queries (CASSANDRA-7801)
 * Fix incremental repair not remove parent session on remote (CASSANDRA-8291)
 * Improve JBOD disk utilization (CASSANDRA-7386)
 * Log failed host when preparing incremental repair (CASSANDRA-8228)
 * Force config client mode in CQLSSTableWriter (CASSANDRA-8281)
 * Fix sstableupgrade throws exception (CASSANDRA-8688)
 * Fix hang when repairing empty keyspace (CASSANDRA-8694)
Merged from 2.0:
 * Fix IllegalArgumentException in dynamic snitch (CASSANDRA-8448)
 * Add support for UPDATE ... IF EXISTS (CASSANDRA-8610)
 * Fix reversal of list prepends (CASSANDRA-8733)
 * Prevent non-zero default_time_to_live on tables with counters
   (CASSANDRA-8678)
 * Fix SSTableSimpleUnsortedWriter ConcurrentModificationException
   (CASSANDRA-8619)
 * Round up time deltas lower than 1ms in BulkLoader (CASSANDRA-8645)
 * Add batch remove iterator to ABSC (CASSANDRA-8414, 8666)
 * Round up time deltas lower than 1ms in BulkLoader (CASSANDRA-8645)
 * Fix isClientMode check in Keyspace (CASSANDRA-8687)
 * Use more efficient slice size for querying internal secondary
   index tables (CASSANDRA-8550)
 * Fix potentially returning deleted rows with range tombstone (CASSANDRA-8558)
 * Check for available disk space before starting a compaction (CASSANDRA-8562)
 * Fix DISTINCT queries with LIMITs or paging when some partitions
   contain only tombstones (CASSANDRA-8490)
 * Introduce background cache refreshing to permissions cache
   (CASSANDRA-8194)
 * Fix race condition in StreamTransferTask that could lead to
   infinite loops and premature sstable deletion (CASSANDRA-7704)
 * Add an extra version check to MigrationTask (CASSANDRA-8462)
 * Ensure SSTableWriter cleans up properly after failure (CASSANDRA-8499)
 * Increase bf true positive count on key cache hit (CASSANDRA-8525)
 * Move MeteredFlusher to its own thread (CASSANDRA-8485)
 * Fix non-distinct results in DISTNCT queries on static columns when
   paging is enabled (CASSANDRA-8087)
 * Move all hints related tasks to hints internal executor (CASSANDRA-8285)
 * Fix paging for multi-partition IN queries (CASSANDRA-8408)
 * Fix MOVED_NODE topology event never being emitted when a node
   moves its token (CASSANDRA-8373)
 * Fix validation of indexes in COMPACT tables (CASSANDRA-8156)
 * Avoid StackOverflowError when a large list of IN values
   is used for a clustering column (CASSANDRA-8410)
 * Fix NPE when writetime() or ttl() calls are wrapped by
   another function call (CASSANDRA-8451)
 * Fix NPE after dropping a keyspace (CASSANDRA-8332)
 * Fix error message on read repair timeouts (CASSANDRA-7947)
 * Default DTCS base_time_seconds changed to 60 (CASSANDRA-8417)
 * Refuse Paxos operation with more than one pending endpoint (CASSANDRA-8346, 8640)
 * Throw correct exception when trying to bind a keyspace or table
   name (CASSANDRA-6952)
 * Make HHOM.compact synchronized (CASSANDRA-8416)
 * cancel latency-sampling task when CF is dropped (CASSANDRA-8401)
 * don't block SocketThread for MessagingService (CASSANDRA-8188)
 * Increase quarantine delay on replacement (CASSANDRA-8260)
 * Expose off-heap memory usage stats (CASSANDRA-7897)
 * Ignore Paxos commits for truncated tables (CASSANDRA-7538)
 * Validate size of indexed column values (CASSANDRA-8280)
 * Make LCS split compaction results over all data directories (CASSANDRA-8329)
 * Fix some failing queries that use multi-column relations
   on COMPACT STORAGE tables (CASSANDRA-8264)
 * Fix InvalidRequestException with ORDER BY (CASSANDRA-8286)
 * Disable SSLv3 for POODLE (CASSANDRA-8265)
 * Fix millisecond timestamps in Tracing (CASSANDRA-8297)
 * Include keyspace name in error message when there are insufficient
   live nodes to stream from (CASSANDRA-8221)
 * Avoid overlap in L1 when L0 contains many nonoverlapping
   sstables (CASSANDRA-8211)
 * Improve PropertyFileSnitch logging (CASSANDRA-8183)
 * Add DC-aware sequential repair (CASSANDRA-8193)
 * Use live sstables in snapshot repair if possible (CASSANDRA-8312)
 * Fix hints serialized size calculation (CASSANDRA-8587)


2.1.2
 * (cqlsh) parse_for_table_meta errors out on queries with undefined
   grammars (CASSANDRA-8262)
 * (cqlsh) Fix SELECT ... TOKEN() function broken in C* 2.1.1 (CASSANDRA-8258)
 * Fix Cassandra crash when running on JDK8 update 40 (CASSANDRA-8209)
 * Optimize partitioner tokens (CASSANDRA-8230)
 * Improve compaction of repaired/unrepaired sstables (CASSANDRA-8004)
 * Make cache serializers pluggable (CASSANDRA-8096)
 * Fix issues with CONTAINS (KEY) queries on secondary indexes
   (CASSANDRA-8147)
 * Fix read-rate tracking of sstables for some queries (CASSANDRA-8239)
 * Fix default timestamp in QueryOptions (CASSANDRA-8246)
 * Set socket timeout when reading remote version (CASSANDRA-8188)
 * Refactor how we track live size (CASSANDRA-7852)
 * Make sure unfinished compaction files are removed (CASSANDRA-8124)
 * Fix shutdown when run as Windows service (CASSANDRA-8136)
 * Fix DESCRIBE TABLE with custom indexes (CASSANDRA-8031)
 * Fix race in RecoveryManagerTest (CASSANDRA-8176)
 * Avoid IllegalArgumentException while sorting sstables in
   IndexSummaryManager (CASSANDRA-8182)
 * Shutdown JVM on file descriptor exhaustion (CASSANDRA-7579)
 * Add 'die' policy for commit log and disk failure (CASSANDRA-7927)
 * Fix installing as service on Windows (CASSANDRA-8115)
 * Fix CREATE TABLE for CQL2 (CASSANDRA-8144)
 * Avoid boxing in ColumnStats min/max trackers (CASSANDRA-8109)
Merged from 2.0:
 * Correctly handle non-text column names in cql3 (CASSANDRA-8178)
 * Fix deletion for indexes on primary key columns (CASSANDRA-8206)
 * Add 'nodetool statusgossip' (CASSANDRA-8125)
 * Improve client notification that nodes are ready for requests (CASSANDRA-7510)
 * Handle negative timestamp in writetime method (CASSANDRA-8139)
 * Pig: Remove errant LIMIT clause in CqlNativeStorage (CASSANDRA-8166)
 * Throw ConfigurationException when hsha is used with the default
   rpc_max_threads setting of 'unlimited' (CASSANDRA-8116)
 * Allow concurrent writing of the same table in the same JVM using
   CQLSSTableWriter (CASSANDRA-7463)
 * Fix totalDiskSpaceUsed calculation (CASSANDRA-8205)


2.1.1
 * Fix spin loop in AtomicSortedColumns (CASSANDRA-7546)
 * Dont notify when replacing tmplink files (CASSANDRA-8157)
 * Fix validation with multiple CONTAINS clause (CASSANDRA-8131)
 * Fix validation of collections in TriggerExecutor (CASSANDRA-8146)
 * Fix IllegalArgumentException when a list of IN values containing tuples
   is passed as a single arg to a prepared statement with the v1 or v2
   protocol (CASSANDRA-8062)
 * Fix ClassCastException in DISTINCT query on static columns with
   query paging (CASSANDRA-8108)
 * Fix NPE on null nested UDT inside a set (CASSANDRA-8105)
 * Fix exception when querying secondary index on set items or map keys
   when some clustering columns are specified (CASSANDRA-8073)
 * Send proper error response when there is an error during native
   protocol message decode (CASSANDRA-8118)
 * Gossip should ignore generation numbers too far in the future (CASSANDRA-8113)
 * Fix NPE when creating a table with frozen sets, lists (CASSANDRA-8104)
 * Fix high memory use due to tracking reads on incrementally opened sstable
   readers (CASSANDRA-8066)
 * Fix EXECUTE request with skipMetadata=false returning no metadata
   (CASSANDRA-8054)
 * Allow concurrent use of CQLBulkOutputFormat (CASSANDRA-7776)
 * Shutdown JVM on OOM (CASSANDRA-7507)
 * Upgrade netty version and enable epoll event loop (CASSANDRA-7761)
 * Don't duplicate sstables smaller than split size when using
   the sstablesplitter tool (CASSANDRA-7616)
 * Avoid re-parsing already prepared statements (CASSANDRA-7923)
 * Fix some Thrift slice deletions and updates of COMPACT STORAGE
   tables with some clustering columns omitted (CASSANDRA-7990)
 * Fix filtering for CONTAINS on sets (CASSANDRA-8033)
 * Properly track added size (CASSANDRA-7239)
 * Allow compilation in java 8 (CASSANDRA-7208)
 * Fix Assertion error on RangeTombstoneList diff (CASSANDRA-8013)
 * Release references to overlapping sstables during compaction (CASSANDRA-7819)
 * Send notification when opening compaction results early (CASSANDRA-8034)
 * Make native server start block until properly bound (CASSANDRA-7885)
 * (cqlsh) Fix IPv6 support (CASSANDRA-7988)
 * Ignore fat clients when checking for endpoint collision (CASSANDRA-7939)
 * Make sstablerepairedset take a list of files (CASSANDRA-7995)
 * (cqlsh) Tab completeion for indexes on map keys (CASSANDRA-7972)
 * (cqlsh) Fix UDT field selection in select clause (CASSANDRA-7891)
 * Fix resource leak in event of corrupt sstable
 * (cqlsh) Add command line option for cqlshrc file path (CASSANDRA-7131)
 * Provide visibility into prepared statements churn (CASSANDRA-7921, CASSANDRA-7930)
 * Invalidate prepared statements when their keyspace or table is
   dropped (CASSANDRA-7566)
 * cassandra-stress: fix support for NetworkTopologyStrategy (CASSANDRA-7945)
 * Fix saving caches when a table is dropped (CASSANDRA-7784)
 * Add better error checking of new stress profile (CASSANDRA-7716)
 * Use ThreadLocalRandom and remove FBUtilities.threadLocalRandom (CASSANDRA-7934)
 * Prevent operator mistakes due to simultaneous bootstrap (CASSANDRA-7069)
 * cassandra-stress supports whitelist mode for node config (CASSANDRA-7658)
 * GCInspector more closely tracks GC; cassandra-stress and nodetool report it (CASSANDRA-7916)
 * nodetool won't output bogus ownership info without a keyspace (CASSANDRA-7173)
 * Add human readable option to nodetool commands (CASSANDRA-5433)
 * Don't try to set repairedAt on old sstables (CASSANDRA-7913)
 * Add metrics for tracking PreparedStatement use (CASSANDRA-7719)
 * (cqlsh) tab-completion for triggers (CASSANDRA-7824)
 * (cqlsh) Support for query paging (CASSANDRA-7514)
 * (cqlsh) Show progress of COPY operations (CASSANDRA-7789)
 * Add syntax to remove multiple elements from a map (CASSANDRA-6599)
 * Support non-equals conditions in lightweight transactions (CASSANDRA-6839)
 * Add IF [NOT] EXISTS to create/drop triggers (CASSANDRA-7606)
 * (cqlsh) Display the current logged-in user (CASSANDRA-7785)
 * (cqlsh) Don't ignore CTRL-C during COPY FROM execution (CASSANDRA-7815)
 * (cqlsh) Order UDTs according to cross-type dependencies in DESCRIBE
   output (CASSANDRA-7659)
 * (cqlsh) Fix handling of CAS statement results (CASSANDRA-7671)
 * (cqlsh) COPY TO/FROM improvements (CASSANDRA-7405)
 * Support list index operations with conditions (CASSANDRA-7499)
 * Add max live/tombstoned cells to nodetool cfstats output (CASSANDRA-7731)
 * Validate IPv6 wildcard addresses properly (CASSANDRA-7680)
 * (cqlsh) Error when tracing query (CASSANDRA-7613)
 * Avoid IOOBE when building SyntaxError message snippet (CASSANDRA-7569)
 * SSTableExport uses correct validator to create string representation of partition
   keys (CASSANDRA-7498)
 * Avoid NPEs when receiving type changes for an unknown keyspace (CASSANDRA-7689)
 * Add support for custom 2i validation (CASSANDRA-7575)
 * Pig support for hadoop CqlInputFormat (CASSANDRA-6454)
 * Add duration mode to cassandra-stress (CASSANDRA-7468)
 * Add listen_interface and rpc_interface options (CASSANDRA-7417)
 * Improve schema merge performance (CASSANDRA-7444)
 * Adjust MT depth based on # of partition validating (CASSANDRA-5263)
 * Optimise NativeCell comparisons (CASSANDRA-6755)
 * Configurable client timeout for cqlsh (CASSANDRA-7516)
 * Include snippet of CQL query near syntax error in messages (CASSANDRA-7111)
 * Make repair -pr work with -local (CASSANDRA-7450)
 * Fix error in sstableloader with -cph > 1 (CASSANDRA-8007)
 * Fix snapshot repair error on indexed tables (CASSANDRA-8020)
 * Do not exit nodetool repair when receiving JMX NOTIF_LOST (CASSANDRA-7909)
 * Stream to private IP when available (CASSANDRA-8084)
Merged from 2.0:
 * Reject conditions on DELETE unless full PK is given (CASSANDRA-6430)
 * Properly reject the token function DELETE (CASSANDRA-7747)
 * Force batchlog replay before decommissioning a node (CASSANDRA-7446)
 * Fix hint replay with many accumulated expired hints (CASSANDRA-6998)
 * Fix duplicate results in DISTINCT queries on static columns with query
   paging (CASSANDRA-8108)
 * Add DateTieredCompactionStrategy (CASSANDRA-6602)
 * Properly validate ascii and utf8 string literals in CQL queries (CASSANDRA-8101)
 * (cqlsh) Fix autocompletion for alter keyspace (CASSANDRA-8021)
 * Create backup directories for commitlog archiving during startup (CASSANDRA-8111)
 * Reduce totalBlockFor() for LOCAL_* consistency levels (CASSANDRA-8058)
 * Fix merging schemas with re-dropped keyspaces (CASSANDRA-7256)
 * Fix counters in supercolumns during live upgrades from 1.2 (CASSANDRA-7188)
 * Notify DT subscribers when a column family is truncated (CASSANDRA-8088)
 * Add sanity check of $JAVA on startup (CASSANDRA-7676)
 * Schedule fat client schema pull on join (CASSANDRA-7993)
 * Don't reset nodes' versions when closing IncomingTcpConnections
   (CASSANDRA-7734)
 * Record the real messaging version in all cases in OutboundTcpConnection
   (CASSANDRA-8057)
 * SSL does not work in cassandra-cli (CASSANDRA-7899)
 * Fix potential exception when using ReversedType in DynamicCompositeType
   (CASSANDRA-7898)
 * Better validation of collection values (CASSANDRA-7833)
 * Track min/max timestamps correctly (CASSANDRA-7969)
 * Fix possible overflow while sorting CL segments for replay (CASSANDRA-7992)
 * Increase nodetool Xmx (CASSANDRA-7956)
 * Archive any commitlog segments present at startup (CASSANDRA-6904)
 * CrcCheckChance should adjust based on live CFMetadata not
   sstable metadata (CASSANDRA-7978)
 * token() should only accept columns in the partitioning
   key order (CASSANDRA-6075)
 * Add method to invalidate permission cache via JMX (CASSANDRA-7977)
 * Allow propagating multiple gossip states atomically (CASSANDRA-6125)
 * Log exceptions related to unclean native protocol client disconnects
   at DEBUG or INFO (CASSANDRA-7849)
 * Allow permissions cache to be set via JMX (CASSANDRA-7698)
 * Include schema_triggers CF in readable system resources (CASSANDRA-7967)
 * Fix RowIndexEntry to report correct serializedSize (CASSANDRA-7948)
 * Make CQLSSTableWriter sync within partitions (CASSANDRA-7360)
 * Potentially use non-local replicas in CqlConfigHelper (CASSANDRA-7906)
 * Explicitly disallow mixing multi-column and single-column
   relations on clustering columns (CASSANDRA-7711)
 * Better error message when condition is set on PK column (CASSANDRA-7804)
 * Don't send schema change responses and events for no-op DDL
   statements (CASSANDRA-7600)
 * (Hadoop) fix cluster initialisation for a split fetching (CASSANDRA-7774)
 * Throw InvalidRequestException when queries contain relations on entire
   collection columns (CASSANDRA-7506)
 * (cqlsh) enable CTRL-R history search with libedit (CASSANDRA-7577)
 * (Hadoop) allow ACFRW to limit nodes to local DC (CASSANDRA-7252)
 * (cqlsh) cqlsh should automatically disable tracing when selecting
   from system_traces (CASSANDRA-7641)
 * (Hadoop) Add CqlOutputFormat (CASSANDRA-6927)
 * Don't depend on cassandra config for nodetool ring (CASSANDRA-7508)
 * (cqlsh) Fix failing cqlsh formatting tests (CASSANDRA-7703)
 * Fix IncompatibleClassChangeError from hadoop2 (CASSANDRA-7229)
 * Add 'nodetool sethintedhandoffthrottlekb' (CASSANDRA-7635)
 * (cqlsh) Add tab-completion for CREATE/DROP USER IF [NOT] EXISTS (CASSANDRA-7611)
 * Catch errors when the JVM pulls the rug out from GCInspector (CASSANDRA-5345)
 * cqlsh fails when version number parts are not int (CASSANDRA-7524)
 * Fix NPE when table dropped during streaming (CASSANDRA-7946)
 * Fix wrong progress when streaming uncompressed (CASSANDRA-7878)
 * Fix possible infinite loop in creating repair range (CASSANDRA-7983)
 * Fix unit in nodetool for streaming throughput (CASSANDRA-7375)
Merged from 1.2:
 * Don't index tombstones (CASSANDRA-7828)
 * Improve PasswordAuthenticator default super user setup (CASSANDRA-7788)


2.1.0
 * (cqlsh) Removed "ALTER TYPE <name> RENAME TO <name>" from tab-completion
   (CASSANDRA-7895)
 * Fixed IllegalStateException in anticompaction (CASSANDRA-7892)
 * cqlsh: DESCRIBE support for frozen UDTs, tuples (CASSANDRA-7863)
 * Avoid exposing internal classes over JMX (CASSANDRA-7879)
 * Add null check for keys when freezing collection (CASSANDRA-7869)
 * Improve stress workload realism (CASSANDRA-7519)
Merged from 2.0:
 * Configure system.paxos with LeveledCompactionStrategy (CASSANDRA-7753)
 * Fix ALTER clustering column type from DateType to TimestampType when
   using DESC clustering order (CASSANRDA-7797)
 * Throw EOFException if we run out of chunks in compressed datafile
   (CASSANDRA-7664)
 * Fix PRSI handling of CQL3 row markers for row cleanup (CASSANDRA-7787)
 * Fix dropping collection when it's the last regular column (CASSANDRA-7744)
 * Make StreamReceiveTask thread safe and gc friendly (CASSANDRA-7795)
 * Validate empty cell names from counter updates (CASSANDRA-7798)
Merged from 1.2:
 * Don't allow compacted sstables to be marked as compacting (CASSANDRA-7145)
 * Track expired tombstones (CASSANDRA-7810)


2.1.0-rc7
 * Add frozen keyword and require UDT to be frozen (CASSANDRA-7857)
 * Track added sstable size correctly (CASSANDRA-7239)
 * (cqlsh) Fix case insensitivity (CASSANDRA-7834)
 * Fix failure to stream ranges when moving (CASSANDRA-7836)
 * Correctly remove tmplink files (CASSANDRA-7803)
 * (cqlsh) Fix column name formatting for functions, CAS operations,
   and UDT field selections (CASSANDRA-7806)
 * (cqlsh) Fix COPY FROM handling of null/empty primary key
   values (CASSANDRA-7792)
 * Fix ordering of static cells (CASSANDRA-7763)
Merged from 2.0:
 * Forbid re-adding dropped counter columns (CASSANDRA-7831)
 * Fix CFMetaData#isThriftCompatible() for PK-only tables (CASSANDRA-7832)
 * Always reject inequality on the partition key without token()
   (CASSANDRA-7722)
 * Always send Paxos commit to all replicas (CASSANDRA-7479)
 * Make disruptor_thrift_server invocation pool configurable (CASSANDRA-7594)
 * Make repair no-op when RF=1 (CASSANDRA-7864)


2.1.0-rc6
 * Fix OOM issue from netty caching over time (CASSANDRA-7743)
 * json2sstable couldn't import JSON for CQL table (CASSANDRA-7477)
 * Invalidate all caches on table drop (CASSANDRA-7561)
 * Skip strict endpoint selection for ranges if RF == nodes (CASSANRA-7765)
 * Fix Thrift range filtering without 2ary index lookups (CASSANDRA-7741)
 * Add tracing entries about concurrent range requests (CASSANDRA-7599)
 * (cqlsh) Fix DESCRIBE for NTS keyspaces (CASSANDRA-7729)
 * Remove netty buffer ref-counting (CASSANDRA-7735)
 * Pass mutated cf to index updater for use by PRSI (CASSANDRA-7742)
 * Include stress yaml example in release and deb (CASSANDRA-7717)
 * workaround for netty issue causing corrupted data off the wire (CASSANDRA-7695)
 * cqlsh DESC CLUSTER fails retrieving ring information (CASSANDRA-7687)
 * Fix binding null values inside UDT (CASSANDRA-7685)
 * Fix UDT field selection with empty fields (CASSANDRA-7670)
 * Bogus deserialization of static cells from sstable (CASSANDRA-7684)
 * Fix NPE on compaction leftover cleanup for dropped table (CASSANDRA-7770)
Merged from 2.0:
 * Fix race condition in StreamTransferTask that could lead to
   infinite loops and premature sstable deletion (CASSANDRA-7704)
 * (cqlsh) Wait up to 10 sec for a tracing session (CASSANDRA-7222)
 * Fix NPE in FileCacheService.sizeInBytes (CASSANDRA-7756)
 * Remove duplicates from StorageService.getJoiningNodes (CASSANDRA-7478)
 * Clone token map outside of hot gossip loops (CASSANDRA-7758)
 * Fix MS expiring map timeout for Paxos messages (CASSANDRA-7752)
 * Do not flush on truncate if durable_writes is false (CASSANDRA-7750)
 * Give CRR a default input_cql Statement (CASSANDRA-7226)
 * Better error message when adding a collection with the same name
   than a previously dropped one (CASSANDRA-6276)
 * Fix validation when adding static columns (CASSANDRA-7730)
 * (Thrift) fix range deletion of supercolumns (CASSANDRA-7733)
 * Fix potential AssertionError in RangeTombstoneList (CASSANDRA-7700)
 * Validate arguments of blobAs* functions (CASSANDRA-7707)
 * Fix potential AssertionError with 2ndary indexes (CASSANDRA-6612)
 * Avoid logging CompactionInterrupted at ERROR (CASSANDRA-7694)
 * Minor leak in sstable2jon (CASSANDRA-7709)
 * Add cassandra.auto_bootstrap system property (CASSANDRA-7650)
 * Update java driver (for hadoop) (CASSANDRA-7618)
 * Remove CqlPagingRecordReader/CqlPagingInputFormat (CASSANDRA-7570)
 * Support connecting to ipv6 jmx with nodetool (CASSANDRA-7669)


2.1.0-rc5
 * Reject counters inside user types (CASSANDRA-7672)
 * Switch to notification-based GCInspector (CASSANDRA-7638)
 * (cqlsh) Handle nulls in UDTs and tuples correctly (CASSANDRA-7656)
 * Don't use strict consistency when replacing (CASSANDRA-7568)
 * Fix min/max cell name collection on 2.0 SSTables with range
   tombstones (CASSANDRA-7593)
 * Tolerate min/max cell names of different lengths (CASSANDRA-7651)
 * Filter cached results correctly (CASSANDRA-7636)
 * Fix tracing on the new SEPExecutor (CASSANDRA-7644)
 * Remove shuffle and taketoken (CASSANDRA-7601)
 * Clean up Windows batch scripts (CASSANDRA-7619)
 * Fix native protocol drop user type notification (CASSANDRA-7571)
 * Give read access to system.schema_usertypes to all authenticated users
   (CASSANDRA-7578)
 * (cqlsh) Fix cqlsh display when zero rows are returned (CASSANDRA-7580)
 * Get java version correctly when JAVA_TOOL_OPTIONS is set (CASSANDRA-7572)
 * Fix NPE when dropping index from non-existent keyspace, AssertionError when
   dropping non-existent index with IF EXISTS (CASSANDRA-7590)
 * Fix sstablelevelresetter hang (CASSANDRA-7614)
 * (cqlsh) Fix deserialization of blobs (CASSANDRA-7603)
 * Use "keyspace updated" schema change message for UDT changes in v1 and
   v2 protocols (CASSANDRA-7617)
 * Fix tracing of range slices and secondary index lookups that are local
   to the coordinator (CASSANDRA-7599)
 * Set -Dcassandra.storagedir for all tool shell scripts (CASSANDRA-7587)
 * Don't swap max/min col names when mutating sstable metadata (CASSANDRA-7596)
 * (cqlsh) Correctly handle paged result sets (CASSANDRA-7625)
 * (cqlsh) Improve waiting for a trace to complete (CASSANDRA-7626)
 * Fix tracing of concurrent range slices and 2ary index queries (CASSANDRA-7626)
 * Fix scrub against collection type (CASSANDRA-7665)
Merged from 2.0:
 * Set gc_grace_seconds to seven days for system schema tables (CASSANDRA-7668)
 * SimpleSeedProvider no longer caches seeds forever (CASSANDRA-7663)
 * Always flush on truncate (CASSANDRA-7511)
 * Fix ReversedType(DateType) mapping to native protocol (CASSANDRA-7576)
 * Always merge ranges owned by a single node (CASSANDRA-6930)
 * Track max/min timestamps for range tombstones (CASSANDRA-7647)
 * Fix NPE when listing saved caches dir (CASSANDRA-7632)


2.1.0-rc4
 * Fix word count hadoop example (CASSANDRA-7200)
 * Updated memtable_cleanup_threshold and memtable_flush_writers defaults
   (CASSANDRA-7551)
 * (Windows) fix startup when WMI memory query fails (CASSANDRA-7505)
 * Anti-compaction proceeds if any part of the repair failed (CASSANDRA-7521)
 * Add missing table name to DROP INDEX responses and notifications (CASSANDRA-7539)
 * Bump CQL version to 3.2.0 and update CQL documentation (CASSANDRA-7527)
 * Fix configuration error message when running nodetool ring (CASSANDRA-7508)
 * Support conditional updates, tuple type, and the v3 protocol in cqlsh (CASSANDRA-7509)
 * Handle queries on multiple secondary index types (CASSANDRA-7525)
 * Fix cqlsh authentication with v3 native protocol (CASSANDRA-7564)
 * Fix NPE when unknown prepared statement ID is used (CASSANDRA-7454)
Merged from 2.0:
 * (Windows) force range-based repair to non-sequential mode (CASSANDRA-7541)
 * Fix range merging when DES scores are zero (CASSANDRA-7535)
 * Warn when SSL certificates have expired (CASSANDRA-7528)
 * Fix error when doing reversed queries with static columns (CASSANDRA-7490)
Merged from 1.2:
 * Set correct stream ID on responses when non-Exception Throwables
   are thrown while handling native protocol messages (CASSANDRA-7470)


2.1.0-rc3
 * Consider expiry when reconciling otherwise equal cells (CASSANDRA-7403)
 * Introduce CQL support for stress tool (CASSANDRA-6146)
 * Fix ClassCastException processing expired messages (CASSANDRA-7496)
 * Fix prepared marker for collections inside UDT (CASSANDRA-7472)
 * Remove left-over populate_io_cache_on_flush and replicate_on_write
   uses (CASSANDRA-7493)
 * (Windows) handle spaces in path names (CASSANDRA-7451)
 * Ensure writes have completed after dropping a table, before recycling
   commit log segments (CASSANDRA-7437)
 * Remove left-over rows_per_partition_to_cache (CASSANDRA-7493)
 * Fix error when CONTAINS is used with a bind marker (CASSANDRA-7502)
 * Properly reject unknown UDT field (CASSANDRA-7484)
Merged from 2.0:
 * Fix CC#collectTimeOrderedData() tombstone optimisations (CASSANDRA-7394)
 * Support DISTINCT for static columns and fix behaviour when DISTINC is
   not use (CASSANDRA-7305).
 * Workaround JVM NPE on JMX bind failure (CASSANDRA-7254)
 * Fix race in FileCacheService RemovalListener (CASSANDRA-7278)
 * Fix inconsistent use of consistencyForCommit that allowed LOCAL_QUORUM
   operations to incorrect become full QUORUM (CASSANDRA-7345)
 * Properly handle unrecognized opcodes and flags (CASSANDRA-7440)
 * (Hadoop) close CqlRecordWriter clients when finished (CASSANDRA-7459)
 * Commit disk failure policy (CASSANDRA-7429)
 * Make sure high level sstables get compacted (CASSANDRA-7414)
 * Fix AssertionError when using empty clustering columns and static columns
   (CASSANDRA-7455)
 * Add option to disable STCS in L0 (CASSANDRA-6621)
 * Upgrade to snappy-java 1.0.5.2 (CASSANDRA-7476)


2.1.0-rc2
 * Fix heap size calculation for CompoundSparseCellName and
   CompoundSparseCellName.WithCollection (CASSANDRA-7421)
 * Allow counter mutations in UNLOGGED batches (CASSANDRA-7351)
 * Modify reconcile logic to always pick a tombstone over a counter cell
   (CASSANDRA-7346)
 * Avoid incremental compaction on Windows (CASSANDRA-7365)
 * Fix exception when querying a composite-keyed table with a collection index
   (CASSANDRA-7372)
 * Use node's host id in place of counter ids (CASSANDRA-7366)
 * Fix error when doing reversed queries with static columns (CASSANDRA-7490)
 * Backport CASSANDRA-6747 (CASSANDRA-7560)
 * Track max/min timestamps for range tombstones (CASSANDRA-7647)
 * Fix NPE when listing saved caches dir (CASSANDRA-7632)
 * Fix sstableloader unable to connect encrypted node (CASSANDRA-7585)
Merged from 1.2:
 * Clone token map outside of hot gossip loops (CASSANDRA-7758)
 * Add stop method to EmbeddedCassandraService (CASSANDRA-7595)
 * Support connecting to ipv6 jmx with nodetool (CASSANDRA-7669)
 * Set gc_grace_seconds to seven days for system schema tables (CASSANDRA-7668)
 * SimpleSeedProvider no longer caches seeds forever (CASSANDRA-7663)
 * Set correct stream ID on responses when non-Exception Throwables
   are thrown while handling native protocol messages (CASSANDRA-7470)
 * Fix row size miscalculation in LazilyCompactedRow (CASSANDRA-7543)
 * Fix race in background compaction check (CASSANDRA-7745)
 * Don't clear out range tombstones during compaction (CASSANDRA-7808)


2.1.0-rc1
 * Revert flush directory (CASSANDRA-6357)
 * More efficient executor service for fast operations (CASSANDRA-4718)
 * Move less common tools into a new cassandra-tools package (CASSANDRA-7160)
 * Support more concurrent requests in native protocol (CASSANDRA-7231)
 * Add tab-completion to debian nodetool packaging (CASSANDRA-6421)
 * Change concurrent_compactors defaults (CASSANDRA-7139)
 * Add PowerShell Windows launch scripts (CASSANDRA-7001)
 * Make commitlog archive+restore more robust (CASSANDRA-6974)
 * Fix marking commitlogsegments clean (CASSANDRA-6959)
 * Add snapshot "manifest" describing files included (CASSANDRA-6326)
 * Parallel streaming for sstableloader (CASSANDRA-3668)
 * Fix bugs in supercolumns handling (CASSANDRA-7138)
 * Fix ClassClassException on composite dense tables (CASSANDRA-7112)
 * Cleanup and optimize collation and slice iterators (CASSANDRA-7107)
 * Upgrade NBHM lib (CASSANDRA-7128)
 * Optimize netty server (CASSANDRA-6861)
 * Fix repair hang when given CF does not exist (CASSANDRA-7189)
 * Allow c* to be shutdown in an embedded mode (CASSANDRA-5635)
 * Add server side batching to native transport (CASSANDRA-5663)
 * Make batchlog replay asynchronous (CASSANDRA-6134)
 * remove unused classes (CASSANDRA-7197)
 * Limit user types to the keyspace they are defined in (CASSANDRA-6643)
 * Add validate method to CollectionType (CASSANDRA-7208)
 * New serialization format for UDT values (CASSANDRA-7209, CASSANDRA-7261)
 * Fix nodetool netstats (CASSANDRA-7270)
 * Fix potential ClassCastException in HintedHandoffManager (CASSANDRA-7284)
 * Use prepared statements internally (CASSANDRA-6975)
 * Fix broken paging state with prepared statement (CASSANDRA-7120)
 * Fix IllegalArgumentException in CqlStorage (CASSANDRA-7287)
 * Allow nulls/non-existant fields in UDT (CASSANDRA-7206)
 * Add Thrift MultiSliceRequest (CASSANDRA-6757, CASSANDRA-7027)
 * Handle overlapping MultiSlices (CASSANDRA-7279)
 * Fix DataOutputTest on Windows (CASSANDRA-7265)
 * Embedded sets in user defined data-types are not updating (CASSANDRA-7267)
 * Add tuple type to CQL/native protocol (CASSANDRA-7248)
 * Fix CqlPagingRecordReader on tables with few rows (CASSANDRA-7322)
Merged from 2.0:
 * Copy compaction options to make sure they are reloaded (CASSANDRA-7290)
 * Add option to do more aggressive tombstone compactions (CASSANDRA-6563)
 * Don't try to compact already-compacting files in HHOM (CASSANDRA-7288)
 * Always reallocate buffers in HSHA (CASSANDRA-6285)
 * (Hadoop) support authentication in CqlRecordReader (CASSANDRA-7221)
 * (Hadoop) Close java driver Cluster in CQLRR.close (CASSANDRA-7228)
 * Warn when 'USING TIMESTAMP' is used on a CAS BATCH (CASSANDRA-7067)
 * return all cpu values from BackgroundActivityMonitor.readAndCompute (CASSANDRA-7183)
 * Correctly delete scheduled range xfers (CASSANDRA-7143)
 * return all cpu values from BackgroundActivityMonitor.readAndCompute (CASSANDRA-7183)
 * reduce garbage creation in calculatePendingRanges (CASSANDRA-7191)
 * fix c* launch issues on Russian os's due to output of linux 'free' cmd (CASSANDRA-6162)
 * Fix disabling autocompaction (CASSANDRA-7187)
 * Fix potential NumberFormatException when deserializing IntegerType (CASSANDRA-7088)
 * cqlsh can't tab-complete disabling compaction (CASSANDRA-7185)
 * cqlsh: Accept and execute CQL statement(s) from command-line parameter (CASSANDRA-7172)
 * Fix IllegalStateException in CqlPagingRecordReader (CASSANDRA-7198)
 * Fix the InvertedIndex trigger example (CASSANDRA-7211)
 * Add --resolve-ip option to 'nodetool ring' (CASSANDRA-7210)
 * reduce garbage on codec flag deserialization (CASSANDRA-7244)
 * Fix duplicated error messages on directory creation error at startup (CASSANDRA-5818)
 * Proper null handle for IF with map element access (CASSANDRA-7155)
 * Improve compaction visibility (CASSANDRA-7242)
 * Correctly delete scheduled range xfers (CASSANDRA-7143)
 * Make batchlog replica selection rack-aware (CASSANDRA-6551)
 * Fix CFMetaData#getColumnDefinitionFromColumnName() (CASSANDRA-7074)
 * Fix writetime/ttl functions for static columns (CASSANDRA-7081)
 * Suggest CTRL-C or semicolon after three blank lines in cqlsh (CASSANDRA-7142)
 * Fix 2ndary index queries with DESC clustering order (CASSANDRA-6950)
 * Invalid key cache entries on DROP (CASSANDRA-6525)
 * Fix flapping RecoveryManagerTest (CASSANDRA-7084)
 * Add missing iso8601 patterns for date strings (CASSANDRA-6973)
 * Support selecting multiple rows in a partition using IN (CASSANDRA-6875)
 * Add authentication support to shuffle (CASSANDRA-6484)
 * Swap local and global default read repair chances (CASSANDRA-7320)
 * Add conditional CREATE/DROP USER support (CASSANDRA-7264)
 * Cqlsh counts non-empty lines for "Blank lines" warning (CASSANDRA-7325)
Merged from 1.2:
 * Add Cloudstack snitch (CASSANDRA-7147)
 * Update system.peers correctly when relocating tokens (CASSANDRA-7126)
 * Add Google Compute Engine snitch (CASSANDRA-7132)
 * remove duplicate query for local tokens (CASSANDRA-7182)
 * exit CQLSH with error status code if script fails (CASSANDRA-6344)
 * Fix bug with some IN queries missig results (CASSANDRA-7105)
 * Fix availability validation for LOCAL_ONE CL (CASSANDRA-7319)
 * Hint streaming can cause decommission to fail (CASSANDRA-7219)


2.1.0-beta2
 * Increase default CL space to 8GB (CASSANDRA-7031)
 * Add range tombstones to read repair digests (CASSANDRA-6863)
 * Fix BTree.clear for large updates (CASSANDRA-6943)
 * Fail write instead of logging a warning when unable to append to CL
   (CASSANDRA-6764)
 * Eliminate possibility of CL segment appearing twice in active list
   (CASSANDRA-6557)
 * Apply DONTNEED fadvise to commitlog segments (CASSANDRA-6759)
 * Switch CRC component to Adler and include it for compressed sstables
   (CASSANDRA-4165)
 * Allow cassandra-stress to set compaction strategy options (CASSANDRA-6451)
 * Add broadcast_rpc_address option to cassandra.yaml (CASSANDRA-5899)
 * Auto reload GossipingPropertyFileSnitch config (CASSANDRA-5897)
 * Fix overflow of memtable_total_space_in_mb (CASSANDRA-6573)
 * Fix ABTC NPE and apply update function correctly (CASSANDRA-6692)
 * Allow nodetool to use a file or prompt for password (CASSANDRA-6660)
 * Fix AIOOBE when concurrently accessing ABSC (CASSANDRA-6742)
 * Fix assertion error in ALTER TYPE RENAME (CASSANDRA-6705)
 * Scrub should not always clear out repaired status (CASSANDRA-5351)
 * Improve handling of range tombstone for wide partitions (CASSANDRA-6446)
 * Fix ClassCastException for compact table with composites (CASSANDRA-6738)
 * Fix potentially repairing with wrong nodes (CASSANDRA-6808)
 * Change caching option syntax (CASSANDRA-6745)
 * Fix stress to do proper counter reads (CASSANDRA-6835)
 * Fix help message for stress counter_write (CASSANDRA-6824)
 * Fix stress smart Thrift client to pick servers correctly (CASSANDRA-6848)
 * Add logging levels (minimal, normal or verbose) to stress tool (CASSANDRA-6849)
 * Fix race condition in Batch CLE (CASSANDRA-6860)
 * Improve cleanup/scrub/upgradesstables failure handling (CASSANDRA-6774)
 * ByteBuffer write() methods for serializing sstables (CASSANDRA-6781)
 * Proper compare function for CollectionType (CASSANDRA-6783)
 * Update native server to Netty 4 (CASSANDRA-6236)
 * Fix off-by-one error in stress (CASSANDRA-6883)
 * Make OpOrder AutoCloseable (CASSANDRA-6901)
 * Remove sync repair JMX interface (CASSANDRA-6900)
 * Add multiple memory allocation options for memtables (CASSANDRA-6689, 6694)
 * Remove adjusted op rate from stress output (CASSANDRA-6921)
 * Add optimized CF.hasColumns() implementations (CASSANDRA-6941)
 * Serialize batchlog mutations with the version of the target node
   (CASSANDRA-6931)
 * Optimize CounterColumn#reconcile() (CASSANDRA-6953)
 * Properly remove 1.2 sstable support in 2.1 (CASSANDRA-6869)
 * Lock counter cells, not partitions (CASSANDRA-6880)
 * Track presence of legacy counter shards in sstables (CASSANDRA-6888)
 * Ensure safe resource cleanup when replacing sstables (CASSANDRA-6912)
 * Add failure handler to async callback (CASSANDRA-6747)
 * Fix AE when closing SSTable without releasing reference (CASSANDRA-7000)
 * Clean up IndexInfo on keyspace/table drops (CASSANDRA-6924)
 * Only snapshot relative SSTables when sequential repair (CASSANDRA-7024)
 * Require nodetool rebuild_index to specify index names (CASSANDRA-7038)
 * fix cassandra stress errors on reads with native protocol (CASSANDRA-7033)
 * Use OpOrder to guard sstable references for reads (CASSANDRA-6919)
 * Preemptive opening of compaction result (CASSANDRA-6916)
 * Multi-threaded scrub/cleanup/upgradesstables (CASSANDRA-5547)
 * Optimize cellname comparison (CASSANDRA-6934)
 * Native protocol v3 (CASSANDRA-6855)
 * Optimize Cell liveness checks and clean up Cell (CASSANDRA-7119)
 * Support consistent range movements (CASSANDRA-2434)
 * Display min timestamp in sstablemetadata viewer (CASSANDRA-6767)
Merged from 2.0:
 * Avoid race-prone second "scrub" of system keyspace (CASSANDRA-6797)
 * Pool CqlRecordWriter clients by inetaddress rather than Range
   (CASSANDRA-6665)
 * Fix compaction_history timestamps (CASSANDRA-6784)
 * Compare scores of full replica ordering in DES (CASSANDRA-6683)
 * fix CME in SessionInfo updateProgress affecting netstats (CASSANDRA-6577)
 * Allow repairing between specific replicas (CASSANDRA-6440)
 * Allow per-dc enabling of hints (CASSANDRA-6157)
 * Add compatibility for Hadoop 0.2.x (CASSANDRA-5201)
 * Fix EstimatedHistogram races (CASSANDRA-6682)
 * Failure detector correctly converts initial value to nanos (CASSANDRA-6658)
 * Add nodetool taketoken to relocate vnodes (CASSANDRA-4445)
 * Expose bulk loading progress over JMX (CASSANDRA-4757)
 * Correctly handle null with IF conditions and TTL (CASSANDRA-6623)
 * Account for range/row tombstones in tombstone drop
   time histogram (CASSANDRA-6522)
 * Stop CommitLogSegment.close() from calling sync() (CASSANDRA-6652)
 * Make commitlog failure handling configurable (CASSANDRA-6364)
 * Avoid overlaps in LCS (CASSANDRA-6688)
 * Improve support for paginating over composites (CASSANDRA-4851)
 * Fix count(*) queries in a mixed cluster (CASSANDRA-6707)
 * Improve repair tasks(snapshot, differencing) concurrency (CASSANDRA-6566)
 * Fix replaying pre-2.0 commit logs (CASSANDRA-6714)
 * Add static columns to CQL3 (CASSANDRA-6561)
 * Optimize single partition batch statements (CASSANDRA-6737)
 * Disallow post-query re-ordering when paging (CASSANDRA-6722)
 * Fix potential paging bug with deleted columns (CASSANDRA-6748)
 * Fix NPE on BulkLoader caused by losing StreamEvent (CASSANDRA-6636)
 * Fix truncating compression metadata (CASSANDRA-6791)
 * Add CMSClassUnloadingEnabled JVM option (CASSANDRA-6541)
 * Catch memtable flush exceptions during shutdown (CASSANDRA-6735)
 * Fix upgradesstables NPE for non-CF-based indexes (CASSANDRA-6645)
 * Fix UPDATE updating PRIMARY KEY columns implicitly (CASSANDRA-6782)
 * Fix IllegalArgumentException when updating from 1.2 with SuperColumns
   (CASSANDRA-6733)
 * FBUtilities.singleton() should use the CF comparator (CASSANDRA-6778)
 * Fix CQLSStableWriter.addRow(Map<String, Object>) (CASSANDRA-6526)
 * Fix HSHA server introducing corrupt data (CASSANDRA-6285)
 * Fix CAS conditions for COMPACT STORAGE tables (CASSANDRA-6813)
 * Starting threads in OutboundTcpConnectionPool constructor causes race conditions (CASSANDRA-7177)
 * Allow overriding cassandra-rackdc.properties file (CASSANDRA-7072)
 * Set JMX RMI port to 7199 (CASSANDRA-7087)
 * Use LOCAL_QUORUM for data reads at LOCAL_SERIAL (CASSANDRA-6939)
 * Log a warning for large batches (CASSANDRA-6487)
 * Put nodes in hibernate when join_ring is false (CASSANDRA-6961)
 * Avoid early loading of non-system keyspaces before compaction-leftovers
   cleanup at startup (CASSANDRA-6913)
 * Restrict Windows to parallel repairs (CASSANDRA-6907)
 * (Hadoop) Allow manually specifying start/end tokens in CFIF (CASSANDRA-6436)
 * Fix NPE in MeteredFlusher (CASSANDRA-6820)
 * Fix race processing range scan responses (CASSANDRA-6820)
 * Allow deleting snapshots from dropped keyspaces (CASSANDRA-6821)
 * Add uuid() function (CASSANDRA-6473)
 * Omit tombstones from schema digests (CASSANDRA-6862)
 * Include correct consistencyLevel in LWT timeout (CASSANDRA-6884)
 * Lower chances for losing new SSTables during nodetool refresh and
   ColumnFamilyStore.loadNewSSTables (CASSANDRA-6514)
 * Add support for DELETE ... IF EXISTS to CQL3 (CASSANDRA-5708)
 * Update hadoop_cql3_word_count example (CASSANDRA-6793)
 * Fix handling of RejectedExecution in sync Thrift server (CASSANDRA-6788)
 * Log more information when exceeding tombstone_warn_threshold (CASSANDRA-6865)
 * Fix truncate to not abort due to unreachable fat clients (CASSANDRA-6864)
 * Fix schema concurrency exceptions (CASSANDRA-6841)
 * Fix leaking validator FH in StreamWriter (CASSANDRA-6832)
 * Fix saving triggers to schema (CASSANDRA-6789)
 * Fix trigger mutations when base mutation list is immutable (CASSANDRA-6790)
 * Fix accounting in FileCacheService to allow re-using RAR (CASSANDRA-6838)
 * Fix static counter columns (CASSANDRA-6827)
 * Restore expiring->deleted (cell) compaction optimization (CASSANDRA-6844)
 * Fix CompactionManager.needsCleanup (CASSANDRA-6845)
 * Correctly compare BooleanType values other than 0 and 1 (CASSANDRA-6779)
 * Read message id as string from earlier versions (CASSANDRA-6840)
 * Properly use the Paxos consistency for (non-protocol) batch (CASSANDRA-6837)
 * Add paranoid disk failure option (CASSANDRA-6646)
 * Improve PerRowSecondaryIndex performance (CASSANDRA-6876)
 * Extend triggers to support CAS updates (CASSANDRA-6882)
 * Static columns with IF NOT EXISTS don't always work as expected (CASSANDRA-6873)
 * Fix paging with SELECT DISTINCT (CASSANDRA-6857)
 * Fix UnsupportedOperationException on CAS timeout (CASSANDRA-6923)
 * Improve MeteredFlusher handling of MF-unaffected column families
   (CASSANDRA-6867)
 * Add CqlRecordReader using native pagination (CASSANDRA-6311)
 * Add QueryHandler interface (CASSANDRA-6659)
 * Track liveRatio per-memtable, not per-CF (CASSANDRA-6945)
 * Make sure upgradesstables keeps sstable level (CASSANDRA-6958)
 * Fix LIMIT with static columns (CASSANDRA-6956)
 * Fix clash with CQL column name in thrift validation (CASSANDRA-6892)
 * Fix error with super columns in mixed 1.2-2.0 clusters (CASSANDRA-6966)
 * Fix bad skip of sstables on slice query with composite start/finish (CASSANDRA-6825)
 * Fix unintended update with conditional statement (CASSANDRA-6893)
 * Fix map element access in IF (CASSANDRA-6914)
 * Avoid costly range calculations for range queries on system keyspaces
   (CASSANDRA-6906)
 * Fix SSTable not released if stream session fails (CASSANDRA-6818)
 * Avoid build failure due to ANTLR timeout (CASSANDRA-6991)
 * Queries on compact tables can return more rows that requested (CASSANDRA-7052)
 * USING TIMESTAMP for batches does not work (CASSANDRA-7053)
 * Fix performance regression from CASSANDRA-5614 (CASSANDRA-6949)
 * Ensure that batchlog and hint timeouts do not produce hints (CASSANDRA-7058)
 * Merge groupable mutations in TriggerExecutor#execute() (CASSANDRA-7047)
 * Plug holes in resource release when wiring up StreamSession (CASSANDRA-7073)
 * Re-add parameter columns to tracing session (CASSANDRA-6942)
 * Preserves CQL metadata when updating table from thrift (CASSANDRA-6831)
Merged from 1.2:
 * Fix nodetool display with vnodes (CASSANDRA-7082)
 * Add UNLOGGED, COUNTER options to BATCH documentation (CASSANDRA-6816)
 * add extra SSL cipher suites (CASSANDRA-6613)
 * fix nodetool getsstables for blob PK (CASSANDRA-6803)
 * Fix BatchlogManager#deleteBatch() use of millisecond timestamps
   (CASSANDRA-6822)
 * Continue assassinating even if the endpoint vanishes (CASSANDRA-6787)
 * Schedule schema pulls on change (CASSANDRA-6971)
 * Non-droppable verbs shouldn't be dropped from OTC (CASSANDRA-6980)
 * Shutdown batchlog executor in SS#drain() (CASSANDRA-7025)
 * Fix batchlog to account for CF truncation records (CASSANDRA-6999)
 * Fix CQLSH parsing of functions and BLOB literals (CASSANDRA-7018)
 * Properly load trustore in the native protocol (CASSANDRA-6847)
 * Always clean up references in SerializingCache (CASSANDRA-6994)
 * Don't shut MessagingService down when replacing a node (CASSANDRA-6476)
 * fix npe when doing -Dcassandra.fd_initial_value_ms (CASSANDRA-6751)


2.1.0-beta1
 * Add flush directory distinct from compaction directories (CASSANDRA-6357)
 * Require JNA by default (CASSANDRA-6575)
 * add listsnapshots command to nodetool (CASSANDRA-5742)
 * Introduce AtomicBTreeColumns (CASSANDRA-6271, 6692)
 * Multithreaded commitlog (CASSANDRA-3578)
 * allocate fixed index summary memory pool and resample cold index summaries
   to use less memory (CASSANDRA-5519)
 * Removed multithreaded compaction (CASSANDRA-6142)
 * Parallelize fetching rows for low-cardinality indexes (CASSANDRA-1337)
 * change logging from log4j to logback (CASSANDRA-5883)
 * switch to LZ4 compression for internode communication (CASSANDRA-5887)
 * Stop using Thrift-generated Index* classes internally (CASSANDRA-5971)
 * Remove 1.2 network compatibility code (CASSANDRA-5960)
 * Remove leveled json manifest migration code (CASSANDRA-5996)
 * Remove CFDefinition (CASSANDRA-6253)
 * Use AtomicIntegerFieldUpdater in RefCountedMemory (CASSANDRA-6278)
 * User-defined types for CQL3 (CASSANDRA-5590)
 * Use of o.a.c.metrics in nodetool (CASSANDRA-5871, 6406)
 * Batch read from OTC's queue and cleanup (CASSANDRA-1632)
 * Secondary index support for collections (CASSANDRA-4511, 6383)
 * SSTable metadata(Stats.db) format change (CASSANDRA-6356)
 * Push composites support in the storage engine
   (CASSANDRA-5417, CASSANDRA-6520)
 * Add snapshot space used to cfstats (CASSANDRA-6231)
 * Add cardinality estimator for key count estimation (CASSANDRA-5906)
 * CF id is changed to be non-deterministic. Data dir/key cache are created
   uniquely for CF id (CASSANDRA-5202)
 * New counters implementation (CASSANDRA-6504)
 * Replace UnsortedColumns, EmptyColumns, TreeMapBackedSortedColumns with new
   ArrayBackedSortedColumns (CASSANDRA-6630, CASSANDRA-6662, CASSANDRA-6690)
 * Add option to use row cache with a given amount of rows (CASSANDRA-5357)
 * Avoid repairing already repaired data (CASSANDRA-5351)
 * Reject counter updates with USING TTL/TIMESTAMP (CASSANDRA-6649)
 * Replace index_interval with min/max_index_interval (CASSANDRA-6379)
 * Lift limitation that order by columns must be selected for IN queries (CASSANDRA-4911)


2.0.5
 * Reduce garbage generated by bloom filter lookups (CASSANDRA-6609)
 * Add ks.cf names to tombstone logging (CASSANDRA-6597)
 * Use LOCAL_QUORUM for LWT operations at LOCAL_SERIAL (CASSANDRA-6495)
 * Wait for gossip to settle before accepting client connections (CASSANDRA-4288)
 * Delete unfinished compaction incrementally (CASSANDRA-6086)
 * Allow specifying custom secondary index options in CQL3 (CASSANDRA-6480)
 * Improve replica pinning for cache efficiency in DES (CASSANDRA-6485)
 * Fix LOCAL_SERIAL from thrift (CASSANDRA-6584)
 * Don't special case received counts in CAS timeout exceptions (CASSANDRA-6595)
 * Add support for 2.1 global counter shards (CASSANDRA-6505)
 * Fix NPE when streaming connection is not yet established (CASSANDRA-6210)
 * Avoid rare duplicate read repair triggering (CASSANDRA-6606)
 * Fix paging discardFirst (CASSANDRA-6555)
 * Fix ArrayIndexOutOfBoundsException in 2ndary index query (CASSANDRA-6470)
 * Release sstables upon rebuilding 2i (CASSANDRA-6635)
 * Add AbstractCompactionStrategy.startup() method (CASSANDRA-6637)
 * SSTableScanner may skip rows during cleanup (CASSANDRA-6638)
 * sstables from stalled repair sessions can resurrect deleted data (CASSANDRA-6503)
 * Switch stress to use ITransportFactory (CASSANDRA-6641)
 * Fix IllegalArgumentException during prepare (CASSANDRA-6592)
 * Fix possible loss of 2ndary index entries during compaction (CASSANDRA-6517)
 * Fix direct Memory on architectures that do not support unaligned long access
   (CASSANDRA-6628)
 * Let scrub optionally skip broken counter partitions (CASSANDRA-5930)
Merged from 1.2:
 * fsync compression metadata (CASSANDRA-6531)
 * Validate CF existence on execution for prepared statement (CASSANDRA-6535)
 * Add ability to throttle batchlog replay (CASSANDRA-6550)
 * Fix executing LOCAL_QUORUM with SimpleStrategy (CASSANDRA-6545)
 * Avoid StackOverflow when using large IN queries (CASSANDRA-6567)
 * Nodetool upgradesstables includes secondary indexes (CASSANDRA-6598)
 * Paginate batchlog replay (CASSANDRA-6569)
 * skip blocking on streaming during drain (CASSANDRA-6603)
 * Improve error message when schema doesn't match loaded sstable (CASSANDRA-6262)
 * Add properties to adjust FD initial value and max interval (CASSANDRA-4375)
 * Fix preparing with batch and delete from collection (CASSANDRA-6607)
 * Fix ABSC reverse iterator's remove() method (CASSANDRA-6629)
 * Handle host ID conflicts properly (CASSANDRA-6615)
 * Move handling of migration event source to solve bootstrap race. (CASSANDRA-6648)
 * Make sure compaction throughput value doesn't overflow with int math (CASSANDRA-6647)


2.0.4
 * Allow removing snapshots of no-longer-existing CFs (CASSANDRA-6418)
 * add StorageService.stopDaemon() (CASSANDRA-4268)
 * add IRE for invalid CF supplied to get_count (CASSANDRA-5701)
 * add client encryption support to sstableloader (CASSANDRA-6378)
 * Fix accept() loop for SSL sockets post-shutdown (CASSANDRA-6468)
 * Fix size-tiered compaction in LCS L0 (CASSANDRA-6496)
 * Fix assertion failure in filterColdSSTables (CASSANDRA-6483)
 * Fix row tombstones in larger-than-memory compactions (CASSANDRA-6008)
 * Fix cleanup ClassCastException (CASSANDRA-6462)
 * Reduce gossip memory use by interning VersionedValue strings (CASSANDRA-6410)
 * Allow specifying datacenters to participate in a repair (CASSANDRA-6218)
 * Fix divide-by-zero in PCI (CASSANDRA-6403)
 * Fix setting last compacted key in the wrong level for LCS (CASSANDRA-6284)
 * Add millisecond precision formats to the timestamp parser (CASSANDRA-6395)
 * Expose a total memtable size metric for a CF (CASSANDRA-6391)
 * cqlsh: handle symlinks properly (CASSANDRA-6425)
 * Fix potential infinite loop when paging query with IN (CASSANDRA-6464)
 * Fix assertion error in AbstractQueryPager.discardFirst (CASSANDRA-6447)
 * Fix streaming older SSTable yields unnecessary tombstones (CASSANDRA-6527)
Merged from 1.2:
 * Improved error message on bad properties in DDL queries (CASSANDRA-6453)
 * Randomize batchlog candidates selection (CASSANDRA-6481)
 * Fix thundering herd on endpoint cache invalidation (CASSANDRA-6345, 6485)
 * Improve batchlog write performance with vnodes (CASSANDRA-6488)
 * cqlsh: quote single quotes in strings inside collections (CASSANDRA-6172)
 * Improve gossip performance for typical messages (CASSANDRA-6409)
 * Throw IRE if a prepared statement has more markers than supported
   (CASSANDRA-5598)
 * Expose Thread metrics for the native protocol server (CASSANDRA-6234)
 * Change snapshot response message verb to INTERNAL to avoid dropping it
   (CASSANDRA-6415)
 * Warn when collection read has > 65K elements (CASSANDRA-5428)
 * Fix cache persistence when both row and key cache are enabled
   (CASSANDRA-6413)
 * (Hadoop) add describe_local_ring (CASSANDRA-6268)
 * Fix handling of concurrent directory creation failure (CASSANDRA-6459)
 * Allow executing CREATE statements multiple times (CASSANDRA-6471)
 * Don't send confusing info with timeouts (CASSANDRA-6491)
 * Don't resubmit counter mutation runnables internally (CASSANDRA-6427)
 * Don't drop local mutations without a hint (CASSANDRA-6510)
 * Don't allow null max_hint_window_in_ms (CASSANDRA-6419)
 * Validate SliceRange start and finish lengths (CASSANDRA-6521)


2.0.3
 * Fix FD leak on slice read path (CASSANDRA-6275)
 * Cancel read meter task when closing SSTR (CASSANDRA-6358)
 * free off-heap IndexSummary during bulk (CASSANDRA-6359)
 * Recover from IOException in accept() thread (CASSANDRA-6349)
 * Improve Gossip tolerance of abnormally slow tasks (CASSANDRA-6338)
 * Fix trying to hint timed out counter writes (CASSANDRA-6322)
 * Allow restoring specific columnfamilies from archived CL (CASSANDRA-4809)
 * Avoid flushing compaction_history after each operation (CASSANDRA-6287)
 * Fix repair assertion error when tombstones expire (CASSANDRA-6277)
 * Skip loading corrupt key cache (CASSANDRA-6260)
 * Fixes for compacting larger-than-memory rows (CASSANDRA-6274)
 * Compact hottest sstables first and optionally omit coldest from
   compaction entirely (CASSANDRA-6109)
 * Fix modifying column_metadata from thrift (CASSANDRA-6182)
 * cqlsh: fix LIST USERS output (CASSANDRA-6242)
 * Add IRequestSink interface (CASSANDRA-6248)
 * Update memtable size while flushing (CASSANDRA-6249)
 * Provide hooks around CQL2/CQL3 statement execution (CASSANDRA-6252)
 * Require Permission.SELECT for CAS updates (CASSANDRA-6247)
 * New CQL-aware SSTableWriter (CASSANDRA-5894)
 * Reject CAS operation when the protocol v1 is used (CASSANDRA-6270)
 * Correctly throw error when frame too large (CASSANDRA-5981)
 * Fix serialization bug in PagedRange with 2ndary indexes (CASSANDRA-6299)
 * Fix CQL3 table validation in Thrift (CASSANDRA-6140)
 * Fix bug missing results with IN clauses (CASSANDRA-6327)
 * Fix paging with reversed slices (CASSANDRA-6343)
 * Set minTimestamp correctly to be able to drop expired sstables (CASSANDRA-6337)
 * Support NaN and Infinity as float literals (CASSANDRA-6003)
 * Remove RF from nodetool ring output (CASSANDRA-6289)
 * Fix attempting to flush empty rows (CASSANDRA-6374)
 * Fix potential out of bounds exception when paging (CASSANDRA-6333)
Merged from 1.2:
 * Optimize FD phi calculation (CASSANDRA-6386)
 * Improve initial FD phi estimate when starting up (CASSANDRA-6385)
 * Don't list CQL3 table in CLI describe even if named explicitely
   (CASSANDRA-5750)
 * Invalidate row cache when dropping CF (CASSANDRA-6351)
 * add non-jamm path for cached statements (CASSANDRA-6293)
 * add windows bat files for shell commands (CASSANDRA-6145)
 * Require logging in for Thrift CQL2/3 statement preparation (CASSANDRA-6254)
 * restrict max_num_tokens to 1536 (CASSANDRA-6267)
 * Nodetool gets default JMX port from cassandra-env.sh (CASSANDRA-6273)
 * make calculatePendingRanges asynchronous (CASSANDRA-6244)
 * Remove blocking flushes in gossip thread (CASSANDRA-6297)
 * Fix potential socket leak in connectionpool creation (CASSANDRA-6308)
 * Allow LOCAL_ONE/LOCAL_QUORUM to work with SimpleStrategy (CASSANDRA-6238)
 * cqlsh: handle 'null' as session duration (CASSANDRA-6317)
 * Fix json2sstable handling of range tombstones (CASSANDRA-6316)
 * Fix missing one row in reverse query (CASSANDRA-6330)
 * Fix reading expired row value from row cache (CASSANDRA-6325)
 * Fix AssertionError when doing set element deletion (CASSANDRA-6341)
 * Make CL code for the native protocol match the one in C* 2.0
   (CASSANDRA-6347)
 * Disallow altering CQL3 table from thrift (CASSANDRA-6370)
 * Fix size computation of prepared statement (CASSANDRA-6369)


2.0.2
 * Update FailureDetector to use nanontime (CASSANDRA-4925)
 * Fix FileCacheService regressions (CASSANDRA-6149)
 * Never return WriteTimeout for CL.ANY (CASSANDRA-6132)
 * Fix race conditions in bulk loader (CASSANDRA-6129)
 * Add configurable metrics reporting (CASSANDRA-4430)
 * drop queries exceeding a configurable number of tombstones (CASSANDRA-6117)
 * Track and persist sstable read activity (CASSANDRA-5515)
 * Fixes for speculative retry (CASSANDRA-5932, CASSANDRA-6194)
 * Improve memory usage of metadata min/max column names (CASSANDRA-6077)
 * Fix thrift validation refusing row markers on CQL3 tables (CASSANDRA-6081)
 * Fix insertion of collections with CAS (CASSANDRA-6069)
 * Correctly send metadata on SELECT COUNT (CASSANDRA-6080)
 * Track clients' remote addresses in ClientState (CASSANDRA-6070)
 * Create snapshot dir if it does not exist when migrating
   leveled manifest (CASSANDRA-6093)
 * make sequential nodetool repair the default (CASSANDRA-5950)
 * Add more hooks for compaction strategy implementations (CASSANDRA-6111)
 * Fix potential NPE on composite 2ndary indexes (CASSANDRA-6098)
 * Delete can potentially be skipped in batch (CASSANDRA-6115)
 * Allow alter keyspace on system_traces (CASSANDRA-6016)
 * Disallow empty column names in cql (CASSANDRA-6136)
 * Use Java7 file-handling APIs and fix file moving on Windows (CASSANDRA-5383)
 * Save compaction history to system keyspace (CASSANDRA-5078)
 * Fix NPE if StorageService.getOperationMode() is executed before full startup (CASSANDRA-6166)
 * CQL3: support pre-epoch longs for TimestampType (CASSANDRA-6212)
 * Add reloadtriggers command to nodetool (CASSANDRA-4949)
 * cqlsh: ignore empty 'value alias' in DESCRIBE (CASSANDRA-6139)
 * Fix sstable loader (CASSANDRA-6205)
 * Reject bootstrapping if the node already exists in gossip (CASSANDRA-5571)
 * Fix NPE while loading paxos state (CASSANDRA-6211)
 * cqlsh: add SHOW SESSION <tracing-session> command (CASSANDRA-6228)
Merged from 1.2:
 * (Hadoop) Require CFRR batchSize to be at least 2 (CASSANDRA-6114)
 * Add a warning for small LCS sstable size (CASSANDRA-6191)
 * Add ability to list specific KS/CF combinations in nodetool cfstats (CASSANDRA-4191)
 * Mark CF clean if a mutation raced the drop and got it marked dirty (CASSANDRA-5946)
 * Add a LOCAL_ONE consistency level (CASSANDRA-6202)
 * Limit CQL prepared statement cache by size instead of count (CASSANDRA-6107)
 * Tracing should log write failure rather than raw exceptions (CASSANDRA-6133)
 * lock access to TM.endpointToHostIdMap (CASSANDRA-6103)
 * Allow estimated memtable size to exceed slab allocator size (CASSANDRA-6078)
 * Start MeteredFlusher earlier to prevent OOM during CL replay (CASSANDRA-6087)
 * Avoid sending Truncate command to fat clients (CASSANDRA-6088)
 * Allow where clause conditions to be in parenthesis (CASSANDRA-6037)
 * Do not open non-ssl storage port if encryption option is all (CASSANDRA-3916)
 * Move batchlog replay to its own executor (CASSANDRA-6079)
 * Add tombstone debug threshold and histogram (CASSANDRA-6042, 6057)
 * Enable tcp keepalive on incoming connections (CASSANDRA-4053)
 * Fix fat client schema pull NPE (CASSANDRA-6089)
 * Fix memtable flushing for indexed tables (CASSANDRA-6112)
 * Fix skipping columns with multiple slices (CASSANDRA-6119)
 * Expose connected thrift + native client counts (CASSANDRA-5084)
 * Optimize auth setup (CASSANDRA-6122)
 * Trace index selection (CASSANDRA-6001)
 * Update sstablesPerReadHistogram to use biased sampling (CASSANDRA-6164)
 * Log UnknownColumnfamilyException when closing socket (CASSANDRA-5725)
 * Properly error out on CREATE INDEX for counters table (CASSANDRA-6160)
 * Handle JMX notification failure for repair (CASSANDRA-6097)
 * (Hadoop) Fetch no more than 128 splits in parallel (CASSANDRA-6169)
 * stress: add username/password authentication support (CASSANDRA-6068)
 * Fix indexed queries with row cache enabled on parent table (CASSANDRA-5732)
 * Fix compaction race during columnfamily drop (CASSANDRA-5957)
 * Fix validation of empty column names for compact tables (CASSANDRA-6152)
 * Skip replaying mutations that pass CRC but fail to deserialize (CASSANDRA-6183)
 * Rework token replacement to use replace_address (CASSANDRA-5916)
 * Fix altering column types (CASSANDRA-6185)
 * cqlsh: fix CREATE/ALTER WITH completion (CASSANDRA-6196)
 * add windows bat files for shell commands (CASSANDRA-6145)
 * Fix potential stack overflow during range tombstones insertion (CASSANDRA-6181)
 * (Hadoop) Make LOCAL_ONE the default consistency level (CASSANDRA-6214)


2.0.1
 * Fix bug that could allow reading deleted data temporarily (CASSANDRA-6025)
 * Improve memory use defaults (CASSANDRA-6059)
 * Make ThriftServer more easlly extensible (CASSANDRA-6058)
 * Remove Hadoop dependency from ITransportFactory (CASSANDRA-6062)
 * add file_cache_size_in_mb setting (CASSANDRA-5661)
 * Improve error message when yaml contains invalid properties (CASSANDRA-5958)
 * Improve leveled compaction's ability to find non-overlapping L0 compactions
   to work on concurrently (CASSANDRA-5921)
 * Notify indexer of columns shadowed by range tombstones (CASSANDRA-5614)
 * Log Merkle tree stats (CASSANDRA-2698)
 * Switch from crc32 to adler32 for compressed sstable checksums (CASSANDRA-5862)
 * Improve offheap memcpy performance (CASSANDRA-5884)
 * Use a range aware scanner for cleanup (CASSANDRA-2524)
 * Cleanup doesn't need to inspect sstables that contain only local data
   (CASSANDRA-5722)
 * Add ability for CQL3 to list partition keys (CASSANDRA-4536)
 * Improve native protocol serialization (CASSANDRA-5664)
 * Upgrade Thrift to 0.9.1 (CASSANDRA-5923)
 * Require superuser status for adding triggers (CASSANDRA-5963)
 * Make standalone scrubber handle old and new style leveled manifest
   (CASSANDRA-6005)
 * Fix paxos bugs (CASSANDRA-6012, 6013, 6023)
 * Fix paged ranges with multiple replicas (CASSANDRA-6004)
 * Fix potential AssertionError during tracing (CASSANDRA-6041)
 * Fix NPE in sstablesplit (CASSANDRA-6027)
 * Migrate pre-2.0 key/value/column aliases to system.schema_columns
   (CASSANDRA-6009)
 * Paging filter empty rows too agressively (CASSANDRA-6040)
 * Support variadic parameters for IN clauses (CASSANDRA-4210)
 * cqlsh: return the result of CAS writes (CASSANDRA-5796)
 * Fix validation of IN clauses with 2ndary indexes (CASSANDRA-6050)
 * Support named bind variables in CQL (CASSANDRA-6033)
Merged from 1.2:
 * Allow cache-keys-to-save to be set at runtime (CASSANDRA-5980)
 * Avoid second-guessing out-of-space state (CASSANDRA-5605)
 * Tuning knobs for dealing with large blobs and many CFs (CASSANDRA-5982)
 * (Hadoop) Fix CQLRW for thrift tables (CASSANDRA-6002)
 * Fix possible divide-by-zero in HHOM (CASSANDRA-5990)
 * Allow local batchlog writes for CL.ANY (CASSANDRA-5967)
 * Upgrade metrics-core to version 2.2.0 (CASSANDRA-5947)
 * Fix CqlRecordWriter with composite keys (CASSANDRA-5949)
 * Add snitch, schema version, cluster, partitioner to JMX (CASSANDRA-5881)
 * Allow disabling SlabAllocator (CASSANDRA-5935)
 * Make user-defined compaction JMX blocking (CASSANDRA-4952)
 * Fix streaming does not transfer wrapped range (CASSANDRA-5948)
 * Fix loading index summary containing empty key (CASSANDRA-5965)
 * Correctly handle limits in CompositesSearcher (CASSANDRA-5975)
 * Pig: handle CQL collections (CASSANDRA-5867)
 * Pass the updated cf to the PRSI index() method (CASSANDRA-5999)
 * Allow empty CQL3 batches (as no-op) (CASSANDRA-5994)
 * Support null in CQL3 functions (CASSANDRA-5910)
 * Replace the deprecated MapMaker with CacheLoader (CASSANDRA-6007)
 * Add SSTableDeletingNotification to DataTracker (CASSANDRA-6010)
 * Fix snapshots in use get deleted during snapshot repair (CASSANDRA-6011)
 * Move hints and exception count to o.a.c.metrics (CASSANDRA-6017)
 * Fix memory leak in snapshot repair (CASSANDRA-6047)
 * Fix sstable2sjon for CQL3 tables (CASSANDRA-5852)


2.0.0
 * Fix thrift validation when inserting into CQL3 tables (CASSANDRA-5138)
 * Fix periodic memtable flushing behavior with clean memtables (CASSANDRA-5931)
 * Fix dateOf() function for pre-2.0 timestamp columns (CASSANDRA-5928)
 * Fix SSTable unintentionally loads BF when opened for batch (CASSANDRA-5938)
 * Add stream session progress to JMX (CASSANDRA-4757)
 * Fix NPE during CAS operation (CASSANDRA-5925)
Merged from 1.2:
 * Fix getBloomFilterDiskSpaceUsed for AlwaysPresentFilter (CASSANDRA-5900)
 * Don't announce schema version until we've loaded the changes locally
   (CASSANDRA-5904)
 * Fix to support off heap bloom filters size greater than 2 GB (CASSANDRA-5903)
 * Properly handle parsing huge map and set literals (CASSANDRA-5893)


2.0.0-rc2
 * enable vnodes by default (CASSANDRA-5869)
 * fix CAS contention timeout (CASSANDRA-5830)
 * fix HsHa to respect max frame size (CASSANDRA-4573)
 * Fix (some) 2i on composite components omissions (CASSANDRA-5851)
 * cqlsh: add DESCRIBE FULL SCHEMA variant (CASSANDRA-5880)
Merged from 1.2:
 * Correctly validate sparse composite cells in scrub (CASSANDRA-5855)
 * Add KeyCacheHitRate metric to CF metrics (CASSANDRA-5868)
 * cqlsh: add support for multiline comments (CASSANDRA-5798)
 * Handle CQL3 SELECT duplicate IN restrictions on clustering columns
   (CASSANDRA-5856)


2.0.0-rc1
 * improve DecimalSerializer performance (CASSANDRA-5837)
 * fix potential spurious wakeup in AsyncOneResponse (CASSANDRA-5690)
 * fix schema-related trigger issues (CASSANDRA-5774)
 * Better validation when accessing CQL3 table from thrift (CASSANDRA-5138)
 * Fix assertion error during repair (CASSANDRA-5801)
 * Fix range tombstone bug (CASSANDRA-5805)
 * DC-local CAS (CASSANDRA-5797)
 * Add a native_protocol_version column to the system.local table (CASSANRDA-5819)
 * Use index_interval from cassandra.yaml when upgraded (CASSANDRA-5822)
 * Fix buffer underflow on socket close (CASSANDRA-5792)
Merged from 1.2:
 * Fix reading DeletionTime from 1.1-format sstables (CASSANDRA-5814)
 * cqlsh: add collections support to COPY (CASSANDRA-5698)
 * retry important messages for any IOException (CASSANDRA-5804)
 * Allow empty IN relations in SELECT/UPDATE/DELETE statements (CASSANDRA-5626)
 * cqlsh: fix crashing on Windows due to libedit detection (CASSANDRA-5812)
 * fix bulk-loading compressed sstables (CASSANDRA-5820)
 * (Hadoop) fix quoting in CqlPagingRecordReader and CqlRecordWriter
   (CASSANDRA-5824)
 * update default LCS sstable size to 160MB (CASSANDRA-5727)
 * Allow compacting 2Is via nodetool (CASSANDRA-5670)
 * Hex-encode non-String keys in OPP (CASSANDRA-5793)
 * nodetool history logging (CASSANDRA-5823)
 * (Hadoop) fix support for Thrift tables in CqlPagingRecordReader
   (CASSANDRA-5752)
 * add "all time blocked" to StatusLogger output (CASSANDRA-5825)
 * Future-proof inter-major-version schema migrations (CASSANDRA-5845)
 * (Hadoop) add CqlPagingRecordReader support for ReversedType in Thrift table
   (CASSANDRA-5718)
 * Add -no-snapshot option to scrub (CASSANDRA-5891)
 * Fix to support off heap bloom filters size greater than 2 GB (CASSANDRA-5903)
 * Properly handle parsing huge map and set literals (CASSANDRA-5893)
 * Fix LCS L0 compaction may overlap in L1 (CASSANDRA-5907)
 * New sstablesplit tool to split large sstables offline (CASSANDRA-4766)
 * Fix potential deadlock in native protocol server (CASSANDRA-5926)
 * Disallow incompatible type change in CQL3 (CASSANDRA-5882)
Merged from 1.1:
 * Correctly validate sparse composite cells in scrub (CASSANDRA-5855)


2.0.0-beta2
 * Replace countPendingHints with Hints Created metric (CASSANDRA-5746)
 * Allow nodetool with no args, and with help to run without a server (CASSANDRA-5734)
 * Cleanup AbstractType/TypeSerializer classes (CASSANDRA-5744)
 * Remove unimplemented cli option schema-mwt (CASSANDRA-5754)
 * Support range tombstones in thrift (CASSANDRA-5435)
 * Normalize table-manipulating CQL3 statements' class names (CASSANDRA-5759)
 * cqlsh: add missing table options to DESCRIBE output (CASSANDRA-5749)
 * Fix assertion error during repair (CASSANDRA-5757)
 * Fix bulkloader (CASSANDRA-5542)
 * Add LZ4 compression to the native protocol (CASSANDRA-5765)
 * Fix bugs in the native protocol v2 (CASSANDRA-5770)
 * CAS on 'primary key only' table (CASSANDRA-5715)
 * Support streaming SSTables of old versions (CASSANDRA-5772)
 * Always respect protocol version in native protocol (CASSANDRA-5778)
 * Fix ConcurrentModificationException during streaming (CASSANDRA-5782)
 * Update deletion timestamp in Commit#updatesWithPaxosTime (CASSANDRA-5787)
 * Thrift cas() method crashes if input columns are not sorted (CASSANDRA-5786)
 * Order columns names correctly when querying for CAS (CASSANDRA-5788)
 * Fix streaming retry (CASSANDRA-5775)
Merged from 1.2:
 * if no seeds can be a reached a node won't start in a ring by itself (CASSANDRA-5768)
 * add cassandra.unsafesystem property (CASSANDRA-5704)
 * (Hadoop) quote identifiers in CqlPagingRecordReader (CASSANDRA-5763)
 * Add replace_node functionality for vnodes (CASSANDRA-5337)
 * Add timeout events to query traces (CASSANDRA-5520)
 * Fix serialization of the LEFT gossip value (CASSANDRA-5696)
 * Pig: support for cql3 tables (CASSANDRA-5234)
 * Fix skipping range tombstones with reverse queries (CASSANDRA-5712)
 * Expire entries out of ThriftSessionManager (CASSANDRA-5719)
 * Don't keep ancestor information in memory (CASSANDRA-5342)
 * Expose native protocol server status in nodetool info (CASSANDRA-5735)
 * Fix pathetic performance of range tombstones (CASSANDRA-5677)
 * Fix querying with an empty (impossible) range (CASSANDRA-5573)
 * cqlsh: handle CUSTOM 2i in DESCRIBE output (CASSANDRA-5760)
 * Fix minor bug in Range.intersects(Bound) (CASSANDRA-5771)
 * cqlsh: handle disabled compression in DESCRIBE output (CASSANDRA-5766)
 * Ensure all UP events are notified on the native protocol (CASSANDRA-5769)
 * Fix formatting of sstable2json with multiple -k arguments (CASSANDRA-5781)
 * Don't rely on row marker for queries in general to hide lost markers
   after TTL expires (CASSANDRA-5762)
 * Sort nodetool help output (CASSANDRA-5776)
 * Fix column expiring during 2 phases compaction (CASSANDRA-5799)
 * now() is being rejected in INSERTs when inside collections (CASSANDRA-5795)


2.0.0-beta1
 * Add support for indexing clustered columns (CASSANDRA-5125)
 * Removed on-heap row cache (CASSANDRA-5348)
 * use nanotime consistently for node-local timeouts (CASSANDRA-5581)
 * Avoid unnecessary second pass on name-based queries (CASSANDRA-5577)
 * Experimental triggers (CASSANDRA-1311)
 * JEMalloc support for off-heap allocation (CASSANDRA-3997)
 * Single-pass compaction (CASSANDRA-4180)
 * Removed token range bisection (CASSANDRA-5518)
 * Removed compatibility with pre-1.2.5 sstables and network messages
   (CASSANDRA-5511)
 * removed PBSPredictor (CASSANDRA-5455)
 * CAS support (CASSANDRA-5062, 5441, 5442, 5443, 5619, 5667)
 * Leveled compaction performs size-tiered compactions in L0
   (CASSANDRA-5371, 5439)
 * Add yaml network topology snitch for mixed ec2/other envs (CASSANDRA-5339)
 * Log when a node is down longer than the hint window (CASSANDRA-4554)
 * Optimize tombstone creation for ExpiringColumns (CASSANDRA-4917)
 * Improve LeveledScanner work estimation (CASSANDRA-5250, 5407)
 * Replace compaction lock with runWithCompactionsDisabled (CASSANDRA-3430)
 * Change Message IDs to ints (CASSANDRA-5307)
 * Move sstable level information into the Stats component, removing the
   need for a separate Manifest file (CASSANDRA-4872)
 * avoid serializing to byte[] on commitlog append (CASSANDRA-5199)
 * make index_interval configurable per columnfamily (CASSANDRA-3961, CASSANDRA-5650)
 * add default_time_to_live (CASSANDRA-3974)
 * add memtable_flush_period_in_ms (CASSANDRA-4237)
 * replace supercolumns internally by composites (CASSANDRA-3237, 5123)
 * upgrade thrift to 0.9.0 (CASSANDRA-3719)
 * drop unnecessary keyspace parameter from user-defined compaction API
   (CASSANDRA-5139)
 * more robust solution to incomplete compactions + counters (CASSANDRA-5151)
 * Change order of directory searching for c*.in.sh (CASSANDRA-3983)
 * Add tool to reset SSTable compaction level for LCS (CASSANDRA-5271)
 * Allow custom configuration loader (CASSANDRA-5045)
 * Remove memory emergency pressure valve logic (CASSANDRA-3534)
 * Reduce request latency with eager retry (CASSANDRA-4705)
 * cqlsh: Remove ASSUME command (CASSANDRA-5331)
 * Rebuild BF when loading sstables if bloom_filter_fp_chance
   has changed since compaction (CASSANDRA-5015)
 * remove row-level bloom filters (CASSANDRA-4885)
 * Change Kernel Page Cache skipping into row preheating (disabled by default)
   (CASSANDRA-4937)
 * Improve repair by deciding on a gcBefore before sending
   out TreeRequests (CASSANDRA-4932)
 * Add an official way to disable compactions (CASSANDRA-5074)
 * Reenable ALTER TABLE DROP with new semantics (CASSANDRA-3919)
 * Add binary protocol versioning (CASSANDRA-5436)
 * Swap THshaServer for TThreadedSelectorServer (CASSANDRA-5530)
 * Add alias support to SELECT statement (CASSANDRA-5075)
 * Don't create empty RowMutations in CommitLogReplayer (CASSANDRA-5541)
 * Use range tombstones when dropping cfs/columns from schema (CASSANDRA-5579)
 * cqlsh: drop CQL2/CQL3-beta support (CASSANDRA-5585)
 * Track max/min column names in sstables to be able to optimize slice
   queries (CASSANDRA-5514, CASSANDRA-5595, CASSANDRA-5600)
 * Binary protocol: allow batching already prepared statements (CASSANDRA-4693)
 * Allow preparing timestamp, ttl and limit in CQL3 queries (CASSANDRA-4450)
 * Support native link w/o JNA in Java7 (CASSANDRA-3734)
 * Use SASL authentication in binary protocol v2 (CASSANDRA-5545)
 * Replace Thrift HsHa with LMAX Disruptor based implementation (CASSANDRA-5582)
 * cqlsh: Add row count to SELECT output (CASSANDRA-5636)
 * Include a timestamp with all read commands to determine column expiration
   (CASSANDRA-5149)
 * Streaming 2.0 (CASSANDRA-5286, 5699)
 * Conditional create/drop ks/table/index statements in CQL3 (CASSANDRA-2737)
 * more pre-table creation property validation (CASSANDRA-5693)
 * Redesign repair messages (CASSANDRA-5426)
 * Fix ALTER RENAME post-5125 (CASSANDRA-5702)
 * Disallow renaming a 2ndary indexed column (CASSANDRA-5705)
 * Rename Table to Keyspace (CASSANDRA-5613)
 * Ensure changing column_index_size_in_kb on different nodes don't corrupt the
   sstable (CASSANDRA-5454)
 * Move resultset type information into prepare, not execute (CASSANDRA-5649)
 * Auto paging in binary protocol (CASSANDRA-4415, 5714)
 * Don't tie client side use of AbstractType to JDBC (CASSANDRA-4495)
 * Adds new TimestampType to replace DateType (CASSANDRA-5723, CASSANDRA-5729)
Merged from 1.2:
 * make starting native protocol server idempotent (CASSANDRA-5728)
 * Fix loading key cache when a saved entry is no longer valid (CASSANDRA-5706)
 * Fix serialization of the LEFT gossip value (CASSANDRA-5696)
 * cqlsh: Don't show 'null' in place of empty values (CASSANDRA-5675)
 * Race condition in detecting version on a mixed 1.1/1.2 cluster
   (CASSANDRA-5692)
 * Fix skipping range tombstones with reverse queries (CASSANDRA-5712)
 * Expire entries out of ThriftSessionManager (CASSANRDA-5719)
 * Don't keep ancestor information in memory (CASSANDRA-5342)
 * cqlsh: fix handling of semicolons inside BATCH queries (CASSANDRA-5697)


1.2.6
 * Fix tracing when operation completes before all responses arrive
   (CASSANDRA-5668)
 * Fix cross-DC mutation forwarding (CASSANDRA-5632)
 * Reduce SSTableLoader memory usage (CASSANDRA-5555)
 * Scale hinted_handoff_throttle_in_kb to cluster size (CASSANDRA-5272)
 * (Hadoop) Add CQL3 input/output formats (CASSANDRA-4421, 5622)
 * (Hadoop) Fix InputKeyRange in CFIF (CASSANDRA-5536)
 * Fix dealing with ridiculously large max sstable sizes in LCS (CASSANDRA-5589)
 * Ignore pre-truncate hints (CASSANDRA-4655)
 * Move System.exit on OOM into a separate thread (CASSANDRA-5273)
 * Write row markers when serializing schema (CASSANDRA-5572)
 * Check only SSTables for the requested range when streaming (CASSANDRA-5569)
 * Improve batchlog replay behavior and hint ttl handling (CASSANDRA-5314)
 * Exclude localTimestamp from validation for tombstones (CASSANDRA-5398)
 * cqlsh: add custom prompt support (CASSANDRA-5539)
 * Reuse prepared statements in hot auth queries (CASSANDRA-5594)
 * cqlsh: add vertical output option (see EXPAND) (CASSANDRA-5597)
 * Add a rate limit option to stress (CASSANDRA-5004)
 * have BulkLoader ignore snapshots directories (CASSANDRA-5587)
 * fix SnitchProperties logging context (CASSANDRA-5602)
 * Expose whether jna is enabled and memory is locked via JMX (CASSANDRA-5508)
 * cqlsh: fix COPY FROM with ReversedType (CASSANDRA-5610)
 * Allow creating CUSTOM indexes on collections (CASSANDRA-5615)
 * Evaluate now() function at execution time (CASSANDRA-5616)
 * Expose detailed read repair metrics (CASSANDRA-5618)
 * Correct blob literal + ReversedType parsing (CASSANDRA-5629)
 * Allow GPFS to prefer the internal IP like EC2MRS (CASSANDRA-5630)
 * fix help text for -tspw cassandra-cli (CASSANDRA-5643)
 * don't throw away initial causes exceptions for internode encryption issues
   (CASSANDRA-5644)
 * Fix message spelling errors for cql select statements (CASSANDRA-5647)
 * Suppress custom exceptions thru jmx (CASSANDRA-5652)
 * Update CREATE CUSTOM INDEX syntax (CASSANDRA-5639)
 * Fix PermissionDetails.equals() method (CASSANDRA-5655)
 * Never allow partition key ranges in CQL3 without token() (CASSANDRA-5666)
 * Gossiper incorrectly drops AppState for an upgrading node (CASSANDRA-5660)
 * Connection thrashing during multi-region ec2 during upgrade, due to
   messaging version (CASSANDRA-5669)
 * Avoid over reconnecting in EC2MRS (CASSANDRA-5678)
 * Fix ReadResponseSerializer.serializedSize() for digest reads (CASSANDRA-5476)
 * allow sstable2json on 2i CFs (CASSANDRA-5694)
Merged from 1.1:
 * Remove buggy thrift max message length option (CASSANDRA-5529)
 * Fix NPE in Pig's widerow mode (CASSANDRA-5488)
 * Add split size parameter to Pig and disable split combination (CASSANDRA-5544)


1.2.5
 * make BytesToken.toString only return hex bytes (CASSANDRA-5566)
 * Ensure that submitBackground enqueues at least one task (CASSANDRA-5554)
 * fix 2i updates with identical values and timestamps (CASSANDRA-5540)
 * fix compaction throttling bursty-ness (CASSANDRA-4316)
 * reduce memory consumption of IndexSummary (CASSANDRA-5506)
 * remove per-row column name bloom filters (CASSANDRA-5492)
 * Include fatal errors in trace events (CASSANDRA-5447)
 * Ensure that PerRowSecondaryIndex is notified of row-level deletes
   (CASSANDRA-5445)
 * Allow empty blob literals in CQL3 (CASSANDRA-5452)
 * Fix streaming RangeTombstones at column index boundary (CASSANDRA-5418)
 * Fix preparing statements when current keyspace is not set (CASSANDRA-5468)
 * Fix SemanticVersion.isSupportedBy minor/patch handling (CASSANDRA-5496)
 * Don't provide oldCfId for post-1.1 system cfs (CASSANDRA-5490)
 * Fix primary range ignores replication strategy (CASSANDRA-5424)
 * Fix shutdown of binary protocol server (CASSANDRA-5507)
 * Fix repair -snapshot not working (CASSANDRA-5512)
 * Set isRunning flag later in binary protocol server (CASSANDRA-5467)
 * Fix use of CQL3 functions with descending clustering order (CASSANDRA-5472)
 * Disallow renaming columns one at a time for thrift table in CQL3
   (CASSANDRA-5531)
 * cqlsh: add CLUSTERING ORDER BY support to DESCRIBE (CASSANDRA-5528)
 * Add custom secondary index support to CQL3 (CASSANDRA-5484)
 * Fix repair hanging silently on unexpected error (CASSANDRA-5229)
 * Fix Ec2Snitch regression introduced by CASSANDRA-5171 (CASSANDRA-5432)
 * Add nodetool enablebackup/disablebackup (CASSANDRA-5556)
 * cqlsh: fix DESCRIBE after case insensitive USE (CASSANDRA-5567)
Merged from 1.1
 * Add retry mechanism to OTC for non-droppable_verbs (CASSANDRA-5393)
 * Use allocator information to improve memtable memory usage estimate
   (CASSANDRA-5497)
 * Fix trying to load deleted row into row cache on startup (CASSANDRA-4463)
 * fsync leveled manifest to avoid corruption (CASSANDRA-5535)
 * Fix Bound intersection computation (CASSANDRA-5551)
 * sstablescrub now respects max memory size in cassandra.in.sh (CASSANDRA-5562)


1.2.4
 * Ensure that PerRowSecondaryIndex updates see the most recent values
   (CASSANDRA-5397)
 * avoid duplicate index entries ind PrecompactedRow and
   ParallelCompactionIterable (CASSANDRA-5395)
 * remove the index entry on oldColumn when new column is a tombstone
   (CASSANDRA-5395)
 * Change default stream throughput from 400 to 200 mbps (CASSANDRA-5036)
 * Gossiper logs DOWN for symmetry with UP (CASSANDRA-5187)
 * Fix mixing prepared statements between keyspaces (CASSANDRA-5352)
 * Fix consistency level during bootstrap - strike 3 (CASSANDRA-5354)
 * Fix transposed arguments in AlreadyExistsException (CASSANDRA-5362)
 * Improve asynchronous hint delivery (CASSANDRA-5179)
 * Fix Guava dependency version (12.0 -> 13.0.1) for Maven (CASSANDRA-5364)
 * Validate that provided CQL3 collection value are < 64K (CASSANDRA-5355)
 * Make upgradeSSTable skip current version sstables by default (CASSANDRA-5366)
 * Optimize min/max timestamp collection (CASSANDRA-5373)
 * Invalid streamId in cql binary protocol when using invalid CL
   (CASSANDRA-5164)
 * Fix validation for IN where clauses with collections (CASSANDRA-5376)
 * Copy resultSet on count query to avoid ConcurrentModificationException
   (CASSANDRA-5382)
 * Correctly typecheck in CQL3 even with ReversedType (CASSANDRA-5386)
 * Fix streaming compressed files when using encryption (CASSANDRA-5391)
 * cassandra-all 1.2.0 pom missing netty dependency (CASSANDRA-5392)
 * Fix writetime/ttl functions on null values (CASSANDRA-5341)
 * Fix NPE during cql3 select with token() (CASSANDRA-5404)
 * IndexHelper.skipBloomFilters won't skip non-SHA filters (CASSANDRA-5385)
 * cqlsh: Print maps ordered by key, sort sets (CASSANDRA-5413)
 * Add null syntax support in CQL3 for inserts (CASSANDRA-3783)
 * Allow unauthenticated set_keyspace() calls (CASSANDRA-5423)
 * Fix potential incremental backups race (CASSANDRA-5410)
 * Fix prepared BATCH statements with batch-level timestamps (CASSANDRA-5415)
 * Allow overriding superuser setup delay (CASSANDRA-5430)
 * cassandra-shuffle with JMX usernames and passwords (CASSANDRA-5431)
Merged from 1.1:
 * cli: Quote ks and cf names in schema output when needed (CASSANDRA-5052)
 * Fix bad default for min/max timestamp in SSTableMetadata (CASSANDRA-5372)
 * Fix cf name extraction from manifest in Directories.migrateFile()
   (CASSANDRA-5242)
 * Support pluggable internode authentication (CASSANDRA-5401)


1.2.3
 * add check for sstable overlap within a level on startup (CASSANDRA-5327)
 * replace ipv6 colons in jmx object names (CASSANDRA-5298, 5328)
 * Avoid allocating SSTableBoundedScanner during repair when the range does
   not intersect the sstable (CASSANDRA-5249)
 * Don't lowercase property map keys (this breaks NTS) (CASSANDRA-5292)
 * Fix composite comparator with super columns (CASSANDRA-5287)
 * Fix insufficient validation of UPDATE queries against counter cfs
   (CASSANDRA-5300)
 * Fix PropertyFileSnitch default DC/Rack behavior (CASSANDRA-5285)
 * Handle null values when executing prepared statement (CASSANDRA-5081)
 * Add netty to pom dependencies (CASSANDRA-5181)
 * Include type arguments in Thrift CQLPreparedResult (CASSANDRA-5311)
 * Fix compaction not removing columns when bf_fp_ratio is 1 (CASSANDRA-5182)
 * cli: Warn about missing CQL3 tables in schema descriptions (CASSANDRA-5309)
 * Re-enable unknown option in replication/compaction strategies option for
   backward compatibility (CASSANDRA-4795)
 * Add binary protocol support to stress (CASSANDRA-4993)
 * cqlsh: Fix COPY FROM value quoting and null handling (CASSANDRA-5305)
 * Fix repair -pr for vnodes (CASSANDRA-5329)
 * Relax CL for auth queries for non-default users (CASSANDRA-5310)
 * Fix AssertionError during repair (CASSANDRA-5245)
 * Don't announce migrations to pre-1.2 nodes (CASSANDRA-5334)
Merged from 1.1:
 * Update offline scrub for 1.0 -> 1.1 directory structure (CASSANDRA-5195)
 * add tmp flag to Descriptor hashcode (CASSANDRA-4021)
 * fix logging of "Found table data in data directories" when only system tables
   are present (CASSANDRA-5289)
 * cli: Add JMX authentication support (CASSANDRA-5080)
 * nodetool: ability to repair specific range (CASSANDRA-5280)
 * Fix possible assertion triggered in SliceFromReadCommand (CASSANDRA-5284)
 * cqlsh: Add inet type support on Windows (ipv4-only) (CASSANDRA-4801)
 * Fix race when initializing ColumnFamilyStore (CASSANDRA-5350)
 * Add UseTLAB JVM flag (CASSANDRA-5361)


1.2.2
 * fix potential for multiple concurrent compactions of the same sstables
   (CASSANDRA-5256)
 * avoid no-op caching of byte[] on commitlog append (CASSANDRA-5199)
 * fix symlinks under data dir not working (CASSANDRA-5185)
 * fix bug in compact storage metadata handling (CASSANDRA-5189)
 * Validate login for USE queries (CASSANDRA-5207)
 * cli: remove default username and password (CASSANDRA-5208)
 * configure populate_io_cache_on_flush per-CF (CASSANDRA-4694)
 * allow configuration of internode socket buffer (CASSANDRA-3378)
 * Make sstable directory picking blacklist-aware again (CASSANDRA-5193)
 * Correctly expire gossip states for edge cases (CASSANDRA-5216)
 * Improve handling of directory creation failures (CASSANDRA-5196)
 * Expose secondary indicies to the rest of nodetool (CASSANDRA-4464)
 * Binary protocol: avoid sending notification for 0.0.0.0 (CASSANDRA-5227)
 * add UseCondCardMark XX jvm settings on jdk 1.7 (CASSANDRA-4366)
 * CQL3 refactor to allow conversion function (CASSANDRA-5226)
 * Fix drop of sstables in some circumstance (CASSANDRA-5232)
 * Implement caching of authorization results (CASSANDRA-4295)
 * Add support for LZ4 compression (CASSANDRA-5038)
 * Fix missing columns in wide rows queries (CASSANDRA-5225)
 * Simplify auth setup and make system_auth ks alterable (CASSANDRA-5112)
 * Stop compactions from hanging during bootstrap (CASSANDRA-5244)
 * fix compressed streaming sending extra chunk (CASSANDRA-5105)
 * Add CQL3-based implementations of IAuthenticator and IAuthorizer
   (CASSANDRA-4898)
 * Fix timestamp-based tomstone removal logic (CASSANDRA-5248)
 * cli: Add JMX authentication support (CASSANDRA-5080)
 * Fix forceFlush behavior (CASSANDRA-5241)
 * cqlsh: Add username autocompletion (CASSANDRA-5231)
 * Fix CQL3 composite partition key error (CASSANDRA-5240)
 * Allow IN clause on last clustering key (CASSANDRA-5230)
Merged from 1.1:
 * fix start key/end token validation for wide row iteration (CASSANDRA-5168)
 * add ConfigHelper support for Thrift frame and max message sizes (CASSANDRA-5188)
 * fix nodetool repair not fail on node down (CASSANDRA-5203)
 * always collect tombstone hints (CASSANDRA-5068)
 * Fix error when sourcing file in cqlsh (CASSANDRA-5235)


1.2.1
 * stream undelivered hints on decommission (CASSANDRA-5128)
 * GossipingPropertyFileSnitch loads saved dc/rack info if needed (CASSANDRA-5133)
 * drain should flush system CFs too (CASSANDRA-4446)
 * add inter_dc_tcp_nodelay setting (CASSANDRA-5148)
 * re-allow wrapping ranges for start_token/end_token range pairitspwng (CASSANDRA-5106)
 * fix validation compaction of empty rows (CASSANDRA-5136)
 * nodetool methods to enable/disable hint storage/delivery (CASSANDRA-4750)
 * disallow bloom filter false positive chance of 0 (CASSANDRA-5013)
 * add threadpool size adjustment methods to JMXEnabledThreadPoolExecutor and
   CompactionManagerMBean (CASSANDRA-5044)
 * fix hinting for dropped local writes (CASSANDRA-4753)
 * off-heap cache doesn't need mutable column container (CASSANDRA-5057)
 * apply disk_failure_policy to bad disks on initial directory creation
   (CASSANDRA-4847)
 * Optimize name-based queries to use ArrayBackedSortedColumns (CASSANDRA-5043)
 * Fall back to old manifest if most recent is unparseable (CASSANDRA-5041)
 * pool [Compressed]RandomAccessReader objects on the partitioned read path
   (CASSANDRA-4942)
 * Add debug logging to list filenames processed by Directories.migrateFile
   method (CASSANDRA-4939)
 * Expose black-listed directories via JMX (CASSANDRA-4848)
 * Log compaction merge counts (CASSANDRA-4894)
 * Minimize byte array allocation by AbstractData{Input,Output} (CASSANDRA-5090)
 * Add SSL support for the binary protocol (CASSANDRA-5031)
 * Allow non-schema system ks modification for shuffle to work (CASSANDRA-5097)
 * cqlsh: Add default limit to SELECT statements (CASSANDRA-4972)
 * cqlsh: fix DESCRIBE for 1.1 cfs in CQL3 (CASSANDRA-5101)
 * Correctly gossip with nodes >= 1.1.7 (CASSANDRA-5102)
 * Ensure CL guarantees on digest mismatch (CASSANDRA-5113)
 * Validate correctly selects on composite partition key (CASSANDRA-5122)
 * Fix exception when adding collection (CASSANDRA-5117)
 * Handle states for non-vnode clusters correctly (CASSANDRA-5127)
 * Refuse unrecognized replication and compaction strategy options (CASSANDRA-4795)
 * Pick the correct value validator in sstable2json for cql3 tables (CASSANDRA-5134)
 * Validate login for describe_keyspace, describe_keyspaces and set_keyspace
   (CASSANDRA-5144)
 * Fix inserting empty maps (CASSANDRA-5141)
 * Don't remove tokens from System table for node we know (CASSANDRA-5121)
 * fix streaming progress report for compresed files (CASSANDRA-5130)
 * Coverage analysis for low-CL queries (CASSANDRA-4858)
 * Stop interpreting dates as valid timeUUID value (CASSANDRA-4936)
 * Adds E notation for floating point numbers (CASSANDRA-4927)
 * Detect (and warn) unintentional use of the cql2 thrift methods when cql3 was
   intended (CASSANDRA-5172)
 * cli: Quote ks and cf names in schema output when needed (CASSANDRA-5052)
 * Fix cf name extraction from manifest in Directories.migrateFile() (CASSANDRA-5242)
 * Replace mistaken usage of commons-logging with slf4j (CASSANDRA-5464)
 * Ensure Jackson dependency matches lib (CASSANDRA-5126)
 * Expose droppable tombstone ratio stats over JMX (CASSANDRA-5159)
Merged from 1.1:
 * Simplify CompressedRandomAccessReader to work around JDK FD bug (CASSANDRA-5088)
 * Improve handling a changing target throttle rate mid-compaction (CASSANDRA-5087)
 * Pig: correctly decode row keys in widerow mode (CASSANDRA-5098)
 * nodetool repair command now prints progress (CASSANDRA-4767)
 * fix user defined compaction to run against 1.1 data directory (CASSANDRA-5118)
 * Fix CQL3 BATCH authorization caching (CASSANDRA-5145)
 * fix get_count returns incorrect value with TTL (CASSANDRA-5099)
 * better handling for mid-compaction failure (CASSANDRA-5137)
 * convert default marshallers list to map for better readability (CASSANDRA-5109)
 * fix ConcurrentModificationException in getBootstrapSource (CASSANDRA-5170)
 * fix sstable maxtimestamp for row deletes and pre-1.1.1 sstables (CASSANDRA-5153)
 * Fix thread growth on node removal (CASSANDRA-5175)
 * Make Ec2Region's datacenter name configurable (CASSANDRA-5155)


1.2.0
 * Disallow counters in collections (CASSANDRA-5082)
 * cqlsh: add unit tests (CASSANDRA-3920)
 * fix default bloom_filter_fp_chance for LeveledCompactionStrategy (CASSANDRA-5093)
Merged from 1.1:
 * add validation for get_range_slices with start_key and end_token (CASSANDRA-5089)


1.2.0-rc2
 * fix nodetool ownership display with vnodes (CASSANDRA-5065)
 * cqlsh: add DESCRIBE KEYSPACES command (CASSANDRA-5060)
 * Fix potential infinite loop when reloading CFS (CASSANDRA-5064)
 * Fix SimpleAuthorizer example (CASSANDRA-5072)
 * cqlsh: force CL.ONE for tracing and system.schema* queries (CASSANDRA-5070)
 * Includes cassandra-shuffle in the debian package (CASSANDRA-5058)
Merged from 1.1:
 * fix multithreaded compaction deadlock (CASSANDRA-4492)
 * fix temporarily missing schema after upgrade from pre-1.1.5 (CASSANDRA-5061)
 * Fix ALTER TABLE overriding compression options with defaults
   (CASSANDRA-4996, 5066)
 * fix specifying and altering crc_check_chance (CASSANDRA-5053)
 * fix Murmur3Partitioner ownership% calculation (CASSANDRA-5076)
 * Don't expire columns sooner than they should in 2ndary indexes (CASSANDRA-5079)


1.2-rc1
 * rename rpc_timeout settings to request_timeout (CASSANDRA-5027)
 * add BF with 0.1 FP to LCS by default (CASSANDRA-5029)
 * Fix preparing insert queries (CASSANDRA-5016)
 * Fix preparing queries with counter increment (CASSANDRA-5022)
 * Fix preparing updates with collections (CASSANDRA-5017)
 * Don't generate UUID based on other node address (CASSANDRA-5002)
 * Fix message when trying to alter a clustering key type (CASSANDRA-5012)
 * Update IAuthenticator to match the new IAuthorizer (CASSANDRA-5003)
 * Fix inserting only a key in CQL3 (CASSANDRA-5040)
 * Fix CQL3 token() function when used with strings (CASSANDRA-5050)
Merged from 1.1:
 * reduce log spam from invalid counter shards (CASSANDRA-5026)
 * Improve schema propagation performance (CASSANDRA-5025)
 * Fix for IndexHelper.IndexFor throws OOB Exception (CASSANDRA-5030)
 * cqlsh: make it possible to describe thrift CFs (CASSANDRA-4827)
 * cqlsh: fix timestamp formatting on some platforms (CASSANDRA-5046)


1.2-beta3
 * make consistency level configurable in cqlsh (CASSANDRA-4829)
 * fix cqlsh rendering of blob fields (CASSANDRA-4970)
 * fix cqlsh DESCRIBE command (CASSANDRA-4913)
 * save truncation position in system table (CASSANDRA-4906)
 * Move CompressionMetadata off-heap (CASSANDRA-4937)
 * allow CLI to GET cql3 columnfamily data (CASSANDRA-4924)
 * Fix rare race condition in getExpireTimeForEndpoint (CASSANDRA-4402)
 * acquire references to overlapping sstables during compaction so bloom filter
   doesn't get free'd prematurely (CASSANDRA-4934)
 * Don't share slice query filter in CQL3 SelectStatement (CASSANDRA-4928)
 * Separate tracing from Log4J (CASSANDRA-4861)
 * Exclude gcable tombstones from merkle-tree computation (CASSANDRA-4905)
 * Better printing of AbstractBounds for tracing (CASSANDRA-4931)
 * Optimize mostRecentTombstone check in CC.collectAllData (CASSANDRA-4883)
 * Change stream session ID to UUID to avoid collision from same node (CASSANDRA-4813)
 * Use Stats.db when bulk loading if present (CASSANDRA-4957)
 * Skip repair on system_trace and keyspaces with RF=1 (CASSANDRA-4956)
 * (cql3) Remove arbitrary SELECT limit (CASSANDRA-4918)
 * Correctly handle prepared operation on collections (CASSANDRA-4945)
 * Fix CQL3 LIMIT (CASSANDRA-4877)
 * Fix Stress for CQL3 (CASSANDRA-4979)
 * Remove cassandra specific exceptions from JMX interface (CASSANDRA-4893)
 * (CQL3) Force using ALLOW FILTERING on potentially inefficient queries (CASSANDRA-4915)
 * (cql3) Fix adding column when the table has collections (CASSANDRA-4982)
 * (cql3) Fix allowing collections with compact storage (CASSANDRA-4990)
 * (cql3) Refuse ttl/writetime function on collections (CASSANDRA-4992)
 * Replace IAuthority with new IAuthorizer (CASSANDRA-4874)
 * clqsh: fix KEY pseudocolumn escaping when describing Thrift tables
   in CQL3 mode (CASSANDRA-4955)
 * add basic authentication support for Pig CassandraStorage (CASSANDRA-3042)
 * fix CQL2 ALTER TABLE compaction_strategy_class altering (CASSANDRA-4965)
Merged from 1.1:
 * Fall back to old describe_splits if d_s_ex is not available (CASSANDRA-4803)
 * Improve error reporting when streaming ranges fail (CASSANDRA-5009)
 * Fix cqlsh timestamp formatting of timezone info (CASSANDRA-4746)
 * Fix assertion failure with leveled compaction (CASSANDRA-4799)
 * Check for null end_token in get_range_slice (CASSANDRA-4804)
 * Remove all remnants of removed nodes (CASSANDRA-4840)
 * Add aut-reloading of the log4j file in debian package (CASSANDRA-4855)
 * Fix estimated row cache entry size (CASSANDRA-4860)
 * reset getRangeSlice filter after finishing a row for get_paged_slice
   (CASSANDRA-4919)
 * expunge row cache post-truncate (CASSANDRA-4940)
 * Allow static CF definition with compact storage (CASSANDRA-4910)
 * Fix endless loop/compaction of schema_* CFs due to broken timestamps (CASSANDRA-4880)
 * Fix 'wrong class type' assertion in CounterColumn (CASSANDRA-4976)


1.2-beta2
 * fp rate of 1.0 disables BF entirely; LCS defaults to 1.0 (CASSANDRA-4876)
 * off-heap bloom filters for row keys (CASSANDRA_4865)
 * add extension point for sstable components (CASSANDRA-4049)
 * improve tracing output (CASSANDRA-4852, 4862)
 * make TRACE verb droppable (CASSANDRA-4672)
 * fix BulkLoader recognition of CQL3 columnfamilies (CASSANDRA-4755)
 * Sort commitlog segments for replay by id instead of mtime (CASSANDRA-4793)
 * Make hint delivery asynchronous (CASSANDRA-4761)
 * Pluggable Thrift transport factories for CLI and cqlsh (CASSANDRA-4609, 4610)
 * cassandra-cli: allow Double value type to be inserted to a column (CASSANDRA-4661)
 * Add ability to use custom TServerFactory implementations (CASSANDRA-4608)
 * optimize batchlog flushing to skip successful batches (CASSANDRA-4667)
 * include metadata for system keyspace itself in schema tables (CASSANDRA-4416)
 * add check to PropertyFileSnitch to verify presence of location for
   local node (CASSANDRA-4728)
 * add PBSPredictor consistency modeler (CASSANDRA-4261)
 * remove vestiges of Thrift unframed mode (CASSANDRA-4729)
 * optimize single-row PK lookups (CASSANDRA-4710)
 * adjust blockFor calculation to account for pending ranges due to node
   movement (CASSANDRA-833)
 * Change CQL version to 3.0.0 and stop accepting 3.0.0-beta1 (CASSANDRA-4649)
 * (CQL3) Make prepared statement global instead of per connection
   (CASSANDRA-4449)
 * Fix scrubbing of CQL3 created tables (CASSANDRA-4685)
 * (CQL3) Fix validation when using counter and regular columns in the same
   table (CASSANDRA-4706)
 * Fix bug starting Cassandra with simple authentication (CASSANDRA-4648)
 * Add support for batchlog in CQL3 (CASSANDRA-4545, 4738)
 * Add support for multiple column family outputs in CFOF (CASSANDRA-4208)
 * Support repairing only the local DC nodes (CASSANDRA-4747)
 * Use rpc_address for binary protocol and change default port (CASSANDRA-4751)
 * Fix use of collections in prepared statements (CASSANDRA-4739)
 * Store more information into peers table (CASSANDRA-4351, 4814)
 * Configurable bucket size for size tiered compaction (CASSANDRA-4704)
 * Run leveled compaction in parallel (CASSANDRA-4310)
 * Fix potential NPE during CFS reload (CASSANDRA-4786)
 * Composite indexes may miss results (CASSANDRA-4796)
 * Move consistency level to the protocol level (CASSANDRA-4734, 4824)
 * Fix Subcolumn slice ends not respected (CASSANDRA-4826)
 * Fix Assertion error in cql3 select (CASSANDRA-4783)
 * Fix list prepend logic (CQL3) (CASSANDRA-4835)
 * Add booleans as literals in CQL3 (CASSANDRA-4776)
 * Allow renaming PK columns in CQL3 (CASSANDRA-4822)
 * Fix binary protocol NEW_NODE event (CASSANDRA-4679)
 * Fix potential infinite loop in tombstone compaction (CASSANDRA-4781)
 * Remove system tables accounting from schema (CASSANDRA-4850)
 * (cql3) Force provided columns in clustering key order in
   'CLUSTERING ORDER BY' (CASSANDRA-4881)
 * Fix composite index bug (CASSANDRA-4884)
 * Fix short read protection for CQL3 (CASSANDRA-4882)
 * Add tracing support to the binary protocol (CASSANDRA-4699)
 * (cql3) Don't allow prepared marker inside collections (CASSANDRA-4890)
 * Re-allow order by on non-selected columns (CASSANDRA-4645)
 * Bug when composite index is created in a table having collections (CASSANDRA-4909)
 * log index scan subject in CompositesSearcher (CASSANDRA-4904)
Merged from 1.1:
 * add get[Row|Key]CacheEntries to CacheServiceMBean (CASSANDRA-4859)
 * fix get_paged_slice to wrap to next row correctly (CASSANDRA-4816)
 * fix indexing empty column values (CASSANDRA-4832)
 * allow JdbcDate to compose null Date objects (CASSANDRA-4830)
 * fix possible stackoverflow when compacting 1000s of sstables
   (CASSANDRA-4765)
 * fix wrong leveled compaction progress calculation (CASSANDRA-4807)
 * add a close() method to CRAR to prevent leaking file descriptors (CASSANDRA-4820)
 * fix potential infinite loop in get_count (CASSANDRA-4833)
 * fix compositeType.{get/from}String methods (CASSANDRA-4842)
 * (CQL) fix CREATE COLUMNFAMILY permissions check (CASSANDRA-4864)
 * Fix DynamicCompositeType same type comparison (CASSANDRA-4711)
 * Fix duplicate SSTable reference when stream session failed (CASSANDRA-3306)
 * Allow static CF definition with compact storage (CASSANDRA-4910)
 * Fix endless loop/compaction of schema_* CFs due to broken timestamps (CASSANDRA-4880)
 * Fix 'wrong class type' assertion in CounterColumn (CASSANDRA-4976)


1.2-beta1
 * add atomic_batch_mutate (CASSANDRA-4542, -4635)
 * increase default max_hint_window_in_ms to 3h (CASSANDRA-4632)
 * include message initiation time to replicas so they can more
   accurately drop timed-out requests (CASSANDRA-2858)
 * fix clientutil.jar dependencies (CASSANDRA-4566)
 * optimize WriteResponse (CASSANDRA-4548)
 * new metrics (CASSANDRA-4009)
 * redesign KEYS indexes to avoid read-before-write (CASSANDRA-2897)
 * debug tracing (CASSANDRA-1123)
 * parallelize row cache loading (CASSANDRA-4282)
 * Make compaction, flush JBOD-aware (CASSANDRA-4292)
 * run local range scans on the read stage (CASSANDRA-3687)
 * clean up ioexceptions (CASSANDRA-2116)
 * add disk_failure_policy (CASSANDRA-2118)
 * Introduce new json format with row level deletion (CASSANDRA-4054)
 * remove redundant "name" column from schema_keyspaces (CASSANDRA-4433)
 * improve "nodetool ring" handling of multi-dc clusters (CASSANDRA-3047)
 * update NTS calculateNaturalEndpoints to be O(N log N) (CASSANDRA-3881)
 * split up rpc timeout by operation type (CASSANDRA-2819)
 * rewrite key cache save/load to use only sequential i/o (CASSANDRA-3762)
 * update MS protocol with a version handshake + broadcast address id
   (CASSANDRA-4311)
 * multithreaded hint replay (CASSANDRA-4189)
 * add inter-node message compression (CASSANDRA-3127)
 * remove COPP (CASSANDRA-2479)
 * Track tombstone expiration and compact when tombstone content is
   higher than a configurable threshold, default 20% (CASSANDRA-3442, 4234)
 * update MurmurHash to version 3 (CASSANDRA-2975)
 * (CLI) track elapsed time for `delete' operation (CASSANDRA-4060)
 * (CLI) jline version is bumped to 1.0 to properly  support
   'delete' key function (CASSANDRA-4132)
 * Save IndexSummary into new SSTable 'Summary' component (CASSANDRA-2392, 4289)
 * Add support for range tombstones (CASSANDRA-3708)
 * Improve MessagingService efficiency (CASSANDRA-3617)
 * Avoid ID conflicts from concurrent schema changes (CASSANDRA-3794)
 * Set thrift HSHA server thread limit to unlimited by default (CASSANDRA-4277)
 * Avoids double serialization of CF id in RowMutation messages
   (CASSANDRA-4293)
 * stream compressed sstables directly with java nio (CASSANDRA-4297)
 * Support multiple ranges in SliceQueryFilter (CASSANDRA-3885)
 * Add column metadata to system column families (CASSANDRA-4018)
 * (cql3) Always use composite types by default (CASSANDRA-4329)
 * (cql3) Add support for set, map and list (CASSANDRA-3647)
 * Validate date type correctly (CASSANDRA-4441)
 * (cql3) Allow definitions with only a PK (CASSANDRA-4361)
 * (cql3) Add support for row key composites (CASSANDRA-4179)
 * improve DynamicEndpointSnitch by using reservoir sampling (CASSANDRA-4038)
 * (cql3) Add support for 2ndary indexes (CASSANDRA-3680)
 * (cql3) fix defining more than one PK to be invalid (CASSANDRA-4477)
 * remove schema agreement checking from all external APIs (Thrift, CQL and CQL3) (CASSANDRA-4487)
 * add Murmur3Partitioner and make it default for new installations (CASSANDRA-3772, 4621)
 * (cql3) update pseudo-map syntax to use map syntax (CASSANDRA-4497)
 * Finer grained exceptions hierarchy and provides error code with exceptions (CASSANDRA-3979)
 * Adds events push to binary protocol (CASSANDRA-4480)
 * Rewrite nodetool help (CASSANDRA-2293)
 * Make CQL3 the default for CQL (CASSANDRA-4640)
 * update stress tool to be able to use CQL3 (CASSANDRA-4406)
 * Accept all thrift update on CQL3 cf but don't expose their metadata (CASSANDRA-4377)
 * Replace Throttle with Guava's RateLimiter for HintedHandOff (CASSANDRA-4541)
 * fix counter add/get using CQL2 and CQL3 in stress tool (CASSANDRA-4633)
 * Add sstable count per level to cfstats (CASSANDRA-4537)
 * (cql3) Add ALTER KEYSPACE statement (CASSANDRA-4611)
 * (cql3) Allow defining default consistency levels (CASSANDRA-4448)
 * (cql3) Fix queries using LIMIT missing results (CASSANDRA-4579)
 * fix cross-version gossip messaging (CASSANDRA-4576)
 * added inet data type (CASSANDRA-4627)


1.1.6
 * Wait for writes on synchronous read digest mismatch (CASSANDRA-4792)
 * fix commitlog replay for nanotime-infected sstables (CASSANDRA-4782)
 * preflight check ttl for maximum of 20 years (CASSANDRA-4771)
 * (Pig) fix widerow input with single column rows (CASSANDRA-4789)
 * Fix HH to compact with correct gcBefore, which avoids wiping out
   undelivered hints (CASSANDRA-4772)
 * LCS will merge up to 32 L0 sstables as intended (CASSANDRA-4778)
 * NTS will default unconfigured DC replicas to zero (CASSANDRA-4675)
 * use default consistency level in counter validation if none is
   explicitly provide (CASSANDRA-4700)
 * Improve IAuthority interface by introducing fine-grained
   access permissions and grant/revoke commands (CASSANDRA-4490, 4644)
 * fix assumption error in CLI when updating/describing keyspace
   (CASSANDRA-4322)
 * Adds offline sstablescrub to debian packaging (CASSANDRA-4642)
 * Automatic fixing of overlapping leveled sstables (CASSANDRA-4644)
 * fix error when using ORDER BY with extended selections (CASSANDRA-4689)
 * (CQL3) Fix validation for IN queries for non-PK cols (CASSANDRA-4709)
 * fix re-created keyspace disappering after 1.1.5 upgrade
   (CASSANDRA-4698, 4752)
 * (CLI) display elapsed time in 2 fraction digits (CASSANDRA-3460)
 * add authentication support to sstableloader (CASSANDRA-4712)
 * Fix CQL3 'is reversed' logic (CASSANDRA-4716, 4759)
 * (CQL3) Don't return ReversedType in result set metadata (CASSANDRA-4717)
 * Backport adding AlterKeyspace statement (CASSANDRA-4611)
 * (CQL3) Correcty accept upper-case data types (CASSANDRA-4770)
 * Add binary protocol events for schema changes (CASSANDRA-4684)
Merged from 1.0:
 * Switch from NBHM to CHM in MessagingService's callback map, which
   prevents OOM in long-running instances (CASSANDRA-4708)


1.1.5
 * add SecondaryIndex.reload API (CASSANDRA-4581)
 * use millis + atomicint for commitlog segment creation instead of
   nanotime, which has issues under some hypervisors (CASSANDRA-4601)
 * fix FD leak in slice queries (CASSANDRA-4571)
 * avoid recursion in leveled compaction (CASSANDRA-4587)
 * increase stack size under Java7 to 180K
 * Log(info) schema changes (CASSANDRA-4547)
 * Change nodetool setcachecapcity to manipulate global caches (CASSANDRA-4563)
 * (cql3) fix setting compaction strategy (CASSANDRA-4597)
 * fix broken system.schema_* timestamps on system startup (CASSANDRA-4561)
 * fix wrong skip of cache saving (CASSANDRA-4533)
 * Avoid NPE when lost+found is in data dir (CASSANDRA-4572)
 * Respect five-minute flush moratorium after initial CL replay (CASSANDRA-4474)
 * Adds ntp as recommended in debian packaging (CASSANDRA-4606)
 * Configurable transport in CF Record{Reader|Writer} (CASSANDRA-4558)
 * (cql3) fix potential NPE with both equal and unequal restriction (CASSANDRA-4532)
 * (cql3) improves ORDER BY validation (CASSANDRA-4624)
 * Fix potential deadlock during counter writes (CASSANDRA-4578)
 * Fix cql error with ORDER BY when using IN (CASSANDRA-4612)
Merged from 1.0:
 * increase Xss to 160k to accomodate latest 1.6 JVMs (CASSANDRA-4602)
 * fix toString of hint destination tokens (CASSANDRA-4568)
 * Fix multiple values for CurrentLocal NodeID (CASSANDRA-4626)


1.1.4
 * fix offline scrub to catch >= out of order rows (CASSANDRA-4411)
 * fix cassandra-env.sh on RHEL and other non-dash-based systems
   (CASSANDRA-4494)
Merged from 1.0:
 * (Hadoop) fix setting key length for old-style mapred api (CASSANDRA-4534)
 * (Hadoop) fix iterating through a resultset consisting entirely
   of tombstoned rows (CASSANDRA-4466)


1.1.3
 * (cqlsh) add COPY TO (CASSANDRA-4434)
 * munmap commitlog segments before rename (CASSANDRA-4337)
 * (JMX) rename getRangeKeySample to sampleKeyRange to avoid returning
   multi-MB results as an attribute (CASSANDRA-4452)
 * flush based on data size, not throughput; overwritten columns no
   longer artificially inflate liveRatio (CASSANDRA-4399)
 * update default commitlog segment size to 32MB and total commitlog
   size to 32/1024 MB for 32/64 bit JVMs, respectively (CASSANDRA-4422)
 * avoid using global partitioner to estimate ranges in index sstables
   (CASSANDRA-4403)
 * restore pre-CASSANDRA-3862 approach to removing expired tombstones
   from row cache during compaction (CASSANDRA-4364)
 * (stress) support for CQL prepared statements (CASSANDRA-3633)
 * Correctly catch exception when Snappy cannot be loaded (CASSANDRA-4400)
 * (cql3) Support ORDER BY when IN condition is given in WHERE clause (CASSANDRA-4327)
 * (cql3) delete "component_index" column on DROP TABLE call (CASSANDRA-4420)
 * change nanoTime() to currentTimeInMillis() in schema related code (CASSANDRA-4432)
 * add a token generation tool (CASSANDRA-3709)
 * Fix LCS bug with sstable containing only 1 row (CASSANDRA-4411)
 * fix "Can't Modify Index Name" problem on CF update (CASSANDRA-4439)
 * Fix assertion error in getOverlappingSSTables during repair (CASSANDRA-4456)
 * fix nodetool's setcompactionthreshold command (CASSANDRA-4455)
 * Ensure compacted files are never used, to avoid counter overcount (CASSANDRA-4436)
Merged from 1.0:
 * Push the validation of secondary index values to the SecondaryIndexManager (CASSANDRA-4240)
 * allow dropping columns shadowed by not-yet-expired supercolumn or row
   tombstones in PrecompactedRow (CASSANDRA-4396)


1.1.2
 * Fix cleanup not deleting index entries (CASSANDRA-4379)
 * Use correct partitioner when saving + loading caches (CASSANDRA-4331)
 * Check schema before trying to export sstable (CASSANDRA-2760)
 * Raise a meaningful exception instead of NPE when PFS encounters
   an unconfigured node + no default (CASSANDRA-4349)
 * fix bug in sstable blacklisting with LCS (CASSANDRA-4343)
 * LCS no longer promotes tiny sstables out of L0 (CASSANDRA-4341)
 * skip tombstones during hint replay (CASSANDRA-4320)
 * fix NPE in compactionstats (CASSANDRA-4318)
 * enforce 1m min keycache for auto (CASSANDRA-4306)
 * Have DeletedColumn.isMFD always return true (CASSANDRA-4307)
 * (cql3) exeption message for ORDER BY constraints said primary filter can be
    an IN clause, which is misleading (CASSANDRA-4319)
 * (cql3) Reject (not yet supported) creation of 2ndardy indexes on tables with
   composite primary keys (CASSANDRA-4328)
 * Set JVM stack size to 160k for java 7 (CASSANDRA-4275)
 * cqlsh: add COPY command to load data from CSV flat files (CASSANDRA-4012)
 * CFMetaData.fromThrift to throw ConfigurationException upon error (CASSANDRA-4353)
 * Use CF comparator to sort indexed columns in SecondaryIndexManager
   (CASSANDRA-4365)
 * add strategy_options to the KSMetaData.toString() output (CASSANDRA-4248)
 * (cql3) fix range queries containing unqueried results (CASSANDRA-4372)
 * (cql3) allow updating column_alias types (CASSANDRA-4041)
 * (cql3) Fix deletion bug (CASSANDRA-4193)
 * Fix computation of overlapping sstable for leveled compaction (CASSANDRA-4321)
 * Improve scrub and allow to run it offline (CASSANDRA-4321)
 * Fix assertionError in StorageService.bulkLoad (CASSANDRA-4368)
 * (cqlsh) add option to authenticate to a keyspace at startup (CASSANDRA-4108)
 * (cqlsh) fix ASSUME functionality (CASSANDRA-4352)
 * Fix ColumnFamilyRecordReader to not return progress > 100% (CASSANDRA-3942)
Merged from 1.0:
 * Set gc_grace on index CF to 0 (CASSANDRA-4314)


1.1.1
 * add populate_io_cache_on_flush option (CASSANDRA-2635)
 * allow larger cache capacities than 2GB (CASSANDRA-4150)
 * add getsstables command to nodetool (CASSANDRA-4199)
 * apply parent CF compaction settings to secondary index CFs (CASSANDRA-4280)
 * preserve commitlog size cap when recycling segments at startup
   (CASSANDRA-4201)
 * (Hadoop) fix split generation regression (CASSANDRA-4259)
 * ignore min/max compactions settings in LCS, while preserving
   behavior that min=max=0 disables autocompaction (CASSANDRA-4233)
 * log number of rows read from saved cache (CASSANDRA-4249)
 * calculate exact size required for cleanup operations (CASSANDRA-1404)
 * avoid blocking additional writes during flush when the commitlog
   gets behind temporarily (CASSANDRA-1991)
 * enable caching on index CFs based on data CF cache setting (CASSANDRA-4197)
 * warn on invalid replication strategy creation options (CASSANDRA-4046)
 * remove [Freeable]Memory finalizers (CASSANDRA-4222)
 * include tombstone size in ColumnFamily.size, which can prevent OOM
   during sudden mass delete operations by yielding a nonzero liveRatio
   (CASSANDRA-3741)
 * Open 1 sstableScanner per level for leveled compaction (CASSANDRA-4142)
 * Optimize reads when row deletion timestamps allow us to restrict
   the set of sstables we check (CASSANDRA-4116)
 * add support for commitlog archiving and point-in-time recovery
   (CASSANDRA-3690)
 * avoid generating redundant compaction tasks during streaming
   (CASSANDRA-4174)
 * add -cf option to nodetool snapshot, and takeColumnFamilySnapshot to
   StorageService mbean (CASSANDRA-556)
 * optimize cleanup to drop entire sstables where possible (CASSANDRA-4079)
 * optimize truncate when autosnapshot is disabled (CASSANDRA-4153)
 * update caches to use byte[] keys to reduce memory overhead (CASSANDRA-3966)
 * add column limit to cli (CASSANDRA-3012, 4098)
 * clean up and optimize DataOutputBuffer, used by CQL compression and
   CompositeType (CASSANDRA-4072)
 * optimize commitlog checksumming (CASSANDRA-3610)
 * identify and blacklist corrupted SSTables from future compactions
   (CASSANDRA-2261)
 * Move CfDef and KsDef validation out of thrift (CASSANDRA-4037)
 * Expose API to repair a user provided range (CASSANDRA-3912)
 * Add way to force the cassandra-cli to refresh its schema (CASSANDRA-4052)
 * Avoid having replicate on write tasks stacking up at CL.ONE (CASSANDRA-2889)
 * (cql3) Backwards compatibility for composite comparators in non-cql3-aware
   clients (CASSANDRA-4093)
 * (cql3) Fix order by for reversed queries (CASSANDRA-4160)
 * (cql3) Add ReversedType support (CASSANDRA-4004)
 * (cql3) Add timeuuid type (CASSANDRA-4194)
 * (cql3) Minor fixes (CASSANDRA-4185)
 * (cql3) Fix prepared statement in BATCH (CASSANDRA-4202)
 * (cql3) Reduce the list of reserved keywords (CASSANDRA-4186)
 * (cql3) Move max/min compaction thresholds to compaction strategy options
   (CASSANDRA-4187)
 * Fix exception during move when localhost is the only source (CASSANDRA-4200)
 * (cql3) Allow paging through non-ordered partitioner results (CASSANDRA-3771)
 * (cql3) Fix drop index (CASSANDRA-4192)
 * (cql3) Don't return range ghosts anymore (CASSANDRA-3982)
 * fix re-creating Keyspaces/ColumnFamilies with the same name as dropped
   ones (CASSANDRA-4219)
 * fix SecondaryIndex LeveledManifest save upon snapshot (CASSANDRA-4230)
 * fix missing arrayOffset in FBUtilities.hash (CASSANDRA-4250)
 * (cql3) Add name of parameters in CqlResultSet (CASSANDRA-4242)
 * (cql3) Correctly validate order by queries (CASSANDRA-4246)
 * rename stress to cassandra-stress for saner packaging (CASSANDRA-4256)
 * Fix exception on colum metadata with non-string comparator (CASSANDRA-4269)
 * Check for unknown/invalid compression options (CASSANDRA-4266)
 * (cql3) Adds simple access to column timestamp and ttl (CASSANDRA-4217)
 * (cql3) Fix range queries with secondary indexes (CASSANDRA-4257)
 * Better error messages from improper input in cli (CASSANDRA-3865)
 * Try to stop all compaction upon Keyspace or ColumnFamily drop (CASSANDRA-4221)
 * (cql3) Allow keyspace properties to contain hyphens (CASSANDRA-4278)
 * (cql3) Correctly validate keyspace access in create table (CASSANDRA-4296)
 * Avoid deadlock in migration stage (CASSANDRA-3882)
 * Take supercolumn names and deletion info into account in memtable throughput
   (CASSANDRA-4264)
 * Add back backward compatibility for old style replication factor (CASSANDRA-4294)
 * Preserve compatibility with pre-1.1 index queries (CASSANDRA-4262)
Merged from 1.0:
 * Fix super columns bug where cache is not updated (CASSANDRA-4190)
 * fix maxTimestamp to include row tombstones (CASSANDRA-4116)
 * (CLI) properly handle quotes in create/update keyspace commands (CASSANDRA-4129)
 * Avoids possible deadlock during bootstrap (CASSANDRA-4159)
 * fix stress tool that hangs forever on timeout or error (CASSANDRA-4128)
 * stress tool to return appropriate exit code on failure (CASSANDRA-4188)
 * fix compaction NPE when out of disk space and assertions disabled
   (CASSANDRA-3985)
 * synchronize LCS getEstimatedTasks to avoid CME (CASSANDRA-4255)
 * ensure unique streaming session id's (CASSANDRA-4223)
 * kick off background compaction when min/max thresholds change
   (CASSANDRA-4279)
 * improve ability of STCS.getBuckets to deal with 100s of 1000s of
   sstables, such as when convertinb back from LCS (CASSANDRA-4287)
 * Oversize integer in CQL throws NumberFormatException (CASSANDRA-4291)
 * fix 1.0.x node join to mixed version cluster, other nodes >= 1.1 (CASSANDRA-4195)
 * Fix LCS splitting sstable base on uncompressed size (CASSANDRA-4419)
 * Push the validation of secondary index values to the SecondaryIndexManager (CASSANDRA-4240)
 * Don't purge columns during upgradesstables (CASSANDRA-4462)
 * Make cqlsh work with piping (CASSANDRA-4113)
 * Validate arguments for nodetool decommission (CASSANDRA-4061)
 * Report thrift status in nodetool info (CASSANDRA-4010)


1.1.0-final
 * average a reduced liveRatio estimate with the previous one (CASSANDRA-4065)
 * Allow KS and CF names up to 48 characters (CASSANDRA-4157)
 * fix stress build (CASSANDRA-4140)
 * add time remaining estimate to nodetool compactionstats (CASSANDRA-4167)
 * (cql) fix NPE in cql3 ALTER TABLE (CASSANDRA-4163)
 * (cql) Add support for CL.TWO and CL.THREE in CQL (CASSANDRA-4156)
 * (cql) Fix type in CQL3 ALTER TABLE preventing update (CASSANDRA-4170)
 * (cql) Throw invalid exception from CQL3 on obsolete options (CASSANDRA-4171)
 * (cqlsh) fix recognizing uppercase SELECT keyword (CASSANDRA-4161)
 * Pig: wide row support (CASSANDRA-3909)
Merged from 1.0:
 * avoid streaming empty files with bulk loader if sstablewriter errors out
   (CASSANDRA-3946)


1.1-rc1
 * Include stress tool in binary builds (CASSANDRA-4103)
 * (Hadoop) fix wide row iteration when last row read was deleted
   (CASSANDRA-4154)
 * fix read_repair_chance to really default to 0.1 in the cli (CASSANDRA-4114)
 * Adds caching and bloomFilterFpChange to CQL options (CASSANDRA-4042)
 * Adds posibility to autoconfigure size of the KeyCache (CASSANDRA-4087)
 * fix KEYS index from skipping results (CASSANDRA-3996)
 * Remove sliced_buffer_size_in_kb dead option (CASSANDRA-4076)
 * make loadNewSStable preserve sstable version (CASSANDRA-4077)
 * Respect 1.0 cache settings as much as possible when upgrading
   (CASSANDRA-4088)
 * relax path length requirement for sstable files when upgrading on
   non-Windows platforms (CASSANDRA-4110)
 * fix terminination of the stress.java when errors were encountered
   (CASSANDRA-4128)
 * Move CfDef and KsDef validation out of thrift (CASSANDRA-4037)
 * Fix get_paged_slice (CASSANDRA-4136)
 * CQL3: Support slice with exclusive start and stop (CASSANDRA-3785)
Merged from 1.0:
 * support PropertyFileSnitch in bulk loader (CASSANDRA-4145)
 * add auto_snapshot option allowing disabling snapshot before drop/truncate
   (CASSANDRA-3710)
 * allow short snitch names (CASSANDRA-4130)


1.1-beta2
 * rename loaded sstables to avoid conflicts with local snapshots
   (CASSANDRA-3967)
 * start hint replay as soon as FD notifies that the target is back up
   (CASSANDRA-3958)
 * avoid unproductive deserializing of cached rows during compaction
   (CASSANDRA-3921)
 * fix concurrency issues with CQL keyspace creation (CASSANDRA-3903)
 * Show Effective Owership via Nodetool ring <keyspace> (CASSANDRA-3412)
 * Update ORDER BY syntax for CQL3 (CASSANDRA-3925)
 * Fix BulkRecordWriter to not throw NPE if reducer gets no map data from Hadoop (CASSANDRA-3944)
 * Fix bug with counters in super columns (CASSANDRA-3821)
 * Remove deprecated merge_shard_chance (CASSANDRA-3940)
 * add a convenient way to reset a node's schema (CASSANDRA-2963)
 * fix for intermittent SchemaDisagreementException (CASSANDRA-3884)
 * CLI `list <CF>` to limit number of columns and their order (CASSANDRA-3012)
 * ignore deprecated KsDef/CfDef/ColumnDef fields in native schema (CASSANDRA-3963)
 * CLI to report when unsupported column_metadata pair was given (CASSANDRA-3959)
 * reincarnate removed and deprecated KsDef/CfDef attributes (CASSANDRA-3953)
 * Fix race between writes and read for cache (CASSANDRA-3862)
 * perform static initialization of StorageProxy on start-up (CASSANDRA-3797)
 * support trickling fsync() on writes (CASSANDRA-3950)
 * expose counters for unavailable/timeout exceptions given to thrift clients (CASSANDRA-3671)
 * avoid quadratic startup time in LeveledManifest (CASSANDRA-3952)
 * Add type information to new schema_ columnfamilies and remove thrift
   serialization for schema (CASSANDRA-3792)
 * add missing column validator options to the CLI help (CASSANDRA-3926)
 * skip reading saved key cache if CF's caching strategy is NONE or ROWS_ONLY (CASSANDRA-3954)
 * Unify migration code (CASSANDRA-4017)
Merged from 1.0:
 * cqlsh: guess correct version of Python for Arch Linux (CASSANDRA-4090)
 * (CLI) properly handle quotes in create/update keyspace commands (CASSANDRA-4129)
 * Avoids possible deadlock during bootstrap (CASSANDRA-4159)
 * fix stress tool that hangs forever on timeout or error (CASSANDRA-4128)
 * Fix super columns bug where cache is not updated (CASSANDRA-4190)
 * stress tool to return appropriate exit code on failure (CASSANDRA-4188)


1.0.9
 * improve index sampling performance (CASSANDRA-4023)
 * always compact away deleted hints immediately after handoff (CASSANDRA-3955)
 * delete hints from dropped ColumnFamilies on handoff instead of
   erroring out (CASSANDRA-3975)
 * add CompositeType ref to the CLI doc for create/update column family (CASSANDRA-3980)
 * Pig: support Counter ColumnFamilies (CASSANDRA-3973)
 * Pig: Composite column support (CASSANDRA-3684)
 * Avoid NPE during repair when a keyspace has no CFs (CASSANDRA-3988)
 * Fix division-by-zero error on get_slice (CASSANDRA-4000)
 * don't change manifest level for cleanup, scrub, and upgradesstables
   operations under LeveledCompactionStrategy (CASSANDRA-3989, 4112)
 * fix race leading to super columns assertion failure (CASSANDRA-3957)
 * fix NPE on invalid CQL delete command (CASSANDRA-3755)
 * allow custom types in CLI's assume command (CASSANDRA-4081)
 * fix totalBytes count for parallel compactions (CASSANDRA-3758)
 * fix intermittent NPE in get_slice (CASSANDRA-4095)
 * remove unnecessary asserts in native code interfaces (CASSANDRA-4096)
 * Validate blank keys in CQL to avoid assertion errors (CASSANDRA-3612)
 * cqlsh: fix bad decoding of some column names (CASSANDRA-4003)
 * cqlsh: fix incorrect padding with unicode chars (CASSANDRA-4033)
 * Fix EC2 snitch incorrectly reporting region (CASSANDRA-4026)
 * Shut down thrift during decommission (CASSANDRA-4086)
 * Expose nodetool cfhistograms for 2ndary indexes (CASSANDRA-4063)
Merged from 0.8:
 * Fix ConcurrentModificationException in gossiper (CASSANDRA-4019)


1.1-beta1
 * (cqlsh)
   + add SOURCE and CAPTURE commands, and --file option (CASSANDRA-3479)
   + add ALTER COLUMNFAMILY WITH (CASSANDRA-3523)
   + bundle Python dependencies with Cassandra (CASSANDRA-3507)
   + added to Debian package (CASSANDRA-3458)
   + display byte data instead of erroring out on decode failure
     (CASSANDRA-3874)
 * add nodetool rebuild_index (CASSANDRA-3583)
 * add nodetool rangekeysample (CASSANDRA-2917)
 * Fix streaming too much data during move operations (CASSANDRA-3639)
 * Nodetool and CLI connect to localhost by default (CASSANDRA-3568)
 * Reduce memory used by primary index sample (CASSANDRA-3743)
 * (Hadoop) separate input/output configurations (CASSANDRA-3197, 3765)
 * avoid returning internal Cassandra classes over JMX (CASSANDRA-2805)
 * add row-level isolation via SnapTree (CASSANDRA-2893)
 * Optimize key count estimation when opening sstable on startup
   (CASSANDRA-2988)
 * multi-dc replication optimization supporting CL > ONE (CASSANDRA-3577)
 * add command to stop compactions (CASSANDRA-1740, 3566, 3582)
 * multithreaded streaming (CASSANDRA-3494)
 * removed in-tree redhat spec (CASSANDRA-3567)
 * "defragment" rows for name-based queries under STCS, again (CASSANDRA-2503)
 * Recycle commitlog segments for improved performance
   (CASSANDRA-3411, 3543, 3557, 3615)
 * update size-tiered compaction to prioritize small tiers (CASSANDRA-2407)
 * add message expiration logic to OutboundTcpConnection (CASSANDRA-3005)
 * off-heap cache to use sun.misc.Unsafe instead of JNA (CASSANDRA-3271)
 * EACH_QUORUM is only supported for writes (CASSANDRA-3272)
 * replace compactionlock use in schema migration by checking CFS.isValid
   (CASSANDRA-3116)
 * recognize that "SELECT first ... *" isn't really "SELECT *" (CASSANDRA-3445)
 * Use faster bytes comparison (CASSANDRA-3434)
 * Bulk loader is no longer a fat client, (HADOOP) bulk load output format
   (CASSANDRA-3045)
 * (Hadoop) add support for KeyRange.filter
 * remove assumption that keys and token are in bijection
   (CASSANDRA-1034, 3574, 3604)
 * always remove endpoints from delevery queue in HH (CASSANDRA-3546)
 * fix race between cf flush and its 2ndary indexes flush (CASSANDRA-3547)
 * fix potential race in AES when a repair fails (CASSANDRA-3548)
 * Remove columns shadowed by a deleted container even when we cannot purge
   (CASSANDRA-3538)
 * Improve memtable slice iteration performance (CASSANDRA-3545)
 * more efficient allocation of small bloom filters (CASSANDRA-3618)
 * Use separate writer thread in SSTableSimpleUnsortedWriter (CASSANDRA-3619)
 * fsync the directory after new sstable or commitlog segment are created (CASSANDRA-3250)
 * fix minor issues reported by FindBugs (CASSANDRA-3658)
 * global key/row caches (CASSANDRA-3143, 3849)
 * optimize memtable iteration during range scan (CASSANDRA-3638)
 * introduce 'crc_check_chance' in CompressionParameters to support
   a checksum percentage checking chance similarly to read-repair (CASSANDRA-3611)
 * a way to deactivate global key/row cache on per-CF basis (CASSANDRA-3667)
 * fix LeveledCompactionStrategy broken because of generation pre-allocation
   in LeveledManifest (CASSANDRA-3691)
 * finer-grained control over data directories (CASSANDRA-2749)
 * Fix ClassCastException during hinted handoff (CASSANDRA-3694)
 * Upgrade Thrift to 0.7 (CASSANDRA-3213)
 * Make stress.java insert operation to use microseconds (CASSANDRA-3725)
 * Allows (internally) doing a range query with a limit of columns instead of
   rows (CASSANDRA-3742)
 * Allow rangeSlice queries to be start/end inclusive/exclusive (CASSANDRA-3749)
 * Fix BulkLoader to support new SSTable layout and add stream
   throttling to prevent an NPE when there is no yaml config (CASSANDRA-3752)
 * Allow concurrent schema migrations (CASSANDRA-1391, 3832)
 * Add SnapshotCommand to trigger snapshot on remote node (CASSANDRA-3721)
 * Make CFMetaData conversions to/from thrift/native schema inverses
   (CASSANDRA_3559)
 * Add initial code for CQL 3.0-beta (CASSANDRA-2474, 3781, 3753)
 * Add wide row support for ColumnFamilyInputFormat (CASSANDRA-3264)
 * Allow extending CompositeType comparator (CASSANDRA-3657)
 * Avoids over-paging during get_count (CASSANDRA-3798)
 * Add new command to rebuild a node without (repair) merkle tree calculations
   (CASSANDRA-3483, 3922)
 * respect not only row cache capacity but caching mode when
   trying to read data (CASSANDRA-3812)
 * fix system tests (CASSANDRA-3827)
 * CQL support for altering row key type in ALTER TABLE (CASSANDRA-3781)
 * turn compression on by default (CASSANDRA-3871)
 * make hexToBytes refuse invalid input (CASSANDRA-2851)
 * Make secondary indexes CF inherit compression and compaction from their
   parent CF (CASSANDRA-3877)
 * Finish cleanup up tombstone purge code (CASSANDRA-3872)
 * Avoid NPE on aboarted stream-out sessions (CASSANDRA-3904)
 * BulkRecordWriter throws NPE for counter columns (CASSANDRA-3906)
 * Support compression using BulkWriter (CASSANDRA-3907)


1.0.8
 * fix race between cleanup and flush on secondary index CFSes (CASSANDRA-3712)
 * avoid including non-queried nodes in rangeslice read repair
   (CASSANDRA-3843)
 * Only snapshot CF being compacted for snapshot_before_compaction
   (CASSANDRA-3803)
 * Log active compactions in StatusLogger (CASSANDRA-3703)
 * Compute more accurate compaction score per level (CASSANDRA-3790)
 * Return InvalidRequest when using a keyspace that doesn't exist
   (CASSANDRA-3764)
 * disallow user modification of System keyspace (CASSANDRA-3738)
 * allow using sstable2json on secondary index data (CASSANDRA-3738)
 * (cqlsh) add DESCRIBE COLUMNFAMILIES (CASSANDRA-3586)
 * (cqlsh) format blobs correctly and use colors to improve output
   readability (CASSANDRA-3726)
 * synchronize BiMap of bootstrapping tokens (CASSANDRA-3417)
 * show index options in CLI (CASSANDRA-3809)
 * add optional socket timeout for streaming (CASSANDRA-3838)
 * fix truncate not to leave behind non-CFS backed secondary indexes
   (CASSANDRA-3844)
 * make CLI `show schema` to use output stream directly instead
   of StringBuilder (CASSANDRA-3842)
 * remove the wait on hint future during write (CASSANDRA-3870)
 * (cqlsh) ignore missing CfDef opts (CASSANDRA-3933)
 * (cqlsh) look for cqlshlib relative to realpath (CASSANDRA-3767)
 * Fix short read protection (CASSANDRA-3934)
 * Make sure infered and actual schema match (CASSANDRA-3371)
 * Fix NPE during HH delivery (CASSANDRA-3677)
 * Don't put boostrapping node in 'hibernate' status (CASSANDRA-3737)
 * Fix double quotes in windows bat files (CASSANDRA-3744)
 * Fix bad validator lookup (CASSANDRA-3789)
 * Fix soft reset in EC2MultiRegionSnitch (CASSANDRA-3835)
 * Don't leave zombie connections with THSHA thrift server (CASSANDRA-3867)
 * (cqlsh) fix deserialization of data (CASSANDRA-3874)
 * Fix removetoken force causing an inconsistent state (CASSANDRA-3876)
 * Fix ahndling of some types with Pig (CASSANDRA-3886)
 * Don't allow to drop the system keyspace (CASSANDRA-3759)
 * Make Pig deletes disabled by default and configurable (CASSANDRA-3628)
Merged from 0.8:
 * (Pig) fix CassandraStorage to use correct comparator in Super ColumnFamily
   case (CASSANDRA-3251)
 * fix thread safety issues in commitlog replay, primarily affecting
   systems with many (100s) of CF definitions (CASSANDRA-3751)
 * Fix relevant tombstone ignored with super columns (CASSANDRA-3875)


1.0.7
 * fix regression in HH page size calculation (CASSANDRA-3624)
 * retry failed stream on IOException (CASSANDRA-3686)
 * allow configuring bloom_filter_fp_chance (CASSANDRA-3497)
 * attempt hint delivery every ten minutes, or when failure detector
   notifies us that a node is back up, whichever comes first.  hint
   handoff throttle delay default changed to 1ms, from 50 (CASSANDRA-3554)
 * add nodetool setstreamthroughput (CASSANDRA-3571)
 * fix assertion when dropping a columnfamily with no sstables (CASSANDRA-3614)
 * more efficient allocation of small bloom filters (CASSANDRA-3618)
 * CLibrary.createHardLinkWithExec() to check for errors (CASSANDRA-3101)
 * Avoid creating empty and non cleaned writer during compaction (CASSANDRA-3616)
 * stop thrift service in shutdown hook so we can quiesce MessagingService
   (CASSANDRA-3335)
 * (CQL) compaction_strategy_options and compression_parameters for
   CREATE COLUMNFAMILY statement (CASSANDRA-3374)
 * Reset min/max compaction threshold when creating size tiered compaction
   strategy (CASSANDRA-3666)
 * Don't ignore IOException during compaction (CASSANDRA-3655)
 * Fix assertion error for CF with gc_grace=0 (CASSANDRA-3579)
 * Shutdown ParallelCompaction reducer executor after use (CASSANDRA-3711)
 * Avoid < 0 value for pending tasks in leveled compaction (CASSANDRA-3693)
 * (Hadoop) Support TimeUUID in Pig CassandraStorage (CASSANDRA-3327)
 * Check schema is ready before continuing boostrapping (CASSANDRA-3629)
 * Catch overflows during parsing of chunk_length_kb (CASSANDRA-3644)
 * Improve stream protocol mismatch errors (CASSANDRA-3652)
 * Avoid multiple thread doing HH to the same target (CASSANDRA-3681)
 * Add JMX property for rp_timeout_in_ms (CASSANDRA-2940)
 * Allow DynamicCompositeType to compare component of different types
   (CASSANDRA-3625)
 * Flush non-cfs backed secondary indexes (CASSANDRA-3659)
 * Secondary Indexes should report memory consumption (CASSANDRA-3155)
 * fix for SelectStatement start/end key are not set correctly
   when a key alias is involved (CASSANDRA-3700)
 * fix CLI `show schema` command insert of an extra comma in
   column_metadata (CASSANDRA-3714)
Merged from 0.8:
 * avoid logging (harmless) exception when GC takes < 1ms (CASSANDRA-3656)
 * prevent new nodes from thinking down nodes are up forever (CASSANDRA-3626)
 * use correct list of replicas for LOCAL_QUORUM reads when read repair
   is disabled (CASSANDRA-3696)
 * block on flush before compacting hints (may prevent OOM) (CASSANDRA-3733)


1.0.6
 * (CQL) fix cqlsh support for replicate_on_write (CASSANDRA-3596)
 * fix adding to leveled manifest after streaming (CASSANDRA-3536)
 * filter out unavailable cipher suites when using encryption (CASSANDRA-3178)
 * (HADOOP) add old-style api support for CFIF and CFRR (CASSANDRA-2799)
 * Support TimeUUIDType column names in Stress.java tool (CASSANDRA-3541)
 * (CQL) INSERT/UPDATE/DELETE/TRUNCATE commands should allow CF names to
   be qualified by keyspace (CASSANDRA-3419)
 * always remove endpoints from delevery queue in HH (CASSANDRA-3546)
 * fix race between cf flush and its 2ndary indexes flush (CASSANDRA-3547)
 * fix potential race in AES when a repair fails (CASSANDRA-3548)
 * fix default value validation usage in CLI SET command (CASSANDRA-3553)
 * Optimize componentsFor method for compaction and startup time
   (CASSANDRA-3532)
 * (CQL) Proper ColumnFamily metadata validation on CREATE COLUMNFAMILY
   (CASSANDRA-3565)
 * fix compression "chunk_length_kb" option to set correct kb value for
   thrift/avro (CASSANDRA-3558)
 * fix missing response during range slice repair (CASSANDRA-3551)
 * 'describe ring' moved from CLI to nodetool and available through JMX (CASSANDRA-3220)
 * add back partitioner to sstable metadata (CASSANDRA-3540)
 * fix NPE in get_count for counters (CASSANDRA-3601)
Merged from 0.8:
 * remove invalid assertion that table was opened before dropping it
   (CASSANDRA-3580)
 * range and index scans now only send requests to enough replicas to
   satisfy requested CL + RR (CASSANDRA-3598)
 * use cannonical host for local node in nodetool info (CASSANDRA-3556)
 * remove nonlocal DC write optimization since it only worked with
   CL.ONE or CL.LOCAL_QUORUM (CASSANDRA-3577, 3585)
 * detect misuses of CounterColumnType (CASSANDRA-3422)
 * turn off string interning in json2sstable, take 2 (CASSANDRA-2189)
 * validate compression parameters on add/update of the ColumnFamily
   (CASSANDRA-3573)
 * Check for 0.0.0.0 is incorrect in CFIF (CASSANDRA-3584)
 * Increase vm.max_map_count in debian packaging (CASSANDRA-3563)
 * gossiper will never add itself to saved endpoints (CASSANDRA-3485)


1.0.5
 * revert CASSANDRA-3407 (see CASSANDRA-3540)
 * fix assertion error while forwarding writes to local nodes (CASSANDRA-3539)


1.0.4
 * fix self-hinting of timed out read repair updates and make hinted handoff
   less prone to OOMing a coordinator (CASSANDRA-3440)
 * expose bloom filter sizes via JMX (CASSANDRA-3495)
 * enforce RP tokens 0..2**127 (CASSANDRA-3501)
 * canonicalize paths exposed through JMX (CASSANDRA-3504)
 * fix "liveSize" stat when sstables are removed (CASSANDRA-3496)
 * add bloom filter FP rates to nodetool cfstats (CASSANDRA-3347)
 * record partitioner in sstable metadata component (CASSANDRA-3407)
 * add new upgradesstables nodetool command (CASSANDRA-3406)
 * skip --debug requirement to see common exceptions in CLI (CASSANDRA-3508)
 * fix incorrect query results due to invalid max timestamp (CASSANDRA-3510)
 * make sstableloader recognize compressed sstables (CASSANDRA-3521)
 * avoids race in OutboundTcpConnection in multi-DC setups (CASSANDRA-3530)
 * use SETLOCAL in cassandra.bat (CASSANDRA-3506)
 * fix ConcurrentModificationException in Table.all() (CASSANDRA-3529)
Merged from 0.8:
 * fix concurrence issue in the FailureDetector (CASSANDRA-3519)
 * fix array out of bounds error in counter shard removal (CASSANDRA-3514)
 * avoid dropping tombstones when they might still be needed to shadow
   data in a different sstable (CASSANDRA-2786)


1.0.3
 * revert name-based query defragmentation aka CASSANDRA-2503 (CASSANDRA-3491)
 * fix invalidate-related test failures (CASSANDRA-3437)
 * add next-gen cqlsh to bin/ (CASSANDRA-3188, 3131, 3493)
 * (CQL) fix handling of rows with no columns (CASSANDRA-3424, 3473)
 * fix querying supercolumns by name returning only a subset of
   subcolumns or old subcolumn versions (CASSANDRA-3446)
 * automatically compute sha1 sum for uncompressed data files (CASSANDRA-3456)
 * fix reading metadata/statistics component for version < h (CASSANDRA-3474)
 * add sstable forward-compatibility (CASSANDRA-3478)
 * report compression ratio in CFSMBean (CASSANDRA-3393)
 * fix incorrect size exception during streaming of counters (CASSANDRA-3481)
 * (CQL) fix for counter decrement syntax (CASSANDRA-3418)
 * Fix race introduced by CASSANDRA-2503 (CASSANDRA-3482)
 * Fix incomplete deletion of delivered hints (CASSANDRA-3466)
 * Avoid rescheduling compactions when no compaction was executed
   (CASSANDRA-3484)
 * fix handling of the chunk_length_kb compression options (CASSANDRA-3492)
Merged from 0.8:
 * fix updating CF row_cache_provider (CASSANDRA-3414)
 * CFMetaData.convertToThrift method to set RowCacheProvider (CASSANDRA-3405)
 * acquire compactionlock during truncate (CASSANDRA-3399)
 * fix displaying cfdef entries for super columnfamilies (CASSANDRA-3415)
 * Make counter shard merging thread safe (CASSANDRA-3178)
 * Revert CASSANDRA-2855
 * Fix bug preventing the use of efficient cross-DC writes (CASSANDRA-3472)
 * `describe ring` command for CLI (CASSANDRA-3220)
 * (Hadoop) skip empty rows when entire row is requested, redux (CASSANDRA-2855)


1.0.2
 * "defragment" rows for name-based queries under STCS (CASSANDRA-2503)
 * Add timing information to cassandra-cli GET/SET/LIST queries (CASSANDRA-3326)
 * Only create one CompressionMetadata object per sstable (CASSANDRA-3427)
 * cleanup usage of StorageService.setMode() (CASSANDRA-3388)
 * Avoid large array allocation for compressed chunk offsets (CASSANDRA-3432)
 * fix DecimalType bytebuffer marshalling (CASSANDRA-3421)
 * fix bug that caused first column in per row indexes to be ignored
   (CASSANDRA-3441)
 * add JMX call to clean (failed) repair sessions (CASSANDRA-3316)
 * fix sstableloader reference acquisition bug (CASSANDRA-3438)
 * fix estimated row size regression (CASSANDRA-3451)
 * make sure we don't return more columns than asked (CASSANDRA-3303, 3395)
Merged from 0.8:
 * acquire compactionlock during truncate (CASSANDRA-3399)
 * fix displaying cfdef entries for super columnfamilies (CASSANDRA-3415)


1.0.1
 * acquire references during index build to prevent delete problems
   on Windows (CASSANDRA-3314)
 * describe_ring should include datacenter/topology information (CASSANDRA-2882)
 * Thrift sockets are not properly buffered (CASSANDRA-3261)
 * performance improvement for bytebufferutil compare function (CASSANDRA-3286)
 * add system.versions ColumnFamily (CASSANDRA-3140)
 * reduce network copies (CASSANDRA-3333, 3373)
 * limit nodetool to 32MB of heap (CASSANDRA-3124)
 * (CQL) update parser to accept "timestamp" instead of "date" (CASSANDRA-3149)
 * Fix CLI `show schema` to include "compression_options" (CASSANDRA-3368)
 * Snapshot to include manifest under LeveledCompactionStrategy (CASSANDRA-3359)
 * (CQL) SELECT query should allow CF name to be qualified by keyspace (CASSANDRA-3130)
 * (CQL) Fix internal application error specifying 'using consistency ...'
   in lower case (CASSANDRA-3366)
 * fix Deflate compression when compression actually makes the data bigger
   (CASSANDRA-3370)
 * optimize UUIDGen to avoid lock contention on InetAddress.getLocalHost
   (CASSANDRA-3387)
 * tolerate index being dropped mid-mutation (CASSANDRA-3334, 3313)
 * CompactionManager is now responsible for checking for new candidates
   post-task execution, enabling more consistent leveled compaction
   (CASSANDRA-3391)
 * Cache HSHA threads (CASSANDRA-3372)
 * use CF/KS names as snapshot prefix for drop + truncate operations
   (CASSANDRA-2997)
 * Break bloom filters up to avoid heap fragmentation (CASSANDRA-2466)
 * fix cassandra hanging on jsvc stop (CASSANDRA-3302)
 * Avoid leveled compaction getting blocked on errors (CASSANDRA-3408)
 * Make reloading the compaction strategy safe (CASSANDRA-3409)
 * ignore 0.8 hints even if compaction begins before we try to purge
   them (CASSANDRA-3385)
 * remove procrun (bin\daemon) from Cassandra source tree and
   artifacts (CASSANDRA-3331)
 * make cassandra compile under JDK7 (CASSANDRA-3275)
 * remove dependency of clientutil.jar to FBUtilities (CASSANDRA-3299)
 * avoid truncation errors by using long math on long values (CASSANDRA-3364)
 * avoid clock drift on some Windows machine (CASSANDRA-3375)
 * display cache provider in cli 'describe keyspace' command (CASSANDRA-3384)
 * fix incomplete topology information in describe_ring (CASSANDRA-3403)
 * expire dead gossip states based on time (CASSANDRA-2961)
 * improve CompactionTask extensibility (CASSANDRA-3330)
 * Allow one leveled compaction task to kick off another (CASSANDRA-3363)
 * allow encryption only between datacenters (CASSANDRA-2802)
Merged from 0.8:
 * fix truncate allowing data to be replayed post-restart (CASSANDRA-3297)
 * make iwriter final in IndexWriter to avoid NPE (CASSANDRA-2863)
 * (CQL) update grammar to require key clause in DELETE statement
   (CASSANDRA-3349)
 * (CQL) allow numeric keyspace names in USE statement (CASSANDRA-3350)
 * (Hadoop) skip empty rows when slicing the entire row (CASSANDRA-2855)
 * Fix handling of tombstone by SSTableExport/Import (CASSANDRA-3357)
 * fix ColumnIndexer to use long offsets (CASSANDRA-3358)
 * Improved CLI exceptions (CASSANDRA-3312)
 * Fix handling of tombstone by SSTableExport/Import (CASSANDRA-3357)
 * Only count compaction as active (for throttling) when they have
   successfully acquired the compaction lock (CASSANDRA-3344)
 * Display CLI version string on startup (CASSANDRA-3196)
 * (Hadoop) make CFIF try rpc_address or fallback to listen_address
   (CASSANDRA-3214)
 * (Hadoop) accept comma delimited lists of initial thrift connections
   (CASSANDRA-3185)
 * ColumnFamily min_compaction_threshold should be >= 2 (CASSANDRA-3342)
 * (Pig) add 0.8+ types and key validation type in schema (CASSANDRA-3280)
 * Fix completely removing column metadata using CLI (CASSANDRA-3126)
 * CLI `describe cluster;` output should be on separate lines for separate versions
   (CASSANDRA-3170)
 * fix changing durable_writes keyspace option during CF creation
   (CASSANDRA-3292)
 * avoid locking on update when no indexes are involved (CASSANDRA-3386)
 * fix assertionError during repair with ordered partitioners (CASSANDRA-3369)
 * correctly serialize key_validation_class for avro (CASSANDRA-3391)
 * don't expire counter tombstone after streaming (CASSANDRA-3394)
 * prevent nodes that failed to join from hanging around forever
   (CASSANDRA-3351)
 * remove incorrect optimization from slice read path (CASSANDRA-3390)
 * Fix race in AntiEntropyService (CASSANDRA-3400)


1.0.0-final
 * close scrubbed sstable fd before deleting it (CASSANDRA-3318)
 * fix bug preventing obsolete commitlog segments from being removed
   (CASSANDRA-3269)
 * tolerate whitespace in seed CDL (CASSANDRA-3263)
 * Change default heap thresholds to max(min(1/2 ram, 1G), min(1/4 ram, 8GB))
   (CASSANDRA-3295)
 * Fix broken CompressedRandomAccessReaderTest (CASSANDRA-3298)
 * (CQL) fix type information returned for wildcard queries (CASSANDRA-3311)
 * add estimated tasks to LeveledCompactionStrategy (CASSANDRA-3322)
 * avoid including compaction cache-warming in keycache stats (CASSANDRA-3325)
 * run compaction and hinted handoff threads at MIN_PRIORITY (CASSANDRA-3308)
 * default hsha thrift server to cpu core count in rpc pool (CASSANDRA-3329)
 * add bin\daemon to binary tarball for Windows service (CASSANDRA-3331)
 * Fix places where uncompressed size of sstables was use in place of the
   compressed one (CASSANDRA-3338)
 * Fix hsha thrift server (CASSANDRA-3346)
 * Make sure repair only stream needed sstables (CASSANDRA-3345)


1.0.0-rc2
 * Log a meaningful warning when a node receives a message for a repair session
   that doesn't exist anymore (CASSANDRA-3256)
 * test for NUMA policy support as well as numactl presence (CASSANDRA-3245)
 * Fix FD leak when internode encryption is enabled (CASSANDRA-3257)
 * Remove incorrect assertion in mergeIterator (CASSANDRA-3260)
 * FBUtilities.hexToBytes(String) to throw NumberFormatException when string
   contains non-hex characters (CASSANDRA-3231)
 * Keep SimpleSnitch proximity ordering unchanged from what the Strategy
   generates, as intended (CASSANDRA-3262)
 * remove Scrub from compactionstats when finished (CASSANDRA-3255)
 * fix counter entry in jdbc TypesMap (CASSANDRA-3268)
 * fix full queue scenario for ParallelCompactionIterator (CASSANDRA-3270)
 * fix bootstrap process (CASSANDRA-3285)
 * don't try delivering hints if when there isn't any (CASSANDRA-3176)
 * CLI documentation change for ColumnFamily `compression_options` (CASSANDRA-3282)
 * ignore any CF ids sent by client for adding CF/KS (CASSANDRA-3288)
 * remove obsolete hints on first startup (CASSANDRA-3291)
 * use correct ISortedColumns for time-optimized reads (CASSANDRA-3289)
 * Evict gossip state immediately when a token is taken over by a new IP
   (CASSANDRA-3259)


1.0.0-rc1
 * Update CQL to generate microsecond timestamps by default (CASSANDRA-3227)
 * Fix counting CFMetadata towards Memtable liveRatio (CASSANDRA-3023)
 * Kill server on wrapped OOME such as from FileChannel.map (CASSANDRA-3201)
 * remove unnecessary copy when adding to row cache (CASSANDRA-3223)
 * Log message when a full repair operation completes (CASSANDRA-3207)
 * Fix streamOutSession keeping sstables references forever if the remote end
   dies (CASSANDRA-3216)
 * Remove dynamic_snitch boolean from example configuration (defaulting to
   true) and set default badness threshold to 0.1 (CASSANDRA-3229)
 * Base choice of random or "balanced" token on bootstrap on whether
   schema definitions were found (CASSANDRA-3219)
 * Fixes for LeveledCompactionStrategy score computation, prioritization,
   scheduling, and performance (CASSANDRA-3224, 3234)
 * parallelize sstable open at server startup (CASSANDRA-2988)
 * fix handling of exceptions writing to OutboundTcpConnection (CASSANDRA-3235)
 * Allow using quotes in "USE <keyspace>;" CLI command (CASSANDRA-3208)
 * Don't allow any cache loading exceptions to halt startup (CASSANDRA-3218)
 * Fix sstableloader --ignores option (CASSANDRA-3247)
 * File descriptor limit increased in packaging (CASSANDRA-3206)
 * Fix deadlock in commit log during flush (CASSANDRA-3253)


1.0.0-beta1
 * removed binarymemtable (CASSANDRA-2692)
 * add commitlog_total_space_in_mb to prevent fragmented logs (CASSANDRA-2427)
 * removed commitlog_rotation_threshold_in_mb configuration (CASSANDRA-2771)
 * make AbstractBounds.normalize de-overlapp overlapping ranges (CASSANDRA-2641)
 * replace CollatingIterator, ReducingIterator with MergeIterator
   (CASSANDRA-2062)
 * Fixed the ability to set compaction strategy in cli using create column
   family command (CASSANDRA-2778)
 * clean up tmp files after failed compaction (CASSANDRA-2468)
 * restrict repair streaming to specific columnfamilies (CASSANDRA-2280)
 * don't bother persisting columns shadowed by a row tombstone (CASSANDRA-2589)
 * reset CF and SC deletion times after gc_grace (CASSANDRA-2317)
 * optimize away seek when compacting wide rows (CASSANDRA-2879)
 * single-pass streaming (CASSANDRA-2677, 2906, 2916, 3003)
 * use reference counting for deleting sstables instead of relying on GC
   (CASSANDRA-2521, 3179)
 * store hints as serialized mutations instead of pointers to data row
   (CASSANDRA-2045)
 * store hints in the coordinator node instead of in the closest replica
   (CASSANDRA-2914)
 * add row_cache_keys_to_save CF option (CASSANDRA-1966)
 * check column family validity in nodetool repair (CASSANDRA-2933)
 * use lazy initialization instead of class initialization in NodeId
   (CASSANDRA-2953)
 * add paging to get_count (CASSANDRA-2894)
 * fix "short reads" in [multi]get (CASSANDRA-2643, 3157, 3192)
 * add optional compression for sstables (CASSANDRA-47, 2994, 3001, 3128)
 * add scheduler JMX metrics (CASSANDRA-2962)
 * add block level checksum for compressed data (CASSANDRA-1717)
 * make column family backed column map pluggable and introduce unsynchronized
   ArrayList backed one to speedup reads (CASSANDRA-2843, 3165, 3205)
 * refactoring of the secondary index api (CASSANDRA-2982)
 * make CL > ONE reads wait for digest reconciliation before returning
   (CASSANDRA-2494)
 * fix missing logging for some exceptions (CASSANDRA-2061)
 * refactor and optimize ColumnFamilyStore.files(...) and Descriptor.fromFilename(String)
   and few other places responsible for work with SSTable files (CASSANDRA-3040)
 * Stop reading from sstables once we know we have the most recent columns,
   for query-by-name requests (CASSANDRA-2498)
 * Add query-by-column mode to stress.java (CASSANDRA-3064)
 * Add "install" command to cassandra.bat (CASSANDRA-292)
 * clean up KSMetadata, CFMetadata from unnecessary
   Thrift<->Avro conversion methods (CASSANDRA-3032)
 * Add timeouts to client request schedulers (CASSANDRA-3079, 3096)
 * Cli to use hashes rather than array of hashes for strategy options (CASSANDRA-3081)
 * LeveledCompactionStrategy (CASSANDRA-1608, 3085, 3110, 3087, 3145, 3154, 3182)
 * Improvements of the CLI `describe` command (CASSANDRA-2630)
 * reduce window where dropped CF sstables may not be deleted (CASSANDRA-2942)
 * Expose gossip/FD info to JMX (CASSANDRA-2806)
 * Fix streaming over SSL when compressed SSTable involved (CASSANDRA-3051)
 * Add support for pluggable secondary index implementations (CASSANDRA-3078)
 * remove compaction_thread_priority setting (CASSANDRA-3104)
 * generate hints for replicas that timeout, not just replicas that are known
   to be down before starting (CASSANDRA-2034)
 * Add throttling for internode streaming (CASSANDRA-3080)
 * make the repair of a range repair all replica (CASSANDRA-2610, 3194)
 * expose the ability to repair the first range (as returned by the
   partitioner) of a node (CASSANDRA-2606)
 * Streams Compression (CASSANDRA-3015)
 * add ability to use multiple threads during a single compaction
   (CASSANDRA-2901)
 * make AbstractBounds.normalize support overlapping ranges (CASSANDRA-2641)
 * fix of the CQL count() behavior (CASSANDRA-3068)
 * use TreeMap backed column families for the SSTable simple writers
   (CASSANDRA-3148)
 * fix inconsistency of the CLI syntax when {} should be used instead of [{}]
   (CASSANDRA-3119)
 * rename CQL type names to match expected SQL behavior (CASSANDRA-3149, 3031)
 * Arena-based allocation for memtables (CASSANDRA-2252, 3162, 3163, 3168)
 * Default RR chance to 0.1 (CASSANDRA-3169)
 * Add RowLevel support to secondary index API (CASSANDRA-3147)
 * Make SerializingCacheProvider the default if JNA is available (CASSANDRA-3183)
 * Fix backwards compatibilty for CQL memtable properties (CASSANDRA-3190)
 * Add five-minute delay before starting compactions on a restarted server
   (CASSANDRA-3181)
 * Reduce copies done for intra-host messages (CASSANDRA-1788, 3144)
 * support of compaction strategy option for stress.java (CASSANDRA-3204)
 * make memtable throughput and column count thresholds no-ops (CASSANDRA-2449)
 * Return schema information along with the resultSet in CQL (CASSANDRA-2734)
 * Add new DecimalType (CASSANDRA-2883)
 * Fix assertion error in RowRepairResolver (CASSANDRA-3156)
 * Reduce unnecessary high buffer sizes (CASSANDRA-3171)
 * Pluggable compaction strategy (CASSANDRA-1610)
 * Add new broadcast_address config option (CASSANDRA-2491)


0.8.7
 * Kill server on wrapped OOME such as from FileChannel.map (CASSANDRA-3201)
 * Allow using quotes in "USE <keyspace>;" CLI command (CASSANDRA-3208)
 * Log message when a full repair operation completes (CASSANDRA-3207)
 * Don't allow any cache loading exceptions to halt startup (CASSANDRA-3218)
 * Fix sstableloader --ignores option (CASSANDRA-3247)
 * File descriptor limit increased in packaging (CASSANDRA-3206)
 * Log a meaningfull warning when a node receive a message for a repair session
   that doesn't exist anymore (CASSANDRA-3256)
 * Fix FD leak when internode encryption is enabled (CASSANDRA-3257)
 * FBUtilities.hexToBytes(String) to throw NumberFormatException when string
   contains non-hex characters (CASSANDRA-3231)
 * Keep SimpleSnitch proximity ordering unchanged from what the Strategy
   generates, as intended (CASSANDRA-3262)
 * remove Scrub from compactionstats when finished (CASSANDRA-3255)
 * Fix tool .bat files when CASSANDRA_HOME contains spaces (CASSANDRA-3258)
 * Force flush of status table when removing/updating token (CASSANDRA-3243)
 * Evict gossip state immediately when a token is taken over by a new IP (CASSANDRA-3259)
 * Fix bug where the failure detector can take too long to mark a host
   down (CASSANDRA-3273)
 * (Hadoop) allow wrapping ranges in queries (CASSANDRA-3137)
 * (Hadoop) check all interfaces for a match with split location
   before falling back to random replica (CASSANDRA-3211)
 * (Hadoop) Make Pig storage handle implements LoadMetadata (CASSANDRA-2777)
 * (Hadoop) Fix exception during PIG 'dump' (CASSANDRA-2810)
 * Fix stress COUNTER_GET option (CASSANDRA-3301)
 * Fix missing fields in CLI `show schema` output (CASSANDRA-3304)
 * Nodetool no longer leaks threads and closes JMX connections (CASSANDRA-3309)
 * fix truncate allowing data to be replayed post-restart (CASSANDRA-3297)
 * Move SimpleAuthority and SimpleAuthenticator to examples (CASSANDRA-2922)
 * Fix handling of tombstone by SSTableExport/Import (CASSANDRA-3357)
 * Fix transposition in cfHistograms (CASSANDRA-3222)
 * Allow using number as DC name when creating keyspace in CQL (CASSANDRA-3239)
 * Force flush of system table after updating/removing a token (CASSANDRA-3243)


0.8.6
 * revert CASSANDRA-2388
 * change TokenRange.endpoints back to listen/broadcast address to match
   pre-1777 behavior, and add TokenRange.rpc_endpoints instead (CASSANDRA-3187)
 * avoid trying to watch cassandra-topology.properties when loaded from jar
   (CASSANDRA-3138)
 * prevent users from creating keyspaces with LocalStrategy replication
   (CASSANDRA-3139)
 * fix CLI `show schema;` to output correct keyspace definition statement
   (CASSANDRA-3129)
 * CustomTThreadPoolServer to log TTransportException at DEBUG level
   (CASSANDRA-3142)
 * allow topology sort to work with non-unique rack names between
   datacenters (CASSANDRA-3152)
 * Improve caching of same-version Messages on digest and repair paths
   (CASSANDRA-3158)
 * Randomize choice of first replica for counter increment (CASSANDRA-2890)
 * Fix using read_repair_chance instead of merge_shard_change (CASSANDRA-3202)
 * Avoid streaming data to nodes that already have it, on move as well as
   decommission (CASSANDRA-3041)
 * Fix divide by zero error in GCInspector (CASSANDRA-3164)
 * allow quoting of the ColumnFamily name in CLI `create column family`
   statement (CASSANDRA-3195)
 * Fix rolling upgrade from 0.7 to 0.8 problem (CASSANDRA-3166)
 * Accomodate missing encryption_options in IncomingTcpConnection.stream
   (CASSANDRA-3212)


0.8.5
 * fix NPE when encryption_options is unspecified (CASSANDRA-3007)
 * include column name in validation failure exceptions (CASSANDRA-2849)
 * make sure truncate clears out the commitlog so replay won't re-
   populate with truncated data (CASSANDRA-2950)
 * fix NPE when debug logging is enabled and dropped CF is present
   in a commitlog segment (CASSANDRA-3021)
 * fix cassandra.bat when CASSANDRA_HOME contains spaces (CASSANDRA-2952)
 * fix to SSTableSimpleUnsortedWriter bufferSize calculation (CASSANDRA-3027)
 * make cleanup and normal compaction able to skip empty rows
   (rows containing nothing but expired tombstones) (CASSANDRA-3039)
 * work around native memory leak in com.sun.management.GarbageCollectorMXBean
   (CASSANDRA-2868)
 * validate that column names in column_metadata are not equal to key_alias
   on create/update of the ColumnFamily and CQL 'ALTER' statement (CASSANDRA-3036)
 * return an InvalidRequestException if an indexed column is assigned
   a value larger than 64KB (CASSANDRA-3057)
 * fix of numeric-only and string column names handling in CLI "drop index"
   (CASSANDRA-3054)
 * prune index scan resultset back to original request for lazy
   resultset expansion case (CASSANDRA-2964)
 * (Hadoop) fail jobs when Cassandra node has failed but TaskTracker
   has not (CASSANDRA-2388)
 * fix dynamic snitch ignoring nodes when read_repair_chance is zero
   (CASSANDRA-2662)
 * avoid retaining references to dropped CFS objects in
   CompactionManager.estimatedCompactions (CASSANDRA-2708)
 * expose rpc timeouts per host in MessagingServiceMBean (CASSANDRA-2941)
 * avoid including cwd in classpath for deb and rpm packages (CASSANDRA-2881)
 * remove gossip state when a new IP takes over a token (CASSANDRA-3071)
 * allow sstable2json to work on index sstable files (CASSANDRA-3059)
 * always hint counters (CASSANDRA-3099)
 * fix log4j initialization in EmbeddedCassandraService (CASSANDRA-2857)
 * remove gossip state when a new IP takes over a token (CASSANDRA-3071)
 * work around native memory leak in com.sun.management.GarbageCollectorMXBean
    (CASSANDRA-2868)
 * fix UnavailableException with writes at CL.EACH_QUORM (CASSANDRA-3084)
 * fix parsing of the Keyspace and ColumnFamily names in numeric
   and string representations in CLI (CASSANDRA-3075)
 * fix corner cases in Range.differenceToFetch (CASSANDRA-3084)
 * fix ip address String representation in the ring cache (CASSANDRA-3044)
 * fix ring cache compatibility when mixing pre-0.8.4 nodes with post-
   in the same cluster (CASSANDRA-3023)
 * make repair report failure when a node participating dies (instead of
   hanging forever) (CASSANDRA-2433)
 * fix handling of the empty byte buffer by ReversedType (CASSANDRA-3111)
 * Add validation that Keyspace names are case-insensitively unique (CASSANDRA-3066)
 * catch invalid key_validation_class before instantiating UpdateColumnFamily (CASSANDRA-3102)
 * make Range and Bounds objects client-safe (CASSANDRA-3108)
 * optionally skip log4j configuration (CASSANDRA-3061)
 * bundle sstableloader with the debian package (CASSANDRA-3113)
 * don't try to build secondary indexes when there is none (CASSANDRA-3123)
 * improve SSTableSimpleUnsortedWriter speed for large rows (CASSANDRA-3122)
 * handle keyspace arguments correctly in nodetool snapshot (CASSANDRA-3038)
 * Fix SSTableImportTest on windows (CASSANDRA-3043)
 * expose compactionThroughputMbPerSec through JMX (CASSANDRA-3117)
 * log keyspace and CF of large rows being compacted


0.8.4
 * change TokenRing.endpoints to be a list of rpc addresses instead of
   listen/broadcast addresses (CASSANDRA-1777)
 * include files-to-be-streamed in StreamInSession.getSources (CASSANDRA-2972)
 * use JAVA env var in cassandra-env.sh (CASSANDRA-2785, 2992)
 * avoid doing read for no-op replicate-on-write at CL=1 (CASSANDRA-2892)
 * refuse counter write for CL.ANY (CASSANDRA-2990)
 * switch back to only logging recent dropped messages (CASSANDRA-3004)
 * always deserialize RowMutation for counters (CASSANDRA-3006)
 * ignore saved replication_factor strategy_option for NTS (CASSANDRA-3011)
 * make sure pre-truncate CL segments are discarded (CASSANDRA-2950)


0.8.3
 * add ability to drop local reads/writes that are going to timeout
   (CASSANDRA-2943)
 * revamp token removal process, keep gossip states for 3 days (CASSANDRA-2496)
 * don't accept extra args for 0-arg nodetool commands (CASSANDRA-2740)
 * log unavailableexception details at debug level (CASSANDRA-2856)
 * expose data_dir though jmx (CASSANDRA-2770)
 * don't include tmp files as sstable when create cfs (CASSANDRA-2929)
 * log Java classpath on startup (CASSANDRA-2895)
 * keep gossipped version in sync with actual on migration coordinator
   (CASSANDRA-2946)
 * use lazy initialization instead of class initialization in NodeId
   (CASSANDRA-2953)
 * check column family validity in nodetool repair (CASSANDRA-2933)
 * speedup bytes to hex conversions dramatically (CASSANDRA-2850)
 * Flush memtables on shutdown when durable writes are disabled
   (CASSANDRA-2958)
 * improved POSIX compatibility of start scripts (CASsANDRA-2965)
 * add counter support to Hadoop InputFormat (CASSANDRA-2981)
 * fix bug where dirty commitlog segments were removed (and avoid keeping
   segments with no post-flush activity permanently dirty) (CASSANDRA-2829)
 * fix throwing exception with batch mutation of counter super columns
   (CASSANDRA-2949)
 * ignore system tables during repair (CASSANDRA-2979)
 * throw exception when NTS is given replication_factor as an option
   (CASSANDRA-2960)
 * fix assertion error during compaction of counter CFs (CASSANDRA-2968)
 * avoid trying to create index names, when no index exists (CASSANDRA-2867)
 * don't sample the system table when choosing a bootstrap token
   (CASSANDRA-2825)
 * gossiper notifies of local state changes (CASSANDRA-2948)
 * add asynchronous and half-sync/half-async (hsha) thrift servers
   (CASSANDRA-1405)
 * fix potential use of free'd native memory in SerializingCache
   (CASSANDRA-2951)
 * prune index scan resultset back to original request for lazy
   resultset expansion case (CASSANDRA-2964)
 * (Hadoop) fail jobs when Cassandra node has failed but TaskTracker
    has not (CASSANDRA-2388)


0.8.2
 * CQL:
   - include only one row per unique key for IN queries (CASSANDRA-2717)
   - respect client timestamp on full row deletions (CASSANDRA-2912)
 * improve thread-safety in StreamOutSession (CASSANDRA-2792)
 * allow deleting a row and updating indexed columns in it in the
   same mutation (CASSANDRA-2773)
 * Expose number of threads blocked on submitting memtable to flush
   in JMX (CASSANDRA-2817)
 * add ability to return "endpoints" to nodetool (CASSANDRA-2776)
 * Add support for multiple (comma-delimited) coordinator addresses
   to ColumnFamilyInputFormat (CASSANDRA-2807)
 * fix potential NPE while scheduling read repair for range slice
   (CASSANDRA-2823)
 * Fix race in SystemTable.getCurrentLocalNodeId (CASSANDRA-2824)
 * Correctly set default for replicate_on_write (CASSANDRA-2835)
 * improve nodetool compactionstats formatting (CASSANDRA-2844)
 * fix index-building status display (CASSANDRA-2853)
 * fix CLI perpetuating obsolete KsDef.replication_factor (CASSANDRA-2846)
 * improve cli treatment of multiline comments (CASSANDRA-2852)
 * handle row tombstones correctly in EchoedRow (CASSANDRA-2786)
 * add MessagingService.get[Recently]DroppedMessages and
   StorageService.getExceptionCount (CASSANDRA-2804)
 * fix possibility of spurious UnavailableException for LOCAL_QUORUM
   reads with dynamic snitch + read repair disabled (CASSANDRA-2870)
 * add ant-optional as dependence for the debian package (CASSANDRA-2164)
 * add option to specify limit for get_slice in the CLI (CASSANDRA-2646)
 * decrease HH page size (CASSANDRA-2832)
 * reset cli keyspace after dropping the current one (CASSANDRA-2763)
 * add KeyRange option to Hadoop inputformat (CASSANDRA-1125)
 * fix protocol versioning (CASSANDRA-2818, 2860)
 * support spaces in path to log4j configuration (CASSANDRA-2383)
 * avoid including inferred types in CF update (CASSANDRA-2809)
 * fix JMX bulkload call (CASSANDRA-2908)
 * fix updating KS with durable_writes=false (CASSANDRA-2907)
 * add simplified facade to SSTableWriter for bulk loading use
   (CASSANDRA-2911)
 * fix re-using index CF sstable names after drop/recreate (CASSANDRA-2872)
 * prepend CF to default index names (CASSANDRA-2903)
 * fix hint replay (CASSANDRA-2928)
 * Properly synchronize repair's merkle tree computation (CASSANDRA-2816)


0.8.1
 * CQL:
   - support for insert, delete in BATCH (CASSANDRA-2537)
   - support for IN to SELECT, UPDATE (CASSANDRA-2553)
   - timestamp support for INSERT, UPDATE, and BATCH (CASSANDRA-2555)
   - TTL support (CASSANDRA-2476)
   - counter support (CASSANDRA-2473)
   - ALTER COLUMNFAMILY (CASSANDRA-1709)
   - DROP INDEX (CASSANDRA-2617)
   - add SCHEMA/TABLE as aliases for KS/CF (CASSANDRA-2743)
   - server handles wait-for-schema-agreement (CASSANDRA-2756)
   - key alias support (CASSANDRA-2480)
 * add support for comparator parameters and a generic ReverseType
   (CASSANDRA-2355)
 * add CompositeType and DynamicCompositeType (CASSANDRA-2231)
 * optimize batches containing multiple updates to the same row
   (CASSANDRA-2583)
 * adjust hinted handoff page size to avoid OOM with large columns
   (CASSANDRA-2652)
 * mark BRAF buffer invalid post-flush so we don't re-flush partial
   buffers again, especially on CL writes (CASSANDRA-2660)
 * add DROP INDEX support to CLI (CASSANDRA-2616)
 * don't perform HH to client-mode [storageproxy] nodes (CASSANDRA-2668)
 * Improve forceDeserialize/getCompactedRow encapsulation (CASSANDRA-2659)
 * Don't write CounterUpdateColumn to disk in tests (CASSANDRA-2650)
 * Add sstable bulk loading utility (CASSANDRA-1278)
 * avoid replaying hints to dropped columnfamilies (CASSANDRA-2685)
 * add placeholders for missing rows in range query pseudo-RR (CASSANDRA-2680)
 * remove no-op HHOM.renameHints (CASSANDRA-2693)
 * clone super columns to avoid modifying them during flush (CASSANDRA-2675)
 * allow writes to bypass the commitlog for certain keyspaces (CASSANDRA-2683)
 * avoid NPE when bypassing commitlog during memtable flush (CASSANDRA-2781)
 * Added support for making bootstrap retry if nodes flap (CASSANDRA-2644)
 * Added statusthrift to nodetool to report if thrift server is running (CASSANDRA-2722)
 * Fixed rows being cached if they do not exist (CASSANDRA-2723)
 * Support passing tableName and cfName to RowCacheProviders (CASSANDRA-2702)
 * close scrub file handles (CASSANDRA-2669)
 * throttle migration replay (CASSANDRA-2714)
 * optimize column serializer creation (CASSANDRA-2716)
 * Added support for making bootstrap retry if nodes flap (CASSANDRA-2644)
 * Added statusthrift to nodetool to report if thrift server is running
   (CASSANDRA-2722)
 * Fixed rows being cached if they do not exist (CASSANDRA-2723)
 * fix truncate/compaction race (CASSANDRA-2673)
 * workaround large resultsets causing large allocation retention
   by nio sockets (CASSANDRA-2654)
 * fix nodetool ring use with Ec2Snitch (CASSANDRA-2733)
 * fix removing columns and subcolumns that are supressed by a row or
   supercolumn tombstone during replica resolution (CASSANDRA-2590)
 * support sstable2json against snapshot sstables (CASSANDRA-2386)
 * remove active-pull schema requests (CASSANDRA-2715)
 * avoid marking entire list of sstables as actively being compacted
   in multithreaded compaction (CASSANDRA-2765)
 * seek back after deserializing a row to update cache with (CASSANDRA-2752)
 * avoid skipping rows in scrub for counter column family (CASSANDRA-2759)
 * fix ConcurrentModificationException in repair when dealing with 0.7 node
   (CASSANDRA-2767)
 * use threadsafe collections for StreamInSession (CASSANDRA-2766)
 * avoid infinite loop when creating merkle tree (CASSANDRA-2758)
 * avoids unmarking compacting sstable prematurely in cleanup (CASSANDRA-2769)
 * fix NPE when the commit log is bypassed (CASSANDRA-2718)
 * don't throw an exception in SS.isRPCServerRunning (CASSANDRA-2721)
 * make stress.jar executable (CASSANDRA-2744)
 * add daemon mode to java stress (CASSANDRA-2267)
 * expose the DC and rack of a node through JMX and nodetool ring (CASSANDRA-2531)
 * fix cache mbean getSize (CASSANDRA-2781)
 * Add Date, Float, Double, and Boolean types (CASSANDRA-2530)
 * Add startup flag to renew counter node id (CASSANDRA-2788)
 * add jamm agent to cassandra.bat (CASSANDRA-2787)
 * fix repair hanging if a neighbor has nothing to send (CASSANDRA-2797)
 * purge tombstone even if row is in only one sstable (CASSANDRA-2801)
 * Fix wrong purge of deleted cf during compaction (CASSANDRA-2786)
 * fix race that could result in Hadoop writer failing to throw an
   exception encountered after close() (CASSANDRA-2755)
 * fix scan wrongly throwing assertion error (CASSANDRA-2653)
 * Always use even distribution for merkle tree with RandomPartitionner
   (CASSANDRA-2841)
 * fix describeOwnership for OPP (CASSANDRA-2800)
 * ensure that string tokens do not contain commas (CASSANDRA-2762)


0.8.0-final
 * fix CQL grammar warning and cqlsh regression from CASSANDRA-2622
 * add ant generate-cql-html target (CASSANDRA-2526)
 * update CQL consistency levels (CASSANDRA-2566)
 * debian packaging fixes (CASSANDRA-2481, 2647)
 * fix UUIDType, IntegerType for direct buffers (CASSANDRA-2682, 2684)
 * switch to native Thrift for Hadoop map/reduce (CASSANDRA-2667)
 * fix StackOverflowError when building from eclipse (CASSANDRA-2687)
 * only provide replication_factor to strategy_options "help" for
   SimpleStrategy, OldNetworkTopologyStrategy (CASSANDRA-2678, 2713)
 * fix exception adding validators to non-string columns (CASSANDRA-2696)
 * avoid instantiating DatabaseDescriptor in JDBC (CASSANDRA-2694)
 * fix potential stack overflow during compaction (CASSANDRA-2626)
 * clone super columns to avoid modifying them during flush (CASSANDRA-2675)
 * reset underlying iterator in EchoedRow constructor (CASSANDRA-2653)


0.8.0-rc1
 * faster flushes and compaction from fixing excessively pessimistic
   rebuffering in BRAF (CASSANDRA-2581)
 * fix returning null column values in the python cql driver (CASSANDRA-2593)
 * fix merkle tree splitting exiting early (CASSANDRA-2605)
 * snapshot_before_compaction directory name fix (CASSANDRA-2598)
 * Disable compaction throttling during bootstrap (CASSANDRA-2612)
 * fix CQL treatment of > and < operators in range slices (CASSANDRA-2592)
 * fix potential double-application of counter updates on commitlog replay
   by moving replay position from header to sstable metadata (CASSANDRA-2419)
 * JDBC CQL driver exposes getColumn for access to timestamp
 * JDBC ResultSetMetadata properties added to AbstractType
 * r/m clustertool (CASSANDRA-2607)
 * add support for presenting row key as a column in CQL result sets
   (CASSANDRA-2622)
 * Don't allow {LOCAL|EACH}_QUORUM unless strategy is NTS (CASSANDRA-2627)
 * validate keyspace strategy_options during CQL create (CASSANDRA-2624)
 * fix empty Result with secondary index when limit=1 (CASSANDRA-2628)
 * Fix regression where bootstrapping a node with no schema fails
   (CASSANDRA-2625)
 * Allow removing LocationInfo sstables (CASSANDRA-2632)
 * avoid attempting to replay mutations from dropped keyspaces (CASSANDRA-2631)
 * avoid using cached position of a key when GT is requested (CASSANDRA-2633)
 * fix counting bloom filter true positives (CASSANDRA-2637)
 * initialize local ep state prior to gossip startup if needed (CASSANDRA-2638)
 * fix counter increment lost after restart (CASSANDRA-2642)
 * add quote-escaping via backslash to CLI (CASSANDRA-2623)
 * fix pig example script (CASSANDRA-2487)
 * fix dynamic snitch race in adding latencies (CASSANDRA-2618)
 * Start/stop cassandra after more important services such as mdadm in
   debian packaging (CASSANDRA-2481)


0.8.0-beta2
 * fix NPE compacting index CFs (CASSANDRA-2528)
 * Remove checking all column families on startup for compaction candidates
   (CASSANDRA-2444)
 * validate CQL create keyspace options (CASSANDRA-2525)
 * fix nodetool setcompactionthroughput (CASSANDRA-2550)
 * move	gossip heartbeat back to its own thread (CASSANDRA-2554)
 * validate cql TRUNCATE columnfamily before truncating (CASSANDRA-2570)
 * fix batch_mutate for mixed standard-counter mutations (CASSANDRA-2457)
 * disallow making schema changes to system keyspace (CASSANDRA-2563)
 * fix sending mutation messages multiple times (CASSANDRA-2557)
 * fix incorrect use of NBHM.size in ReadCallback that could cause
   reads to time out even when responses were received (CASSANDRA-2552)
 * trigger read repair correctly for LOCAL_QUORUM reads (CASSANDRA-2556)
 * Allow configuring the number of compaction thread (CASSANDRA-2558)
 * forceUserDefinedCompaction will attempt to compact what it is given
   even if the pessimistic estimate is that there is not enough disk space;
   automatic compactions will only compact 2 or more sstables (CASSANDRA-2575)
 * refuse to apply migrations with older timestamps than the current
   schema (CASSANDRA-2536)
 * remove unframed Thrift transport option
 * include indexes in snapshots (CASSANDRA-2596)
 * improve ignoring of obsolete mutations in index maintenance (CASSANDRA-2401)
 * recognize attempt to drop just the index while leaving the column
   definition alone (CASSANDRA-2619)


0.8.0-beta1
 * remove Avro RPC support (CASSANDRA-926)
 * support for columns that act as incr/decr counters
   (CASSANDRA-1072, 1937, 1944, 1936, 2101, 2093, 2288, 2105, 2384, 2236, 2342,
   2454)
 * CQL (CASSANDRA-1703, 1704, 1705, 1706, 1707, 1708, 1710, 1711, 1940,
   2124, 2302, 2277, 2493)
 * avoid double RowMutation serialization on write path (CASSANDRA-1800)
 * make NetworkTopologyStrategy the default (CASSANDRA-1960)
 * configurable internode encryption (CASSANDRA-1567, 2152)
 * human readable column names in sstable2json output (CASSANDRA-1933)
 * change default JMX port to 7199 (CASSANDRA-2027)
 * backwards compatible internal messaging (CASSANDRA-1015)
 * atomic switch of memtables and sstables (CASSANDRA-2284)
 * add pluggable SeedProvider (CASSANDRA-1669)
 * Fix clustertool to not throw exception when calling get_endpoints (CASSANDRA-2437)
 * upgrade to thrift 0.6 (CASSANDRA-2412)
 * repair works on a token range instead of full ring (CASSANDRA-2324)
 * purge tombstones from row cache (CASSANDRA-2305)
 * push replication_factor into strategy_options (CASSANDRA-1263)
 * give snapshots the same name on each node (CASSANDRA-1791)
 * remove "nodetool loadbalance" (CASSANDRA-2448)
 * multithreaded compaction (CASSANDRA-2191)
 * compaction throttling (CASSANDRA-2156)
 * add key type information and alias (CASSANDRA-2311, 2396)
 * cli no longer divides read_repair_chance by 100 (CASSANDRA-2458)
 * made CompactionInfo.getTaskType return an enum (CASSANDRA-2482)
 * add a server-wide cap on measured memtable memory usage and aggressively
   flush to keep under that threshold (CASSANDRA-2006)
 * add unified UUIDType (CASSANDRA-2233)
 * add off-heap row cache support (CASSANDRA-1969)


0.7.5
 * improvements/fixes to PIG driver (CASSANDRA-1618, CASSANDRA-2387,
   CASSANDRA-2465, CASSANDRA-2484)
 * validate index names (CASSANDRA-1761)
 * reduce contention on Table.flusherLock (CASSANDRA-1954)
 * try harder to detect failures during streaming, cleaning up temporary
   files more reliably (CASSANDRA-2088)
 * shut down server for OOM on a Thrift thread (CASSANDRA-2269)
 * fix tombstone handling in repair and sstable2json (CASSANDRA-2279)
 * preserve version when streaming data from old sstables (CASSANDRA-2283)
 * don't start repair if a neighboring node is marked as dead (CASSANDRA-2290)
 * purge tombstones from row cache (CASSANDRA-2305)
 * Avoid seeking when sstable2json exports the entire file (CASSANDRA-2318)
 * clear Built flag in system table when dropping an index (CASSANDRA-2320)
 * don't allow arbitrary argument for stress.java (CASSANDRA-2323)
 * validate values for index predicates in get_indexed_slice (CASSANDRA-2328)
 * queue secondary indexes for flush before the parent (CASSANDRA-2330)
 * allow job configuration to set the CL used in Hadoop jobs (CASSANDRA-2331)
 * add memtable_flush_queue_size defaulting to 4 (CASSANDRA-2333)
 * Allow overriding of initial_token, storage_port and rpc_port from system
   properties (CASSANDRA-2343)
 * fix comparator used for non-indexed secondary expressions in index scan
   (CASSANDRA-2347)
 * ensure size calculation and write phase of large-row compaction use
   the same threshold for TTL expiration (CASSANDRA-2349)
 * fix race when iterating CFs during add/drop (CASSANDRA-2350)
 * add ConsistencyLevel command to CLI (CASSANDRA-2354)
 * allow negative numbers in the cli (CASSANDRA-2358)
 * hard code serialVersionUID for tokens class (CASSANDRA-2361)
 * fix potential infinite loop in ByteBufferUtil.inputStream (CASSANDRA-2365)
 * fix encoding bugs in HintedHandoffManager, SystemTable when default
   charset is not UTF8 (CASSANDRA-2367)
 * avoids having removed node reappearing in Gossip (CASSANDRA-2371)
 * fix incorrect truncation of long to int when reading columns via block
   index (CASSANDRA-2376)
 * fix NPE during stream session (CASSANDRA-2377)
 * fix race condition that could leave orphaned data files when dropping CF or
   KS (CASSANDRA-2381)
 * fsync statistics component on write (CASSANDRA-2382)
 * fix duplicate results from CFS.scan (CASSANDRA-2406)
 * add IntegerType to CLI help (CASSANDRA-2414)
 * avoid caching token-only decoratedkeys (CASSANDRA-2416)
 * convert mmap assertion to if/throw so scrub can catch it (CASSANDRA-2417)
 * don't overwrite gc log (CASSANDR-2418)
 * invalidate row cache for streamed row to avoid inconsitencies
   (CASSANDRA-2420)
 * avoid copies in range/index scans (CASSANDRA-2425)
 * make sure we don't wipe data during cleanup if the node has not join
   the ring (CASSANDRA-2428)
 * Try harder to close files after compaction (CASSANDRA-2431)
 * re-set bootstrapped flag after move finishes (CASSANDRA-2435)
 * display validation_class in CLI 'describe keyspace' (CASSANDRA-2442)
 * make cleanup compactions cleanup the row cache (CASSANDRA-2451)
 * add column fields validation to scrub (CASSANDRA-2460)
 * use 64KB flush buffer instead of in_memory_compaction_limit (CASSANDRA-2463)
 * fix backslash substitutions in CLI (CASSANDRA-2492)
 * disable cache saving for system CFS (CASSANDRA-2502)
 * fixes for verifying destination availability under hinted conditions
   so UE can be thrown intead of timing out (CASSANDRA-2514)
 * fix update of validation class in column metadata (CASSANDRA-2512)
 * support LOCAL_QUORUM, EACH_QUORUM CLs outside of NTS (CASSANDRA-2516)
 * preserve version when streaming data from old sstables (CASSANDRA-2283)
 * fix backslash substitutions in CLI (CASSANDRA-2492)
 * count a row deletion as one operation towards memtable threshold
   (CASSANDRA-2519)
 * support LOCAL_QUORUM, EACH_QUORUM CLs outside of NTS (CASSANDRA-2516)


0.7.4
 * add nodetool join command (CASSANDRA-2160)
 * fix secondary indexes on pre-existing or streamed data (CASSANDRA-2244)
 * initialize endpoint in gossiper earlier (CASSANDRA-2228)
 * add ability to write to Cassandra from Pig (CASSANDRA-1828)
 * add rpc_[min|max]_threads (CASSANDRA-2176)
 * add CL.TWO, CL.THREE (CASSANDRA-2013)
 * avoid exporting an un-requested row in sstable2json, when exporting
   a key that does not exist (CASSANDRA-2168)
 * add incremental_backups option (CASSANDRA-1872)
 * add configurable row limit to Pig loadfunc (CASSANDRA-2276)
 * validate column values in batches as well as single-Column inserts
   (CASSANDRA-2259)
 * move sample schema from cassandra.yaml to schema-sample.txt,
   a cli scripts (CASSANDRA-2007)
 * avoid writing empty rows when scrubbing tombstoned rows (CASSANDRA-2296)
 * fix assertion error in range and index scans for CL < ALL
   (CASSANDRA-2282)
 * fix commitlog replay when flush position refers to data that didn't
   get synced before server died (CASSANDRA-2285)
 * fix fd leak in sstable2json with non-mmap'd i/o (CASSANDRA-2304)
 * reduce memory use during streaming of multiple sstables (CASSANDRA-2301)
 * purge tombstoned rows from cache after GCGraceSeconds (CASSANDRA-2305)
 * allow zero replicas in a NTS datacenter (CASSANDRA-1924)
 * make range queries respect snitch for local replicas (CASSANDRA-2286)
 * fix HH delivery when column index is larger than 2GB (CASSANDRA-2297)
 * make 2ary indexes use parent CF flush thresholds during initial build
   (CASSANDRA-2294)
 * update memtable_throughput to be a long (CASSANDRA-2158)


0.7.3
 * Keep endpoint state until aVeryLongTime (CASSANDRA-2115)
 * lower-latency read repair (CASSANDRA-2069)
 * add hinted_handoff_throttle_delay_in_ms option (CASSANDRA-2161)
 * fixes for cache save/load (CASSANDRA-2172, -2174)
 * Handle whole-row deletions in CFOutputFormat (CASSANDRA-2014)
 * Make memtable_flush_writers flush in parallel (CASSANDRA-2178)
 * Add compaction_preheat_key_cache option (CASSANDRA-2175)
 * refactor stress.py to have only one copy of the format string
   used for creating row keys (CASSANDRA-2108)
 * validate index names for \w+ (CASSANDRA-2196)
 * Fix Cassandra cli to respect timeout if schema does not settle
   (CASSANDRA-2187)
 * fix for compaction and cleanup writing old-format data into new-version
   sstable (CASSANDRA-2211, -2216)
 * add nodetool scrub (CASSANDRA-2217, -2240)
 * fix sstable2json large-row pagination (CASSANDRA-2188)
 * fix EOFing on requests for the last bytes in a file (CASSANDRA-2213)
 * fix BufferedRandomAccessFile bugs (CASSANDRA-2218, -2241)
 * check for memtable flush_after_mins exceeded every 10s (CASSANDRA-2183)
 * fix cache saving on Windows (CASSANDRA-2207)
 * add validateSchemaAgreement call + synchronization to schema
   modification operations (CASSANDRA-2222)
 * fix for reversed slice queries on large rows (CASSANDRA-2212)
 * fat clients were writing local data (CASSANDRA-2223)
 * set DEFAULT_MEMTABLE_LIFETIME_IN_MINS to 24h
 * improve detection and cleanup of partially-written sstables
   (CASSANDRA-2206)
 * fix supercolumn de/serialization when subcolumn comparator is different
   from supercolumn's (CASSANDRA-2104)
 * fix starting up on Windows when CASSANDRA_HOME contains whitespace
   (CASSANDRA-2237)
 * add [get|set][row|key]cacheSavePeriod to JMX (CASSANDRA-2100)
 * fix Hadoop ColumnFamilyOutputFormat dropping of mutations
   when batch fills up (CASSANDRA-2255)
 * move file deletions off of scheduledtasks executor (CASSANDRA-2253)


0.7.2
 * copy DecoratedKey.key when inserting into caches to avoid retaining
   a reference to the underlying buffer (CASSANDRA-2102)
 * format subcolumn names with subcomparator (CASSANDRA-2136)
 * fix column bloom filter deserialization (CASSANDRA-2165)


0.7.1
 * refactor MessageDigest creation code. (CASSANDRA-2107)
 * buffer network stack to avoid inefficient small TCP messages while avoiding
   the nagle/delayed ack problem (CASSANDRA-1896)
 * check log4j configuration for changes every 10s (CASSANDRA-1525, 1907)
 * more-efficient cross-DC replication (CASSANDRA-1530, -2051, -2138)
 * avoid polluting page cache with commitlog or sstable writes
   and seq scan operations (CASSANDRA-1470)
 * add RMI authentication options to nodetool (CASSANDRA-1921)
 * make snitches configurable at runtime (CASSANDRA-1374)
 * retry hadoop split requests on connection failure (CASSANDRA-1927)
 * implement describeOwnership for BOP, COPP (CASSANDRA-1928)
 * make read repair behave as expected for ConsistencyLevel > ONE
   (CASSANDRA-982, 2038)
 * distributed test harness (CASSANDRA-1859, 1964)
 * reduce flush lock contention (CASSANDRA-1930)
 * optimize supercolumn deserialization (CASSANDRA-1891)
 * fix CFMetaData.apply to only compare objects of the same class
   (CASSANDRA-1962)
 * allow specifying specific SSTables to compact from JMX (CASSANDRA-1963)
 * fix race condition in MessagingService.targets (CASSANDRA-1959, 2094, 2081)
 * refuse to open sstables from a future version (CASSANDRA-1935)
 * zero-copy reads (CASSANDRA-1714)
 * fix copy bounds for word Text in wordcount demo (CASSANDRA-1993)
 * fixes for contrib/javautils (CASSANDRA-1979)
 * check more frequently for memtable expiration (CASSANDRA-2000)
 * fix writing SSTable column count statistics (CASSANDRA-1976)
 * fix streaming of multiple CFs during bootstrap (CASSANDRA-1992)
 * explicitly set JVM GC new generation size with -Xmn (CASSANDRA-1968)
 * add short options for CLI flags (CASSANDRA-1565)
 * make keyspace argument to "describe keyspace" in CLI optional
   when authenticated to keyspace already (CASSANDRA-2029)
 * added option to specify -Dcassandra.join_ring=false on startup
   to allow "warm spare" nodes or performing JMX maintenance before
   joining the ring (CASSANDRA-526)
 * log migrations at INFO (CASSANDRA-2028)
 * add CLI verbose option in file mode (CASSANDRA-2030)
 * add single-line "--" comments to CLI (CASSANDRA-2032)
 * message serialization tests (CASSANDRA-1923)
 * switch from ivy to maven-ant-tasks (CASSANDRA-2017)
 * CLI attempts to block for new schema to propagate (CASSANDRA-2044)
 * fix potential overflow in nodetool cfstats (CASSANDRA-2057)
 * add JVM shutdownhook to sync commitlog (CASSANDRA-1919)
 * allow nodes to be up without being part of  normal traffic (CASSANDRA-1951)
 * fix CLI "show keyspaces" with null options on NTS (CASSANDRA-2049)
 * fix possible ByteBuffer race conditions (CASSANDRA-2066)
 * reduce garbage generated by MessagingService to prevent load spikes
   (CASSANDRA-2058)
 * fix math in RandomPartitioner.describeOwnership (CASSANDRA-2071)
 * fix deletion of sstable non-data components (CASSANDRA-2059)
 * avoid blocking gossip while deleting handoff hints (CASSANDRA-2073)
 * ignore messages from newer versions, keep track of nodes in gossip
   regardless of version (CASSANDRA-1970)
 * cache writing moved to CompactionManager to reduce i/o contention and
   updated to use non-cache-polluting writes (CASSANDRA-2053)
 * page through large rows when exporting to JSON (CASSANDRA-2041)
 * add flush_largest_memtables_at and reduce_cache_sizes_at options
   (CASSANDRA-2142)
 * add cli 'describe cluster' command (CASSANDRA-2127)
 * add cli support for setting username/password at 'connect' command
   (CASSANDRA-2111)
 * add -D option to Stress.java to allow reading hosts from a file
   (CASSANDRA-2149)
 * bound hints CF throughput between 32M and 256M (CASSANDRA-2148)
 * continue starting when invalid saved cache entries are encountered
   (CASSANDRA-2076)
 * add max_hint_window_in_ms option (CASSANDRA-1459)


0.7.0-final
 * fix offsets to ByteBuffer.get (CASSANDRA-1939)


0.7.0-rc4
 * fix cli crash after backgrounding (CASSANDRA-1875)
 * count timeouts in storageproxy latencies, and include latency
   histograms in StorageProxyMBean (CASSANDRA-1893)
 * fix CLI get recognition of supercolumns (CASSANDRA-1899)
 * enable keepalive on intra-cluster sockets (CASSANDRA-1766)
 * count timeouts towards dynamicsnitch latencies (CASSANDRA-1905)
 * Expose index-building status in JMX + cli schema description
   (CASSANDRA-1871)
 * allow [LOCAL|EACH]_QUORUM to be used with non-NetworkTopology
   replication Strategies
 * increased amount of index locks for faster commitlog replay
 * collect secondary index tombstones immediately (CASSANDRA-1914)
 * revert commitlog changes from #1780 (CASSANDRA-1917)
 * change RandomPartitioner min token to -1 to avoid collision w/
   tokens on actual nodes (CASSANDRA-1901)
 * examine the right nibble when validating TimeUUID (CASSANDRA-1910)
 * include secondary indexes in cleanup (CASSANDRA-1916)
 * CFS.scrubDataDirectories should also cleanup invalid secondary indexes
   (CASSANDRA-1904)
 * ability to disable/enable gossip on nodes to force them down
   (CASSANDRA-1108)


0.7.0-rc3
 * expose getNaturalEndpoints in StorageServiceMBean taking byte[]
   key; RMI cannot serialize ByteBuffer (CASSANDRA-1833)
 * infer org.apache.cassandra.locator for replication strategy classes
   when not otherwise specified
 * validation that generates less garbage (CASSANDRA-1814)
 * add TTL support to CLI (CASSANDRA-1838)
 * cli defaults to bytestype for subcomparator when creating
   column families (CASSANDRA-1835)
 * unregister index MBeans when index is dropped (CASSANDRA-1843)
 * make ByteBufferUtil.clone thread-safe (CASSANDRA-1847)
 * change exception for read requests during bootstrap from
   InvalidRequest to Unavailable (CASSANDRA-1862)
 * respect row-level tombstones post-flush in range scans
   (CASSANDRA-1837)
 * ReadResponseResolver check digests against each other (CASSANDRA-1830)
 * return InvalidRequest when remove of subcolumn without supercolumn
   is requested (CASSANDRA-1866)
 * flush before repair (CASSANDRA-1748)
 * SSTableExport validates key order (CASSANDRA-1884)
 * large row support for SSTableExport (CASSANDRA-1867)
 * Re-cache hot keys post-compaction without hitting disk (CASSANDRA-1878)
 * manage read repair in coordinator instead of data source, to
   provide latency information to dynamic snitch (CASSANDRA-1873)


0.7.0-rc2
 * fix live-column-count of slice ranges including tombstoned supercolumn
   with live subcolumn (CASSANDRA-1591)
 * rename o.a.c.internal.AntientropyStage -> AntiEntropyStage,
   o.a.c.request.Request_responseStage -> RequestResponseStage,
   o.a.c.internal.Internal_responseStage -> InternalResponseStage
 * add AbstractType.fromString (CASSANDRA-1767)
 * require index_type to be present when specifying index_name
   on ColumnDef (CASSANDRA-1759)
 * fix add/remove index bugs in CFMetadata (CASSANDRA-1768)
 * rebuild Strategy during system_update_keyspace (CASSANDRA-1762)
 * cli updates prompt to ... in continuation lines (CASSANDRA-1770)
 * support multiple Mutations per key in hadoop ColumnFamilyOutputFormat
   (CASSANDRA-1774)
 * improvements to Debian init script (CASSANDRA-1772)
 * use local classloader to check for version.properties (CASSANDRA-1778)
 * Validate that column names in column_metadata are valid for the
   defined comparator, and decode properly in cli (CASSANDRA-1773)
 * use cross-platform newlines in cli (CASSANDRA-1786)
 * add ExpiringColumn support to sstable import/export (CASSANDRA-1754)
 * add flush for each append to periodic commitlog mode; added
   periodic_without_flush option to disable this (CASSANDRA-1780)
 * close file handle used for post-flush truncate (CASSANDRA-1790)
 * various code cleanup (CASSANDRA-1793, -1794, -1795)
 * fix range queries against wrapped range (CASSANDRA-1781)
 * fix consistencylevel calculations for NetworkTopologyStrategy
   (CASSANDRA-1804)
 * cli support index type enum names (CASSANDRA-1810)
 * improved validation of column_metadata (CASSANDRA-1813)
 * reads at ConsistencyLevel > 1 throw UnavailableException
   immediately if insufficient live nodes exist (CASSANDRA-1803)
 * copy bytebuffers for local writes to avoid retaining the entire
   Thrift frame (CASSANDRA-1801)
 * fix NPE adding index to column w/o prior metadata (CASSANDRA-1764)
 * reduce fat client timeout (CASSANDRA-1730)
 * fix botched merge of CASSANDRA-1316


0.7.0-rc1
 * fix compaction and flush races with schema updates (CASSANDRA-1715)
 * add clustertool, config-converter, sstablekeys, and schematool
   Windows .bat files (CASSANDRA-1723)
 * reject range queries received during bootstrap (CASSANDRA-1739)
 * fix wrapping-range queries on non-minimum token (CASSANDRA-1700)
 * add nodetool cfhistogram (CASSANDRA-1698)
 * limit repaired ranges to what the nodes have in common (CASSANDRA-1674)
 * index scan treats missing columns as not matching secondary
   expressions (CASSANDRA-1745)
 * Fix misuse of DataOutputBuffer.getData in AntiEntropyService
   (CASSANDRA-1729)
 * detect and warn when obsolete version of JNA is present (CASSANDRA-1760)
 * reduce fat client timeout (CASSANDRA-1730)
 * cleanup smallest CFs first to increase free temp space for larger ones
   (CASSANDRA-1811)
 * Update windows .bat files to work outside of main Cassandra
   directory (CASSANDRA-1713)
 * fix read repair regression from 0.6.7 (CASSANDRA-1727)
 * more-efficient read repair (CASSANDRA-1719)
 * fix hinted handoff replay (CASSANDRA-1656)
 * log type of dropped messages (CASSANDRA-1677)
 * upgrade to SLF4J 1.6.1
 * fix ByteBuffer bug in ExpiringColumn.updateDigest (CASSANDRA-1679)
 * fix IntegerType.getString (CASSANDRA-1681)
 * make -Djava.net.preferIPv4Stack=true the default (CASSANDRA-628)
 * add INTERNAL_RESPONSE verb to differentiate from responses related
   to client requests (CASSANDRA-1685)
 * log tpstats when dropping messages (CASSANDRA-1660)
 * include unreachable nodes in describeSchemaVersions (CASSANDRA-1678)
 * Avoid dropping messages off the client request path (CASSANDRA-1676)
 * fix jna errno reporting (CASSANDRA-1694)
 * add friendlier error for UnknownHostException on startup (CASSANDRA-1697)
 * include jna dependency in RPM package (CASSANDRA-1690)
 * add --skip-keys option to stress.py (CASSANDRA-1696)
 * improve cli handling of non-string keys and column names
   (CASSANDRA-1701, -1693)
 * r/m extra subcomparator line in cli keyspaces output (CASSANDRA-1712)
 * add read repair chance to cli "show keyspaces"
 * upgrade to ConcurrentLinkedHashMap 1.1 (CASSANDRA-975)
 * fix index scan routing (CASSANDRA-1722)
 * fix tombstoning of supercolumns in range queries (CASSANDRA-1734)
 * clear endpoint cache after updating keyspace metadata (CASSANDRA-1741)
 * fix wrapping-range queries on non-minimum token (CASSANDRA-1700)
 * truncate includes secondary indexes (CASSANDRA-1747)
 * retain reference to PendingFile sstables (CASSANDRA-1749)
 * fix sstableimport regression (CASSANDRA-1753)
 * fix for bootstrap when no non-system tables are defined (CASSANDRA-1732)
 * handle replica unavailability in index scan (CASSANDRA-1755)
 * fix service initialization order deadlock (CASSANDRA-1756)
 * multi-line cli commands (CASSANDRA-1742)
 * fix race between snapshot and compaction (CASSANDRA-1736)
 * add listEndpointsPendingHints, deleteHintsForEndpoint JMX methods
   (CASSANDRA-1551)


0.7.0-beta3
 * add strategy options to describe_keyspace output (CASSANDRA-1560)
 * log warning when using randomly generated token (CASSANDRA-1552)
 * re-organize JMX into .db, .net, .internal, .request (CASSANDRA-1217)
 * allow nodes to change IPs between restarts (CASSANDRA-1518)
 * remember ring state between restarts by default (CASSANDRA-1518)
 * flush index built flag so we can read it before log replay (CASSANDRA-1541)
 * lock row cache updates to prevent race condition (CASSANDRA-1293)
 * remove assertion causing rare (and harmless) error messages in
   commitlog (CASSANDRA-1330)
 * fix moving nodes with no keyspaces defined (CASSANDRA-1574)
 * fix unbootstrap when no data is present in a transfer range (CASSANDRA-1573)
 * take advantage of AVRO-495 to simplify our avro IDL (CASSANDRA-1436)
 * extend authorization hierarchy to column family (CASSANDRA-1554)
 * deletion support in secondary indexes (CASSANDRA-1571)
 * meaningful error message for invalid replication strategy class
   (CASSANDRA-1566)
 * allow keyspace creation with RF > N (CASSANDRA-1428)
 * improve cli error handling (CASSANDRA-1580)
 * add cache save/load ability (CASSANDRA-1417, 1606, 1647)
 * add StorageService.getDrainProgress (CASSANDRA-1588)
 * Disallow bootstrap to an in-use token (CASSANDRA-1561)
 * Allow dynamic secondary index creation and destruction (CASSANDRA-1532)
 * log auto-guessed memtable thresholds (CASSANDRA-1595)
 * add ColumnDef support to cli (CASSANDRA-1583)
 * reduce index sample time by 75% (CASSANDRA-1572)
 * add cli support for column, strategy metadata (CASSANDRA-1578, 1612)
 * add cli support for schema modification (CASSANDRA-1584)
 * delete temp files on failed compactions (CASSANDRA-1596)
 * avoid blocking for dead nodes during removetoken (CASSANDRA-1605)
 * remove ConsistencyLevel.ZERO (CASSANDRA-1607)
 * expose in-progress compaction type in jmx (CASSANDRA-1586)
 * removed IClock & related classes from internals (CASSANDRA-1502)
 * fix removing tokens from SystemTable on decommission and removetoken
   (CASSANDRA-1609)
 * include CF metadata in cli 'show keyspaces' (CASSANDRA-1613)
 * switch from Properties to HashMap in PropertyFileSnitch to
   avoid synchronization bottleneck (CASSANDRA-1481)
 * PropertyFileSnitch configuration file renamed to
   cassandra-topology.properties
 * add cli support for get_range_slices (CASSANDRA-1088, CASSANDRA-1619)
 * Make memtable flush thresholds per-CF instead of global
   (CASSANDRA-1007, 1637)
 * add cli support for binary data without CfDef hints (CASSANDRA-1603)
 * fix building SSTable statistics post-stream (CASSANDRA-1620)
 * fix potential infinite loop in 2ary index queries (CASSANDRA-1623)
 * allow creating NTS keyspaces with no replicas configured (CASSANDRA-1626)
 * add jmx histogram of sstables accessed per read (CASSANDRA-1624)
 * remove system_rename_column_family and system_rename_keyspace from the
   client API until races can be fixed (CASSANDRA-1630, CASSANDRA-1585)
 * add cli sanity tests (CASSANDRA-1582)
 * update GC settings in cassandra.bat (CASSANDRA-1636)
 * cli support for index queries (CASSANDRA-1635)
 * cli support for updating schema memtable settings (CASSANDRA-1634)
 * cli --file option (CASSANDRA-1616)
 * reduce automatically chosen memtable sizes by 50% (CASSANDRA-1641)
 * move endpoint cache from snitch to strategy (CASSANDRA-1643)
 * fix commitlog recovery deleting the newly-created segment as well as
   the old ones (CASSANDRA-1644)
 * upgrade to Thrift 0.5 (CASSANDRA-1367)
 * renamed CL.DCQUORUM to LOCAL_QUORUM and DCQUORUMSYNC to EACH_QUORUM
 * cli truncate support (CASSANDRA-1653)
 * update GC settings in cassandra.bat (CASSANDRA-1636)
 * avoid logging when a node's ip/token is gossipped back to it (CASSANDRA-1666)


0.7-beta2
 * always use UTF-8 for hint keys (CASSANDRA-1439)
 * remove cassandra.yaml dependency from Hadoop and Pig (CASSADRA-1322)
 * expose CfDef metadata in describe_keyspaces (CASSANDRA-1363)
 * restore use of mmap_index_only option (CASSANDRA-1241)
 * dropping a keyspace with no column families generated an error
   (CASSANDRA-1378)
 * rename RackAwareStrategy to OldNetworkTopologyStrategy, RackUnawareStrategy
   to SimpleStrategy, DatacenterShardStrategy to NetworkTopologyStrategy,
   AbstractRackAwareSnitch to AbstractNetworkTopologySnitch (CASSANDRA-1392)
 * merge StorageProxy.mutate, mutateBlocking (CASSANDRA-1396)
 * faster UUIDType, LongType comparisons (CASSANDRA-1386, 1393)
 * fix setting read_repair_chance from CLI addColumnFamily (CASSANDRA-1399)
 * fix updates to indexed columns (CASSANDRA-1373)
 * fix race condition leaving to FileNotFoundException (CASSANDRA-1382)
 * fix sharded lock hash on index write path (CASSANDRA-1402)
 * add support for GT/E, LT/E in subordinate index clauses (CASSANDRA-1401)
 * cfId counter got out of sync when CFs were added (CASSANDRA-1403)
 * less chatty schema updates (CASSANDRA-1389)
 * rename column family mbeans. 'type' will now include either
   'IndexColumnFamilies' or 'ColumnFamilies' depending on the CFS type.
   (CASSANDRA-1385)
 * disallow invalid keyspace and column family names. This includes name that
   matches a '^\w+' regex. (CASSANDRA-1377)
 * use JNA, if present, to take snapshots (CASSANDRA-1371)
 * truncate hints if starting 0.7 for the first time (CASSANDRA-1414)
 * fix FD leak in single-row slicepredicate queries (CASSANDRA-1416)
 * allow index expressions against columns that are not part of the
   SlicePredicate (CASSANDRA-1410)
 * config-converter properly handles snitches and framed support
   (CASSANDRA-1420)
 * remove keyspace argument from multiget_count (CASSANDRA-1422)
 * allow specifying cassandra.yaml location as (local or remote) URL
   (CASSANDRA-1126)
 * fix using DynamicEndpointSnitch with NetworkTopologyStrategy
   (CASSANDRA-1429)
 * Add CfDef.default_validation_class (CASSANDRA-891)
 * fix EstimatedHistogram.max (CASSANDRA-1413)
 * quorum read optimization (CASSANDRA-1622)
 * handle zero-length (or missing) rows during HH paging (CASSANDRA-1432)
 * include secondary indexes during schema migrations (CASSANDRA-1406)
 * fix commitlog header race during schema change (CASSANDRA-1435)
 * fix ColumnFamilyStoreMBeanIterator to use new type name (CASSANDRA-1433)
 * correct filename generated by xml->yaml converter (CASSANDRA-1419)
 * add CMSInitiatingOccupancyFraction=75 and UseCMSInitiatingOccupancyOnly
   to default JVM options
 * decrease jvm heap for cassandra-cli (CASSANDRA-1446)
 * ability to modify keyspaces and column family definitions on a live cluster
   (CASSANDRA-1285)
 * support for Hadoop Streaming [non-jvm map/reduce via stdin/out]
   (CASSANDRA-1368)
 * Move persistent sstable stats from the system table to an sstable component
   (CASSANDRA-1430)
 * remove failed bootstrap attempt from pending ranges when gossip times
   it out after 1h (CASSANDRA-1463)
 * eager-create tcp connections to other cluster members (CASSANDRA-1465)
 * enumerate stages and derive stage from message type instead of
   transmitting separately (CASSANDRA-1465)
 * apply reversed flag during collation from different data sources
   (CASSANDRA-1450)
 * make failure to remove commitlog segment non-fatal (CASSANDRA-1348)
 * correct ordering of drain operations so CL.recover is no longer
   necessary (CASSANDRA-1408)
 * removed keyspace from describe_splits method (CASSANDRA-1425)
 * rename check_schema_agreement to describe_schema_versions
   (CASSANDRA-1478)
 * fix QUORUM calculation for RF > 3 (CASSANDRA-1487)
 * remove tombstones during non-major compactions when bloom filter
   verifies that row does not exist in other sstables (CASSANDRA-1074)
 * nodes that coordinated a loadbalance in the past could not be seen by
   newly added nodes (CASSANDRA-1467)
 * exposed endpoint states (gossip details) via jmx (CASSANDRA-1467)
 * ensure that compacted sstables are not included when new readers are
   instantiated (CASSANDRA-1477)
 * by default, calculate heap size and memtable thresholds at runtime (CASSANDRA-1469)
 * fix races dealing with adding/dropping keyspaces and column families in
   rapid succession (CASSANDRA-1477)
 * clean up of Streaming system (CASSANDRA-1503, 1504, 1506)
 * add options to configure Thrift socket keepalive and buffer sizes (CASSANDRA-1426)
 * make contrib CassandraServiceDataCleaner recursive (CASSANDRA-1509)
 * min, max compaction threshold are configurable and persistent
   per-ColumnFamily (CASSANDRA-1468)
 * fix replaying the last mutation in a commitlog unnecessarily
   (CASSANDRA-1512)
 * invoke getDefaultUncaughtExceptionHandler from DTPE with the original
   exception rather than the ExecutionException wrapper (CASSANDRA-1226)
 * remove Clock from the Thrift (and Avro) API (CASSANDRA-1501)
 * Close intra-node sockets when connection is broken (CASSANDRA-1528)
 * RPM packaging spec file (CASSANDRA-786)
 * weighted request scheduler (CASSANDRA-1485)
 * treat expired columns as deleted (CASSANDRA-1539)
 * make IndexInterval configurable (CASSANDRA-1488)
 * add describe_snitch to Thrift API (CASSANDRA-1490)
 * MD5 authenticator compares plain text submitted password with MD5'd
   saved property, instead of vice versa (CASSANDRA-1447)
 * JMX MessagingService pending and completed counts (CASSANDRA-1533)
 * fix race condition processing repair responses (CASSANDRA-1511)
 * make repair blocking (CASSANDRA-1511)
 * create EndpointSnitchInfo and MBean to expose rack and DC (CASSANDRA-1491)
 * added option to contrib/word_count to output results back to Cassandra
   (CASSANDRA-1342)
 * rewrite Hadoop ColumnFamilyRecordWriter to pool connections, retry to
   multiple Cassandra nodes, and smooth impact on the Cassandra cluster
   by using smaller batch sizes (CASSANDRA-1434)
 * fix setting gc_grace_seconds via CLI (CASSANDRA-1549)
 * support TTL'd index values (CASSANDRA-1536)
 * make removetoken work like decommission (CASSANDRA-1216)
 * make cli comparator-aware and improve quote rules (CASSANDRA-1523,-1524)
 * make nodetool compact and cleanup blocking (CASSANDRA-1449)
 * add memtable, cache information to GCInspector logs (CASSANDRA-1558)
 * enable/disable HintedHandoff via JMX (CASSANDRA-1550)
 * Ignore stray files in the commit log directory (CASSANDRA-1547)
 * Disallow bootstrap to an in-use token (CASSANDRA-1561)


0.7-beta1
 * sstable versioning (CASSANDRA-389)
 * switched to slf4j logging (CASSANDRA-625)
 * add (optional) expiration time for column (CASSANDRA-699)
 * access levels for authentication/authorization (CASSANDRA-900)
 * add ReadRepairChance to CF definition (CASSANDRA-930)
 * fix heisenbug in system tests, especially common on OS X (CASSANDRA-944)
 * convert to byte[] keys internally and all public APIs (CASSANDRA-767)
 * ability to alter schema definitions on a live cluster (CASSANDRA-44)
 * renamed configuration file to cassandra.xml, and log4j.properties to
   log4j-server.properties, which must now be loaded from
   the classpath (which is how our scripts in bin/ have always done it)
   (CASSANDRA-971)
 * change get_count to require a SlicePredicate. create multi_get_count
   (CASSANDRA-744)
 * re-organized endpointsnitch implementations and added SimpleSnitch
   (CASSANDRA-994)
 * Added preload_row_cache option (CASSANDRA-946)
 * add CRC to commitlog header (CASSANDRA-999)
 * removed deprecated batch_insert and get_range_slice methods (CASSANDRA-1065)
 * add truncate thrift method (CASSANDRA-531)
 * http mini-interface using mx4j (CASSANDRA-1068)
 * optimize away copy of sliced row on memtable read path (CASSANDRA-1046)
 * replace constant-size 2GB mmaped segments and special casing for index
   entries spanning segment boundaries, with SegmentedFile that computes
   segments that always contain entire entries/rows (CASSANDRA-1117)
 * avoid reading large rows into memory during compaction (CASSANDRA-16)
 * added hadoop OutputFormat (CASSANDRA-1101)
 * efficient Streaming (no more anticompaction) (CASSANDRA-579)
 * split commitlog header into separate file and add size checksum to
   mutations (CASSANDRA-1179)
 * avoid allocating a new byte[] for each mutation on replay (CASSANDRA-1219)
 * revise HH schema to be per-endpoint (CASSANDRA-1142)
 * add joining/leaving status to nodetool ring (CASSANDRA-1115)
 * allow multiple repair sessions per node (CASSANDRA-1190)
 * optimize away MessagingService for local range queries (CASSANDRA-1261)
 * make framed transport the default so malformed requests can't OOM the
   server (CASSANDRA-475)
 * significantly faster reads from row cache (CASSANDRA-1267)
 * take advantage of row cache during range queries (CASSANDRA-1302)
 * make GCGraceSeconds a per-ColumnFamily value (CASSANDRA-1276)
 * keep persistent row size and column count statistics (CASSANDRA-1155)
 * add IntegerType (CASSANDRA-1282)
 * page within a single row during hinted handoff (CASSANDRA-1327)
 * push DatacenterShardStrategy configuration into keyspace definition,
   eliminating datacenter.properties. (CASSANDRA-1066)
 * optimize forward slices starting with '' and single-index-block name
   queries by skipping the column index (CASSANDRA-1338)
 * streaming refactor (CASSANDRA-1189)
 * faster comparison for UUID types (CASSANDRA-1043)
 * secondary index support (CASSANDRA-749 and subtasks)
 * make compaction buckets deterministic (CASSANDRA-1265)


0.6.6
 * Allow using DynamicEndpointSnitch with RackAwareStrategy (CASSANDRA-1429)
 * remove the remaining vestiges of the unfinished DatacenterShardStrategy
   (replaced by NetworkTopologyStrategy in 0.7)


0.6.5
 * fix key ordering in range query results with RandomPartitioner
   and ConsistencyLevel > ONE (CASSANDRA-1145)
 * fix for range query starting with the wrong token range (CASSANDRA-1042)
 * page within a single row during hinted handoff (CASSANDRA-1327)
 * fix compilation on non-sun JDKs (CASSANDRA-1061)
 * remove String.trim() call on row keys in batch mutations (CASSANDRA-1235)
 * Log summary of dropped messages instead of spamming log (CASSANDRA-1284)
 * add dynamic endpoint snitch (CASSANDRA-981)
 * fix streaming for keyspaces with hyphens in their name (CASSANDRA-1377)
 * fix errors in hard-coded bloom filter optKPerBucket by computing it
   algorithmically (CASSANDRA-1220
 * remove message deserialization stage, and uncap read/write stages
   so slow reads/writes don't block gossip processing (CASSANDRA-1358)
 * add jmx port configuration to Debian package (CASSANDRA-1202)
 * use mlockall via JNA, if present, to prevent Linux from swapping
   out parts of the JVM (CASSANDRA-1214)


0.6.4
 * avoid queuing multiple hint deliveries for the same endpoint
   (CASSANDRA-1229)
 * better performance for and stricter checking of UTF8 column names
   (CASSANDRA-1232)
 * extend option to lower compaction priority to hinted handoff
   as well (CASSANDRA-1260)
 * log errors in gossip instead of re-throwing (CASSANDRA-1289)
 * avoid aborting commitlog replay prematurely if a flushed-but-
   not-removed commitlog segment is encountered (CASSANDRA-1297)
 * fix duplicate rows being read during mapreduce (CASSANDRA-1142)
 * failure detection wasn't closing command sockets (CASSANDRA-1221)
 * cassandra-cli.bat works on windows (CASSANDRA-1236)
 * pre-emptively drop requests that cannot be processed within RPCTimeout
   (CASSANDRA-685)
 * add ack to Binary write verb and update CassandraBulkLoader
   to wait for acks for each row (CASSANDRA-1093)
 * added describe_partitioner Thrift method (CASSANDRA-1047)
 * Hadoop jobs no longer require the Cassandra storage-conf.xml
   (CASSANDRA-1280, CASSANDRA-1047)
 * log thread pool stats when GC is excessive (CASSANDRA-1275)
 * remove gossip message size limit (CASSANDRA-1138)
 * parallelize local and remote reads during multiget, and respect snitch
   when determining whether to do local read for CL.ONE (CASSANDRA-1317)
 * fix read repair to use requested consistency level on digest mismatch,
   rather than assuming QUORUM (CASSANDRA-1316)
 * process digest mismatch re-reads in parallel (CASSANDRA-1323)
 * switch hints CF comparator to BytesType (CASSANDRA-1274)


0.6.3
 * retry to make streaming connections up to 8 times. (CASSANDRA-1019)
 * reject describe_ring() calls on invalid keyspaces (CASSANDRA-1111)
 * fix cache size calculation for size of 100% (CASSANDRA-1129)
 * fix cache capacity only being recalculated once (CASSANDRA-1129)
 * remove hourly scan of all hints on the off chance that the gossiper
   missed a status change; instead, expose deliverHintsToEndpoint to JMX
   so it can be done manually, if necessary (CASSANDRA-1141)
 * don't reject reads at CL.ALL (CASSANDRA-1152)
 * reject deletions to supercolumns in CFs containing only standard
   columns (CASSANDRA-1139)
 * avoid preserving login information after client disconnects
   (CASSANDRA-1057)
 * prefer sun jdk to openjdk in debian init script (CASSANDRA-1174)
 * detect partioner config changes between restarts and fail fast
   (CASSANDRA-1146)
 * use generation time to resolve node token reassignment disagreements
   (CASSANDRA-1118)
 * restructure the startup ordering of Gossiper and MessageService to avoid
   timing anomalies (CASSANDRA-1160)
 * detect incomplete commit log hearders (CASSANDRA-1119)
 * force anti-entropy service to stream files on the stream stage to avoid
   sending streams out of order (CASSANDRA-1169)
 * remove inactive stream managers after AES streams files (CASSANDRA-1169)
 * allow removing entire row through batch_mutate Deletion (CASSANDRA-1027)
 * add JMX metrics for row-level bloom filter false positives (CASSANDRA-1212)
 * added a redhat init script to contrib (CASSANDRA-1201)
 * use midpoint when bootstrapping a new machine into range with not
   much data yet instead of random token (CASSANDRA-1112)
 * kill server on OOM in executor stage as well as Thrift (CASSANDRA-1226)
 * remove opportunistic repairs, when two machines with overlapping replica
   responsibilities happen to finish major compactions of the same CF near
   the same time.  repairs are now fully manual (CASSANDRA-1190)
 * add ability to lower compaction priority (default is no change from 0.6.2)
   (CASSANDRA-1181)


0.6.2
 * fix contrib/word_count build. (CASSANDRA-992)
 * split CommitLogExecutorService into BatchCommitLogExecutorService and
   PeriodicCommitLogExecutorService (CASSANDRA-1014)
 * add latency histograms to CFSMBean (CASSANDRA-1024)
 * make resolving timestamp ties deterministic by using value bytes
   as a tiebreaker (CASSANDRA-1039)
 * Add option to turn off Hinted Handoff (CASSANDRA-894)
 * fix windows startup (CASSANDRA-948)
 * make concurrent_reads, concurrent_writes configurable at runtime via JMX
   (CASSANDRA-1060)
 * disable GCInspector on non-Sun JVMs (CASSANDRA-1061)
 * fix tombstone handling in sstable rows with no other data (CASSANDRA-1063)
 * fix size of row in spanned index entries (CASSANDRA-1056)
 * install json2sstable, sstable2json, and sstablekeys to Debian package
 * StreamingService.StreamDestinations wouldn't empty itself after streaming
   finished (CASSANDRA-1076)
 * added Collections.shuffle(splits) before returning the splits in
   ColumnFamilyInputFormat (CASSANDRA-1096)
 * do not recalculate cache capacity post-compaction if it's been manually
   modified (CASSANDRA-1079)
 * better defaults for flush sorter + writer executor queue sizes
   (CASSANDRA-1100)
 * windows scripts for SSTableImport/Export (CASSANDRA-1051)
 * windows script for nodetool (CASSANDRA-1113)
 * expose PhiConvictThreshold (CASSANDRA-1053)
 * make repair of RF==1 a no-op (CASSANDRA-1090)
 * improve default JVM GC options (CASSANDRA-1014)
 * fix SlicePredicate serialization inside Hadoop jobs (CASSANDRA-1049)
 * close Thrift sockets in Hadoop ColumnFamilyRecordReader (CASSANDRA-1081)


0.6.1
 * fix NPE in sstable2json when no excluded keys are given (CASSANDRA-934)
 * keep the replica set constant throughout the read repair process
   (CASSANDRA-937)
 * allow querying getAllRanges with empty token list (CASSANDRA-933)
 * fix command line arguments inversion in clustertool (CASSANDRA-942)
 * fix race condition that could trigger a false-positive assertion
   during post-flush discard of old commitlog segments (CASSANDRA-936)
 * fix neighbor calculation for anti-entropy repair (CASSANDRA-924)
 * perform repair even for small entropy differences (CASSANDRA-924)
 * Use hostnames in CFInputFormat to allow Hadoop's naive string-based
   locality comparisons to work (CASSANDRA-955)
 * cache read-only BufferedRandomAccessFile length to avoid
   3 system calls per invocation (CASSANDRA-950)
 * nodes with IPv6 (and no IPv4) addresses could not join cluster
   (CASSANDRA-969)
 * Retrieve the correct number of undeleted columns, if any, from
   a supercolumn in a row that had been deleted previously (CASSANDRA-920)
 * fix index scans that cross the 2GB mmap boundaries for both mmap
   and standard i/o modes (CASSANDRA-866)
 * expose drain via nodetool (CASSANDRA-978)


0.6.0-RC1
 * JMX drain to flush memtables and run through commit log (CASSANDRA-880)
 * Bootstrapping can skip ranges under the right conditions (CASSANDRA-902)
 * fix merging row versions in range_slice for CL > ONE (CASSANDRA-884)
 * default write ConsistencyLeven chaned from ZERO to ONE
 * fix for index entries spanning mmap buffer boundaries (CASSANDRA-857)
 * use lexical comparison if time part of TimeUUIDs are the same
   (CASSANDRA-907)
 * bound read, mutation, and response stages to fix possible OOM
   during log replay (CASSANDRA-885)
 * Use microseconds-since-epoch (UTC) in cli, instead of milliseconds
 * Treat batch_mutate Deletion with null supercolumn as "apply this predicate
   to top level supercolumns" (CASSANDRA-834)
 * Streaming destination nodes do not update their JMX status (CASSANDRA-916)
 * Fix internal RPC timeout calculation (CASSANDRA-911)
 * Added Pig loadfunc to contrib/pig (CASSANDRA-910)


0.6.0-beta3
 * fix compaction bucketing bug (CASSANDRA-814)
 * update windows batch file (CASSANDRA-824)
 * deprecate KeysCachedFraction configuration directive in favor
   of KeysCached; move to unified-per-CF key cache (CASSANDRA-801)
 * add invalidateRowCache to ColumnFamilyStoreMBean (CASSANDRA-761)
 * send Handoff hints to natural locations to reduce load on
   remaining nodes in a failure scenario (CASSANDRA-822)
 * Add RowWarningThresholdInMB configuration option to warn before very
   large rows get big enough to threaten node stability, and -x option to
   be able to remove them with sstable2json if the warning is unheeded
   until it's too late (CASSANDRA-843)
 * Add logging of GC activity (CASSANDRA-813)
 * fix ConcurrentModificationException in commitlog discard (CASSANDRA-853)
 * Fix hardcoded row count in Hadoop RecordReader (CASSANDRA-837)
 * Add a jmx status to the streaming service and change several DEBUG
   messages to INFO (CASSANDRA-845)
 * fix classpath in cassandra-cli.bat for Windows (CASSANDRA-858)
 * allow re-specifying host, port to cassandra-cli if invalid ones
   are first tried (CASSANDRA-867)
 * fix race condition handling rpc timeout in the coordinator
   (CASSANDRA-864)
 * Remove CalloutLocation and StagingFileDirectory from storage-conf files
   since those settings are no longer used (CASSANDRA-878)
 * Parse a long from RowWarningThresholdInMB instead of an int (CASSANDRA-882)
 * Remove obsolete ControlPort code from DatabaseDescriptor (CASSANDRA-886)
 * move skipBytes side effect out of assert (CASSANDRA-899)
 * add "double getLoad" to StorageServiceMBean (CASSANDRA-898)
 * track row stats per CF at compaction time (CASSANDRA-870)
 * disallow CommitLogDirectory matching a DataFileDirectory (CASSANDRA-888)
 * default key cache size is 200k entries, changed from 10% (CASSANDRA-863)
 * add -Dcassandra-foreground=yes to cassandra.bat
 * exit if cluster name is changed unexpectedly (CASSANDRA-769)


0.6.0-beta1/beta2
 * add batch_mutate thrift command, deprecating batch_insert (CASSANDRA-336)
 * remove get_key_range Thrift API, deprecated in 0.5 (CASSANDRA-710)
 * add optional login() Thrift call for authentication (CASSANDRA-547)
 * support fat clients using gossiper and StorageProxy to perform
   replication in-process [jvm-only] (CASSANDRA-535)
 * support mmapped I/O for reads, on by default on 64bit JVMs
   (CASSANDRA-408, CASSANDRA-669)
 * improve insert concurrency, particularly during Hinted Handoff
   (CASSANDRA-658)
 * faster network code (CASSANDRA-675)
 * stress.py moved to contrib (CASSANDRA-635)
 * row caching [must be explicitly enabled per-CF in config] (CASSANDRA-678)
 * present a useful measure of compaction progress in JMX (CASSANDRA-599)
 * add bin/sstablekeys (CASSNADRA-679)
 * add ConsistencyLevel.ANY (CASSANDRA-687)
 * make removetoken remove nodes from gossip entirely (CASSANDRA-644)
 * add ability to set cache sizes at runtime (CASSANDRA-708)
 * report latency and cache hit rate statistics with lifetime totals
   instead of average over the last minute (CASSANDRA-702)
 * support get_range_slice for RandomPartitioner (CASSANDRA-745)
 * per-keyspace replication factory and replication strategy (CASSANDRA-620)
 * track latency in microseconds (CASSANDRA-733)
 * add describe_ Thrift methods, deprecating get_string_property and
   get_string_list_property
 * jmx interface for tracking operation mode and streams in general.
   (CASSANDRA-709)
 * keep memtables in sorted order to improve range query performance
   (CASSANDRA-799)
 * use while loop instead of recursion when trimming sstables compaction list
   to avoid blowing stack in pathological cases (CASSANDRA-804)
 * basic Hadoop map/reduce support (CASSANDRA-342)


0.5.1
 * ensure all files for an sstable are streamed to the same directory.
   (CASSANDRA-716)
 * more accurate load estimate for bootstrapping (CASSANDRA-762)
 * tolerate dead or unavailable bootstrap target on write (CASSANDRA-731)
 * allow larger numbers of keys (> 140M) in a sstable bloom filter
   (CASSANDRA-790)
 * include jvm argument improvements from CASSANDRA-504 in debian package
 * change streaming chunk size to 32MB to accomodate Windows XP limitations
   (was 64MB) (CASSANDRA-795)
 * fix get_range_slice returning results in the wrong order (CASSANDRA-781)


0.5.0 final
 * avoid attempting to delete temporary bootstrap files twice (CASSANDRA-681)
 * fix bogus NaN in nodeprobe cfstats output (CASSANDRA-646)
 * provide a policy for dealing with single thread executors w/ a full queue
   (CASSANDRA-694)
 * optimize inner read in MessagingService, vastly improving multiple-node
   performance (CASSANDRA-675)
 * wait for table flush before streaming data back to a bootstrapping node.
   (CASSANDRA-696)
 * keep track of bootstrapping sources by table so that bootstrapping doesn't
   give the indication of finishing early (CASSANDRA-673)


0.5.0 RC3
 * commit the correct version of the patch for CASSANDRA-663


0.5.0 RC2 (unreleased)
 * fix bugs in converting get_range_slice results to Thrift
   (CASSANDRA-647, CASSANDRA-649)
 * expose java.util.concurrent.TimeoutException in StorageProxy methods
   (CASSANDRA-600)
 * TcpConnectionManager was holding on to disconnected connections,
   giving the false indication they were being used. (CASSANDRA-651)
 * Remove duplicated write. (CASSANDRA-662)
 * Abort bootstrap if IP is already in the token ring (CASSANDRA-663)
 * increase default commitlog sync period, and wait for last sync to
   finish before submitting another (CASSANDRA-668)


0.5.0 RC1
 * Fix potential NPE in get_range_slice (CASSANDRA-623)
 * add CRC32 to commitlog entries (CASSANDRA-605)
 * fix data streaming on windows (CASSANDRA-630)
 * GC compacted sstables after cleanup and compaction (CASSANDRA-621)
 * Speed up anti-entropy validation (CASSANDRA-629)
 * Fix anti-entropy assertion error (CASSANDRA-639)
 * Fix pending range conflicts when bootstapping or moving
   multiple nodes at once (CASSANDRA-603)
 * Handle obsolete gossip related to node movement in the case where
   one or more nodes is down when the movement occurs (CASSANDRA-572)
 * Include dead nodes in gossip to avoid a variety of problems
   and fix HH to removed nodes (CASSANDRA-634)
 * return an InvalidRequestException for mal-formed SlicePredicates
   (CASSANDRA-643)
 * fix bug determining closest neighbor for use in multiple datacenters
   (CASSANDRA-648)
 * Vast improvements in anticompaction speed (CASSANDRA-607)
 * Speed up log replay and writes by avoiding redundant serializations
   (CASSANDRA-652)


0.5.0 beta 2
 * Bootstrap improvements (several tickets)
 * add nodeprobe repair anti-entropy feature (CASSANDRA-193, CASSANDRA-520)
 * fix possibility of partition when many nodes restart at once
   in clusters with multiple seeds (CASSANDRA-150)
 * fix NPE in get_range_slice when no data is found (CASSANDRA-578)
 * fix potential NPE in hinted handoff (CASSANDRA-585)
 * fix cleanup of local "system" keyspace (CASSANDRA-576)
 * improve computation of cluster load balance (CASSANDRA-554)
 * added super column read/write, column count, and column/row delete to
   cassandra-cli (CASSANDRA-567, CASSANDRA-594)
 * fix returning live subcolumns of deleted supercolumns (CASSANDRA-583)
 * respect JAVA_HOME in bin/ scripts (several tickets)
 * add StorageService.initClient for fat clients on the JVM (CASSANDRA-535)
   (see contrib/client_only for an example of use)
 * make consistency_level functional in get_range_slice (CASSANDRA-568)
 * optimize key deserialization for RandomPartitioner (CASSANDRA-581)
 * avoid GCing tombstones except on major compaction (CASSANDRA-604)
 * increase failure conviction threshold, resulting in less nodes
   incorrectly (and temporarily) marked as down (CASSANDRA-610)
 * respect memtable thresholds during log replay (CASSANDRA-609)
 * support ConsistencyLevel.ALL on read (CASSANDRA-584)
 * add nodeprobe removetoken command (CASSANDRA-564)


0.5.0 beta
 * Allow multiple simultaneous flushes, improving flush throughput
   on multicore systems (CASSANDRA-401)
 * Split up locks to improve write and read throughput on multicore systems
   (CASSANDRA-444, CASSANDRA-414)
 * More efficient use of memory during compaction (CASSANDRA-436)
 * autobootstrap option: when enabled, all non-seed nodes will attempt
   to bootstrap when started, until bootstrap successfully
   completes. -b option is removed.  (CASSANDRA-438)
 * Unless a token is manually specified in the configuration xml,
   a bootstraping node will use a token that gives it half the
   keys from the most-heavily-loaded node in the cluster,
   instead of generating a random token.
   (CASSANDRA-385, CASSANDRA-517)
 * Miscellaneous bootstrap fixes (several tickets)
 * Ability to change a node's token even after it has data on it
   (CASSANDRA-541)
 * Ability to decommission a live node from the ring (CASSANDRA-435)
 * Semi-automatic loadbalancing via nodeprobe (CASSANDRA-192)
 * Add ability to set compaction thresholds at runtime via
   JMX / nodeprobe.  (CASSANDRA-465)
 * Add "comment" field to ColumnFamily definition. (CASSANDRA-481)
 * Additional JMX metrics (CASSANDRA-482)
 * JSON based export and import tools (several tickets)
 * Hinted Handoff fixes (several tickets)
 * Add key cache to improve read performance (CASSANDRA-423)
 * Simplified construction of custom ReplicationStrategy classes
   (CASSANDRA-497)
 * Graphical application (Swing) for ring integrity verification and
   visualization was added to contrib (CASSANDRA-252)
 * Add DCQUORUM, DCQUORUMSYNC consistency levels and corresponding
   ReplicationStrategy / EndpointSnitch classes.  Experimental.
   (CASSANDRA-492)
 * Web client interface added to contrib (CASSANDRA-457)
 * More-efficient flush for Random, CollatedOPP partitioners
   for normal writes (CASSANDRA-446) and bulk load (CASSANDRA-420)
 * Add MemtableFlushAfterMinutes, a global replacement for the old
   per-CF FlushPeriodInMinutes setting (CASSANDRA-463)
 * optimizations to slice reading (CASSANDRA-350) and supercolumn
   queries (CASSANDRA-510)
 * force binding to given listenaddress for nodes with multiple
   interfaces (CASSANDRA-546)
 * stress.py benchmarking tool improvements (several tickets)
 * optimized replica placement code (CASSANDRA-525)
 * faster log replay on restart (CASSANDRA-539, CASSANDRA-540)
 * optimized local-node writes (CASSANDRA-558)
 * added get_range_slice, deprecating get_key_range (CASSANDRA-344)
 * expose TimedOutException to thrift (CASSANDRA-563)


0.4.2
 * Add validation disallowing null keys (CASSANDRA-486)
 * Fix race conditions in TCPConnectionManager (CASSANDRA-487)
 * Fix using non-utf8-aware comparison as a sanity check.
   (CASSANDRA-493)
 * Improve default garbage collector options (CASSANDRA-504)
 * Add "nodeprobe flush" (CASSANDRA-505)
 * remove NotFoundException from get_slice throws list (CASSANDRA-518)
 * fix get (not get_slice) of entire supercolumn (CASSANDRA-508)
 * fix null token during bootstrap (CASSANDRA-501)


0.4.1
 * Fix FlushPeriod columnfamily configuration regression
   (CASSANDRA-455)
 * Fix long column name support (CASSANDRA-460)
 * Fix for serializing a row that only contains tombstones
   (CASSANDRA-458)
 * Fix for discarding unneeded commitlog segments (CASSANDRA-459)
 * Add SnapshotBeforeCompaction configuration option (CASSANDRA-426)
 * Fix compaction abort under insufficient disk space (CASSANDRA-473)
 * Fix reading subcolumn slice from tombstoned CF (CASSANDRA-484)
 * Fix race condition in RVH causing occasional NPE (CASSANDRA-478)


0.4.0
 * fix get_key_range problems when a node is down (CASSANDRA-440)
   and add UnavailableException to more Thrift methods
 * Add example EndPointSnitch contrib code (several tickets)


0.4.0 RC2
 * fix SSTable generation clash during compaction (CASSANDRA-418)
 * reject method calls with null parameters (CASSANDRA-308)
 * properly order ranges in nodeprobe output (CASSANDRA-421)
 * fix logging of certain errors on executor threads (CASSANDRA-425)


0.4.0 RC1
 * Bootstrap feature is live; use -b on startup (several tickets)
 * Added multiget api (CASSANDRA-70)
 * fix Deadlock with SelectorManager.doProcess and TcpConnection.write
   (CASSANDRA-392)
 * remove key cache b/c of concurrency bugs in third-party
   CLHM library (CASSANDRA-405)
 * update non-major compaction logic to use two threshold values
   (CASSANDRA-407)
 * add periodic / batch commitlog sync modes (several tickets)
 * inline BatchMutation into batch_insert params (CASSANDRA-403)
 * allow setting the logging level at runtime via mbean (CASSANDRA-402)
 * change default comparator to BytesType (CASSANDRA-400)
 * add forwards-compatible ConsistencyLevel parameter to get_key_range
   (CASSANDRA-322)
 * r/m special case of blocking for local destination when writing with
   ConsistencyLevel.ZERO (CASSANDRA-399)
 * Fixes to make BinaryMemtable [bulk load interface] useful (CASSANDRA-337);
   see contrib/bmt_example for an example of using it.
 * More JMX properties added (several tickets)
 * Thrift changes (several tickets)
    - Merged _super get methods with the normal ones; return values
      are now of ColumnOrSuperColumn.
    - Similarly, merged batch_insert_super into batch_insert.



0.4.0 beta
 * On-disk data format has changed to allow billions of keys/rows per
   node instead of only millions
 * Multi-keyspace support
 * Scan all sstables for all queries to avoid situations where
   different types of operation on the same ColumnFamily could
   disagree on what data was present
 * Snapshot support via JMX
 * Thrift API has changed a _lot_:
    - removed time-sorted CFs; instead, user-defined comparators
      may be defined on the column names, which are now byte arrays.
      Default comparators are provided for UTF8, Bytes, Ascii, Long (i64),
      and UUID types.
    - removed colon-delimited strings in thrift api in favor of explicit
      structs such as ColumnPath, ColumnParent, etc.  Also normalized
      thrift struct and argument naming.
    - Added columnFamily argument to get_key_range.
    - Change signature of get_slice to accept starting and ending
      columns as well as an offset.  (This allows use of indexes.)
      Added "ascending" flag to allow reasonably-efficient reverse
      scans as well.  Removed get_slice_by_range as redundant.
    - get_key_range operates on one CF at a time
    - changed `block` boolean on insert methods to ConsistencyLevel enum,
      with options of NONE, ONE, QUORUM, and ALL.
    - added similar consistency_level parameter to read methods
    - column-name-set slice with no names given now returns zero columns
      instead of all of them.  ("all" can run your server out of memory.
      use a range-based slice with a high max column count instead.)
 * Removed the web interface. Node information can now be obtained by
   using the newly introduced nodeprobe utility.
 * More JMX stats
 * Remove magic values from internals (e.g. special key to indicate
   when to flush memtables)
 * Rename configuration "table" to "keyspace"
 * Moved to crash-only design; no more shutdown (just kill the process)
 * Lots of bug fixes

Full list of issues resolved in 0.4 is at https://issues.apache.org/jira/secure/IssueNavigator.jspa?reset=true&&pid=12310865&fixfor=12313862&resolution=1&sorter/field=issuekey&sorter/order=DESC


0.3.0 RC3
 * Fix potential deadlock under load in TCPConnection.
   (CASSANDRA-220)


0.3.0 RC2
 * Fix possible data loss when server is stopped after replaying
   log but before new inserts force memtable flush.
   (CASSANDRA-204)
 * Added BUGS file


0.3.0 RC1
 * Range queries on keys, including user-defined key collation
 * Remove support
 * Workarounds for a weird bug in JDK select/register that seems
   particularly common on VM environments. Cassandra should deploy
   fine on EC2 now
 * Much improved infrastructure: the beginnings of a decent test suite
   ("ant test" for unit tests; "nosetests" for system tests), code
   coverage reporting, etc.
 * Expanded node status reporting via JMX
 * Improved error reporting/logging on both server and client
 * Reduced memory footprint in default configuration
 * Combined blocking and non-blocking versions of insert APIs
 * Added FlushPeriodInMinutes configuration parameter to force
   flushing of infrequently-updated ColumnFamilies<|MERGE_RESOLUTION|>--- conflicted
+++ resolved
@@ -1,13 +1,5 @@
 4.0
-<<<<<<< HEAD
-=======
  * Make sub-range selection for non-frozen collections return null instead of empty (CASSANDRA-14182)
- * BloomFilter serialization format should not change byte ordering (CASSANDRA-9067)
- * Remove unused on-heap BloomFilter implementation (CASSANDRA-14152)
- * Delete temp test files on exit (CASSANDRA-14153)
- * Make PartitionUpdate and Mutation immutable (CASSANDRA-13867)
- * Fix CommitLogReplayer exception for CDC data (CASSANDRA-14066)
->>>>>>> 4de7a65e
  * Fix cassandra-stress startup failure (CASSANDRA-14106)
  * Fix trivial log format error (CASSANDRA-14015)
  * Allow sstabledump to do a json object per partition (CASSANDRA-13848)
