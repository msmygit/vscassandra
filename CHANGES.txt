<<<<<<< HEAD
3.0.8
 * Add TimeWindowCompactionStrategy (CASSANDRA-9666)
Merged from 2.2:
=======
2.2.7
 * Don't send erroneous NEW_NODE notifications on restart (CASSANDRA-11038)
>>>>>>> 142f358f
 * StorageService shutdown hook should use a volatile variable (CASSANDRA-11984)
Merged from 2.1:
 * Cache local ranges when calculating repair neighbors (CASSANDRA-11934)
 * Allow LWT operation on static column with only partition keys (CASSANDRA-10532)
 * Create interval tree over canonical sstables to avoid missing sstables during streaming (CASSANDRA-11886)
 * cqlsh COPY FROM: shutdown parent cluster after forking, to avoid corrupting SSL connections (CASSANDRA-11749)


3.0.7
 * Fix legacy serialization of Thrift-generated non-compound range tombstones
   when communicating with 2.x nodes (CASSANDRA-11930)
 * Fix Directories instantiations where CFS.initialDirectories should be used (CASSANDRA-11849)
 * Avoid referencing DatabaseDescriptor in AbstractType (CASSANDRA-11912)
 * Fix sstables not being protected from removal during index build (CASSANDRA-11905)
 * cqlsh: Suppress stack trace from Read/WriteFailures (CASSANDRA-11032)
 * Remove unneeded code to repair index summaries that have
   been improperly down-sampled (CASSANDRA-11127)
 * Avoid WriteTimeoutExceptions during commit log replay due to materialized
   view lock contention (CASSANDRA-11891)
 * Prevent OOM failures on SSTable corruption, improve tests for corruption detection (CASSANDRA-9530)
 * Use CFS.initialDirectories when clearing snapshots (CASSANDRA-11705)
 * Allow compaction strategies to disable early open (CASSANDRA-11754)
 * Refactor Materialized View code (CASSANDRA-11475)
 * Update Java Driver (CASSANDRA-11615)
Merged from 2.2:
 * Persist local metadata earlier in startup sequence (CASSANDRA-11742)
 * Run CommitLog tests with different compression settings (CASSANDRA-9039)
 * cqlsh: fix tab completion for case-sensitive identifiers (CASSANDRA-11664)
 * Avoid showing estimated key as -1 in tablestats (CASSANDRA-11587)
 * Fix possible race condition in CommitLog.recover (CASSANDRA-11743)
 * Enable client encryption in sstableloader with cli options (CASSANDRA-11708)
 * Possible memory leak in NIODataInputStream (CASSANDRA-11867)
 * Add seconds to cqlsh tracing session duration (CASSANDRA-11753)
 * Prohibit Reversed Counter type as part of the PK (CASSANDRA-9395)
Merged from 2.1:
 * cqlsh: apply current keyspace to source command (CASSANDRA-11152)
 * Backport CASSANDRA-11578 (CASSANDRA-11750)
 * Clear out parent repair session if repair coordinator dies (CASSANDRA-11824)
 * Set default streaming_socket_timeout_in_ms to 24 hours (CASSANDRA-11840)
 * Do not consider local node a valid source during replace (CASSANDRA-11848)
 * Add message dropped tasks to nodetool netstats (CASSANDRA-11855)
 * Avoid holding SSTableReaders for duration of incremental repair (CASSANDRA-11739)


3.0.6
 * Disallow creating view with a static column (CASSANDRA-11602)
 * Reduce the amount of object allocations caused by the getFunctions methods (CASSANDRA-11593)
 * Potential error replaying commitlog with smallint/tinyint/date/time types (CASSANDRA-11618)
 * Fix queries with filtering on counter columns (CASSANDRA-11629)
 * Improve tombstone printing in sstabledump (CASSANDRA-11655)
 * Fix paging for range queries where all clustering columns are specified (CASSANDRA-11669)
 * Don't require HEAP_NEW_SIZE to be set when using G1 (CASSANDRA-11600)
 * Fix sstabledump not showing cells after tombstone marker (CASSANDRA-11654)
 * Ignore all LocalStrategy keyspaces for streaming and other related
   operations (CASSANDRA-11627)
 * Ensure columnfilter covers indexed columns for thrift 2i queries (CASSANDRA-11523)
 * Only open one sstable scanner per sstable (CASSANDRA-11412)
 * Option to specify ProtocolVersion in cassandra-stress (CASSANDRA-11410)
 * ArithmeticException in avgFunctionForDecimal (CASSANDRA-11485)
 * LogAwareFileLister should only use OLD sstable files in current folder to determine disk consistency (CASSANDRA-11470)
 * Notify indexers of expired rows during compaction (CASSANDRA-11329)
 * Properly respond with ProtocolError when a v1/v2 native protocol
   header is received (CASSANDRA-11464)
 * Validate that num_tokens and initial_token are consistent with one another (CASSANDRA-10120)
Merged from 2.2:
 * Fix commit log replay after out-of-order flush completion (CASSANDRA-9669)
 * cqlsh: correctly handle non-ascii chars in error messages (CASSANDRA-11626)
 * Exit JVM if JMX server fails to startup (CASSANDRA-11540)
 * Produce a heap dump when exiting on OOM (CASSANDRA-9861)
 * Restore ability to filter on clustering columns when using a 2i (CASSANDRA-11510)
 * JSON datetime formatting needs timezone (CASSANDRA-11137)
 * Fix is_dense recalculation for Thrift-updated tables (CASSANDRA-11502)
 * Remove unnescessary file existence check during anticompaction (CASSANDRA-11660)
 * Add missing files to debian packages (CASSANDRA-11642)
 * Avoid calling Iterables::concat in loops during ModificationStatement::getFunctions (CASSANDRA-11621)
 * cqlsh: COPY FROM should use regular inserts for single statement batches and
   report errors correctly if workers processes crash on initialization (CASSANDRA-11474)
 * Always close cluster with connection in CqlRecordWriter (CASSANDRA-11553)
 * Allow only DISTINCT queries with partition keys restrictions (CASSANDRA-11339)
 * CqlConfigHelper no longer requires both a keystore and truststore to work (CASSANDRA-11532)
 * Make deprecated repair methods backward-compatible with previous notification service (CASSANDRA-11430)
 * IncomingStreamingConnection version check message wrong (CASSANDRA-11462)
Merged from 2.1:
 * Support mlockall on IBM POWER arch (CASSANDRA-11576)
 * Add option to disable use of severity in DynamicEndpointSnitch (CASSANDRA-11737)
 * cqlsh COPY FROM fails for null values with non-prepared statements (CASSANDRA-11631)
 * Make cython optional in pylib/setup.py (CASSANDRA-11630)
 * Change order of directory searching for cassandra.in.sh to favor local one (CASSANDRA-11628)
 * cqlsh COPY FROM fails with []{} chars in UDT/tuple fields/values (CASSANDRA-11633)
 * clqsh: COPY FROM throws TypeError with Cython extensions enabled (CASSANDRA-11574)
 * cqlsh: COPY FROM ignores NULL values in conversion (CASSANDRA-11549)
 * Validate levels when building LeveledScanner to avoid overlaps with orphaned sstables (CASSANDRA-9935)


3.0.5
 * Fix rare NPE on schema upgrade from 2.x to 3.x (CASSANDRA-10943)
 * Improve backoff policy for cqlsh COPY FROM (CASSANDRA-11320)
 * Improve IF NOT EXISTS check in CREATE INDEX (CASSANDRA-11131)
 * Upgrade ohc to 0.4.3
 * Enable SO_REUSEADDR for JMX RMI server sockets (CASSANDRA-11093)
 * Allocate merkletrees with the correct size (CASSANDRA-11390)
 * Support streaming pre-3.0 sstables (CASSANDRA-10990)
 * Add backpressure to compressed commit log (CASSANDRA-10971)
 * SSTableExport supports secondary index tables (CASSANDRA-11330)
 * Fix sstabledump to include missing info in debug output (CASSANDRA-11321)
 * Establish and implement canonical bulk reading workload(s) (CASSANDRA-10331)
 * Fix paging for IN queries on tables without clustering columns (CASSANDRA-11208)
 * Remove recursive call from CompositesSearcher (CASSANDRA-11304)
 * Fix filtering on non-primary key columns for queries without index (CASSANDRA-6377)
 * Fix sstableloader fail when using materialized view (CASSANDRA-11275)
Merged from 2.2:
 * DatabaseDescriptor should log stacktrace in case of Eception during seed provider creation (CASSANDRA-11312)
 * Use canonical path for directory in SSTable descriptor (CASSANDRA-10587)
 * Add cassandra-stress keystore option (CASSANDRA-9325)
 * Dont mark sstables as repairing with sub range repairs (CASSANDRA-11451)
 * Notify when sstables change after cancelling compaction (CASSANDRA-11373)
 * cqlsh: COPY FROM should check that explicit column names are valid (CASSANDRA-11333)
 * Add -Dcassandra.start_gossip startup option (CASSANDRA-10809)
 * Fix UTF8Validator.validate() for modified UTF-8 (CASSANDRA-10748)
 * Clarify that now() function is calculated on the coordinator node in CQL documentation (CASSANDRA-10900)
 * Fix bloom filter sizing with LCS (CASSANDRA-11344)
 * (cqlsh) Fix error when result is 0 rows with EXPAND ON (CASSANDRA-11092)
 * Add missing newline at end of bin/cqlsh (CASSANDRA-11325)
 * Fix AE in nodetool cfstats (backport CASSANDRA-10859) (CASSANDRA-11297)
 * Unresolved hostname leads to replace being ignored (CASSANDRA-11210)
 * Only log yaml config once, at startup (CASSANDRA-11217)
 * Reference leak with parallel repairs on the same table (CASSANDRA-11215)
Merged from 2.1:
 * Add a -j parameter to scrub/cleanup/upgradesstables to state how
   many threads to use (CASSANDRA-11179)
 * Backport CASSANDRA-10679 (CASSANDRA-9598)
 * InvalidateKeys should have a weak ref to key cache (CASSANDRA-11176)
 * COPY FROM on large datasets: fix progress report and debug performance (CASSANDRA-11053)

3.0.4
 * Preserve order for preferred SSL cipher suites (CASSANDRA-11164)
 * MV should only query complex columns included in the view (CASSANDRA-11069)
 * Failed aggregate creation breaks server permanently (CASSANDRA-11064)
 * Add sstabledump tool (CASSANDRA-7464)
 * Introduce backpressure for hints (CASSANDRA-10972)
 * Fix ClusteringPrefix not being able to read tombstone range boundaries (CASSANDRA-11158)
 * Prevent logging in sandboxed state (CASSANDRA-11033)
 * Disallow drop/alter operations of UDTs used by UDAs (CASSANDRA-10721)
 * Add query time validation method on Index (CASSANDRA-11043)
 * Avoid potential AssertionError in mixed version cluster (CASSANDRA-11128)
 * Properly handle hinted handoff after topology changes (CASSANDRA-5902)
 * AssertionError when listing sstable files on inconsistent disk state (CASSANDRA-11156)
 * Fix wrong rack counting and invalid conditions check for TokenAllocation
   (CASSANDRA-11139)
 * Avoid creating empty hint files (CASSANDRA-11090)
 * Fix leak detection strong reference loop using weak reference (CASSANDRA-11120)
 * Configurie BatchlogManager to stop delayed tasks on shutdown (CASSANDRA-11062)
 * Hadoop integration is incompatible with Cassandra Driver 3.0.0 (CASSANDRA-11001)
 * Add dropped_columns to the list of schema table so it gets handled
   properly (CASSANDRA-11050)
 * Fix NPE when using forceRepairRangeAsync without DC (CASSANDRA-11239)
Merged from 2.2:
 * Range.compareTo() violates the contract of Comparable (CASSANDRA-11216)
 * Avoid NPE when serializing ErrorMessage with null message (CASSANDRA-11167)
 * Replacing an aggregate with a new version doesn't reset INITCOND (CASSANDRA-10840)
 * (cqlsh) cqlsh cannot be called through symlink (CASSANDRA-11037)
 * fix ohc and java-driver pom dependencies in build.xml (CASSANDRA-10793)
 * Protect from keyspace dropped during repair (CASSANDRA-11065)
 * Handle adding fields to a UDT in SELECT JSON and toJson() (CASSANDRA-11146)
 * Better error message for cleanup (CASSANDRA-10991)
 * cqlsh pg-style-strings broken if line ends with ';' (CASSANDRA-11123)
 * Always persist upsampled index summaries (CASSANDRA-10512)
 * (cqlsh) Fix inconsistent auto-complete (CASSANDRA-10733)
 * Make SELECT JSON and toJson() threadsafe (CASSANDRA-11048)
 * Fix SELECT on tuple relations for mixed ASC/DESC clustering order (CASSANDRA-7281)
 * Use cloned TokenMetadata in size estimates to avoid race against membership check
   (CASSANDRA-10736)
 * (cqlsh) Support utf-8/cp65001 encoding on Windows (CASSANDRA-11030)
 * Fix paging on DISTINCT queries repeats result when first row in partition changes
   (CASSANDRA-10010)
 * cqlsh: change default encoding to UTF-8 (CASSANDRA-11124)
Merged from 2.1:
 * Checking if an unlogged batch is local is inefficient (CASSANDRA-11529)
 * Fix out-of-space error treatment in memtable flushing (CASSANDRA-11448).
 * Don't do defragmentation if reading from repaired sstables (CASSANDRA-10342)
 * Fix streaming_socket_timeout_in_ms not enforced (CASSANDRA-11286)
 * Avoid dropping message too quickly due to missing unit conversion (CASSANDRA-11302)
 * Don't remove FailureDetector history on removeEndpoint (CASSANDRA-10371)
 * Only notify if repair status changed (CASSANDRA-11172)
 * Use logback setting for 'cassandra -v' command (CASSANDRA-10767)
 * Fix sstableloader to unthrottle streaming by default (CASSANDRA-9714)
 * Fix incorrect warning in 'nodetool status' (CASSANDRA-10176)
 * Properly release sstable ref when doing offline scrub (CASSANDRA-10697)
 * Improve nodetool status performance for large cluster (CASSANDRA-7238)
 * Gossiper#isEnabled is not thread safe (CASSANDRA-11116)
 * Avoid major compaction mixing repaired and unrepaired sstables in DTCS (CASSANDRA-11113)
 * Make it clear what DTCS timestamp_resolution is used for (CASSANDRA-11041)
 * (cqlsh) Support timezone conversion using pytz (CASSANDRA-10397)
 * (cqlsh) Display milliseconds when datetime overflows (CASSANDRA-10625)


3.0.3
 * Remove double initialization of newly added tables (CASSANDRA-11027)
 * Filter keys searcher results by target range (CASSANDRA-11104)
 * Fix deserialization of legacy read commands (CASSANDRA-11087)
 * Fix incorrect computation of deletion time in sstable metadata (CASSANDRA-11102)
 * Avoid memory leak when collecting sstable metadata (CASSANDRA-11026)
 * Mutations do not block for completion under view lock contention (CASSANDRA-10779)
 * Invalidate legacy schema tables when unloading them (CASSANDRA-11071)
 * (cqlsh) handle INSERT and UPDATE statements with LWT conditions correctly
   (CASSANDRA-11003)
 * Fix DISTINCT queries in mixed version clusters (CASSANDRA-10762)
 * Migrate build status for indexes along with legacy schema (CASSANDRA-11046)
 * Ensure SSTables for legacy KEYS indexes can be read (CASSANDRA-11045)
 * Added support for IBM zSystems architecture (CASSANDRA-11054)
 * Update CQL documentation (CASSANDRA-10899)
 * Check the column name, not cell name, for dropped columns when reading
   legacy sstables (CASSANDRA-11018)
 * Don't attempt to index clustering values of static rows (CASSANDRA-11021)
 * Remove checksum files after replaying hints (CASSANDRA-10947)
 * Support passing base table metadata to custom 2i validation (CASSANDRA-10924)
 * Ensure stale index entries are purged during reads (CASSANDRA-11013)
 * Fix AssertionError when removing from list using UPDATE (CASSANDRA-10954)
 * Fix UnsupportedOperationException when reading old sstable with range
   tombstone (CASSANDRA-10743)
 * MV should use the maximum timestamp of the primary key (CASSANDRA-10910)
 * Fix potential assertion error during compaction (CASSANDRA-10944)
 * Fix counting of received sstables in streaming (CASSANDRA-10949)
 * Implement hints compression (CASSANDRA-9428)
 * Fix potential assertion error when reading static columns (CASSANDRA-10903)
 * Avoid NoSuchElementException when executing empty batch (CASSANDRA-10711)
 * Avoid building PartitionUpdate in toString (CASSANDRA-10897)
 * Reduce heap spent when receiving many SSTables (CASSANDRA-10797)
 * Add back support for 3rd party auth providers to bulk loader (CASSANDRA-10873)
 * Eliminate the dependency on jgrapht for UDT resolution (CASSANDRA-10653)
 * (Hadoop) Close Clusters and Sessions in Hadoop Input/Output classes (CASSANDRA-10837)
 * Fix sstableloader not working with upper case keyspace name (CASSANDRA-10806)
Merged from 2.2:
 * maxPurgeableTimestamp needs to check memtables too (CASSANDRA-9949)
 * Apply change to compaction throughput in real time (CASSANDRA-10025)
 * Fix potential NPE on ORDER BY queries with IN (CASSANDRA-10955)
 * Start L0 STCS-compactions even if there is a L0 -> L1 compaction
   going (CASSANDRA-10979)
 * Make UUID LSB unique per process (CASSANDRA-7925)
 * Avoid NPE when performing sstable tasks (scrub etc.) (CASSANDRA-10980)
 * Make sure client gets tombstone overwhelmed warning (CASSANDRA-9465)
 * Fix error streaming section more than 2GB (CASSANDRA-10961)
 * (cqlsh) Also apply --connect-timeout to control connection
   timeout (CASSANDRA-10959)
 * Histogram buckets exposed in jmx are sorted incorrectly (CASSANDRA-10975)
 * Enable GC logging by default (CASSANDRA-10140)
 * Optimize pending range computation (CASSANDRA-9258)
 * Skip commit log and saved cache directories in SSTable version startup check (CASSANDRA-10902)
 * drop/alter user should be case sensitive (CASSANDRA-10817)
 * jemalloc detection fails due to quoting issues in regexv (CASSANDRA-10946)
 * (cqlsh) show correct column names for empty result sets (CASSANDRA-9813)
 * Add new types to Stress (CASSANDRA-9556)
 * Add property to allow listening on broadcast interface (CASSANDRA-9748)
 * Fix regression in split size on CqlInputFormat (CASSANDRA-10835)
 * Better handling of SSL connection errors inter-node (CASSANDRA-10816)
 * Disable reloading of GossipingPropertyFileSnitch (CASSANDRA-9474)
 * Verify tables in pseudo-system keyspaces at startup (CASSANDRA-10761)
 * (cqlsh) encode input correctly when saving history
Merged from 2.1:
 * test_bulk_round_trip_blogposts is failing occasionally (CASSANDRA-10938)
 * Fix isJoined return true only after becoming cluster member (CASANDRA-11007)
 * Fix bad gossip generation seen in long-running clusters (CASSANDRA-10969)
 * Avoid NPE when incremental repair fails (CASSANDRA-10909)
 * Unmark sstables compacting once they are done in cleanup/scrub/upgradesstables (CASSANDRA-10829)
 * Allow simultaneous bootstrapping with strict consistency when no vnodes are used (CASSANDRA-11005)
 * Log a message when major compaction does not result in a single file (CASSANDRA-10847)
 * (cqlsh) fix cqlsh_copy_tests when vnodes are disabled (CASSANDRA-10997)
 * (cqlsh) Add request timeout option to cqlsh (CASSANDRA-10686)
 * Avoid AssertionError while submitting hint with LWT (CASSANDRA-10477)
 * If CompactionMetadata is not in stats file, use index summary instead (CASSANDRA-10676)
 * Retry sending gossip syn multiple times during shadow round (CASSANDRA-8072)
 * Fix pending range calculation during moves (CASSANDRA-10887)
 * Sane default (200Mbps) for inter-DC streaming througput (CASSANDRA-8708)
 * Match cassandra-loader options in COPY FROM (CASSANDRA-9303)
 * Fix binding to any address in CqlBulkRecordWriter (CASSANDRA-9309)
 * cqlsh fails to decode utf-8 characters for text typed columns (CASSANDRA-10875)
 * Log error when stream session fails (CASSANDRA-9294)
 * Fix bugs in commit log archiving startup behavior (CASSANDRA-10593)
 * (cqlsh) further optimise COPY FROM (CASSANDRA-9302)
 * Allow CREATE TABLE WITH ID (CASSANDRA-9179)
 * Make Stress compiles within eclipse (CASSANDRA-10807)
 * Cassandra Daemon should print JVM arguments (CASSANDRA-10764)
 * Allow cancellation of index summary redistribution (CASSANDRA-8805)


3.0.2
 * Fix upgrade data loss due to range tombstone deleting more data than then should
   (CASSANDRA-10822)


3.0.1
 * Avoid MV race during node decommission (CASSANDRA-10674)
 * Disable reloading of GossipingPropertyFileSnitch (CASSANDRA-9474)
 * Handle single-column deletions correction in materialized views
   when the column is part of the view primary key (CASSANDRA-10796)
 * Fix issue with datadir migration on upgrade (CASSANDRA-10788)
 * Fix bug with range tombstones on reverse queries and test coverage for
   AbstractBTreePartition (CASSANDRA-10059)
 * Remove 64k limit on collection elements (CASSANDRA-10374)
 * Remove unclear Indexer.indexes() method (CASSANDRA-10690)
 * Fix NPE on stream read error (CASSANDRA-10771)
 * Normalize cqlsh DESC output (CASSANDRA-10431)
 * Rejects partition range deletions when columns are specified (CASSANDRA-10739)
 * Fix error when saving cached key for old format sstable (CASSANDRA-10778)
 * Invalidate prepared statements on DROP INDEX (CASSANDRA-10758)
 * Fix SELECT statement with IN restrictions on partition key,
   ORDER BY and LIMIT (CASSANDRA-10729)
 * Improve stress performance over 1k threads (CASSANDRA-7217)
 * Wait for migration responses to complete before bootstrapping (CASSANDRA-10731)
 * Unable to create a function with argument of type Inet (CASSANDRA-10741)
 * Fix backward incompatibiliy in CqlInputFormat (CASSANDRA-10717)
 * Correctly preserve deletion info on updated rows when notifying indexers
   of single-row deletions (CASSANDRA-10694)
 * Notify indexers of partition delete during cleanup (CASSANDRA-10685)
 * Keep the file open in trySkipCache (CASSANDRA-10669)
 * Updated trigger example (CASSANDRA-10257)
Merged from 2.2:
 * Verify tables in pseudo-system keyspaces at startup (CASSANDRA-10761)
 * Fix IllegalArgumentException in DataOutputBuffer.reallocate for large buffers (CASSANDRA-10592)
 * Show CQL help in cqlsh in web browser (CASSANDRA-7225)
 * Serialize on disk the proper SSTable compression ratio (CASSANDRA-10775)
 * Reject index queries while the index is building (CASSANDRA-8505)
 * CQL.textile syntax incorrectly includes optional keyspace for aggregate SFUNC and FINALFUNC (CASSANDRA-10747)
 * Fix JSON update with prepared statements (CASSANDRA-10631)
 * Don't do anticompaction after subrange repair (CASSANDRA-10422)
 * Fix SimpleDateType type compatibility (CASSANDRA-10027)
 * (Hadoop) fix splits calculation (CASSANDRA-10640)
 * (Hadoop) ensure that Cluster instances are always closed (CASSANDRA-10058)
Merged from 2.1:
 * Fix Stress profile parsing on Windows (CASSANDRA-10808)
 * Fix incremental repair hang when replica is down (CASSANDRA-10288)
 * Optimize the way we check if a token is repaired in anticompaction (CASSANDRA-10768)
 * Add proper error handling to stream receiver (CASSANDRA-10774)
 * Warn or fail when changing cluster topology live (CASSANDRA-10243)
 * Status command in debian/ubuntu init script doesn't work (CASSANDRA-10213)
 * Some DROP ... IF EXISTS incorrectly result in exceptions on non-existing KS (CASSANDRA-10658)
 * DeletionTime.compareTo wrong in rare cases (CASSANDRA-10749)
 * Force encoding when computing statement ids (CASSANDRA-10755)
 * Properly reject counters as map keys (CASSANDRA-10760)
 * Fix the sstable-needs-cleanup check (CASSANDRA-10740)
 * (cqlsh) Print column names before COPY operation (CASSANDRA-8935)
 * Fix CompressedInputStream for proper cleanup (CASSANDRA-10012)
 * (cqlsh) Support counters in COPY commands (CASSANDRA-9043)
 * Try next replica if not possible to connect to primary replica on
   ColumnFamilyRecordReader (CASSANDRA-2388)
 * Limit window size in DTCS (CASSANDRA-10280)
 * sstableloader does not use MAX_HEAP_SIZE env parameter (CASSANDRA-10188)
 * (cqlsh) Improve COPY TO performance and error handling (CASSANDRA-9304)
 * Create compression chunk for sending file only (CASSANDRA-10680)
 * Forbid compact clustering column type changes in ALTER TABLE (CASSANDRA-8879)
 * Reject incremental repair with subrange repair (CASSANDRA-10422)
 * Add a nodetool command to refresh size_estimates (CASSANDRA-9579)
 * Invalidate cache after stream receive task is completed (CASSANDRA-10341)
 * Reject counter writes in CQLSSTableWriter (CASSANDRA-10258)
 * Remove superfluous COUNTER_MUTATION stage mapping (CASSANDRA-10605)


3.0
 * Fix AssertionError while flushing memtable due to materialized views
   incorrectly inserting empty rows (CASSANDRA-10614)
 * Store UDA initcond as CQL literal in the schema table, instead of a blob (CASSANDRA-10650)
 * Don't use -1 for the position of partition key in schema (CASSANDRA-10491)
 * Fix distinct queries in mixed version cluster (CASSANDRA-10573)
 * Skip sstable on clustering in names query (CASSANDRA-10571)
 * Remove value skipping as it breaks read-repair (CASSANDRA-10655)
 * Fix bootstrapping with MVs (CASSANDRA-10621)
 * Make sure EACH_QUORUM reads are using NTS (CASSANDRA-10584)
 * Fix MV replica filtering for non-NetworkTopologyStrategy (CASSANDRA-10634)
 * (Hadoop) fix CIF describeSplits() not handling 0 size estimates (CASSANDRA-10600)
 * Fix reading of legacy sstables (CASSANDRA-10590)
 * Use CQL type names in schema metadata tables (CASSANDRA-10365)
 * Guard batchlog replay against integer division by zero (CASSANDRA-9223)
 * Fix bug when adding a column to thrift with the same name than a primary key (CASSANDRA-10608)
 * Add client address argument to IAuthenticator::newSaslNegotiator (CASSANDRA-8068)
 * Fix implementation of LegacyLayout.LegacyBoundComparator (CASSANDRA-10602)
 * Don't use 'names query' read path for counters (CASSANDRA-10572)
 * Fix backward compatibility for counters (CASSANDRA-10470)
 * Remove memory_allocator paramter from cassandra.yaml (CASSANDRA-10581,10628)
 * Execute the metadata reload task of all registered indexes on CFS::reload (CASSANDRA-10604)
 * Fix thrift cas operations with defined columns (CASSANDRA-10576)
 * Fix PartitionUpdate.operationCount()for updates with static column operations (CASSANDRA-10606)
 * Fix thrift get() queries with defined columns (CASSANDRA-10586)
 * Fix marking of indexes as built and removed (CASSANDRA-10601)
 * Skip initialization of non-registered 2i instances, remove Index::getIndexName (CASSANDRA-10595)
 * Fix batches on multiple tables (CASSANDRA-10554)
 * Ensure compaction options are validated when updating KeyspaceMetadata (CASSANDRA-10569)
 * Flatten Iterator Transformation Hierarchy (CASSANDRA-9975)
 * Remove token generator (CASSANDRA-5261)
 * RolesCache should not be created for any authenticator that does not requireAuthentication (CASSANDRA-10562)
 * Fix LogTransaction checking only a single directory for files (CASSANDRA-10421)
 * Fix handling of range tombstones when reading old format sstables (CASSANDRA-10360)
 * Aggregate with Initial Condition fails with C* 3.0 (CASSANDRA-10367)
Merged from 2.2:
 * (cqlsh) show partial trace if incomplete after max_trace_wait (CASSANDRA-7645)
 * Use most up-to-date version of schema for system tables (CASSANDRA-10652)
 * Deprecate memory_allocator in cassandra.yaml (CASSANDRA-10581,10628)
 * Expose phi values from failure detector via JMX and tweak debug
   and trace logging (CASSANDRA-9526)
 * Fix IllegalArgumentException in DataOutputBuffer.reallocate for large buffers (CASSANDRA-10592)
Merged from 2.1:
 * Shutdown compaction in drain to prevent leak (CASSANDRA-10079)
 * (cqlsh) fix COPY using wrong variable name for time_format (CASSANDRA-10633)
 * Do not run SizeEstimatesRecorder if a node is not a member of the ring (CASSANDRA-9912)
 * Improve handling of dead nodes in gossip (CASSANDRA-10298)
 * Fix logback-tools.xml incorrectly configured for outputing to System.err
   (CASSANDRA-9937)
 * Fix streaming to catch exception so retry not fail (CASSANDRA-10557)
 * Add validation method to PerRowSecondaryIndex (CASSANDRA-10092)
 * Support encrypted and plain traffic on the same port (CASSANDRA-10559)
 * Do STCS in DTCS windows (CASSANDRA-10276)
 * Avoid repetition of JVM_OPTS in debian package (CASSANDRA-10251)
 * Fix potential NPE from handling result of SIM.highestSelectivityIndex (CASSANDRA-10550)
 * Fix paging issues with partitions containing only static columns data (CASSANDRA-10381)
 * Fix conditions on static columns (CASSANDRA-10264)
 * AssertionError: attempted to delete non-existing file CommitLog (CASSANDRA-10377)
 * Fix sorting for queries with an IN condition on partition key columns (CASSANDRA-10363)


3.0-rc2
 * Fix SELECT DISTINCT queries between 2.2.2 nodes and 3.0 nodes (CASSANDRA-10473)
 * Remove circular references in SegmentedFile (CASSANDRA-10543)
 * Ensure validation of indexed values only occurs once per-partition (CASSANDRA-10536)
 * Fix handling of static columns for range tombstones in thrift (CASSANDRA-10174)
 * Support empty ColumnFilter for backward compatility on empty IN (CASSANDRA-10471)
 * Remove Pig support (CASSANDRA-10542)
 * Fix LogFile throws Exception when assertion is disabled (CASSANDRA-10522)
 * Revert CASSANDRA-7486, make CMS default GC, move GC config to
   conf/jvm.options (CASSANDRA-10403)
 * Fix TeeingAppender causing some logs to be truncated/empty (CASSANDRA-10447)
 * Allow EACH_QUORUM for reads (CASSANDRA-9602)
 * Fix potential ClassCastException while upgrading (CASSANDRA-10468)
 * Fix NPE in MVs on update (CASSANDRA-10503)
 * Only include modified cell data in indexing deltas (CASSANDRA-10438)
 * Do not load keyspace when creating sstable writer (CASSANDRA-10443)
 * If node is not yet gossiping write all MV updates to batchlog only (CASSANDRA-10413)
 * Re-populate token metadata after commit log recovery (CASSANDRA-10293)
 * Provide additional metrics for materialized views (CASSANDRA-10323)
 * Flush system schema tables after local schema changes (CASSANDRA-10429)
Merged from 2.2:
 * Reduce contention getting instances of CompositeType (CASSANDRA-10433)
 * Fix the regression when using LIMIT with aggregates (CASSANDRA-10487)
 * Avoid NoClassDefFoundError during DataDescriptor initialization on windows (CASSANDRA-10412)
 * Preserve case of quoted Role & User names (CASSANDRA-10394)
 * cqlsh pg-style-strings broken (CASSANDRA-10484)
 * cqlsh prompt includes name of keyspace after failed `use` statement (CASSANDRA-10369)
Merged from 2.1:
 * (cqlsh) Distinguish negative and positive infinity in output (CASSANDRA-10523)
 * (cqlsh) allow custom time_format for COPY TO (CASSANDRA-8970)
 * Don't allow startup if the node's rack has changed (CASSANDRA-10242)
 * (cqlsh) show partial trace if incomplete after max_trace_wait (CASSANDRA-7645)
 * Allow LOCAL_JMX to be easily overridden (CASSANDRA-10275)
 * Mark nodes as dead even if they've already left (CASSANDRA-10205)


3.0.0-rc1
 * Fix mixed version read request compatibility for compact static tables
   (CASSANDRA-10373)
 * Fix paging of DISTINCT with static and IN (CASSANDRA-10354)
 * Allow MATERIALIZED VIEW's SELECT statement to restrict primary key
   columns (CASSANDRA-9664)
 * Move crc_check_chance out of compression options (CASSANDRA-9839)
 * Fix descending iteration past end of BTreeSearchIterator (CASSANDRA-10301)
 * Transfer hints to a different node on decommission (CASSANDRA-10198)
 * Check partition keys for CAS operations during stmt validation (CASSANDRA-10338)
 * Add custom query expressions to SELECT (CASSANDRA-10217)
 * Fix minor bugs in MV handling (CASSANDRA-10362)
 * Allow custom indexes with 0,1 or multiple target columns (CASSANDRA-10124)
 * Improve MV schema representation (CASSANDRA-9921)
 * Add flag to enable/disable coordinator batchlog for MV writes (CASSANDRA-10230)
 * Update cqlsh COPY for new internal driver serialization interface (CASSANDRA-10318)
 * Give index implementations more control over rebuild operations (CASSANDRA-10312)
 * Update index file format (CASSANDRA-10314)
 * Add "shadowable" row tombstones to deal with mv timestamp issues (CASSANDRA-10261)
 * CFS.loadNewSSTables() broken for pre-3.0 sstables
 * Cache selected index in read command to reduce lookups (CASSANDRA-10215)
 * Small optimizations of sstable index serialization (CASSANDRA-10232)
 * Support for both encrypted and unencrypted native transport connections (CASSANDRA-9590)
Merged from 2.2:
 * Configurable page size in cqlsh (CASSANDRA-9855)
 * Defer default role manager setup until all nodes are on 2.2+ (CASSANDRA-9761)
 * Handle missing RoleManager in config after upgrade to 2.2 (CASSANDRA-10209)
Merged from 2.1:
 * Bulk Loader API could not tolerate even node failure (CASSANDRA-10347)
 * Avoid misleading pushed notifications when multiple nodes
   share an rpc_address (CASSANDRA-10052)
 * Fix dropping undroppable when message queue is full (CASSANDRA-10113)
 * Fix potential ClassCastException during paging (CASSANDRA-10352)
 * Prevent ALTER TYPE from creating circular references (CASSANDRA-10339)
 * Fix cache handling of 2i and base tables (CASSANDRA-10155, 10359)
 * Fix NPE in nodetool compactionhistory (CASSANDRA-9758)
 * (Pig) support BulkOutputFormat as a URL parameter (CASSANDRA-7410)
 * BATCH statement is broken in cqlsh (CASSANDRA-10272)
 * (cqlsh) Make cqlsh PEP8 Compliant (CASSANDRA-10066)
 * (cqlsh) Fix error when starting cqlsh with --debug (CASSANDRA-10282)
 * Scrub, Cleanup and Upgrade do not unmark compacting until all operations
   have completed, regardless of the occurence of exceptions (CASSANDRA-10274)


3.0.0-beta2
 * Fix columns returned by AbstractBtreePartitions (CASSANDRA-10220)
 * Fix backward compatibility issue due to AbstractBounds serialization bug (CASSANDRA-9857)
 * Fix startup error when upgrading nodes (CASSANDRA-10136)
 * Base table PRIMARY KEY can be assumed to be NOT NULL in MV creation (CASSANDRA-10147)
 * Improve batchlog write patch (CASSANDRA-9673)
 * Re-apply MaterializedView updates on commitlog replay (CASSANDRA-10164)
 * Require AbstractType.isByteOrderComparable declaration in constructor (CASSANDRA-9901)
 * Avoid digest mismatch on upgrade to 3.0 (CASSANDRA-9554)
 * Fix Materialized View builder when adding multiple MVs (CASSANDRA-10156)
 * Choose better poolingOptions for protocol v4 in cassandra-stress (CASSANDRA-10182)
 * Fix LWW bug affecting Materialized Views (CASSANDRA-10197)
 * Ensures frozen sets and maps are always sorted (CASSANDRA-10162)
 * Don't deadlock when flushing CFS backed custom indexes (CASSANDRA-10181)
 * Fix double flushing of secondary index tables (CASSANDRA-10180)
 * Fix incorrect handling of range tombstones in thrift (CASSANDRA-10046)
 * Only use batchlog when paired materialized view replica is remote (CASSANDRA-10061)
 * Reuse TemporalRow when updating multiple MaterializedViews (CASSANDRA-10060)
 * Validate gc_grace_seconds for batchlog writes and MVs (CASSANDRA-9917)
 * Fix sstablerepairedset (CASSANDRA-10132)
Merged from 2.2:
 * Cancel transaction for sstables we wont redistribute index summary
   for (CASSANDRA-10270)
 * Retry snapshot deletion after compaction and gc on Windows (CASSANDRA-10222)
 * Fix failure to start with space in directory path on Windows (CASSANDRA-10239)
 * Fix repair hang when snapshot failed (CASSANDRA-10057)
 * Fall back to 1/4 commitlog volume for commitlog_total_space on small disks
   (CASSANDRA-10199)
Merged from 2.1:
 * Added configurable warning threshold for GC duration (CASSANDRA-8907)
 * Fix handling of streaming EOF (CASSANDRA-10206)
 * Only check KeyCache when it is enabled
 * Change streaming_socket_timeout_in_ms default to 1 hour (CASSANDRA-8611)
 * (cqlsh) update list of CQL keywords (CASSANDRA-9232)
 * Add nodetool gettraceprobability command (CASSANDRA-10234)
Merged from 2.0:
 * Fix rare race where older gossip states can be shadowed (CASSANDRA-10366)
 * Fix consolidating racks violating the RF contract (CASSANDRA-10238)
 * Disallow decommission when node is in drained state (CASSANDRA-8741)


2.2.1
 * Fix race during construction of commit log (CASSANDRA-10049)
 * Fix LeveledCompactionStrategyTest (CASSANDRA-9757)
 * Fix broken UnbufferedDataOutputStreamPlus.writeUTF (CASSANDRA-10203)
 * (cqlsh) default load-from-file encoding to utf-8 (CASSANDRA-9898)
 * Avoid returning Permission.NONE when failing to query users table (CASSANDRA-10168)
 * (cqlsh) add CLEAR command (CASSANDRA-10086)
 * Support string literals as Role names for compatibility (CASSANDRA-10135)
Merged from 2.1:
 * Only check KeyCache when it is enabled
 * Change streaming_socket_timeout_in_ms default to 1 hour (CASSANDRA-8611)
 * (cqlsh) update list of CQL keywords (CASSANDRA-9232)


3.0.0-beta1
 * Redesign secondary index API (CASSANDRA-9459, 7771, 9041)
 * Fix throwing ReadFailure instead of ReadTimeout on range queries (CASSANDRA-10125)
 * Rewrite hinted handoff (CASSANDRA-6230)
 * Fix query on static compact tables (CASSANDRA-10093)
 * Fix race during construction of commit log (CASSANDRA-10049)
 * Add option to only purge repaired tombstones (CASSANDRA-6434)
 * Change authorization handling for MVs (CASSANDRA-9927)
 * Add custom JMX enabled executor for UDF sandbox (CASSANDRA-10026)
 * Fix row deletion bug for Materialized Views (CASSANDRA-10014)
 * Support mixed-version clusters with Cassandra 2.1 and 2.2 (CASSANDRA-9704)
 * Fix multiple slices on RowSearchers (CASSANDRA-10002)
 * Fix bug in merging of collections (CASSANDRA-10001)
 * Optimize batchlog replay to avoid full scans (CASSANDRA-7237)
 * Repair improvements when using vnodes (CASSANDRA-5220)
 * Disable scripted UDFs by default (CASSANDRA-9889)
 * Bytecode inspection for Java-UDFs (CASSANDRA-9890)
 * Use byte to serialize MT hash length (CASSANDRA-9792)
 * Replace usage of Adler32 with CRC32 (CASSANDRA-8684)
 * Fix migration to new format from 2.1 SSTable (CASSANDRA-10006)
 * SequentialWriter should extend BufferedDataOutputStreamPlus (CASSANDRA-9500)
 * Use the same repairedAt timestamp within incremental repair session (CASSANDRA-9111)
Merged from 2.2:
 * Allow count(*) and count(1) to be use as normal aggregation (CASSANDRA-10114)
 * An NPE is thrown if the column name is unknown for an IN relation (CASSANDRA-10043)
 * Apply commit_failure_policy to more errors on startup (CASSANDRA-9749)
 * Fix histogram overflow exception (CASSANDRA-9973)
 * Route gossip messages over dedicated socket (CASSANDRA-9237)
 * Add checksum to saved cache files (CASSANDRA-9265)
 * Log warning when using an aggregate without partition key (CASSANDRA-9737)
Merged from 2.1:
 * (cqlsh) Allow encoding to be set through command line (CASSANDRA-10004)
 * Add new JMX methods to change local compaction strategy (CASSANDRA-9965)
 * Write hints for paxos commits (CASSANDRA-7342)
 * (cqlsh) Fix timestamps before 1970 on Windows, always
   use UTC for timestamp display (CASSANDRA-10000)
 * (cqlsh) Avoid overwriting new config file with old config
   when both exist (CASSANDRA-9777)
 * Release snapshot selfRef when doing snapshot repair (CASSANDRA-9998)
 * Cannot replace token does not exist - DN node removed as Fat Client (CASSANDRA-9871)
Merged from 2.0:
 * Don't cast expected bf size to an int (CASSANDRA-9959)
 * Make getFullyExpiredSSTables less expensive (CASSANDRA-9882)


3.0.0-alpha1
 * Implement proper sandboxing for UDFs (CASSANDRA-9402)
 * Simplify (and unify) cleanup of compaction leftovers (CASSANDRA-7066)
 * Allow extra schema definitions in cassandra-stress yaml (CASSANDRA-9850)
 * Metrics should use up to date nomenclature (CASSANDRA-9448)
 * Change CREATE/ALTER TABLE syntax for compression (CASSANDRA-8384)
 * Cleanup crc and adler code for java 8 (CASSANDRA-9650)
 * Storage engine refactor (CASSANDRA-8099, 9743, 9746, 9759, 9781, 9808, 9825,
   9848, 9705, 9859, 9867, 9874, 9828, 9801)
 * Update Guava to 18.0 (CASSANDRA-9653)
 * Bloom filter false positive ratio is not honoured (CASSANDRA-8413)
 * New option for cassandra-stress to leave a ratio of columns null (CASSANDRA-9522)
 * Change hinted_handoff_enabled yaml setting, JMX (CASSANDRA-9035)
 * Add algorithmic token allocation (CASSANDRA-7032)
 * Add nodetool command to replay batchlog (CASSANDRA-9547)
 * Make file buffer cache independent of paths being read (CASSANDRA-8897)
 * Remove deprecated legacy Hadoop code (CASSANDRA-9353)
 * Decommissioned nodes will not rejoin the cluster (CASSANDRA-8801)
 * Change gossip stabilization to use endpoit size (CASSANDRA-9401)
 * Change default garbage collector to G1 (CASSANDRA-7486)
 * Populate TokenMetadata early during startup (CASSANDRA-9317)
 * Undeprecate cache recentHitRate (CASSANDRA-6591)
 * Add support for selectively varint encoding fields (CASSANDRA-9499, 9865)
 * Materialized Views (CASSANDRA-6477)
Merged from 2.2:
 * Avoid grouping sstables for anticompaction with DTCS (CASSANDRA-9900)
 * UDF / UDA execution time in trace (CASSANDRA-9723)
 * Fix broken internode SSL (CASSANDRA-9884)
Merged from 2.1:
 * Add new JMX methods to change local compaction strategy (CASSANDRA-9965)
 * Fix handling of enable/disable autocompaction (CASSANDRA-9899)
 * Add consistency level to tracing ouput (CASSANDRA-9827)
 * Remove repair snapshot leftover on startup (CASSANDRA-7357)
 * Use random nodes for batch log when only 2 racks (CASSANDRA-8735)
 * Ensure atomicity inside thrift and stream session (CASSANDRA-7757)
 * Fix nodetool info error when the node is not joined (CASSANDRA-9031)
Merged from 2.0:
 * Log when messages are dropped due to cross_node_timeout (CASSANDRA-9793)
 * Don't track hotness when opening from snapshot for validation (CASSANDRA-9382)


2.2.0
 * Allow the selection of columns together with aggregates (CASSANDRA-9767)
 * Fix cqlsh copy methods and other windows specific issues (CASSANDRA-9795)
 * Don't wrap byte arrays in SequentialWriter (CASSANDRA-9797)
 * sum() and avg() functions missing for smallint and tinyint types (CASSANDRA-9671)
 * Revert CASSANDRA-9542 (allow native functions in UDA) (CASSANDRA-9771)
Merged from 2.1:
 * Fix MarshalException when upgrading superColumn family (CASSANDRA-9582)
 * Fix broken logging for "empty" flushes in Memtable (CASSANDRA-9837)
 * Handle corrupt files on startup (CASSANDRA-9686)
 * Fix clientutil jar and tests (CASSANDRA-9760)
 * (cqlsh) Allow the SSL protocol version to be specified through the
    config file or environment variables (CASSANDRA-9544)
Merged from 2.0:
 * Add tool to find why expired sstables are not getting dropped (CASSANDRA-10015)
 * Remove erroneous pending HH tasks from tpstats/jmx (CASSANDRA-9129)
 * Don't cast expected bf size to an int (CASSANDRA-9959)
 * checkForEndpointCollision fails for legitimate collisions (CASSANDRA-9765)
 * Complete CASSANDRA-8448 fix (CASSANDRA-9519)
 * Don't include auth credentials in debug log (CASSANDRA-9682)
 * Can't transition from write survey to normal mode (CASSANDRA-9740)
 * Scrub (recover) sstables even when -Index.db is missing (CASSANDRA-9591)
 * Fix growing pending background compaction (CASSANDRA-9662)


2.2.0-rc2
 * Re-enable memory-mapped I/O on Windows (CASSANDRA-9658)
 * Warn when an extra-large partition is compacted (CASSANDRA-9643)
 * (cqlsh) Allow setting the initial connection timeout (CASSANDRA-9601)
 * BulkLoader has --transport-factory option but does not use it (CASSANDRA-9675)
 * Allow JMX over SSL directly from nodetool (CASSANDRA-9090)
 * Update cqlsh for UDFs (CASSANDRA-7556)
 * Change Windows kernel default timer resolution (CASSANDRA-9634)
 * Deprected sstable2json and json2sstable (CASSANDRA-9618)
 * Allow native functions in user-defined aggregates (CASSANDRA-9542)
 * Don't repair system_distributed by default (CASSANDRA-9621)
 * Fix mixing min, max, and count aggregates for blob type (CASSANRA-9622)
 * Rename class for DATE type in Java driver (CASSANDRA-9563)
 * Duplicate compilation of UDFs on coordinator (CASSANDRA-9475)
 * Fix connection leak in CqlRecordWriter (CASSANDRA-9576)
 * Mlockall before opening system sstables & remove boot_without_jna option (CASSANDRA-9573)
 * Add functions to convert timeuuid to date or time, deprecate dateOf and unixTimestampOf (CASSANDRA-9229)
 * Make sure we cancel non-compacting sstables from LifecycleTransaction (CASSANDRA-9566)
 * Fix deprecated repair JMX API (CASSANDRA-9570)
 * Add logback metrics (CASSANDRA-9378)
 * Update and refactor ant test/test-compression to run the tests in parallel (CASSANDRA-9583)
 * Fix upgrading to new directory for secondary index (CASSANDRA-9687)
Merged from 2.1:
 * (cqlsh) Fix bad check for CQL compatibility when DESCRIBE'ing
   COMPACT STORAGE tables with no clustering columns
 * Eliminate strong self-reference chains in sstable ref tidiers (CASSANDRA-9656)
 * Ensure StreamSession uses canonical sstable reader instances (CASSANDRA-9700) 
 * Ensure memtable book keeping is not corrupted in the event we shrink usage (CASSANDRA-9681)
 * Update internal python driver for cqlsh (CASSANDRA-9064)
 * Fix IndexOutOfBoundsException when inserting tuple with too many
   elements using the string literal notation (CASSANDRA-9559)
 * Enable describe on indices (CASSANDRA-7814)
 * Fix incorrect result for IN queries where column not found (CASSANDRA-9540)
 * ColumnFamilyStore.selectAndReference may block during compaction (CASSANDRA-9637)
 * Fix bug in cardinality check when compacting (CASSANDRA-9580)
 * Fix memory leak in Ref due to ConcurrentLinkedQueue.remove() behaviour (CASSANDRA-9549)
 * Make rebuild only run one at a time (CASSANDRA-9119)
Merged from 2.0:
 * Avoid NPE in AuthSuccess#decode (CASSANDRA-9727)
 * Add listen_address to system.local (CASSANDRA-9603)
 * Bug fixes to resultset metadata construction (CASSANDRA-9636)
 * Fix setting 'durable_writes' in ALTER KEYSPACE (CASSANDRA-9560)
 * Avoids ballot clash in Paxos (CASSANDRA-9649)
 * Improve trace messages for RR (CASSANDRA-9479)
 * Fix suboptimal secondary index selection when restricted
   clustering column is also indexed (CASSANDRA-9631)
 * (cqlsh) Add min_threshold to DTCS option autocomplete (CASSANDRA-9385)
 * Fix error message when attempting to create an index on a column
   in a COMPACT STORAGE table with clustering columns (CASSANDRA-9527)
 * 'WITH WITH' in alter keyspace statements causes NPE (CASSANDRA-9565)
 * Expose some internals of SelectStatement for inspection (CASSANDRA-9532)
 * ArrivalWindow should use primitives (CASSANDRA-9496)
 * Periodically submit background compaction tasks (CASSANDRA-9592)
 * Set HAS_MORE_PAGES flag to false when PagingState is null (CASSANDRA-9571)


2.2.0-rc1
 * Compressed commit log should measure compressed space used (CASSANDRA-9095)
 * Fix comparison bug in CassandraRoleManager#collectRoles (CASSANDRA-9551)
 * Add tinyint,smallint,time,date support for UDFs (CASSANDRA-9400)
 * Deprecates SSTableSimpleWriter and SSTableSimpleUnsortedWriter (CASSANDRA-9546)
 * Empty INITCOND treated as null in aggregate (CASSANDRA-9457)
 * Remove use of Cell in Thrift MapReduce classes (CASSANDRA-8609)
 * Integrate pre-release Java Driver 2.2-rc1, custom build (CASSANDRA-9493)
 * Clean up gossiper logic for old versions (CASSANDRA-9370)
 * Fix custom payload coding/decoding to match the spec (CASSANDRA-9515)
 * ant test-all results incomplete when parsed (CASSANDRA-9463)
 * Disallow frozen<> types in function arguments and return types for
   clarity (CASSANDRA-9411)
 * Static Analysis to warn on unsafe use of Autocloseable instances (CASSANDRA-9431)
 * Update commitlog archiving examples now that commitlog segments are
   not recycled (CASSANDRA-9350)
 * Extend Transactional API to sstable lifecycle management (CASSANDRA-8568)
 * (cqlsh) Add support for native protocol 4 (CASSANDRA-9399)
 * Ensure that UDF and UDAs are keyspace-isolated (CASSANDRA-9409)
 * Revert CASSANDRA-7807 (tracing completion client notifications) (CASSANDRA-9429)
 * Add ability to stop compaction by ID (CASSANDRA-7207)
 * Let CassandraVersion handle SNAPSHOT version (CASSANDRA-9438)
Merged from 2.1:
 * (cqlsh) Fix using COPY through SOURCE or -f (CASSANDRA-9083)
 * Fix occasional lack of `system` keyspace in schema tables (CASSANDRA-8487)
 * Use ProtocolError code instead of ServerError code for native protocol
   error responses to unsupported protocol versions (CASSANDRA-9451)
 * Default commitlog_sync_batch_window_in_ms changed to 2ms (CASSANDRA-9504)
 * Fix empty partition assertion in unsorted sstable writing tools (CASSANDRA-9071)
 * Ensure truncate without snapshot cannot produce corrupt responses (CASSANDRA-9388) 
 * Consistent error message when a table mixes counter and non-counter
   columns (CASSANDRA-9492)
 * Avoid getting unreadable keys during anticompaction (CASSANDRA-9508)
 * (cqlsh) Better float precision by default (CASSANDRA-9224)
 * Improve estimated row count (CASSANDRA-9107)
 * Optimize range tombstone memory footprint (CASSANDRA-8603)
 * Use configured gcgs in anticompaction (CASSANDRA-9397)
Merged from 2.0:
 * Don't accumulate more range than necessary in RangeTombstone.Tracker (CASSANDRA-9486)
 * Add broadcast and rpc addresses to system.local (CASSANDRA-9436)
 * Always mark sstable suspect when corrupted (CASSANDRA-9478)
 * Add database users and permissions to CQL3 documentation (CASSANDRA-7558)
 * Allow JVM_OPTS to be passed to standalone tools (CASSANDRA-5969)
 * Fix bad condition in RangeTombstoneList (CASSANDRA-9485)
 * Fix potential StackOverflow when setting CrcCheckChance over JMX (CASSANDRA-9488)
 * Fix null static columns in pages after the first, paged reversed
   queries (CASSANDRA-8502)
 * Fix counting cache serialization in request metrics (CASSANDRA-9466)
 * Add option not to validate atoms during scrub (CASSANDRA-9406)


2.2.0-beta1
 * Introduce Transactional API for internal state changes (CASSANDRA-8984)
 * Add a flag in cassandra.yaml to enable UDFs (CASSANDRA-9404)
 * Better support of null for UDF (CASSANDRA-8374)
 * Use ecj instead of javassist for UDFs (CASSANDRA-8241)
 * faster async logback configuration for tests (CASSANDRA-9376)
 * Add `smallint` and `tinyint` data types (CASSANDRA-8951)
 * Avoid thrift schema creation when native driver is used in stress tool (CASSANDRA-9374)
 * Make Functions.declared thread-safe
 * Add client warnings to native protocol v4 (CASSANDRA-8930)
 * Allow roles cache to be invalidated (CASSANDRA-8967)
 * Upgrade Snappy (CASSANDRA-9063)
 * Don't start Thrift rpc by default (CASSANDRA-9319)
 * Only stream from unrepaired sstables with incremental repair (CASSANDRA-8267)
 * Aggregate UDFs allow SFUNC return type to differ from STYPE if FFUNC specified (CASSANDRA-9321)
 * Remove Thrift dependencies in bundled tools (CASSANDRA-8358)
 * Disable memory mapping of hsperfdata file for JVM statistics (CASSANDRA-9242)
 * Add pre-startup checks to detect potential incompatibilities (CASSANDRA-8049)
 * Distinguish between null and unset in protocol v4 (CASSANDRA-7304)
 * Add user/role permissions for user-defined functions (CASSANDRA-7557)
 * Allow cassandra config to be updated to restart daemon without unloading classes (CASSANDRA-9046)
 * Don't initialize compaction writer before checking if iter is empty (CASSANDRA-9117)
 * Don't execute any functions at prepare-time (CASSANDRA-9037)
 * Share file handles between all instances of a SegmentedFile (CASSANDRA-8893)
 * Make it possible to major compact LCS (CASSANDRA-7272)
 * Make FunctionExecutionException extend RequestExecutionException
   (CASSANDRA-9055)
 * Add support for SELECT JSON, INSERT JSON syntax and new toJson(), fromJson()
   functions (CASSANDRA-7970)
 * Optimise max purgeable timestamp calculation in compaction (CASSANDRA-8920)
 * Constrain internode message buffer sizes, and improve IO class hierarchy (CASSANDRA-8670) 
 * New tool added to validate all sstables in a node (CASSANDRA-5791)
 * Push notification when tracing completes for an operation (CASSANDRA-7807)
 * Delay "node up" and "node added" notifications until native protocol server is started (CASSANDRA-8236)
 * Compressed Commit Log (CASSANDRA-6809)
 * Optimise IntervalTree (CASSANDRA-8988)
 * Add a key-value payload for third party usage (CASSANDRA-8553, 9212)
 * Bump metrics-reporter-config dependency for metrics 3.0 (CASSANDRA-8149)
 * Partition intra-cluster message streams by size, not type (CASSANDRA-8789)
 * Add WriteFailureException to native protocol, notify coordinator of
   write failures (CASSANDRA-8592)
 * Convert SequentialWriter to nio (CASSANDRA-8709)
 * Add role based access control (CASSANDRA-7653, 8650, 7216, 8760, 8849, 8761, 8850)
 * Record client ip address in tracing sessions (CASSANDRA-8162)
 * Indicate partition key columns in response metadata for prepared
   statements (CASSANDRA-7660)
 * Merge UUIDType and TimeUUIDType parse logic (CASSANDRA-8759)
 * Avoid memory allocation when searching index summary (CASSANDRA-8793)
 * Optimise (Time)?UUIDType Comparisons (CASSANDRA-8730)
 * Make CRC32Ex into a separate maven dependency (CASSANDRA-8836)
 * Use preloaded jemalloc w/ Unsafe (CASSANDRA-8714, 9197)
 * Avoid accessing partitioner through StorageProxy (CASSANDRA-8244, 8268)
 * Upgrade Metrics library and remove depricated metrics (CASSANDRA-5657)
 * Serializing Row cache alternative, fully off heap (CASSANDRA-7438)
 * Duplicate rows returned when in clause has repeated values (CASSANDRA-6706)
 * Make CassandraException unchecked, extend RuntimeException (CASSANDRA-8560)
 * Support direct buffer decompression for reads (CASSANDRA-8464)
 * DirectByteBuffer compatible LZ4 methods (CASSANDRA-7039)
 * Group sstables for anticompaction correctly (CASSANDRA-8578)
 * Add ReadFailureException to native protocol, respond
   immediately when replicas encounter errors while handling
   a read request (CASSANDRA-7886)
 * Switch CommitLogSegment from RandomAccessFile to nio (CASSANDRA-8308)
 * Allow mixing token and partition key restrictions (CASSANDRA-7016)
 * Support index key/value entries on map collections (CASSANDRA-8473)
 * Modernize schema tables (CASSANDRA-8261)
 * Support for user-defined aggregation functions (CASSANDRA-8053)
 * Fix NPE in SelectStatement with empty IN values (CASSANDRA-8419)
 * Refactor SelectStatement, return IN results in natural order instead
   of IN value list order and ignore duplicate values in partition key IN restrictions (CASSANDRA-7981)
 * Support UDTs, tuples, and collections in user-defined
   functions (CASSANDRA-7563)
 * Fix aggregate fn results on empty selection, result column name,
   and cqlsh parsing (CASSANDRA-8229)
 * Mark sstables as repaired after full repair (CASSANDRA-7586)
 * Extend Descriptor to include a format value and refactor reader/writer
   APIs (CASSANDRA-7443)
 * Integrate JMH for microbenchmarks (CASSANDRA-8151)
 * Keep sstable levels when bootstrapping (CASSANDRA-7460)
 * Add Sigar library and perform basic OS settings check on startup (CASSANDRA-7838)
 * Support for aggregation functions (CASSANDRA-4914)
 * Remove cassandra-cli (CASSANDRA-7920)
 * Accept dollar quoted strings in CQL (CASSANDRA-7769)
 * Make assassinate a first class command (CASSANDRA-7935)
 * Support IN clause on any partition key column (CASSANDRA-7855)
 * Support IN clause on any clustering column (CASSANDRA-4762)
 * Improve compaction logging (CASSANDRA-7818)
 * Remove YamlFileNetworkTopologySnitch (CASSANDRA-7917)
 * Do anticompaction in groups (CASSANDRA-6851)
 * Support user-defined functions (CASSANDRA-7395, 7526, 7562, 7740, 7781, 7929,
   7924, 7812, 8063, 7813, 7708)
 * Permit configurable timestamps with cassandra-stress (CASSANDRA-7416)
 * Move sstable RandomAccessReader to nio2, which allows using the
   FILE_SHARE_DELETE flag on Windows (CASSANDRA-4050)
 * Remove CQL2 (CASSANDRA-5918)
 * Optimize fetching multiple cells by name (CASSANDRA-6933)
 * Allow compilation in java 8 (CASSANDRA-7028)
 * Make incremental repair default (CASSANDRA-7250)
 * Enable code coverage thru JaCoCo (CASSANDRA-7226)
 * Switch external naming of 'column families' to 'tables' (CASSANDRA-4369) 
 * Shorten SSTable path (CASSANDRA-6962)
 * Use unsafe mutations for most unit tests (CASSANDRA-6969)
 * Fix race condition during calculation of pending ranges (CASSANDRA-7390)
 * Fail on very large batch sizes (CASSANDRA-8011)
 * Improve concurrency of repair (CASSANDRA-6455, 8208, 9145)
 * Select optimal CRC32 implementation at runtime (CASSANDRA-8614)
 * Evaluate MurmurHash of Token once per query (CASSANDRA-7096)
 * Generalize progress reporting (CASSANDRA-8901)
 * Resumable bootstrap streaming (CASSANDRA-8838, CASSANDRA-8942)
 * Allow scrub for secondary index (CASSANDRA-5174)
 * Save repair data to system table (CASSANDRA-5839)
 * fix nodetool names that reference column families (CASSANDRA-8872)
 Merged from 2.1:
 * Warn on misuse of unlogged batches (CASSANDRA-9282)
 * Failure detector detects and ignores local pauses (CASSANDRA-9183)
 * Add utility class to support for rate limiting a given log statement (CASSANDRA-9029)
 * Add missing consistency levels to cassandra-stess (CASSANDRA-9361)
 * Fix commitlog getCompletedTasks to not increment (CASSANDRA-9339)
 * Fix for harmless exceptions logged as ERROR (CASSANDRA-8564)
 * Delete processed sstables in sstablesplit/sstableupgrade (CASSANDRA-8606)
 * Improve sstable exclusion from partition tombstones (CASSANDRA-9298)
 * Validate the indexed column rather than the cell's contents for 2i (CASSANDRA-9057)
 * Add support for top-k custom 2i queries (CASSANDRA-8717)
 * Fix error when dropping table during compaction (CASSANDRA-9251)
 * cassandra-stress supports validation operations over user profiles (CASSANDRA-8773)
 * Add support for rate limiting log messages (CASSANDRA-9029)
 * Log the partition key with tombstone warnings (CASSANDRA-8561)
 * Reduce runWithCompactionsDisabled poll interval to 1ms (CASSANDRA-9271)
 * Fix PITR commitlog replay (CASSANDRA-9195)
 * GCInspector logs very different times (CASSANDRA-9124)
 * Fix deleting from an empty list (CASSANDRA-9198)
 * Update tuple and collection types that use a user-defined type when that UDT
   is modified (CASSANDRA-9148, CASSANDRA-9192)
 * Use higher timeout for prepair and snapshot in repair (CASSANDRA-9261)
 * Fix anticompaction blocking ANTI_ENTROPY stage (CASSANDRA-9151)
 * Repair waits for anticompaction to finish (CASSANDRA-9097)
 * Fix streaming not holding ref when stream error (CASSANDRA-9295)
 * Fix canonical view returning early opened SSTables (CASSANDRA-9396)
Merged from 2.0:
 * (cqlsh) Add LOGIN command to switch users (CASSANDRA-7212)
 * Clone SliceQueryFilter in AbstractReadCommand implementations (CASSANDRA-8940)
 * Push correct protocol notification for DROP INDEX (CASSANDRA-9310)
 * token-generator - generated tokens too long (CASSANDRA-9300)
 * Fix counting of tombstones for TombstoneOverwhelmingException (CASSANDRA-9299)
 * Fix ReconnectableSnitch reconnecting to peers during upgrade (CASSANDRA-6702)
 * Include keyspace and table name in error log for collections over the size
   limit (CASSANDRA-9286)
 * Avoid potential overlap in LCS with single-partition sstables (CASSANDRA-9322)
 * Log warning message when a table is queried before the schema has fully
   propagated (CASSANDRA-9136)
 * Overload SecondaryIndex#indexes to accept the column definition (CASSANDRA-9314)
 * (cqlsh) Add SERIAL and LOCAL_SERIAL consistency levels (CASSANDRA-8051)
 * Fix index selection during rebuild with certain table layouts (CASSANDRA-9281)
 * Fix partition-level-delete-only workload accounting (CASSANDRA-9194)
 * Allow scrub to handle corrupted compressed chunks (CASSANDRA-9140)
 * Fix assertion error when resetlocalschema is run during repair (CASSANDRA-9249)
 * Disable single sstable tombstone compactions for DTCS by default (CASSANDRA-9234)
 * IncomingTcpConnection thread is not named (CASSANDRA-9262)
 * Close incoming connections when MessagingService is stopped (CASSANDRA-9238)
 * Fix streaming hang when retrying (CASSANDRA-9132)


2.1.5
 * Re-add deprecated cold_reads_to_omit param for backwards compat (CASSANDRA-9203)
 * Make anticompaction visible in compactionstats (CASSANDRA-9098)
 * Improve nodetool getendpoints documentation about the partition
   key parameter (CASSANDRA-6458)
 * Don't check other keyspaces for schema changes when an user-defined
   type is altered (CASSANDRA-9187)
 * Add generate-idea-files target to build.xml (CASSANDRA-9123)
 * Allow takeColumnFamilySnapshot to take a list of tables (CASSANDRA-8348)
 * Limit major sstable operations to their canonical representation (CASSANDRA-8669)
 * cqlsh: Add tests for INSERT and UPDATE tab completion (CASSANDRA-9125)
 * cqlsh: quote column names when needed in COPY FROM inserts (CASSANDRA-9080)
 * Do not load read meter for offline operations (CASSANDRA-9082)
 * cqlsh: Make CompositeType data readable (CASSANDRA-8919)
 * cqlsh: Fix display of triggers (CASSANDRA-9081)
 * Fix NullPointerException when deleting or setting an element by index on
   a null list collection (CASSANDRA-9077)
 * Buffer bloom filter serialization (CASSANDRA-9066)
 * Fix anti-compaction target bloom filter size (CASSANDRA-9060)
 * Make FROZEN and TUPLE unreserved keywords in CQL (CASSANDRA-9047)
 * Prevent AssertionError from SizeEstimatesRecorder (CASSANDRA-9034)
 * Avoid overwriting index summaries for sstables with an older format that
   does not support downsampling; rebuild summaries on startup when this
   is detected (CASSANDRA-8993)
 * Fix potential data loss in CompressedSequentialWriter (CASSANDRA-8949)
 * Make PasswordAuthenticator number of hashing rounds configurable (CASSANDRA-8085)
 * Fix AssertionError when binding nested collections in DELETE (CASSANDRA-8900)
 * Check for overlap with non-early sstables in LCS (CASSANDRA-8739)
 * Only calculate max purgable timestamp if we have to (CASSANDRA-8914)
 * (cqlsh) Greatly improve performance of COPY FROM (CASSANDRA-8225)
 * IndexSummary effectiveIndexInterval is now a guideline, not a rule (CASSANDRA-8993)
 * Use correct bounds for page cache eviction of compressed files (CASSANDRA-8746)
 * SSTableScanner enforces its bounds (CASSANDRA-8946)
 * Cleanup cell equality (CASSANDRA-8947)
 * Introduce intra-cluster message coalescing (CASSANDRA-8692)
 * DatabaseDescriptor throws NPE when rpc_interface is used (CASSANDRA-8839)
 * Don't check if an sstable is live for offline compactions (CASSANDRA-8841)
 * Don't set clientMode in SSTableLoader (CASSANDRA-8238)
 * Fix SSTableRewriter with disabled early open (CASSANDRA-8535)
 * Fix cassandra-stress so it respects the CL passed in user mode (CASSANDRA-8948)
 * Fix rare NPE in ColumnDefinition#hasIndexOption() (CASSANDRA-8786)
 * cassandra-stress reports per-operation statistics, plus misc (CASSANDRA-8769)
 * Add SimpleDate (cql date) and Time (cql time) types (CASSANDRA-7523)
 * Use long for key count in cfstats (CASSANDRA-8913)
 * Make SSTableRewriter.abort() more robust to failure (CASSANDRA-8832)
 * Remove cold_reads_to_omit from STCS (CASSANDRA-8860)
 * Make EstimatedHistogram#percentile() use ceil instead of floor (CASSANDRA-8883)
 * Fix top partitions reporting wrong cardinality (CASSANDRA-8834)
 * Fix rare NPE in KeyCacheSerializer (CASSANDRA-8067)
 * Pick sstables for validation as late as possible inc repairs (CASSANDRA-8366)
 * Fix commitlog getPendingTasks to not increment (CASSANDRA-8862)
 * Fix parallelism adjustment in range and secondary index queries
   when the first fetch does not satisfy the limit (CASSANDRA-8856)
 * Check if the filtered sstables is non-empty in STCS (CASSANDRA-8843)
 * Upgrade java-driver used for cassandra-stress (CASSANDRA-8842)
 * Fix CommitLog.forceRecycleAllSegments() memory access error (CASSANDRA-8812)
 * Improve assertions in Memory (CASSANDRA-8792)
 * Fix SSTableRewriter cleanup (CASSANDRA-8802)
 * Introduce SafeMemory for CompressionMetadata.Writer (CASSANDRA-8758)
 * 'nodetool info' prints exception against older node (CASSANDRA-8796)
 * Ensure SSTableReader.last corresponds exactly with the file end (CASSANDRA-8750)
 * Make SSTableWriter.openEarly more robust and obvious (CASSANDRA-8747)
 * Enforce SSTableReader.first/last (CASSANDRA-8744)
 * Cleanup SegmentedFile API (CASSANDRA-8749)
 * Avoid overlap with early compaction replacement (CASSANDRA-8683)
 * Safer Resource Management++ (CASSANDRA-8707)
 * Write partition size estimates into a system table (CASSANDRA-7688)
 * cqlsh: Fix keys() and full() collection indexes in DESCRIBE output
   (CASSANDRA-8154)
 * Show progress of streaming in nodetool netstats (CASSANDRA-8886)
 * IndexSummaryBuilder utilises offheap memory, and shares data between
   each IndexSummary opened from it (CASSANDRA-8757)
 * markCompacting only succeeds if the exact SSTableReader instances being 
   marked are in the live set (CASSANDRA-8689)
 * cassandra-stress support for varint (CASSANDRA-8882)
 * Fix Adler32 digest for compressed sstables (CASSANDRA-8778)
 * Add nodetool statushandoff/statusbackup (CASSANDRA-8912)
 * Use stdout for progress and stats in sstableloader (CASSANDRA-8982)
 * Correctly identify 2i datadir from older versions (CASSANDRA-9116)
Merged from 2.0:
 * Ignore gossip SYNs after shutdown (CASSANDRA-9238)
 * Avoid overflow when calculating max sstable size in LCS (CASSANDRA-9235)
 * Make sstable blacklisting work with compression (CASSANDRA-9138)
 * Do not attempt to rebuild indexes if no index accepts any column (CASSANDRA-9196)
 * Don't initiate snitch reconnection for dead states (CASSANDRA-7292)
 * Fix ArrayIndexOutOfBoundsException in CQLSSTableWriter (CASSANDRA-8978)
 * Add shutdown gossip state to prevent timeouts during rolling restarts (CASSANDRA-8336)
 * Fix running with java.net.preferIPv6Addresses=true (CASSANDRA-9137)
 * Fix failed bootstrap/replace attempts being persisted in system.peers (CASSANDRA-9180)
 * Flush system.IndexInfo after marking index built (CASSANDRA-9128)
 * Fix updates to min/max_compaction_threshold through cassandra-cli
   (CASSANDRA-8102)
 * Don't include tmp files when doing offline relevel (CASSANDRA-9088)
 * Use the proper CAS WriteType when finishing a previous round during Paxos
   preparation (CASSANDRA-8672)
 * Avoid race in cancelling compactions (CASSANDRA-9070)
 * More aggressive check for expired sstables in DTCS (CASSANDRA-8359)
 * Fix ignored index_interval change in ALTER TABLE statements (CASSANDRA-7976)
 * Do more aggressive compaction in old time windows in DTCS (CASSANDRA-8360)
 * java.lang.AssertionError when reading saved cache (CASSANDRA-8740)
 * "disk full" when running cleanup (CASSANDRA-9036)
 * Lower logging level from ERROR to DEBUG when a scheduled schema pull
   cannot be completed due to a node being down (CASSANDRA-9032)
 * Fix MOVED_NODE client event (CASSANDRA-8516)
 * Allow overriding MAX_OUTSTANDING_REPLAY_COUNT (CASSANDRA-7533)
 * Fix malformed JMX ObjectName containing IPv6 addresses (CASSANDRA-9027)
 * (cqlsh) Allow increasing CSV field size limit through
   cqlshrc config option (CASSANDRA-8934)
 * Stop logging range tombstones when exceeding the threshold
   (CASSANDRA-8559)
 * Fix NullPointerException when nodetool getendpoints is run
   against invalid keyspaces or tables (CASSANDRA-8950)
 * Allow specifying the tmp dir (CASSANDRA-7712)
 * Improve compaction estimated tasks estimation (CASSANDRA-8904)
 * Fix duplicate up/down messages sent to native clients (CASSANDRA-7816)
 * Expose commit log archive status via JMX (CASSANDRA-8734)
 * Provide better exceptions for invalid replication strategy parameters
   (CASSANDRA-8909)
 * Fix regression in mixed single and multi-column relation support for
   SELECT statements (CASSANDRA-8613)
 * Add ability to limit number of native connections (CASSANDRA-8086)
 * Fix CQLSSTableWriter throwing exception and spawning threads
   (CASSANDRA-8808)
 * Fix MT mismatch between empty and GC-able data (CASSANDRA-8979)
 * Fix incorrect validation when snapshotting single table (CASSANDRA-8056)
 * Add offline tool to relevel sstables (CASSANDRA-8301)
 * Preserve stream ID for more protocol errors (CASSANDRA-8848)
 * Fix combining token() function with multi-column relations on
   clustering columns (CASSANDRA-8797)
 * Make CFS.markReferenced() resistant to bad refcounting (CASSANDRA-8829)
 * Fix StreamTransferTask abort/complete bad refcounting (CASSANDRA-8815)
 * Fix AssertionError when querying a DESC clustering ordered
   table with ASC ordering and paging (CASSANDRA-8767)
 * AssertionError: "Memory was freed" when running cleanup (CASSANDRA-8716)
 * Make it possible to set max_sstable_age to fractional days (CASSANDRA-8406)
 * Fix some multi-column relations with indexes on some clustering
   columns (CASSANDRA-8275)
 * Fix memory leak in SSTableSimple*Writer and SSTableReader.validate()
   (CASSANDRA-8748)
 * Throw OOM if allocating memory fails to return a valid pointer (CASSANDRA-8726)
 * Fix SSTableSimpleUnsortedWriter ConcurrentModificationException (CASSANDRA-8619)
 * 'nodetool info' prints exception against older node (CASSANDRA-8796)
 * Ensure SSTableSimpleUnsortedWriter.close() terminates if
   disk writer has crashed (CASSANDRA-8807)


2.1.4
 * Bind JMX to localhost unless explicitly configured otherwise (CASSANDRA-9085)


2.1.3
 * Fix HSHA/offheap_objects corruption (CASSANDRA-8719)
 * Upgrade libthrift to 0.9.2 (CASSANDRA-8685)
 * Don't use the shared ref in sstableloader (CASSANDRA-8704)
 * Purge internal prepared statements if related tables or
   keyspaces are dropped (CASSANDRA-8693)
 * (cqlsh) Handle unicode BOM at start of files (CASSANDRA-8638)
 * Stop compactions before exiting offline tools (CASSANDRA-8623)
 * Update tools/stress/README.txt to match current behaviour (CASSANDRA-7933)
 * Fix schema from Thrift conversion with empty metadata (CASSANDRA-8695)
 * Safer Resource Management (CASSANDRA-7705)
 * Make sure we compact highly overlapping cold sstables with
   STCS (CASSANDRA-8635)
 * rpc_interface and listen_interface generate NPE on startup when specified
   interface doesn't exist (CASSANDRA-8677)
 * Fix ArrayIndexOutOfBoundsException in nodetool cfhistograms (CASSANDRA-8514)
 * Switch from yammer metrics for nodetool cf/proxy histograms (CASSANDRA-8662)
 * Make sure we don't add tmplink files to the compaction
   strategy (CASSANDRA-8580)
 * (cqlsh) Handle maps with blob keys (CASSANDRA-8372)
 * (cqlsh) Handle DynamicCompositeType schemas correctly (CASSANDRA-8563)
 * Duplicate rows returned when in clause has repeated values (CASSANDRA-6706)
 * Add tooling to detect hot partitions (CASSANDRA-7974)
 * Fix cassandra-stress user-mode truncation of partition generation (CASSANDRA-8608)
 * Only stream from unrepaired sstables during inc repair (CASSANDRA-8267)
 * Don't allow starting multiple inc repairs on the same sstables (CASSANDRA-8316)
 * Invalidate prepared BATCH statements when related tables
   or keyspaces are dropped (CASSANDRA-8652)
 * Fix missing results in secondary index queries on collections
   with ALLOW FILTERING (CASSANDRA-8421)
 * Expose EstimatedHistogram metrics for range slices (CASSANDRA-8627)
 * (cqlsh) Escape clqshrc passwords properly (CASSANDRA-8618)
 * Fix NPE when passing wrong argument in ALTER TABLE statement (CASSANDRA-8355)
 * Pig: Refactor and deprecate CqlStorage (CASSANDRA-8599)
 * Don't reuse the same cleanup strategy for all sstables (CASSANDRA-8537)
 * Fix case-sensitivity of index name on CREATE and DROP INDEX
   statements (CASSANDRA-8365)
 * Better detection/logging for corruption in compressed sstables (CASSANDRA-8192)
 * Use the correct repairedAt value when closing writer (CASSANDRA-8570)
 * (cqlsh) Handle a schema mismatch being detected on startup (CASSANDRA-8512)
 * Properly calculate expected write size during compaction (CASSANDRA-8532)
 * Invalidate affected prepared statements when a table's columns
   are altered (CASSANDRA-7910)
 * Stress - user defined writes should populate sequentally (CASSANDRA-8524)
 * Fix regression in SSTableRewriter causing some rows to become unreadable 
   during compaction (CASSANDRA-8429)
 * Run major compactions for repaired/unrepaired in parallel (CASSANDRA-8510)
 * (cqlsh) Fix compression options in DESCRIBE TABLE output when compression
   is disabled (CASSANDRA-8288)
 * (cqlsh) Fix DESCRIBE output after keyspaces are altered (CASSANDRA-7623)
 * Make sure we set lastCompactedKey correctly (CASSANDRA-8463)
 * (cqlsh) Fix output of CONSISTENCY command (CASSANDRA-8507)
 * (cqlsh) Fixed the handling of LIST statements (CASSANDRA-8370)
 * Make sstablescrub check leveled manifest again (CASSANDRA-8432)
 * Check first/last keys in sstable when giving out positions (CASSANDRA-8458)
 * Disable mmap on Windows (CASSANDRA-6993)
 * Add missing ConsistencyLevels to cassandra-stress (CASSANDRA-8253)
 * Add auth support to cassandra-stress (CASSANDRA-7985)
 * Fix ArrayIndexOutOfBoundsException when generating error message
   for some CQL syntax errors (CASSANDRA-8455)
 * Scale memtable slab allocation logarithmically (CASSANDRA-7882)
 * cassandra-stress simultaneous inserts over same seed (CASSANDRA-7964)
 * Reduce cassandra-stress sampling memory requirements (CASSANDRA-7926)
 * Ensure memtable flush cannot expire commit log entries from its future (CASSANDRA-8383)
 * Make read "defrag" async to reclaim memtables (CASSANDRA-8459)
 * Remove tmplink files for offline compactions (CASSANDRA-8321)
 * Reduce maxHintsInProgress (CASSANDRA-8415)
 * BTree updates may call provided update function twice (CASSANDRA-8018)
 * Release sstable references after anticompaction (CASSANDRA-8386)
 * Handle abort() in SSTableRewriter properly (CASSANDRA-8320)
 * Centralize shared executors (CASSANDRA-8055)
 * Fix filtering for CONTAINS (KEY) relations on frozen collection
   clustering columns when the query is restricted to a single
   partition (CASSANDRA-8203)
 * Do more aggressive entire-sstable TTL expiry checks (CASSANDRA-8243)
 * Add more log info if readMeter is null (CASSANDRA-8238)
 * add check of the system wall clock time at startup (CASSANDRA-8305)
 * Support for frozen collections (CASSANDRA-7859)
 * Fix overflow on histogram computation (CASSANDRA-8028)
 * Have paxos reuse the timestamp generation of normal queries (CASSANDRA-7801)
 * Fix incremental repair not remove parent session on remote (CASSANDRA-8291)
 * Improve JBOD disk utilization (CASSANDRA-7386)
 * Log failed host when preparing incremental repair (CASSANDRA-8228)
 * Force config client mode in CQLSSTableWriter (CASSANDRA-8281)
 * Fix sstableupgrade throws exception (CASSANDRA-8688)
 * Fix hang when repairing empty keyspace (CASSANDRA-8694)
Merged from 2.0:
 * Fix IllegalArgumentException in dynamic snitch (CASSANDRA-8448)
 * Add support for UPDATE ... IF EXISTS (CASSANDRA-8610)
 * Fix reversal of list prepends (CASSANDRA-8733)
 * Prevent non-zero default_time_to_live on tables with counters
   (CASSANDRA-8678)
 * Fix SSTableSimpleUnsortedWriter ConcurrentModificationException
   (CASSANDRA-8619)
 * Round up time deltas lower than 1ms in BulkLoader (CASSANDRA-8645)
 * Add batch remove iterator to ABSC (CASSANDRA-8414, 8666)
 * Round up time deltas lower than 1ms in BulkLoader (CASSANDRA-8645)
 * Fix isClientMode check in Keyspace (CASSANDRA-8687)
 * Use more efficient slice size for querying internal secondary
   index tables (CASSANDRA-8550)
 * Fix potentially returning deleted rows with range tombstone (CASSANDRA-8558)
 * Check for available disk space before starting a compaction (CASSANDRA-8562)
 * Fix DISTINCT queries with LIMITs or paging when some partitions
   contain only tombstones (CASSANDRA-8490)
 * Introduce background cache refreshing to permissions cache
   (CASSANDRA-8194)
 * Fix race condition in StreamTransferTask that could lead to
   infinite loops and premature sstable deletion (CASSANDRA-7704)
 * Add an extra version check to MigrationTask (CASSANDRA-8462)
 * Ensure SSTableWriter cleans up properly after failure (CASSANDRA-8499)
 * Increase bf true positive count on key cache hit (CASSANDRA-8525)
 * Move MeteredFlusher to its own thread (CASSANDRA-8485)
 * Fix non-distinct results in DISTNCT queries on static columns when
   paging is enabled (CASSANDRA-8087)
 * Move all hints related tasks to hints internal executor (CASSANDRA-8285)
 * Fix paging for multi-partition IN queries (CASSANDRA-8408)
 * Fix MOVED_NODE topology event never being emitted when a node
   moves its token (CASSANDRA-8373)
 * Fix validation of indexes in COMPACT tables (CASSANDRA-8156)
 * Avoid StackOverflowError when a large list of IN values
   is used for a clustering column (CASSANDRA-8410)
 * Fix NPE when writetime() or ttl() calls are wrapped by
   another function call (CASSANDRA-8451)
 * Fix NPE after dropping a keyspace (CASSANDRA-8332)
 * Fix error message on read repair timeouts (CASSANDRA-7947)
 * Default DTCS base_time_seconds changed to 60 (CASSANDRA-8417)
 * Refuse Paxos operation with more than one pending endpoint (CASSANDRA-8346, 8640)
 * Throw correct exception when trying to bind a keyspace or table
   name (CASSANDRA-6952)
 * Make HHOM.compact synchronized (CASSANDRA-8416)
 * cancel latency-sampling task when CF is dropped (CASSANDRA-8401)
 * don't block SocketThread for MessagingService (CASSANDRA-8188)
 * Increase quarantine delay on replacement (CASSANDRA-8260)
 * Expose off-heap memory usage stats (CASSANDRA-7897)
 * Ignore Paxos commits for truncated tables (CASSANDRA-7538)
 * Validate size of indexed column values (CASSANDRA-8280)
 * Make LCS split compaction results over all data directories (CASSANDRA-8329)
 * Fix some failing queries that use multi-column relations
   on COMPACT STORAGE tables (CASSANDRA-8264)
 * Fix InvalidRequestException with ORDER BY (CASSANDRA-8286)
 * Disable SSLv3 for POODLE (CASSANDRA-8265)
 * Fix millisecond timestamps in Tracing (CASSANDRA-8297)
 * Include keyspace name in error message when there are insufficient
   live nodes to stream from (CASSANDRA-8221)
 * Avoid overlap in L1 when L0 contains many nonoverlapping
   sstables (CASSANDRA-8211)
 * Improve PropertyFileSnitch logging (CASSANDRA-8183)
 * Add DC-aware sequential repair (CASSANDRA-8193)
 * Use live sstables in snapshot repair if possible (CASSANDRA-8312)
 * Fix hints serialized size calculation (CASSANDRA-8587)


2.1.2
 * (cqlsh) parse_for_table_meta errors out on queries with undefined
   grammars (CASSANDRA-8262)
 * (cqlsh) Fix SELECT ... TOKEN() function broken in C* 2.1.1 (CASSANDRA-8258)
 * Fix Cassandra crash when running on JDK8 update 40 (CASSANDRA-8209)
 * Optimize partitioner tokens (CASSANDRA-8230)
 * Improve compaction of repaired/unrepaired sstables (CASSANDRA-8004)
 * Make cache serializers pluggable (CASSANDRA-8096)
 * Fix issues with CONTAINS (KEY) queries on secondary indexes
   (CASSANDRA-8147)
 * Fix read-rate tracking of sstables for some queries (CASSANDRA-8239)
 * Fix default timestamp in QueryOptions (CASSANDRA-8246)
 * Set socket timeout when reading remote version (CASSANDRA-8188)
 * Refactor how we track live size (CASSANDRA-7852)
 * Make sure unfinished compaction files are removed (CASSANDRA-8124)
 * Fix shutdown when run as Windows service (CASSANDRA-8136)
 * Fix DESCRIBE TABLE with custom indexes (CASSANDRA-8031)
 * Fix race in RecoveryManagerTest (CASSANDRA-8176)
 * Avoid IllegalArgumentException while sorting sstables in
   IndexSummaryManager (CASSANDRA-8182)
 * Shutdown JVM on file descriptor exhaustion (CASSANDRA-7579)
 * Add 'die' policy for commit log and disk failure (CASSANDRA-7927)
 * Fix installing as service on Windows (CASSANDRA-8115)
 * Fix CREATE TABLE for CQL2 (CASSANDRA-8144)
 * Avoid boxing in ColumnStats min/max trackers (CASSANDRA-8109)
Merged from 2.0:
 * Correctly handle non-text column names in cql3 (CASSANDRA-8178)
 * Fix deletion for indexes on primary key columns (CASSANDRA-8206)
 * Add 'nodetool statusgossip' (CASSANDRA-8125)
 * Improve client notification that nodes are ready for requests (CASSANDRA-7510)
 * Handle negative timestamp in writetime method (CASSANDRA-8139)
 * Pig: Remove errant LIMIT clause in CqlNativeStorage (CASSANDRA-8166)
 * Throw ConfigurationException when hsha is used with the default
   rpc_max_threads setting of 'unlimited' (CASSANDRA-8116)
 * Allow concurrent writing of the same table in the same JVM using
   CQLSSTableWriter (CASSANDRA-7463)
 * Fix totalDiskSpaceUsed calculation (CASSANDRA-8205)


2.1.1
 * Fix spin loop in AtomicSortedColumns (CASSANDRA-7546)
 * Dont notify when replacing tmplink files (CASSANDRA-8157)
 * Fix validation with multiple CONTAINS clause (CASSANDRA-8131)
 * Fix validation of collections in TriggerExecutor (CASSANDRA-8146)
 * Fix IllegalArgumentException when a list of IN values containing tuples
   is passed as a single arg to a prepared statement with the v1 or v2
   protocol (CASSANDRA-8062)
 * Fix ClassCastException in DISTINCT query on static columns with
   query paging (CASSANDRA-8108)
 * Fix NPE on null nested UDT inside a set (CASSANDRA-8105)
 * Fix exception when querying secondary index on set items or map keys
   when some clustering columns are specified (CASSANDRA-8073)
 * Send proper error response when there is an error during native
   protocol message decode (CASSANDRA-8118)
 * Gossip should ignore generation numbers too far in the future (CASSANDRA-8113)
 * Fix NPE when creating a table with frozen sets, lists (CASSANDRA-8104)
 * Fix high memory use due to tracking reads on incrementally opened sstable
   readers (CASSANDRA-8066)
 * Fix EXECUTE request with skipMetadata=false returning no metadata
   (CASSANDRA-8054)
 * Allow concurrent use of CQLBulkOutputFormat (CASSANDRA-7776)
 * Shutdown JVM on OOM (CASSANDRA-7507)
 * Upgrade netty version and enable epoll event loop (CASSANDRA-7761)
 * Don't duplicate sstables smaller than split size when using
   the sstablesplitter tool (CASSANDRA-7616)
 * Avoid re-parsing already prepared statements (CASSANDRA-7923)
 * Fix some Thrift slice deletions and updates of COMPACT STORAGE
   tables with some clustering columns omitted (CASSANDRA-7990)
 * Fix filtering for CONTAINS on sets (CASSANDRA-8033)
 * Properly track added size (CASSANDRA-7239)
 * Allow compilation in java 8 (CASSANDRA-7208)
 * Fix Assertion error on RangeTombstoneList diff (CASSANDRA-8013)
 * Release references to overlapping sstables during compaction (CASSANDRA-7819)
 * Send notification when opening compaction results early (CASSANDRA-8034)
 * Make native server start block until properly bound (CASSANDRA-7885)
 * (cqlsh) Fix IPv6 support (CASSANDRA-7988)
 * Ignore fat clients when checking for endpoint collision (CASSANDRA-7939)
 * Make sstablerepairedset take a list of files (CASSANDRA-7995)
 * (cqlsh) Tab completeion for indexes on map keys (CASSANDRA-7972)
 * (cqlsh) Fix UDT field selection in select clause (CASSANDRA-7891)
 * Fix resource leak in event of corrupt sstable
 * (cqlsh) Add command line option for cqlshrc file path (CASSANDRA-7131)
 * Provide visibility into prepared statements churn (CASSANDRA-7921, CASSANDRA-7930)
 * Invalidate prepared statements when their keyspace or table is
   dropped (CASSANDRA-7566)
 * cassandra-stress: fix support for NetworkTopologyStrategy (CASSANDRA-7945)
 * Fix saving caches when a table is dropped (CASSANDRA-7784)
 * Add better error checking of new stress profile (CASSANDRA-7716)
 * Use ThreadLocalRandom and remove FBUtilities.threadLocalRandom (CASSANDRA-7934)
 * Prevent operator mistakes due to simultaneous bootstrap (CASSANDRA-7069)
 * cassandra-stress supports whitelist mode for node config (CASSANDRA-7658)
 * GCInspector more closely tracks GC; cassandra-stress and nodetool report it (CASSANDRA-7916)
 * nodetool won't output bogus ownership info without a keyspace (CASSANDRA-7173)
 * Add human readable option to nodetool commands (CASSANDRA-5433)
 * Don't try to set repairedAt on old sstables (CASSANDRA-7913)
 * Add metrics for tracking PreparedStatement use (CASSANDRA-7719)
 * (cqlsh) tab-completion for triggers (CASSANDRA-7824)
 * (cqlsh) Support for query paging (CASSANDRA-7514)
 * (cqlsh) Show progress of COPY operations (CASSANDRA-7789)
 * Add syntax to remove multiple elements from a map (CASSANDRA-6599)
 * Support non-equals conditions in lightweight transactions (CASSANDRA-6839)
 * Add IF [NOT] EXISTS to create/drop triggers (CASSANDRA-7606)
 * (cqlsh) Display the current logged-in user (CASSANDRA-7785)
 * (cqlsh) Don't ignore CTRL-C during COPY FROM execution (CASSANDRA-7815)
 * (cqlsh) Order UDTs according to cross-type dependencies in DESCRIBE
   output (CASSANDRA-7659)
 * (cqlsh) Fix handling of CAS statement results (CASSANDRA-7671)
 * (cqlsh) COPY TO/FROM improvements (CASSANDRA-7405)
 * Support list index operations with conditions (CASSANDRA-7499)
 * Add max live/tombstoned cells to nodetool cfstats output (CASSANDRA-7731)
 * Validate IPv6 wildcard addresses properly (CASSANDRA-7680)
 * (cqlsh) Error when tracing query (CASSANDRA-7613)
 * Avoid IOOBE when building SyntaxError message snippet (CASSANDRA-7569)
 * SSTableExport uses correct validator to create string representation of partition
   keys (CASSANDRA-7498)
 * Avoid NPEs when receiving type changes for an unknown keyspace (CASSANDRA-7689)
 * Add support for custom 2i validation (CASSANDRA-7575)
 * Pig support for hadoop CqlInputFormat (CASSANDRA-6454)
 * Add duration mode to cassandra-stress (CASSANDRA-7468)
 * Add listen_interface and rpc_interface options (CASSANDRA-7417)
 * Improve schema merge performance (CASSANDRA-7444)
 * Adjust MT depth based on # of partition validating (CASSANDRA-5263)
 * Optimise NativeCell comparisons (CASSANDRA-6755)
 * Configurable client timeout for cqlsh (CASSANDRA-7516)
 * Include snippet of CQL query near syntax error in messages (CASSANDRA-7111)
 * Make repair -pr work with -local (CASSANDRA-7450)
 * Fix error in sstableloader with -cph > 1 (CASSANDRA-8007)
 * Fix snapshot repair error on indexed tables (CASSANDRA-8020)
 * Do not exit nodetool repair when receiving JMX NOTIF_LOST (CASSANDRA-7909)
 * Stream to private IP when available (CASSANDRA-8084)
Merged from 2.0:
 * Reject conditions on DELETE unless full PK is given (CASSANDRA-6430)
 * Properly reject the token function DELETE (CASSANDRA-7747)
 * Force batchlog replay before decommissioning a node (CASSANDRA-7446)
 * Fix hint replay with many accumulated expired hints (CASSANDRA-6998)
 * Fix duplicate results in DISTINCT queries on static columns with query
   paging (CASSANDRA-8108)
 * Add DateTieredCompactionStrategy (CASSANDRA-6602)
 * Properly validate ascii and utf8 string literals in CQL queries (CASSANDRA-8101)
 * (cqlsh) Fix autocompletion for alter keyspace (CASSANDRA-8021)
 * Create backup directories for commitlog archiving during startup (CASSANDRA-8111)
 * Reduce totalBlockFor() for LOCAL_* consistency levels (CASSANDRA-8058)
 * Fix merging schemas with re-dropped keyspaces (CASSANDRA-7256)
 * Fix counters in supercolumns during live upgrades from 1.2 (CASSANDRA-7188)
 * Notify DT subscribers when a column family is truncated (CASSANDRA-8088)
 * Add sanity check of $JAVA on startup (CASSANDRA-7676)
 * Schedule fat client schema pull on join (CASSANDRA-7993)
 * Don't reset nodes' versions when closing IncomingTcpConnections
   (CASSANDRA-7734)
 * Record the real messaging version in all cases in OutboundTcpConnection
   (CASSANDRA-8057)
 * SSL does not work in cassandra-cli (CASSANDRA-7899)
 * Fix potential exception when using ReversedType in DynamicCompositeType
   (CASSANDRA-7898)
 * Better validation of collection values (CASSANDRA-7833)
 * Track min/max timestamps correctly (CASSANDRA-7969)
 * Fix possible overflow while sorting CL segments for replay (CASSANDRA-7992)
 * Increase nodetool Xmx (CASSANDRA-7956)
 * Archive any commitlog segments present at startup (CASSANDRA-6904)
 * CrcCheckChance should adjust based on live CFMetadata not 
   sstable metadata (CASSANDRA-7978)
 * token() should only accept columns in the partitioning
   key order (CASSANDRA-6075)
 * Add method to invalidate permission cache via JMX (CASSANDRA-7977)
 * Allow propagating multiple gossip states atomically (CASSANDRA-6125)
 * Log exceptions related to unclean native protocol client disconnects
   at DEBUG or INFO (CASSANDRA-7849)
 * Allow permissions cache to be set via JMX (CASSANDRA-7698)
 * Include schema_triggers CF in readable system resources (CASSANDRA-7967)
 * Fix RowIndexEntry to report correct serializedSize (CASSANDRA-7948)
 * Make CQLSSTableWriter sync within partitions (CASSANDRA-7360)
 * Potentially use non-local replicas in CqlConfigHelper (CASSANDRA-7906)
 * Explicitly disallow mixing multi-column and single-column
   relations on clustering columns (CASSANDRA-7711)
 * Better error message when condition is set on PK column (CASSANDRA-7804)
 * Don't send schema change responses and events for no-op DDL
   statements (CASSANDRA-7600)
 * (Hadoop) fix cluster initialisation for a split fetching (CASSANDRA-7774)
 * Throw InvalidRequestException when queries contain relations on entire
   collection columns (CASSANDRA-7506)
 * (cqlsh) enable CTRL-R history search with libedit (CASSANDRA-7577)
 * (Hadoop) allow ACFRW to limit nodes to local DC (CASSANDRA-7252)
 * (cqlsh) cqlsh should automatically disable tracing when selecting
   from system_traces (CASSANDRA-7641)
 * (Hadoop) Add CqlOutputFormat (CASSANDRA-6927)
 * Don't depend on cassandra config for nodetool ring (CASSANDRA-7508)
 * (cqlsh) Fix failing cqlsh formatting tests (CASSANDRA-7703)
 * Fix IncompatibleClassChangeError from hadoop2 (CASSANDRA-7229)
 * Add 'nodetool sethintedhandoffthrottlekb' (CASSANDRA-7635)
 * (cqlsh) Add tab-completion for CREATE/DROP USER IF [NOT] EXISTS (CASSANDRA-7611)
 * Catch errors when the JVM pulls the rug out from GCInspector (CASSANDRA-5345)
 * cqlsh fails when version number parts are not int (CASSANDRA-7524)
 * Fix NPE when table dropped during streaming (CASSANDRA-7946)
 * Fix wrong progress when streaming uncompressed (CASSANDRA-7878)
 * Fix possible infinite loop in creating repair range (CASSANDRA-7983)
 * Fix unit in nodetool for streaming throughput (CASSANDRA-7375)
Merged from 1.2:
 * Don't index tombstones (CASSANDRA-7828)
 * Improve PasswordAuthenticator default super user setup (CASSANDRA-7788)


2.1.0
 * (cqlsh) Removed "ALTER TYPE <name> RENAME TO <name>" from tab-completion
   (CASSANDRA-7895)
 * Fixed IllegalStateException in anticompaction (CASSANDRA-7892)
 * cqlsh: DESCRIBE support for frozen UDTs, tuples (CASSANDRA-7863)
 * Avoid exposing internal classes over JMX (CASSANDRA-7879)
 * Add null check for keys when freezing collection (CASSANDRA-7869)
 * Improve stress workload realism (CASSANDRA-7519)
Merged from 2.0:
 * Configure system.paxos with LeveledCompactionStrategy (CASSANDRA-7753)
 * Fix ALTER clustering column type from DateType to TimestampType when
   using DESC clustering order (CASSANRDA-7797)
 * Throw EOFException if we run out of chunks in compressed datafile
   (CASSANDRA-7664)
 * Fix PRSI handling of CQL3 row markers for row cleanup (CASSANDRA-7787)
 * Fix dropping collection when it's the last regular column (CASSANDRA-7744)
 * Make StreamReceiveTask thread safe and gc friendly (CASSANDRA-7795)
 * Validate empty cell names from counter updates (CASSANDRA-7798)
Merged from 1.2:
 * Don't allow compacted sstables to be marked as compacting (CASSANDRA-7145)
 * Track expired tombstones (CASSANDRA-7810)


2.1.0-rc7
 * Add frozen keyword and require UDT to be frozen (CASSANDRA-7857)
 * Track added sstable size correctly (CASSANDRA-7239)
 * (cqlsh) Fix case insensitivity (CASSANDRA-7834)
 * Fix failure to stream ranges when moving (CASSANDRA-7836)
 * Correctly remove tmplink files (CASSANDRA-7803)
 * (cqlsh) Fix column name formatting for functions, CAS operations,
   and UDT field selections (CASSANDRA-7806)
 * (cqlsh) Fix COPY FROM handling of null/empty primary key
   values (CASSANDRA-7792)
 * Fix ordering of static cells (CASSANDRA-7763)
Merged from 2.0:
 * Forbid re-adding dropped counter columns (CASSANDRA-7831)
 * Fix CFMetaData#isThriftCompatible() for PK-only tables (CASSANDRA-7832)
 * Always reject inequality on the partition key without token()
   (CASSANDRA-7722)
 * Always send Paxos commit to all replicas (CASSANDRA-7479)
 * Make disruptor_thrift_server invocation pool configurable (CASSANDRA-7594)
 * Make repair no-op when RF=1 (CASSANDRA-7864)


2.1.0-rc6
 * Fix OOM issue from netty caching over time (CASSANDRA-7743)
 * json2sstable couldn't import JSON for CQL table (CASSANDRA-7477)
 * Invalidate all caches on table drop (CASSANDRA-7561)
 * Skip strict endpoint selection for ranges if RF == nodes (CASSANRA-7765)
 * Fix Thrift range filtering without 2ary index lookups (CASSANDRA-7741)
 * Add tracing entries about concurrent range requests (CASSANDRA-7599)
 * (cqlsh) Fix DESCRIBE for NTS keyspaces (CASSANDRA-7729)
 * Remove netty buffer ref-counting (CASSANDRA-7735)
 * Pass mutated cf to index updater for use by PRSI (CASSANDRA-7742)
 * Include stress yaml example in release and deb (CASSANDRA-7717)
 * workaround for netty issue causing corrupted data off the wire (CASSANDRA-7695)
 * cqlsh DESC CLUSTER fails retrieving ring information (CASSANDRA-7687)
 * Fix binding null values inside UDT (CASSANDRA-7685)
 * Fix UDT field selection with empty fields (CASSANDRA-7670)
 * Bogus deserialization of static cells from sstable (CASSANDRA-7684)
 * Fix NPE on compaction leftover cleanup for dropped table (CASSANDRA-7770)
Merged from 2.0:
 * Fix race condition in StreamTransferTask that could lead to
   infinite loops and premature sstable deletion (CASSANDRA-7704)
 * (cqlsh) Wait up to 10 sec for a tracing session (CASSANDRA-7222)
 * Fix NPE in FileCacheService.sizeInBytes (CASSANDRA-7756)
 * Remove duplicates from StorageService.getJoiningNodes (CASSANDRA-7478)
 * Clone token map outside of hot gossip loops (CASSANDRA-7758)
 * Fix MS expiring map timeout for Paxos messages (CASSANDRA-7752)
 * Do not flush on truncate if durable_writes is false (CASSANDRA-7750)
 * Give CRR a default input_cql Statement (CASSANDRA-7226)
 * Better error message when adding a collection with the same name
   than a previously dropped one (CASSANDRA-6276)
 * Fix validation when adding static columns (CASSANDRA-7730)
 * (Thrift) fix range deletion of supercolumns (CASSANDRA-7733)
 * Fix potential AssertionError in RangeTombstoneList (CASSANDRA-7700)
 * Validate arguments of blobAs* functions (CASSANDRA-7707)
 * Fix potential AssertionError with 2ndary indexes (CASSANDRA-6612)
 * Avoid logging CompactionInterrupted at ERROR (CASSANDRA-7694)
 * Minor leak in sstable2jon (CASSANDRA-7709)
 * Add cassandra.auto_bootstrap system property (CASSANDRA-7650)
 * Update java driver (for hadoop) (CASSANDRA-7618)
 * Remove CqlPagingRecordReader/CqlPagingInputFormat (CASSANDRA-7570)
 * Support connecting to ipv6 jmx with nodetool (CASSANDRA-7669)


2.1.0-rc5
 * Reject counters inside user types (CASSANDRA-7672)
 * Switch to notification-based GCInspector (CASSANDRA-7638)
 * (cqlsh) Handle nulls in UDTs and tuples correctly (CASSANDRA-7656)
 * Don't use strict consistency when replacing (CASSANDRA-7568)
 * Fix min/max cell name collection on 2.0 SSTables with range
   tombstones (CASSANDRA-7593)
 * Tolerate min/max cell names of different lengths (CASSANDRA-7651)
 * Filter cached results correctly (CASSANDRA-7636)
 * Fix tracing on the new SEPExecutor (CASSANDRA-7644)
 * Remove shuffle and taketoken (CASSANDRA-7601)
 * Clean up Windows batch scripts (CASSANDRA-7619)
 * Fix native protocol drop user type notification (CASSANDRA-7571)
 * Give read access to system.schema_usertypes to all authenticated users
   (CASSANDRA-7578)
 * (cqlsh) Fix cqlsh display when zero rows are returned (CASSANDRA-7580)
 * Get java version correctly when JAVA_TOOL_OPTIONS is set (CASSANDRA-7572)
 * Fix NPE when dropping index from non-existent keyspace, AssertionError when
   dropping non-existent index with IF EXISTS (CASSANDRA-7590)
 * Fix sstablelevelresetter hang (CASSANDRA-7614)
 * (cqlsh) Fix deserialization of blobs (CASSANDRA-7603)
 * Use "keyspace updated" schema change message for UDT changes in v1 and
   v2 protocols (CASSANDRA-7617)
 * Fix tracing of range slices and secondary index lookups that are local
   to the coordinator (CASSANDRA-7599)
 * Set -Dcassandra.storagedir for all tool shell scripts (CASSANDRA-7587)
 * Don't swap max/min col names when mutating sstable metadata (CASSANDRA-7596)
 * (cqlsh) Correctly handle paged result sets (CASSANDRA-7625)
 * (cqlsh) Improve waiting for a trace to complete (CASSANDRA-7626)
 * Fix tracing of concurrent range slices and 2ary index queries (CASSANDRA-7626)
 * Fix scrub against collection type (CASSANDRA-7665)
Merged from 2.0:
 * Set gc_grace_seconds to seven days for system schema tables (CASSANDRA-7668)
 * SimpleSeedProvider no longer caches seeds forever (CASSANDRA-7663)
 * Always flush on truncate (CASSANDRA-7511)
 * Fix ReversedType(DateType) mapping to native protocol (CASSANDRA-7576)
 * Always merge ranges owned by a single node (CASSANDRA-6930)
 * Track max/min timestamps for range tombstones (CASSANDRA-7647)
 * Fix NPE when listing saved caches dir (CASSANDRA-7632)


2.1.0-rc4
 * Fix word count hadoop example (CASSANDRA-7200)
 * Updated memtable_cleanup_threshold and memtable_flush_writers defaults 
   (CASSANDRA-7551)
 * (Windows) fix startup when WMI memory query fails (CASSANDRA-7505)
 * Anti-compaction proceeds if any part of the repair failed (CASSANDRA-7521)
 * Add missing table name to DROP INDEX responses and notifications (CASSANDRA-7539)
 * Bump CQL version to 3.2.0 and update CQL documentation (CASSANDRA-7527)
 * Fix configuration error message when running nodetool ring (CASSANDRA-7508)
 * Support conditional updates, tuple type, and the v3 protocol in cqlsh (CASSANDRA-7509)
 * Handle queries on multiple secondary index types (CASSANDRA-7525)
 * Fix cqlsh authentication with v3 native protocol (CASSANDRA-7564)
 * Fix NPE when unknown prepared statement ID is used (CASSANDRA-7454)
Merged from 2.0:
 * (Windows) force range-based repair to non-sequential mode (CASSANDRA-7541)
 * Fix range merging when DES scores are zero (CASSANDRA-7535)
 * Warn when SSL certificates have expired (CASSANDRA-7528)
 * Fix error when doing reversed queries with static columns (CASSANDRA-7490)
Merged from 1.2:
 * Set correct stream ID on responses when non-Exception Throwables
   are thrown while handling native protocol messages (CASSANDRA-7470)


2.1.0-rc3
 * Consider expiry when reconciling otherwise equal cells (CASSANDRA-7403)
 * Introduce CQL support for stress tool (CASSANDRA-6146)
 * Fix ClassCastException processing expired messages (CASSANDRA-7496)
 * Fix prepared marker for collections inside UDT (CASSANDRA-7472)
 * Remove left-over populate_io_cache_on_flush and replicate_on_write
   uses (CASSANDRA-7493)
 * (Windows) handle spaces in path names (CASSANDRA-7451)
 * Ensure writes have completed after dropping a table, before recycling
   commit log segments (CASSANDRA-7437)
 * Remove left-over rows_per_partition_to_cache (CASSANDRA-7493)
 * Fix error when CONTAINS is used with a bind marker (CASSANDRA-7502)
 * Properly reject unknown UDT field (CASSANDRA-7484)
Merged from 2.0:
 * Fix CC#collectTimeOrderedData() tombstone optimisations (CASSANDRA-7394)
 * Support DISTINCT for static columns and fix behaviour when DISTINC is
   not use (CASSANDRA-7305).
 * Workaround JVM NPE on JMX bind failure (CASSANDRA-7254)
 * Fix race in FileCacheService RemovalListener (CASSANDRA-7278)
 * Fix inconsistent use of consistencyForCommit that allowed LOCAL_QUORUM
   operations to incorrect become full QUORUM (CASSANDRA-7345)
 * Properly handle unrecognized opcodes and flags (CASSANDRA-7440)
 * (Hadoop) close CqlRecordWriter clients when finished (CASSANDRA-7459)
 * Commit disk failure policy (CASSANDRA-7429)
 * Make sure high level sstables get compacted (CASSANDRA-7414)
 * Fix AssertionError when using empty clustering columns and static columns
   (CASSANDRA-7455)
 * Add option to disable STCS in L0 (CASSANDRA-6621)
 * Upgrade to snappy-java 1.0.5.2 (CASSANDRA-7476)


2.1.0-rc2
 * Fix heap size calculation for CompoundSparseCellName and 
   CompoundSparseCellName.WithCollection (CASSANDRA-7421)
 * Allow counter mutations in UNLOGGED batches (CASSANDRA-7351)
 * Modify reconcile logic to always pick a tombstone over a counter cell
   (CASSANDRA-7346)
 * Avoid incremental compaction on Windows (CASSANDRA-7365)
 * Fix exception when querying a composite-keyed table with a collection index
   (CASSANDRA-7372)
 * Use node's host id in place of counter ids (CASSANDRA-7366)
 * Fix error when doing reversed queries with static columns (CASSANDRA-7490)
 * Backport CASSANDRA-6747 (CASSANDRA-7560)
 * Track max/min timestamps for range tombstones (CASSANDRA-7647)
 * Fix NPE when listing saved caches dir (CASSANDRA-7632)
 * Fix sstableloader unable to connect encrypted node (CASSANDRA-7585)
Merged from 1.2:
 * Clone token map outside of hot gossip loops (CASSANDRA-7758)
 * Add stop method to EmbeddedCassandraService (CASSANDRA-7595)
 * Support connecting to ipv6 jmx with nodetool (CASSANDRA-7669)
 * Set gc_grace_seconds to seven days for system schema tables (CASSANDRA-7668)
 * SimpleSeedProvider no longer caches seeds forever (CASSANDRA-7663)
 * Set correct stream ID on responses when non-Exception Throwables
   are thrown while handling native protocol messages (CASSANDRA-7470)
 * Fix row size miscalculation in LazilyCompactedRow (CASSANDRA-7543)
 * Fix race in background compaction check (CASSANDRA-7745)
 * Don't clear out range tombstones during compaction (CASSANDRA-7808)


2.1.0-rc1
 * Revert flush directory (CASSANDRA-6357)
 * More efficient executor service for fast operations (CASSANDRA-4718)
 * Move less common tools into a new cassandra-tools package (CASSANDRA-7160)
 * Support more concurrent requests in native protocol (CASSANDRA-7231)
 * Add tab-completion to debian nodetool packaging (CASSANDRA-6421)
 * Change concurrent_compactors defaults (CASSANDRA-7139)
 * Add PowerShell Windows launch scripts (CASSANDRA-7001)
 * Make commitlog archive+restore more robust (CASSANDRA-6974)
 * Fix marking commitlogsegments clean (CASSANDRA-6959)
 * Add snapshot "manifest" describing files included (CASSANDRA-6326)
 * Parallel streaming for sstableloader (CASSANDRA-3668)
 * Fix bugs in supercolumns handling (CASSANDRA-7138)
 * Fix ClassClassException on composite dense tables (CASSANDRA-7112)
 * Cleanup and optimize collation and slice iterators (CASSANDRA-7107)
 * Upgrade NBHM lib (CASSANDRA-7128)
 * Optimize netty server (CASSANDRA-6861)
 * Fix repair hang when given CF does not exist (CASSANDRA-7189)
 * Allow c* to be shutdown in an embedded mode (CASSANDRA-5635)
 * Add server side batching to native transport (CASSANDRA-5663)
 * Make batchlog replay asynchronous (CASSANDRA-6134)
 * remove unused classes (CASSANDRA-7197)
 * Limit user types to the keyspace they are defined in (CASSANDRA-6643)
 * Add validate method to CollectionType (CASSANDRA-7208)
 * New serialization format for UDT values (CASSANDRA-7209, CASSANDRA-7261)
 * Fix nodetool netstats (CASSANDRA-7270)
 * Fix potential ClassCastException in HintedHandoffManager (CASSANDRA-7284)
 * Use prepared statements internally (CASSANDRA-6975)
 * Fix broken paging state with prepared statement (CASSANDRA-7120)
 * Fix IllegalArgumentException in CqlStorage (CASSANDRA-7287)
 * Allow nulls/non-existant fields in UDT (CASSANDRA-7206)
 * Add Thrift MultiSliceRequest (CASSANDRA-6757, CASSANDRA-7027)
 * Handle overlapping MultiSlices (CASSANDRA-7279)
 * Fix DataOutputTest on Windows (CASSANDRA-7265)
 * Embedded sets in user defined data-types are not updating (CASSANDRA-7267)
 * Add tuple type to CQL/native protocol (CASSANDRA-7248)
 * Fix CqlPagingRecordReader on tables with few rows (CASSANDRA-7322)
Merged from 2.0:
 * Copy compaction options to make sure they are reloaded (CASSANDRA-7290)
 * Add option to do more aggressive tombstone compactions (CASSANDRA-6563)
 * Don't try to compact already-compacting files in HHOM (CASSANDRA-7288)
 * Always reallocate buffers in HSHA (CASSANDRA-6285)
 * (Hadoop) support authentication in CqlRecordReader (CASSANDRA-7221)
 * (Hadoop) Close java driver Cluster in CQLRR.close (CASSANDRA-7228)
 * Warn when 'USING TIMESTAMP' is used on a CAS BATCH (CASSANDRA-7067)
 * return all cpu values from BackgroundActivityMonitor.readAndCompute (CASSANDRA-7183)
 * Correctly delete scheduled range xfers (CASSANDRA-7143)
 * return all cpu values from BackgroundActivityMonitor.readAndCompute (CASSANDRA-7183)  
 * reduce garbage creation in calculatePendingRanges (CASSANDRA-7191)
 * fix c* launch issues on Russian os's due to output of linux 'free' cmd (CASSANDRA-6162)
 * Fix disabling autocompaction (CASSANDRA-7187)
 * Fix potential NumberFormatException when deserializing IntegerType (CASSANDRA-7088)
 * cqlsh can't tab-complete disabling compaction (CASSANDRA-7185)
 * cqlsh: Accept and execute CQL statement(s) from command-line parameter (CASSANDRA-7172)
 * Fix IllegalStateException in CqlPagingRecordReader (CASSANDRA-7198)
 * Fix the InvertedIndex trigger example (CASSANDRA-7211)
 * Add --resolve-ip option to 'nodetool ring' (CASSANDRA-7210)
 * reduce garbage on codec flag deserialization (CASSANDRA-7244) 
 * Fix duplicated error messages on directory creation error at startup (CASSANDRA-5818)
 * Proper null handle for IF with map element access (CASSANDRA-7155)
 * Improve compaction visibility (CASSANDRA-7242)
 * Correctly delete scheduled range xfers (CASSANDRA-7143)
 * Make batchlog replica selection rack-aware (CASSANDRA-6551)
 * Fix CFMetaData#getColumnDefinitionFromColumnName() (CASSANDRA-7074)
 * Fix writetime/ttl functions for static columns (CASSANDRA-7081)
 * Suggest CTRL-C or semicolon after three blank lines in cqlsh (CASSANDRA-7142)
 * Fix 2ndary index queries with DESC clustering order (CASSANDRA-6950)
 * Invalid key cache entries on DROP (CASSANDRA-6525)
 * Fix flapping RecoveryManagerTest (CASSANDRA-7084)
 * Add missing iso8601 patterns for date strings (CASSANDRA-6973)
 * Support selecting multiple rows in a partition using IN (CASSANDRA-6875)
 * Add authentication support to shuffle (CASSANDRA-6484)
 * Swap local and global default read repair chances (CASSANDRA-7320)
 * Add conditional CREATE/DROP USER support (CASSANDRA-7264)
 * Cqlsh counts non-empty lines for "Blank lines" warning (CASSANDRA-7325)
Merged from 1.2:
 * Add Cloudstack snitch (CASSANDRA-7147)
 * Update system.peers correctly when relocating tokens (CASSANDRA-7126)
 * Add Google Compute Engine snitch (CASSANDRA-7132)
 * remove duplicate query for local tokens (CASSANDRA-7182)
 * exit CQLSH with error status code if script fails (CASSANDRA-6344)
 * Fix bug with some IN queries missig results (CASSANDRA-7105)
 * Fix availability validation for LOCAL_ONE CL (CASSANDRA-7319)
 * Hint streaming can cause decommission to fail (CASSANDRA-7219)


2.1.0-beta2
 * Increase default CL space to 8GB (CASSANDRA-7031)
 * Add range tombstones to read repair digests (CASSANDRA-6863)
 * Fix BTree.clear for large updates (CASSANDRA-6943)
 * Fail write instead of logging a warning when unable to append to CL
   (CASSANDRA-6764)
 * Eliminate possibility of CL segment appearing twice in active list 
   (CASSANDRA-6557)
 * Apply DONTNEED fadvise to commitlog segments (CASSANDRA-6759)
 * Switch CRC component to Adler and include it for compressed sstables 
   (CASSANDRA-4165)
 * Allow cassandra-stress to set compaction strategy options (CASSANDRA-6451)
 * Add broadcast_rpc_address option to cassandra.yaml (CASSANDRA-5899)
 * Auto reload GossipingPropertyFileSnitch config (CASSANDRA-5897)
 * Fix overflow of memtable_total_space_in_mb (CASSANDRA-6573)
 * Fix ABTC NPE and apply update function correctly (CASSANDRA-6692)
 * Allow nodetool to use a file or prompt for password (CASSANDRA-6660)
 * Fix AIOOBE when concurrently accessing ABSC (CASSANDRA-6742)
 * Fix assertion error in ALTER TYPE RENAME (CASSANDRA-6705)
 * Scrub should not always clear out repaired status (CASSANDRA-5351)
 * Improve handling of range tombstone for wide partitions (CASSANDRA-6446)
 * Fix ClassCastException for compact table with composites (CASSANDRA-6738)
 * Fix potentially repairing with wrong nodes (CASSANDRA-6808)
 * Change caching option syntax (CASSANDRA-6745)
 * Fix stress to do proper counter reads (CASSANDRA-6835)
 * Fix help message for stress counter_write (CASSANDRA-6824)
 * Fix stress smart Thrift client to pick servers correctly (CASSANDRA-6848)
 * Add logging levels (minimal, normal or verbose) to stress tool (CASSANDRA-6849)
 * Fix race condition in Batch CLE (CASSANDRA-6860)
 * Improve cleanup/scrub/upgradesstables failure handling (CASSANDRA-6774)
 * ByteBuffer write() methods for serializing sstables (CASSANDRA-6781)
 * Proper compare function for CollectionType (CASSANDRA-6783)
 * Update native server to Netty 4 (CASSANDRA-6236)
 * Fix off-by-one error in stress (CASSANDRA-6883)
 * Make OpOrder AutoCloseable (CASSANDRA-6901)
 * Remove sync repair JMX interface (CASSANDRA-6900)
 * Add multiple memory allocation options for memtables (CASSANDRA-6689, 6694)
 * Remove adjusted op rate from stress output (CASSANDRA-6921)
 * Add optimized CF.hasColumns() implementations (CASSANDRA-6941)
 * Serialize batchlog mutations with the version of the target node
   (CASSANDRA-6931)
 * Optimize CounterColumn#reconcile() (CASSANDRA-6953)
 * Properly remove 1.2 sstable support in 2.1 (CASSANDRA-6869)
 * Lock counter cells, not partitions (CASSANDRA-6880)
 * Track presence of legacy counter shards in sstables (CASSANDRA-6888)
 * Ensure safe resource cleanup when replacing sstables (CASSANDRA-6912)
 * Add failure handler to async callback (CASSANDRA-6747)
 * Fix AE when closing SSTable without releasing reference (CASSANDRA-7000)
 * Clean up IndexInfo on keyspace/table drops (CASSANDRA-6924)
 * Only snapshot relative SSTables when sequential repair (CASSANDRA-7024)
 * Require nodetool rebuild_index to specify index names (CASSANDRA-7038)
 * fix cassandra stress errors on reads with native protocol (CASSANDRA-7033)
 * Use OpOrder to guard sstable references for reads (CASSANDRA-6919)
 * Preemptive opening of compaction result (CASSANDRA-6916)
 * Multi-threaded scrub/cleanup/upgradesstables (CASSANDRA-5547)
 * Optimize cellname comparison (CASSANDRA-6934)
 * Native protocol v3 (CASSANDRA-6855)
 * Optimize Cell liveness checks and clean up Cell (CASSANDRA-7119)
 * Support consistent range movements (CASSANDRA-2434)
 * Display min timestamp in sstablemetadata viewer (CASSANDRA-6767)
Merged from 2.0:
 * Avoid race-prone second "scrub" of system keyspace (CASSANDRA-6797)
 * Pool CqlRecordWriter clients by inetaddress rather than Range
   (CASSANDRA-6665)
 * Fix compaction_history timestamps (CASSANDRA-6784)
 * Compare scores of full replica ordering in DES (CASSANDRA-6683)
 * fix CME in SessionInfo updateProgress affecting netstats (CASSANDRA-6577)
 * Allow repairing between specific replicas (CASSANDRA-6440)
 * Allow per-dc enabling of hints (CASSANDRA-6157)
 * Add compatibility for Hadoop 0.2.x (CASSANDRA-5201)
 * Fix EstimatedHistogram races (CASSANDRA-6682)
 * Failure detector correctly converts initial value to nanos (CASSANDRA-6658)
 * Add nodetool taketoken to relocate vnodes (CASSANDRA-4445)
 * Expose bulk loading progress over JMX (CASSANDRA-4757)
 * Correctly handle null with IF conditions and TTL (CASSANDRA-6623)
 * Account for range/row tombstones in tombstone drop
   time histogram (CASSANDRA-6522)
 * Stop CommitLogSegment.close() from calling sync() (CASSANDRA-6652)
 * Make commitlog failure handling configurable (CASSANDRA-6364)
 * Avoid overlaps in LCS (CASSANDRA-6688)
 * Improve support for paginating over composites (CASSANDRA-4851)
 * Fix count(*) queries in a mixed cluster (CASSANDRA-6707)
 * Improve repair tasks(snapshot, differencing) concurrency (CASSANDRA-6566)
 * Fix replaying pre-2.0 commit logs (CASSANDRA-6714)
 * Add static columns to CQL3 (CASSANDRA-6561)
 * Optimize single partition batch statements (CASSANDRA-6737)
 * Disallow post-query re-ordering when paging (CASSANDRA-6722)
 * Fix potential paging bug with deleted columns (CASSANDRA-6748)
 * Fix NPE on BulkLoader caused by losing StreamEvent (CASSANDRA-6636)
 * Fix truncating compression metadata (CASSANDRA-6791)
 * Add CMSClassUnloadingEnabled JVM option (CASSANDRA-6541)
 * Catch memtable flush exceptions during shutdown (CASSANDRA-6735)
 * Fix upgradesstables NPE for non-CF-based indexes (CASSANDRA-6645)
 * Fix UPDATE updating PRIMARY KEY columns implicitly (CASSANDRA-6782)
 * Fix IllegalArgumentException when updating from 1.2 with SuperColumns
   (CASSANDRA-6733)
 * FBUtilities.singleton() should use the CF comparator (CASSANDRA-6778)
 * Fix CQLSStableWriter.addRow(Map<String, Object>) (CASSANDRA-6526)
 * Fix HSHA server introducing corrupt data (CASSANDRA-6285)
 * Fix CAS conditions for COMPACT STORAGE tables (CASSANDRA-6813)
 * Starting threads in OutboundTcpConnectionPool constructor causes race conditions (CASSANDRA-7177)
 * Allow overriding cassandra-rackdc.properties file (CASSANDRA-7072)
 * Set JMX RMI port to 7199 (CASSANDRA-7087)
 * Use LOCAL_QUORUM for data reads at LOCAL_SERIAL (CASSANDRA-6939)
 * Log a warning for large batches (CASSANDRA-6487)
 * Put nodes in hibernate when join_ring is false (CASSANDRA-6961)
 * Avoid early loading of non-system keyspaces before compaction-leftovers 
   cleanup at startup (CASSANDRA-6913)
 * Restrict Windows to parallel repairs (CASSANDRA-6907)
 * (Hadoop) Allow manually specifying start/end tokens in CFIF (CASSANDRA-6436)
 * Fix NPE in MeteredFlusher (CASSANDRA-6820)
 * Fix race processing range scan responses (CASSANDRA-6820)
 * Allow deleting snapshots from dropped keyspaces (CASSANDRA-6821)
 * Add uuid() function (CASSANDRA-6473)
 * Omit tombstones from schema digests (CASSANDRA-6862)
 * Include correct consistencyLevel in LWT timeout (CASSANDRA-6884)
 * Lower chances for losing new SSTables during nodetool refresh and
   ColumnFamilyStore.loadNewSSTables (CASSANDRA-6514)
 * Add support for DELETE ... IF EXISTS to CQL3 (CASSANDRA-5708)
 * Update hadoop_cql3_word_count example (CASSANDRA-6793)
 * Fix handling of RejectedExecution in sync Thrift server (CASSANDRA-6788)
 * Log more information when exceeding tombstone_warn_threshold (CASSANDRA-6865)
 * Fix truncate to not abort due to unreachable fat clients (CASSANDRA-6864)
 * Fix schema concurrency exceptions (CASSANDRA-6841)
 * Fix leaking validator FH in StreamWriter (CASSANDRA-6832)
 * Fix saving triggers to schema (CASSANDRA-6789)
 * Fix trigger mutations when base mutation list is immutable (CASSANDRA-6790)
 * Fix accounting in FileCacheService to allow re-using RAR (CASSANDRA-6838)
 * Fix static counter columns (CASSANDRA-6827)
 * Restore expiring->deleted (cell) compaction optimization (CASSANDRA-6844)
 * Fix CompactionManager.needsCleanup (CASSANDRA-6845)
 * Correctly compare BooleanType values other than 0 and 1 (CASSANDRA-6779)
 * Read message id as string from earlier versions (CASSANDRA-6840)
 * Properly use the Paxos consistency for (non-protocol) batch (CASSANDRA-6837)
 * Add paranoid disk failure option (CASSANDRA-6646)
 * Improve PerRowSecondaryIndex performance (CASSANDRA-6876)
 * Extend triggers to support CAS updates (CASSANDRA-6882)
 * Static columns with IF NOT EXISTS don't always work as expected (CASSANDRA-6873)
 * Fix paging with SELECT DISTINCT (CASSANDRA-6857)
 * Fix UnsupportedOperationException on CAS timeout (CASSANDRA-6923)
 * Improve MeteredFlusher handling of MF-unaffected column families
   (CASSANDRA-6867)
 * Add CqlRecordReader using native pagination (CASSANDRA-6311)
 * Add QueryHandler interface (CASSANDRA-6659)
 * Track liveRatio per-memtable, not per-CF (CASSANDRA-6945)
 * Make sure upgradesstables keeps sstable level (CASSANDRA-6958)
 * Fix LIMIT with static columns (CASSANDRA-6956)
 * Fix clash with CQL column name in thrift validation (CASSANDRA-6892)
 * Fix error with super columns in mixed 1.2-2.0 clusters (CASSANDRA-6966)
 * Fix bad skip of sstables on slice query with composite start/finish (CASSANDRA-6825)
 * Fix unintended update with conditional statement (CASSANDRA-6893)
 * Fix map element access in IF (CASSANDRA-6914)
 * Avoid costly range calculations for range queries on system keyspaces
   (CASSANDRA-6906)
 * Fix SSTable not released if stream session fails (CASSANDRA-6818)
 * Avoid build failure due to ANTLR timeout (CASSANDRA-6991)
 * Queries on compact tables can return more rows that requested (CASSANDRA-7052)
 * USING TIMESTAMP for batches does not work (CASSANDRA-7053)
 * Fix performance regression from CASSANDRA-5614 (CASSANDRA-6949)
 * Ensure that batchlog and hint timeouts do not produce hints (CASSANDRA-7058)
 * Merge groupable mutations in TriggerExecutor#execute() (CASSANDRA-7047)
 * Plug holes in resource release when wiring up StreamSession (CASSANDRA-7073)
 * Re-add parameter columns to tracing session (CASSANDRA-6942)
 * Preserves CQL metadata when updating table from thrift (CASSANDRA-6831)
Merged from 1.2:
 * Fix nodetool display with vnodes (CASSANDRA-7082)
 * Add UNLOGGED, COUNTER options to BATCH documentation (CASSANDRA-6816)
 * add extra SSL cipher suites (CASSANDRA-6613)
 * fix nodetool getsstables for blob PK (CASSANDRA-6803)
 * Fix BatchlogManager#deleteBatch() use of millisecond timestamps
   (CASSANDRA-6822)
 * Continue assassinating even if the endpoint vanishes (CASSANDRA-6787)
 * Schedule schema pulls on change (CASSANDRA-6971)
 * Non-droppable verbs shouldn't be dropped from OTC (CASSANDRA-6980)
 * Shutdown batchlog executor in SS#drain() (CASSANDRA-7025)
 * Fix batchlog to account for CF truncation records (CASSANDRA-6999)
 * Fix CQLSH parsing of functions and BLOB literals (CASSANDRA-7018)
 * Properly load trustore in the native protocol (CASSANDRA-6847)
 * Always clean up references in SerializingCache (CASSANDRA-6994)
 * Don't shut MessagingService down when replacing a node (CASSANDRA-6476)
 * fix npe when doing -Dcassandra.fd_initial_value_ms (CASSANDRA-6751)


2.1.0-beta1
 * Add flush directory distinct from compaction directories (CASSANDRA-6357)
 * Require JNA by default (CASSANDRA-6575)
 * add listsnapshots command to nodetool (CASSANDRA-5742)
 * Introduce AtomicBTreeColumns (CASSANDRA-6271, 6692)
 * Multithreaded commitlog (CASSANDRA-3578)
 * allocate fixed index summary memory pool and resample cold index summaries 
   to use less memory (CASSANDRA-5519)
 * Removed multithreaded compaction (CASSANDRA-6142)
 * Parallelize fetching rows for low-cardinality indexes (CASSANDRA-1337)
 * change logging from log4j to logback (CASSANDRA-5883)
 * switch to LZ4 compression for internode communication (CASSANDRA-5887)
 * Stop using Thrift-generated Index* classes internally (CASSANDRA-5971)
 * Remove 1.2 network compatibility code (CASSANDRA-5960)
 * Remove leveled json manifest migration code (CASSANDRA-5996)
 * Remove CFDefinition (CASSANDRA-6253)
 * Use AtomicIntegerFieldUpdater in RefCountedMemory (CASSANDRA-6278)
 * User-defined types for CQL3 (CASSANDRA-5590)
 * Use of o.a.c.metrics in nodetool (CASSANDRA-5871, 6406)
 * Batch read from OTC's queue and cleanup (CASSANDRA-1632)
 * Secondary index support for collections (CASSANDRA-4511, 6383)
 * SSTable metadata(Stats.db) format change (CASSANDRA-6356)
 * Push composites support in the storage engine
   (CASSANDRA-5417, CASSANDRA-6520)
 * Add snapshot space used to cfstats (CASSANDRA-6231)
 * Add cardinality estimator for key count estimation (CASSANDRA-5906)
 * CF id is changed to be non-deterministic. Data dir/key cache are created
   uniquely for CF id (CASSANDRA-5202)
 * New counters implementation (CASSANDRA-6504)
 * Replace UnsortedColumns, EmptyColumns, TreeMapBackedSortedColumns with new
   ArrayBackedSortedColumns (CASSANDRA-6630, CASSANDRA-6662, CASSANDRA-6690)
 * Add option to use row cache with a given amount of rows (CASSANDRA-5357)
 * Avoid repairing already repaired data (CASSANDRA-5351)
 * Reject counter updates with USING TTL/TIMESTAMP (CASSANDRA-6649)
 * Replace index_interval with min/max_index_interval (CASSANDRA-6379)
 * Lift limitation that order by columns must be selected for IN queries (CASSANDRA-4911)


2.0.5
 * Reduce garbage generated by bloom filter lookups (CASSANDRA-6609)
 * Add ks.cf names to tombstone logging (CASSANDRA-6597)
 * Use LOCAL_QUORUM for LWT operations at LOCAL_SERIAL (CASSANDRA-6495)
 * Wait for gossip to settle before accepting client connections (CASSANDRA-4288)
 * Delete unfinished compaction incrementally (CASSANDRA-6086)
 * Allow specifying custom secondary index options in CQL3 (CASSANDRA-6480)
 * Improve replica pinning for cache efficiency in DES (CASSANDRA-6485)
 * Fix LOCAL_SERIAL from thrift (CASSANDRA-6584)
 * Don't special case received counts in CAS timeout exceptions (CASSANDRA-6595)
 * Add support for 2.1 global counter shards (CASSANDRA-6505)
 * Fix NPE when streaming connection is not yet established (CASSANDRA-6210)
 * Avoid rare duplicate read repair triggering (CASSANDRA-6606)
 * Fix paging discardFirst (CASSANDRA-6555)
 * Fix ArrayIndexOutOfBoundsException in 2ndary index query (CASSANDRA-6470)
 * Release sstables upon rebuilding 2i (CASSANDRA-6635)
 * Add AbstractCompactionStrategy.startup() method (CASSANDRA-6637)
 * SSTableScanner may skip rows during cleanup (CASSANDRA-6638)
 * sstables from stalled repair sessions can resurrect deleted data (CASSANDRA-6503)
 * Switch stress to use ITransportFactory (CASSANDRA-6641)
 * Fix IllegalArgumentException during prepare (CASSANDRA-6592)
 * Fix possible loss of 2ndary index entries during compaction (CASSANDRA-6517)
 * Fix direct Memory on architectures that do not support unaligned long access
   (CASSANDRA-6628)
 * Let scrub optionally skip broken counter partitions (CASSANDRA-5930)
Merged from 1.2:
 * fsync compression metadata (CASSANDRA-6531)
 * Validate CF existence on execution for prepared statement (CASSANDRA-6535)
 * Add ability to throttle batchlog replay (CASSANDRA-6550)
 * Fix executing LOCAL_QUORUM with SimpleStrategy (CASSANDRA-6545)
 * Avoid StackOverflow when using large IN queries (CASSANDRA-6567)
 * Nodetool upgradesstables includes secondary indexes (CASSANDRA-6598)
 * Paginate batchlog replay (CASSANDRA-6569)
 * skip blocking on streaming during drain (CASSANDRA-6603)
 * Improve error message when schema doesn't match loaded sstable (CASSANDRA-6262)
 * Add properties to adjust FD initial value and max interval (CASSANDRA-4375)
 * Fix preparing with batch and delete from collection (CASSANDRA-6607)
 * Fix ABSC reverse iterator's remove() method (CASSANDRA-6629)
 * Handle host ID conflicts properly (CASSANDRA-6615)
 * Move handling of migration event source to solve bootstrap race. (CASSANDRA-6648)
 * Make sure compaction throughput value doesn't overflow with int math (CASSANDRA-6647)


2.0.4
 * Allow removing snapshots of no-longer-existing CFs (CASSANDRA-6418)
 * add StorageService.stopDaemon() (CASSANDRA-4268)
 * add IRE for invalid CF supplied to get_count (CASSANDRA-5701)
 * add client encryption support to sstableloader (CASSANDRA-6378)
 * Fix accept() loop for SSL sockets post-shutdown (CASSANDRA-6468)
 * Fix size-tiered compaction in LCS L0 (CASSANDRA-6496)
 * Fix assertion failure in filterColdSSTables (CASSANDRA-6483)
 * Fix row tombstones in larger-than-memory compactions (CASSANDRA-6008)
 * Fix cleanup ClassCastException (CASSANDRA-6462)
 * Reduce gossip memory use by interning VersionedValue strings (CASSANDRA-6410)
 * Allow specifying datacenters to participate in a repair (CASSANDRA-6218)
 * Fix divide-by-zero in PCI (CASSANDRA-6403)
 * Fix setting last compacted key in the wrong level for LCS (CASSANDRA-6284)
 * Add millisecond precision formats to the timestamp parser (CASSANDRA-6395)
 * Expose a total memtable size metric for a CF (CASSANDRA-6391)
 * cqlsh: handle symlinks properly (CASSANDRA-6425)
 * Fix potential infinite loop when paging query with IN (CASSANDRA-6464)
 * Fix assertion error in AbstractQueryPager.discardFirst (CASSANDRA-6447)
 * Fix streaming older SSTable yields unnecessary tombstones (CASSANDRA-6527)
Merged from 1.2:
 * Improved error message on bad properties in DDL queries (CASSANDRA-6453)
 * Randomize batchlog candidates selection (CASSANDRA-6481)
 * Fix thundering herd on endpoint cache invalidation (CASSANDRA-6345, 6485)
 * Improve batchlog write performance with vnodes (CASSANDRA-6488)
 * cqlsh: quote single quotes in strings inside collections (CASSANDRA-6172)
 * Improve gossip performance for typical messages (CASSANDRA-6409)
 * Throw IRE if a prepared statement has more markers than supported 
   (CASSANDRA-5598)
 * Expose Thread metrics for the native protocol server (CASSANDRA-6234)
 * Change snapshot response message verb to INTERNAL to avoid dropping it 
   (CASSANDRA-6415)
 * Warn when collection read has > 65K elements (CASSANDRA-5428)
 * Fix cache persistence when both row and key cache are enabled 
   (CASSANDRA-6413)
 * (Hadoop) add describe_local_ring (CASSANDRA-6268)
 * Fix handling of concurrent directory creation failure (CASSANDRA-6459)
 * Allow executing CREATE statements multiple times (CASSANDRA-6471)
 * Don't send confusing info with timeouts (CASSANDRA-6491)
 * Don't resubmit counter mutation runnables internally (CASSANDRA-6427)
 * Don't drop local mutations without a hint (CASSANDRA-6510)
 * Don't allow null max_hint_window_in_ms (CASSANDRA-6419)
 * Validate SliceRange start and finish lengths (CASSANDRA-6521)


2.0.3
 * Fix FD leak on slice read path (CASSANDRA-6275)
 * Cancel read meter task when closing SSTR (CASSANDRA-6358)
 * free off-heap IndexSummary during bulk (CASSANDRA-6359)
 * Recover from IOException in accept() thread (CASSANDRA-6349)
 * Improve Gossip tolerance of abnormally slow tasks (CASSANDRA-6338)
 * Fix trying to hint timed out counter writes (CASSANDRA-6322)
 * Allow restoring specific columnfamilies from archived CL (CASSANDRA-4809)
 * Avoid flushing compaction_history after each operation (CASSANDRA-6287)
 * Fix repair assertion error when tombstones expire (CASSANDRA-6277)
 * Skip loading corrupt key cache (CASSANDRA-6260)
 * Fixes for compacting larger-than-memory rows (CASSANDRA-6274)
 * Compact hottest sstables first and optionally omit coldest from
   compaction entirely (CASSANDRA-6109)
 * Fix modifying column_metadata from thrift (CASSANDRA-6182)
 * cqlsh: fix LIST USERS output (CASSANDRA-6242)
 * Add IRequestSink interface (CASSANDRA-6248)
 * Update memtable size while flushing (CASSANDRA-6249)
 * Provide hooks around CQL2/CQL3 statement execution (CASSANDRA-6252)
 * Require Permission.SELECT for CAS updates (CASSANDRA-6247)
 * New CQL-aware SSTableWriter (CASSANDRA-5894)
 * Reject CAS operation when the protocol v1 is used (CASSANDRA-6270)
 * Correctly throw error when frame too large (CASSANDRA-5981)
 * Fix serialization bug in PagedRange with 2ndary indexes (CASSANDRA-6299)
 * Fix CQL3 table validation in Thrift (CASSANDRA-6140)
 * Fix bug missing results with IN clauses (CASSANDRA-6327)
 * Fix paging with reversed slices (CASSANDRA-6343)
 * Set minTimestamp correctly to be able to drop expired sstables (CASSANDRA-6337)
 * Support NaN and Infinity as float literals (CASSANDRA-6003)
 * Remove RF from nodetool ring output (CASSANDRA-6289)
 * Fix attempting to flush empty rows (CASSANDRA-6374)
 * Fix potential out of bounds exception when paging (CASSANDRA-6333)
Merged from 1.2:
 * Optimize FD phi calculation (CASSANDRA-6386)
 * Improve initial FD phi estimate when starting up (CASSANDRA-6385)
 * Don't list CQL3 table in CLI describe even if named explicitely 
   (CASSANDRA-5750)
 * Invalidate row cache when dropping CF (CASSANDRA-6351)
 * add non-jamm path for cached statements (CASSANDRA-6293)
 * add windows bat files for shell commands (CASSANDRA-6145)
 * Require logging in for Thrift CQL2/3 statement preparation (CASSANDRA-6254)
 * restrict max_num_tokens to 1536 (CASSANDRA-6267)
 * Nodetool gets default JMX port from cassandra-env.sh (CASSANDRA-6273)
 * make calculatePendingRanges asynchronous (CASSANDRA-6244)
 * Remove blocking flushes in gossip thread (CASSANDRA-6297)
 * Fix potential socket leak in connectionpool creation (CASSANDRA-6308)
 * Allow LOCAL_ONE/LOCAL_QUORUM to work with SimpleStrategy (CASSANDRA-6238)
 * cqlsh: handle 'null' as session duration (CASSANDRA-6317)
 * Fix json2sstable handling of range tombstones (CASSANDRA-6316)
 * Fix missing one row in reverse query (CASSANDRA-6330)
 * Fix reading expired row value from row cache (CASSANDRA-6325)
 * Fix AssertionError when doing set element deletion (CASSANDRA-6341)
 * Make CL code for the native protocol match the one in C* 2.0
   (CASSANDRA-6347)
 * Disallow altering CQL3 table from thrift (CASSANDRA-6370)
 * Fix size computation of prepared statement (CASSANDRA-6369)


2.0.2
 * Update FailureDetector to use nanontime (CASSANDRA-4925)
 * Fix FileCacheService regressions (CASSANDRA-6149)
 * Never return WriteTimeout for CL.ANY (CASSANDRA-6132)
 * Fix race conditions in bulk loader (CASSANDRA-6129)
 * Add configurable metrics reporting (CASSANDRA-4430)
 * drop queries exceeding a configurable number of tombstones (CASSANDRA-6117)
 * Track and persist sstable read activity (CASSANDRA-5515)
 * Fixes for speculative retry (CASSANDRA-5932, CASSANDRA-6194)
 * Improve memory usage of metadata min/max column names (CASSANDRA-6077)
 * Fix thrift validation refusing row markers on CQL3 tables (CASSANDRA-6081)
 * Fix insertion of collections with CAS (CASSANDRA-6069)
 * Correctly send metadata on SELECT COUNT (CASSANDRA-6080)
 * Track clients' remote addresses in ClientState (CASSANDRA-6070)
 * Create snapshot dir if it does not exist when migrating
   leveled manifest (CASSANDRA-6093)
 * make sequential nodetool repair the default (CASSANDRA-5950)
 * Add more hooks for compaction strategy implementations (CASSANDRA-6111)
 * Fix potential NPE on composite 2ndary indexes (CASSANDRA-6098)
 * Delete can potentially be skipped in batch (CASSANDRA-6115)
 * Allow alter keyspace on system_traces (CASSANDRA-6016)
 * Disallow empty column names in cql (CASSANDRA-6136)
 * Use Java7 file-handling APIs and fix file moving on Windows (CASSANDRA-5383)
 * Save compaction history to system keyspace (CASSANDRA-5078)
 * Fix NPE if StorageService.getOperationMode() is executed before full startup (CASSANDRA-6166)
 * CQL3: support pre-epoch longs for TimestampType (CASSANDRA-6212)
 * Add reloadtriggers command to nodetool (CASSANDRA-4949)
 * cqlsh: ignore empty 'value alias' in DESCRIBE (CASSANDRA-6139)
 * Fix sstable loader (CASSANDRA-6205)
 * Reject bootstrapping if the node already exists in gossip (CASSANDRA-5571)
 * Fix NPE while loading paxos state (CASSANDRA-6211)
 * cqlsh: add SHOW SESSION <tracing-session> command (CASSANDRA-6228)
Merged from 1.2:
 * (Hadoop) Require CFRR batchSize to be at least 2 (CASSANDRA-6114)
 * Add a warning for small LCS sstable size (CASSANDRA-6191)
 * Add ability to list specific KS/CF combinations in nodetool cfstats (CASSANDRA-4191)
 * Mark CF clean if a mutation raced the drop and got it marked dirty (CASSANDRA-5946)
 * Add a LOCAL_ONE consistency level (CASSANDRA-6202)
 * Limit CQL prepared statement cache by size instead of count (CASSANDRA-6107)
 * Tracing should log write failure rather than raw exceptions (CASSANDRA-6133)
 * lock access to TM.endpointToHostIdMap (CASSANDRA-6103)
 * Allow estimated memtable size to exceed slab allocator size (CASSANDRA-6078)
 * Start MeteredFlusher earlier to prevent OOM during CL replay (CASSANDRA-6087)
 * Avoid sending Truncate command to fat clients (CASSANDRA-6088)
 * Allow where clause conditions to be in parenthesis (CASSANDRA-6037)
 * Do not open non-ssl storage port if encryption option is all (CASSANDRA-3916)
 * Move batchlog replay to its own executor (CASSANDRA-6079)
 * Add tombstone debug threshold and histogram (CASSANDRA-6042, 6057)
 * Enable tcp keepalive on incoming connections (CASSANDRA-4053)
 * Fix fat client schema pull NPE (CASSANDRA-6089)
 * Fix memtable flushing for indexed tables (CASSANDRA-6112)
 * Fix skipping columns with multiple slices (CASSANDRA-6119)
 * Expose connected thrift + native client counts (CASSANDRA-5084)
 * Optimize auth setup (CASSANDRA-6122)
 * Trace index selection (CASSANDRA-6001)
 * Update sstablesPerReadHistogram to use biased sampling (CASSANDRA-6164)
 * Log UnknownColumnfamilyException when closing socket (CASSANDRA-5725)
 * Properly error out on CREATE INDEX for counters table (CASSANDRA-6160)
 * Handle JMX notification failure for repair (CASSANDRA-6097)
 * (Hadoop) Fetch no more than 128 splits in parallel (CASSANDRA-6169)
 * stress: add username/password authentication support (CASSANDRA-6068)
 * Fix indexed queries with row cache enabled on parent table (CASSANDRA-5732)
 * Fix compaction race during columnfamily drop (CASSANDRA-5957)
 * Fix validation of empty column names for compact tables (CASSANDRA-6152)
 * Skip replaying mutations that pass CRC but fail to deserialize (CASSANDRA-6183)
 * Rework token replacement to use replace_address (CASSANDRA-5916)
 * Fix altering column types (CASSANDRA-6185)
 * cqlsh: fix CREATE/ALTER WITH completion (CASSANDRA-6196)
 * add windows bat files for shell commands (CASSANDRA-6145)
 * Fix potential stack overflow during range tombstones insertion (CASSANDRA-6181)
 * (Hadoop) Make LOCAL_ONE the default consistency level (CASSANDRA-6214)


2.0.1
 * Fix bug that could allow reading deleted data temporarily (CASSANDRA-6025)
 * Improve memory use defaults (CASSANDRA-6059)
 * Make ThriftServer more easlly extensible (CASSANDRA-6058)
 * Remove Hadoop dependency from ITransportFactory (CASSANDRA-6062)
 * add file_cache_size_in_mb setting (CASSANDRA-5661)
 * Improve error message when yaml contains invalid properties (CASSANDRA-5958)
 * Improve leveled compaction's ability to find non-overlapping L0 compactions
   to work on concurrently (CASSANDRA-5921)
 * Notify indexer of columns shadowed by range tombstones (CASSANDRA-5614)
 * Log Merkle tree stats (CASSANDRA-2698)
 * Switch from crc32 to adler32 for compressed sstable checksums (CASSANDRA-5862)
 * Improve offheap memcpy performance (CASSANDRA-5884)
 * Use a range aware scanner for cleanup (CASSANDRA-2524)
 * Cleanup doesn't need to inspect sstables that contain only local data
   (CASSANDRA-5722)
 * Add ability for CQL3 to list partition keys (CASSANDRA-4536)
 * Improve native protocol serialization (CASSANDRA-5664)
 * Upgrade Thrift to 0.9.1 (CASSANDRA-5923)
 * Require superuser status for adding triggers (CASSANDRA-5963)
 * Make standalone scrubber handle old and new style leveled manifest
   (CASSANDRA-6005)
 * Fix paxos bugs (CASSANDRA-6012, 6013, 6023)
 * Fix paged ranges with multiple replicas (CASSANDRA-6004)
 * Fix potential AssertionError during tracing (CASSANDRA-6041)
 * Fix NPE in sstablesplit (CASSANDRA-6027)
 * Migrate pre-2.0 key/value/column aliases to system.schema_columns
   (CASSANDRA-6009)
 * Paging filter empty rows too agressively (CASSANDRA-6040)
 * Support variadic parameters for IN clauses (CASSANDRA-4210)
 * cqlsh: return the result of CAS writes (CASSANDRA-5796)
 * Fix validation of IN clauses with 2ndary indexes (CASSANDRA-6050)
 * Support named bind variables in CQL (CASSANDRA-6033)
Merged from 1.2:
 * Allow cache-keys-to-save to be set at runtime (CASSANDRA-5980)
 * Avoid second-guessing out-of-space state (CASSANDRA-5605)
 * Tuning knobs for dealing with large blobs and many CFs (CASSANDRA-5982)
 * (Hadoop) Fix CQLRW for thrift tables (CASSANDRA-6002)
 * Fix possible divide-by-zero in HHOM (CASSANDRA-5990)
 * Allow local batchlog writes for CL.ANY (CASSANDRA-5967)
 * Upgrade metrics-core to version 2.2.0 (CASSANDRA-5947)
 * Fix CqlRecordWriter with composite keys (CASSANDRA-5949)
 * Add snitch, schema version, cluster, partitioner to JMX (CASSANDRA-5881)
 * Allow disabling SlabAllocator (CASSANDRA-5935)
 * Make user-defined compaction JMX blocking (CASSANDRA-4952)
 * Fix streaming does not transfer wrapped range (CASSANDRA-5948)
 * Fix loading index summary containing empty key (CASSANDRA-5965)
 * Correctly handle limits in CompositesSearcher (CASSANDRA-5975)
 * Pig: handle CQL collections (CASSANDRA-5867)
 * Pass the updated cf to the PRSI index() method (CASSANDRA-5999)
 * Allow empty CQL3 batches (as no-op) (CASSANDRA-5994)
 * Support null in CQL3 functions (CASSANDRA-5910)
 * Replace the deprecated MapMaker with CacheLoader (CASSANDRA-6007)
 * Add SSTableDeletingNotification to DataTracker (CASSANDRA-6010)
 * Fix snapshots in use get deleted during snapshot repair (CASSANDRA-6011)
 * Move hints and exception count to o.a.c.metrics (CASSANDRA-6017)
 * Fix memory leak in snapshot repair (CASSANDRA-6047)
 * Fix sstable2sjon for CQL3 tables (CASSANDRA-5852)


2.0.0
 * Fix thrift validation when inserting into CQL3 tables (CASSANDRA-5138)
 * Fix periodic memtable flushing behavior with clean memtables (CASSANDRA-5931)
 * Fix dateOf() function for pre-2.0 timestamp columns (CASSANDRA-5928)
 * Fix SSTable unintentionally loads BF when opened for batch (CASSANDRA-5938)
 * Add stream session progress to JMX (CASSANDRA-4757)
 * Fix NPE during CAS operation (CASSANDRA-5925)
Merged from 1.2:
 * Fix getBloomFilterDiskSpaceUsed for AlwaysPresentFilter (CASSANDRA-5900)
 * Don't announce schema version until we've loaded the changes locally
   (CASSANDRA-5904)
 * Fix to support off heap bloom filters size greater than 2 GB (CASSANDRA-5903)
 * Properly handle parsing huge map and set literals (CASSANDRA-5893)


2.0.0-rc2
 * enable vnodes by default (CASSANDRA-5869)
 * fix CAS contention timeout (CASSANDRA-5830)
 * fix HsHa to respect max frame size (CASSANDRA-4573)
 * Fix (some) 2i on composite components omissions (CASSANDRA-5851)
 * cqlsh: add DESCRIBE FULL SCHEMA variant (CASSANDRA-5880)
Merged from 1.2:
 * Correctly validate sparse composite cells in scrub (CASSANDRA-5855)
 * Add KeyCacheHitRate metric to CF metrics (CASSANDRA-5868)
 * cqlsh: add support for multiline comments (CASSANDRA-5798)
 * Handle CQL3 SELECT duplicate IN restrictions on clustering columns
   (CASSANDRA-5856)


2.0.0-rc1
 * improve DecimalSerializer performance (CASSANDRA-5837)
 * fix potential spurious wakeup in AsyncOneResponse (CASSANDRA-5690)
 * fix schema-related trigger issues (CASSANDRA-5774)
 * Better validation when accessing CQL3 table from thrift (CASSANDRA-5138)
 * Fix assertion error during repair (CASSANDRA-5801)
 * Fix range tombstone bug (CASSANDRA-5805)
 * DC-local CAS (CASSANDRA-5797)
 * Add a native_protocol_version column to the system.local table (CASSANRDA-5819)
 * Use index_interval from cassandra.yaml when upgraded (CASSANDRA-5822)
 * Fix buffer underflow on socket close (CASSANDRA-5792)
Merged from 1.2:
 * Fix reading DeletionTime from 1.1-format sstables (CASSANDRA-5814)
 * cqlsh: add collections support to COPY (CASSANDRA-5698)
 * retry important messages for any IOException (CASSANDRA-5804)
 * Allow empty IN relations in SELECT/UPDATE/DELETE statements (CASSANDRA-5626)
 * cqlsh: fix crashing on Windows due to libedit detection (CASSANDRA-5812)
 * fix bulk-loading compressed sstables (CASSANDRA-5820)
 * (Hadoop) fix quoting in CqlPagingRecordReader and CqlRecordWriter 
   (CASSANDRA-5824)
 * update default LCS sstable size to 160MB (CASSANDRA-5727)
 * Allow compacting 2Is via nodetool (CASSANDRA-5670)
 * Hex-encode non-String keys in OPP (CASSANDRA-5793)
 * nodetool history logging (CASSANDRA-5823)
 * (Hadoop) fix support for Thrift tables in CqlPagingRecordReader 
   (CASSANDRA-5752)
 * add "all time blocked" to StatusLogger output (CASSANDRA-5825)
 * Future-proof inter-major-version schema migrations (CASSANDRA-5845)
 * (Hadoop) add CqlPagingRecordReader support for ReversedType in Thrift table
   (CASSANDRA-5718)
 * Add -no-snapshot option to scrub (CASSANDRA-5891)
 * Fix to support off heap bloom filters size greater than 2 GB (CASSANDRA-5903)
 * Properly handle parsing huge map and set literals (CASSANDRA-5893)
 * Fix LCS L0 compaction may overlap in L1 (CASSANDRA-5907)
 * New sstablesplit tool to split large sstables offline (CASSANDRA-4766)
 * Fix potential deadlock in native protocol server (CASSANDRA-5926)
 * Disallow incompatible type change in CQL3 (CASSANDRA-5882)
Merged from 1.1:
 * Correctly validate sparse composite cells in scrub (CASSANDRA-5855)


2.0.0-beta2
 * Replace countPendingHints with Hints Created metric (CASSANDRA-5746)
 * Allow nodetool with no args, and with help to run without a server (CASSANDRA-5734)
 * Cleanup AbstractType/TypeSerializer classes (CASSANDRA-5744)
 * Remove unimplemented cli option schema-mwt (CASSANDRA-5754)
 * Support range tombstones in thrift (CASSANDRA-5435)
 * Normalize table-manipulating CQL3 statements' class names (CASSANDRA-5759)
 * cqlsh: add missing table options to DESCRIBE output (CASSANDRA-5749)
 * Fix assertion error during repair (CASSANDRA-5757)
 * Fix bulkloader (CASSANDRA-5542)
 * Add LZ4 compression to the native protocol (CASSANDRA-5765)
 * Fix bugs in the native protocol v2 (CASSANDRA-5770)
 * CAS on 'primary key only' table (CASSANDRA-5715)
 * Support streaming SSTables of old versions (CASSANDRA-5772)
 * Always respect protocol version in native protocol (CASSANDRA-5778)
 * Fix ConcurrentModificationException during streaming (CASSANDRA-5782)
 * Update deletion timestamp in Commit#updatesWithPaxosTime (CASSANDRA-5787)
 * Thrift cas() method crashes if input columns are not sorted (CASSANDRA-5786)
 * Order columns names correctly when querying for CAS (CASSANDRA-5788)
 * Fix streaming retry (CASSANDRA-5775)
Merged from 1.2:
 * if no seeds can be a reached a node won't start in a ring by itself (CASSANDRA-5768)
 * add cassandra.unsafesystem property (CASSANDRA-5704)
 * (Hadoop) quote identifiers in CqlPagingRecordReader (CASSANDRA-5763)
 * Add replace_node functionality for vnodes (CASSANDRA-5337)
 * Add timeout events to query traces (CASSANDRA-5520)
 * Fix serialization of the LEFT gossip value (CASSANDRA-5696)
 * Pig: support for cql3 tables (CASSANDRA-5234)
 * Fix skipping range tombstones with reverse queries (CASSANDRA-5712)
 * Expire entries out of ThriftSessionManager (CASSANDRA-5719)
 * Don't keep ancestor information in memory (CASSANDRA-5342)
 * Expose native protocol server status in nodetool info (CASSANDRA-5735)
 * Fix pathetic performance of range tombstones (CASSANDRA-5677)
 * Fix querying with an empty (impossible) range (CASSANDRA-5573)
 * cqlsh: handle CUSTOM 2i in DESCRIBE output (CASSANDRA-5760)
 * Fix minor bug in Range.intersects(Bound) (CASSANDRA-5771)
 * cqlsh: handle disabled compression in DESCRIBE output (CASSANDRA-5766)
 * Ensure all UP events are notified on the native protocol (CASSANDRA-5769)
 * Fix formatting of sstable2json with multiple -k arguments (CASSANDRA-5781)
 * Don't rely on row marker for queries in general to hide lost markers
   after TTL expires (CASSANDRA-5762)
 * Sort nodetool help output (CASSANDRA-5776)
 * Fix column expiring during 2 phases compaction (CASSANDRA-5799)
 * now() is being rejected in INSERTs when inside collections (CASSANDRA-5795)


2.0.0-beta1
 * Add support for indexing clustered columns (CASSANDRA-5125)
 * Removed on-heap row cache (CASSANDRA-5348)
 * use nanotime consistently for node-local timeouts (CASSANDRA-5581)
 * Avoid unnecessary second pass on name-based queries (CASSANDRA-5577)
 * Experimental triggers (CASSANDRA-1311)
 * JEMalloc support for off-heap allocation (CASSANDRA-3997)
 * Single-pass compaction (CASSANDRA-4180)
 * Removed token range bisection (CASSANDRA-5518)
 * Removed compatibility with pre-1.2.5 sstables and network messages
   (CASSANDRA-5511)
 * removed PBSPredictor (CASSANDRA-5455)
 * CAS support (CASSANDRA-5062, 5441, 5442, 5443, 5619, 5667)
 * Leveled compaction performs size-tiered compactions in L0 
   (CASSANDRA-5371, 5439)
 * Add yaml network topology snitch for mixed ec2/other envs (CASSANDRA-5339)
 * Log when a node is down longer than the hint window (CASSANDRA-4554)
 * Optimize tombstone creation for ExpiringColumns (CASSANDRA-4917)
 * Improve LeveledScanner work estimation (CASSANDRA-5250, 5407)
 * Replace compaction lock with runWithCompactionsDisabled (CASSANDRA-3430)
 * Change Message IDs to ints (CASSANDRA-5307)
 * Move sstable level information into the Stats component, removing the
   need for a separate Manifest file (CASSANDRA-4872)
 * avoid serializing to byte[] on commitlog append (CASSANDRA-5199)
 * make index_interval configurable per columnfamily (CASSANDRA-3961, CASSANDRA-5650)
 * add default_time_to_live (CASSANDRA-3974)
 * add memtable_flush_period_in_ms (CASSANDRA-4237)
 * replace supercolumns internally by composites (CASSANDRA-3237, 5123)
 * upgrade thrift to 0.9.0 (CASSANDRA-3719)
 * drop unnecessary keyspace parameter from user-defined compaction API 
   (CASSANDRA-5139)
 * more robust solution to incomplete compactions + counters (CASSANDRA-5151)
 * Change order of directory searching for c*.in.sh (CASSANDRA-3983)
 * Add tool to reset SSTable compaction level for LCS (CASSANDRA-5271)
 * Allow custom configuration loader (CASSANDRA-5045)
 * Remove memory emergency pressure valve logic (CASSANDRA-3534)
 * Reduce request latency with eager retry (CASSANDRA-4705)
 * cqlsh: Remove ASSUME command (CASSANDRA-5331)
 * Rebuild BF when loading sstables if bloom_filter_fp_chance
   has changed since compaction (CASSANDRA-5015)
 * remove row-level bloom filters (CASSANDRA-4885)
 * Change Kernel Page Cache skipping into row preheating (disabled by default)
   (CASSANDRA-4937)
 * Improve repair by deciding on a gcBefore before sending
   out TreeRequests (CASSANDRA-4932)
 * Add an official way to disable compactions (CASSANDRA-5074)
 * Reenable ALTER TABLE DROP with new semantics (CASSANDRA-3919)
 * Add binary protocol versioning (CASSANDRA-5436)
 * Swap THshaServer for TThreadedSelectorServer (CASSANDRA-5530)
 * Add alias support to SELECT statement (CASSANDRA-5075)
 * Don't create empty RowMutations in CommitLogReplayer (CASSANDRA-5541)
 * Use range tombstones when dropping cfs/columns from schema (CASSANDRA-5579)
 * cqlsh: drop CQL2/CQL3-beta support (CASSANDRA-5585)
 * Track max/min column names in sstables to be able to optimize slice
   queries (CASSANDRA-5514, CASSANDRA-5595, CASSANDRA-5600)
 * Binary protocol: allow batching already prepared statements (CASSANDRA-4693)
 * Allow preparing timestamp, ttl and limit in CQL3 queries (CASSANDRA-4450)
 * Support native link w/o JNA in Java7 (CASSANDRA-3734)
 * Use SASL authentication in binary protocol v2 (CASSANDRA-5545)
 * Replace Thrift HsHa with LMAX Disruptor based implementation (CASSANDRA-5582)
 * cqlsh: Add row count to SELECT output (CASSANDRA-5636)
 * Include a timestamp with all read commands to determine column expiration
   (CASSANDRA-5149)
 * Streaming 2.0 (CASSANDRA-5286, 5699)
 * Conditional create/drop ks/table/index statements in CQL3 (CASSANDRA-2737)
 * more pre-table creation property validation (CASSANDRA-5693)
 * Redesign repair messages (CASSANDRA-5426)
 * Fix ALTER RENAME post-5125 (CASSANDRA-5702)
 * Disallow renaming a 2ndary indexed column (CASSANDRA-5705)
 * Rename Table to Keyspace (CASSANDRA-5613)
 * Ensure changing column_index_size_in_kb on different nodes don't corrupt the
   sstable (CASSANDRA-5454)
 * Move resultset type information into prepare, not execute (CASSANDRA-5649)
 * Auto paging in binary protocol (CASSANDRA-4415, 5714)
 * Don't tie client side use of AbstractType to JDBC (CASSANDRA-4495)
 * Adds new TimestampType to replace DateType (CASSANDRA-5723, CASSANDRA-5729)
Merged from 1.2:
 * make starting native protocol server idempotent (CASSANDRA-5728)
 * Fix loading key cache when a saved entry is no longer valid (CASSANDRA-5706)
 * Fix serialization of the LEFT gossip value (CASSANDRA-5696)
 * cqlsh: Don't show 'null' in place of empty values (CASSANDRA-5675)
 * Race condition in detecting version on a mixed 1.1/1.2 cluster
   (CASSANDRA-5692)
 * Fix skipping range tombstones with reverse queries (CASSANDRA-5712)
 * Expire entries out of ThriftSessionManager (CASSANRDA-5719)
 * Don't keep ancestor information in memory (CASSANDRA-5342)
 * cqlsh: fix handling of semicolons inside BATCH queries (CASSANDRA-5697)


1.2.6
 * Fix tracing when operation completes before all responses arrive 
   (CASSANDRA-5668)
 * Fix cross-DC mutation forwarding (CASSANDRA-5632)
 * Reduce SSTableLoader memory usage (CASSANDRA-5555)
 * Scale hinted_handoff_throttle_in_kb to cluster size (CASSANDRA-5272)
 * (Hadoop) Add CQL3 input/output formats (CASSANDRA-4421, 5622)
 * (Hadoop) Fix InputKeyRange in CFIF (CASSANDRA-5536)
 * Fix dealing with ridiculously large max sstable sizes in LCS (CASSANDRA-5589)
 * Ignore pre-truncate hints (CASSANDRA-4655)
 * Move System.exit on OOM into a separate thread (CASSANDRA-5273)
 * Write row markers when serializing schema (CASSANDRA-5572)
 * Check only SSTables for the requested range when streaming (CASSANDRA-5569)
 * Improve batchlog replay behavior and hint ttl handling (CASSANDRA-5314)
 * Exclude localTimestamp from validation for tombstones (CASSANDRA-5398)
 * cqlsh: add custom prompt support (CASSANDRA-5539)
 * Reuse prepared statements in hot auth queries (CASSANDRA-5594)
 * cqlsh: add vertical output option (see EXPAND) (CASSANDRA-5597)
 * Add a rate limit option to stress (CASSANDRA-5004)
 * have BulkLoader ignore snapshots directories (CASSANDRA-5587) 
 * fix SnitchProperties logging context (CASSANDRA-5602)
 * Expose whether jna is enabled and memory is locked via JMX (CASSANDRA-5508)
 * cqlsh: fix COPY FROM with ReversedType (CASSANDRA-5610)
 * Allow creating CUSTOM indexes on collections (CASSANDRA-5615)
 * Evaluate now() function at execution time (CASSANDRA-5616)
 * Expose detailed read repair metrics (CASSANDRA-5618)
 * Correct blob literal + ReversedType parsing (CASSANDRA-5629)
 * Allow GPFS to prefer the internal IP like EC2MRS (CASSANDRA-5630)
 * fix help text for -tspw cassandra-cli (CASSANDRA-5643)
 * don't throw away initial causes exceptions for internode encryption issues 
   (CASSANDRA-5644)
 * Fix message spelling errors for cql select statements (CASSANDRA-5647)
 * Suppress custom exceptions thru jmx (CASSANDRA-5652)
 * Update CREATE CUSTOM INDEX syntax (CASSANDRA-5639)
 * Fix PermissionDetails.equals() method (CASSANDRA-5655)
 * Never allow partition key ranges in CQL3 without token() (CASSANDRA-5666)
 * Gossiper incorrectly drops AppState for an upgrading node (CASSANDRA-5660)
 * Connection thrashing during multi-region ec2 during upgrade, due to 
   messaging version (CASSANDRA-5669)
 * Avoid over reconnecting in EC2MRS (CASSANDRA-5678)
 * Fix ReadResponseSerializer.serializedSize() for digest reads (CASSANDRA-5476)
 * allow sstable2json on 2i CFs (CASSANDRA-5694)
Merged from 1.1:
 * Remove buggy thrift max message length option (CASSANDRA-5529)
 * Fix NPE in Pig's widerow mode (CASSANDRA-5488)
 * Add split size parameter to Pig and disable split combination (CASSANDRA-5544)


1.2.5
 * make BytesToken.toString only return hex bytes (CASSANDRA-5566)
 * Ensure that submitBackground enqueues at least one task (CASSANDRA-5554)
 * fix 2i updates with identical values and timestamps (CASSANDRA-5540)
 * fix compaction throttling bursty-ness (CASSANDRA-4316)
 * reduce memory consumption of IndexSummary (CASSANDRA-5506)
 * remove per-row column name bloom filters (CASSANDRA-5492)
 * Include fatal errors in trace events (CASSANDRA-5447)
 * Ensure that PerRowSecondaryIndex is notified of row-level deletes
   (CASSANDRA-5445)
 * Allow empty blob literals in CQL3 (CASSANDRA-5452)
 * Fix streaming RangeTombstones at column index boundary (CASSANDRA-5418)
 * Fix preparing statements when current keyspace is not set (CASSANDRA-5468)
 * Fix SemanticVersion.isSupportedBy minor/patch handling (CASSANDRA-5496)
 * Don't provide oldCfId for post-1.1 system cfs (CASSANDRA-5490)
 * Fix primary range ignores replication strategy (CASSANDRA-5424)
 * Fix shutdown of binary protocol server (CASSANDRA-5507)
 * Fix repair -snapshot not working (CASSANDRA-5512)
 * Set isRunning flag later in binary protocol server (CASSANDRA-5467)
 * Fix use of CQL3 functions with descending clustering order (CASSANDRA-5472)
 * Disallow renaming columns one at a time for thrift table in CQL3
   (CASSANDRA-5531)
 * cqlsh: add CLUSTERING ORDER BY support to DESCRIBE (CASSANDRA-5528)
 * Add custom secondary index support to CQL3 (CASSANDRA-5484)
 * Fix repair hanging silently on unexpected error (CASSANDRA-5229)
 * Fix Ec2Snitch regression introduced by CASSANDRA-5171 (CASSANDRA-5432)
 * Add nodetool enablebackup/disablebackup (CASSANDRA-5556)
 * cqlsh: fix DESCRIBE after case insensitive USE (CASSANDRA-5567)
Merged from 1.1
 * Add retry mechanism to OTC for non-droppable_verbs (CASSANDRA-5393)
 * Use allocator information to improve memtable memory usage estimate
   (CASSANDRA-5497)
 * Fix trying to load deleted row into row cache on startup (CASSANDRA-4463)
 * fsync leveled manifest to avoid corruption (CASSANDRA-5535)
 * Fix Bound intersection computation (CASSANDRA-5551)
 * sstablescrub now respects max memory size in cassandra.in.sh (CASSANDRA-5562)


1.2.4
 * Ensure that PerRowSecondaryIndex updates see the most recent values
   (CASSANDRA-5397)
 * avoid duplicate index entries ind PrecompactedRow and 
   ParallelCompactionIterable (CASSANDRA-5395)
 * remove the index entry on oldColumn when new column is a tombstone 
   (CASSANDRA-5395)
 * Change default stream throughput from 400 to 200 mbps (CASSANDRA-5036)
 * Gossiper logs DOWN for symmetry with UP (CASSANDRA-5187)
 * Fix mixing prepared statements between keyspaces (CASSANDRA-5352)
 * Fix consistency level during bootstrap - strike 3 (CASSANDRA-5354)
 * Fix transposed arguments in AlreadyExistsException (CASSANDRA-5362)
 * Improve asynchronous hint delivery (CASSANDRA-5179)
 * Fix Guava dependency version (12.0 -> 13.0.1) for Maven (CASSANDRA-5364)
 * Validate that provided CQL3 collection value are < 64K (CASSANDRA-5355)
 * Make upgradeSSTable skip current version sstables by default (CASSANDRA-5366)
 * Optimize min/max timestamp collection (CASSANDRA-5373)
 * Invalid streamId in cql binary protocol when using invalid CL 
   (CASSANDRA-5164)
 * Fix validation for IN where clauses with collections (CASSANDRA-5376)
 * Copy resultSet on count query to avoid ConcurrentModificationException 
   (CASSANDRA-5382)
 * Correctly typecheck in CQL3 even with ReversedType (CASSANDRA-5386)
 * Fix streaming compressed files when using encryption (CASSANDRA-5391)
 * cassandra-all 1.2.0 pom missing netty dependency (CASSANDRA-5392)
 * Fix writetime/ttl functions on null values (CASSANDRA-5341)
 * Fix NPE during cql3 select with token() (CASSANDRA-5404)
 * IndexHelper.skipBloomFilters won't skip non-SHA filters (CASSANDRA-5385)
 * cqlsh: Print maps ordered by key, sort sets (CASSANDRA-5413)
 * Add null syntax support in CQL3 for inserts (CASSANDRA-3783)
 * Allow unauthenticated set_keyspace() calls (CASSANDRA-5423)
 * Fix potential incremental backups race (CASSANDRA-5410)
 * Fix prepared BATCH statements with batch-level timestamps (CASSANDRA-5415)
 * Allow overriding superuser setup delay (CASSANDRA-5430)
 * cassandra-shuffle with JMX usernames and passwords (CASSANDRA-5431)
Merged from 1.1:
 * cli: Quote ks and cf names in schema output when needed (CASSANDRA-5052)
 * Fix bad default for min/max timestamp in SSTableMetadata (CASSANDRA-5372)
 * Fix cf name extraction from manifest in Directories.migrateFile() 
   (CASSANDRA-5242)
 * Support pluggable internode authentication (CASSANDRA-5401)


1.2.3
 * add check for sstable overlap within a level on startup (CASSANDRA-5327)
 * replace ipv6 colons in jmx object names (CASSANDRA-5298, 5328)
 * Avoid allocating SSTableBoundedScanner during repair when the range does 
   not intersect the sstable (CASSANDRA-5249)
 * Don't lowercase property map keys (this breaks NTS) (CASSANDRA-5292)
 * Fix composite comparator with super columns (CASSANDRA-5287)
 * Fix insufficient validation of UPDATE queries against counter cfs
   (CASSANDRA-5300)
 * Fix PropertyFileSnitch default DC/Rack behavior (CASSANDRA-5285)
 * Handle null values when executing prepared statement (CASSANDRA-5081)
 * Add netty to pom dependencies (CASSANDRA-5181)
 * Include type arguments in Thrift CQLPreparedResult (CASSANDRA-5311)
 * Fix compaction not removing columns when bf_fp_ratio is 1 (CASSANDRA-5182)
 * cli: Warn about missing CQL3 tables in schema descriptions (CASSANDRA-5309)
 * Re-enable unknown option in replication/compaction strategies option for
   backward compatibility (CASSANDRA-4795)
 * Add binary protocol support to stress (CASSANDRA-4993)
 * cqlsh: Fix COPY FROM value quoting and null handling (CASSANDRA-5305)
 * Fix repair -pr for vnodes (CASSANDRA-5329)
 * Relax CL for auth queries for non-default users (CASSANDRA-5310)
 * Fix AssertionError during repair (CASSANDRA-5245)
 * Don't announce migrations to pre-1.2 nodes (CASSANDRA-5334)
Merged from 1.1:
 * Update offline scrub for 1.0 -> 1.1 directory structure (CASSANDRA-5195)
 * add tmp flag to Descriptor hashcode (CASSANDRA-4021)
 * fix logging of "Found table data in data directories" when only system tables
   are present (CASSANDRA-5289)
 * cli: Add JMX authentication support (CASSANDRA-5080)
 * nodetool: ability to repair specific range (CASSANDRA-5280)
 * Fix possible assertion triggered in SliceFromReadCommand (CASSANDRA-5284)
 * cqlsh: Add inet type support on Windows (ipv4-only) (CASSANDRA-4801)
 * Fix race when initializing ColumnFamilyStore (CASSANDRA-5350)
 * Add UseTLAB JVM flag (CASSANDRA-5361)


1.2.2
 * fix potential for multiple concurrent compactions of the same sstables
   (CASSANDRA-5256)
 * avoid no-op caching of byte[] on commitlog append (CASSANDRA-5199)
 * fix symlinks under data dir not working (CASSANDRA-5185)
 * fix bug in compact storage metadata handling (CASSANDRA-5189)
 * Validate login for USE queries (CASSANDRA-5207)
 * cli: remove default username and password (CASSANDRA-5208)
 * configure populate_io_cache_on_flush per-CF (CASSANDRA-4694)
 * allow configuration of internode socket buffer (CASSANDRA-3378)
 * Make sstable directory picking blacklist-aware again (CASSANDRA-5193)
 * Correctly expire gossip states for edge cases (CASSANDRA-5216)
 * Improve handling of directory creation failures (CASSANDRA-5196)
 * Expose secondary indicies to the rest of nodetool (CASSANDRA-4464)
 * Binary protocol: avoid sending notification for 0.0.0.0 (CASSANDRA-5227)
 * add UseCondCardMark XX jvm settings on jdk 1.7 (CASSANDRA-4366)
 * CQL3 refactor to allow conversion function (CASSANDRA-5226)
 * Fix drop of sstables in some circumstance (CASSANDRA-5232)
 * Implement caching of authorization results (CASSANDRA-4295)
 * Add support for LZ4 compression (CASSANDRA-5038)
 * Fix missing columns in wide rows queries (CASSANDRA-5225)
 * Simplify auth setup and make system_auth ks alterable (CASSANDRA-5112)
 * Stop compactions from hanging during bootstrap (CASSANDRA-5244)
 * fix compressed streaming sending extra chunk (CASSANDRA-5105)
 * Add CQL3-based implementations of IAuthenticator and IAuthorizer
   (CASSANDRA-4898)
 * Fix timestamp-based tomstone removal logic (CASSANDRA-5248)
 * cli: Add JMX authentication support (CASSANDRA-5080)
 * Fix forceFlush behavior (CASSANDRA-5241)
 * cqlsh: Add username autocompletion (CASSANDRA-5231)
 * Fix CQL3 composite partition key error (CASSANDRA-5240)
 * Allow IN clause on last clustering key (CASSANDRA-5230)
Merged from 1.1:
 * fix start key/end token validation for wide row iteration (CASSANDRA-5168)
 * add ConfigHelper support for Thrift frame and max message sizes (CASSANDRA-5188)
 * fix nodetool repair not fail on node down (CASSANDRA-5203)
 * always collect tombstone hints (CASSANDRA-5068)
 * Fix error when sourcing file in cqlsh (CASSANDRA-5235)


1.2.1
 * stream undelivered hints on decommission (CASSANDRA-5128)
 * GossipingPropertyFileSnitch loads saved dc/rack info if needed (CASSANDRA-5133)
 * drain should flush system CFs too (CASSANDRA-4446)
 * add inter_dc_tcp_nodelay setting (CASSANDRA-5148)
 * re-allow wrapping ranges for start_token/end_token range pairitspwng (CASSANDRA-5106)
 * fix validation compaction of empty rows (CASSANDRA-5136)
 * nodetool methods to enable/disable hint storage/delivery (CASSANDRA-4750)
 * disallow bloom filter false positive chance of 0 (CASSANDRA-5013)
 * add threadpool size adjustment methods to JMXEnabledThreadPoolExecutor and 
   CompactionManagerMBean (CASSANDRA-5044)
 * fix hinting for dropped local writes (CASSANDRA-4753)
 * off-heap cache doesn't need mutable column container (CASSANDRA-5057)
 * apply disk_failure_policy to bad disks on initial directory creation 
   (CASSANDRA-4847)
 * Optimize name-based queries to use ArrayBackedSortedColumns (CASSANDRA-5043)
 * Fall back to old manifest if most recent is unparseable (CASSANDRA-5041)
 * pool [Compressed]RandomAccessReader objects on the partitioned read path
   (CASSANDRA-4942)
 * Add debug logging to list filenames processed by Directories.migrateFile 
   method (CASSANDRA-4939)
 * Expose black-listed directories via JMX (CASSANDRA-4848)
 * Log compaction merge counts (CASSANDRA-4894)
 * Minimize byte array allocation by AbstractData{Input,Output} (CASSANDRA-5090)
 * Add SSL support for the binary protocol (CASSANDRA-5031)
 * Allow non-schema system ks modification for shuffle to work (CASSANDRA-5097)
 * cqlsh: Add default limit to SELECT statements (CASSANDRA-4972)
 * cqlsh: fix DESCRIBE for 1.1 cfs in CQL3 (CASSANDRA-5101)
 * Correctly gossip with nodes >= 1.1.7 (CASSANDRA-5102)
 * Ensure CL guarantees on digest mismatch (CASSANDRA-5113)
 * Validate correctly selects on composite partition key (CASSANDRA-5122)
 * Fix exception when adding collection (CASSANDRA-5117)
 * Handle states for non-vnode clusters correctly (CASSANDRA-5127)
 * Refuse unrecognized replication and compaction strategy options (CASSANDRA-4795)
 * Pick the correct value validator in sstable2json for cql3 tables (CASSANDRA-5134)
 * Validate login for describe_keyspace, describe_keyspaces and set_keyspace
   (CASSANDRA-5144)
 * Fix inserting empty maps (CASSANDRA-5141)
 * Don't remove tokens from System table for node we know (CASSANDRA-5121)
 * fix streaming progress report for compresed files (CASSANDRA-5130)
 * Coverage analysis for low-CL queries (CASSANDRA-4858)
 * Stop interpreting dates as valid timeUUID value (CASSANDRA-4936)
 * Adds E notation for floating point numbers (CASSANDRA-4927)
 * Detect (and warn) unintentional use of the cql2 thrift methods when cql3 was
   intended (CASSANDRA-5172)
 * cli: Quote ks and cf names in schema output when needed (CASSANDRA-5052)
 * Fix cf name extraction from manifest in Directories.migrateFile() (CASSANDRA-5242)
 * Replace mistaken usage of commons-logging with slf4j (CASSANDRA-5464)
 * Ensure Jackson dependency matches lib (CASSANDRA-5126)
 * Expose droppable tombstone ratio stats over JMX (CASSANDRA-5159)
Merged from 1.1:
 * Simplify CompressedRandomAccessReader to work around JDK FD bug (CASSANDRA-5088)
 * Improve handling a changing target throttle rate mid-compaction (CASSANDRA-5087)
 * Pig: correctly decode row keys in widerow mode (CASSANDRA-5098)
 * nodetool repair command now prints progress (CASSANDRA-4767)
 * fix user defined compaction to run against 1.1 data directory (CASSANDRA-5118)
 * Fix CQL3 BATCH authorization caching (CASSANDRA-5145)
 * fix get_count returns incorrect value with TTL (CASSANDRA-5099)
 * better handling for mid-compaction failure (CASSANDRA-5137)
 * convert default marshallers list to map for better readability (CASSANDRA-5109)
 * fix ConcurrentModificationException in getBootstrapSource (CASSANDRA-5170)
 * fix sstable maxtimestamp for row deletes and pre-1.1.1 sstables (CASSANDRA-5153)
 * Fix thread growth on node removal (CASSANDRA-5175)
 * Make Ec2Region's datacenter name configurable (CASSANDRA-5155)


1.2.0
 * Disallow counters in collections (CASSANDRA-5082)
 * cqlsh: add unit tests (CASSANDRA-3920)
 * fix default bloom_filter_fp_chance for LeveledCompactionStrategy (CASSANDRA-5093)
Merged from 1.1:
 * add validation for get_range_slices with start_key and end_token (CASSANDRA-5089)


1.2.0-rc2
 * fix nodetool ownership display with vnodes (CASSANDRA-5065)
 * cqlsh: add DESCRIBE KEYSPACES command (CASSANDRA-5060)
 * Fix potential infinite loop when reloading CFS (CASSANDRA-5064)
 * Fix SimpleAuthorizer example (CASSANDRA-5072)
 * cqlsh: force CL.ONE for tracing and system.schema* queries (CASSANDRA-5070)
 * Includes cassandra-shuffle in the debian package (CASSANDRA-5058)
Merged from 1.1:
 * fix multithreaded compaction deadlock (CASSANDRA-4492)
 * fix temporarily missing schema after upgrade from pre-1.1.5 (CASSANDRA-5061)
 * Fix ALTER TABLE overriding compression options with defaults
   (CASSANDRA-4996, 5066)
 * fix specifying and altering crc_check_chance (CASSANDRA-5053)
 * fix Murmur3Partitioner ownership% calculation (CASSANDRA-5076)
 * Don't expire columns sooner than they should in 2ndary indexes (CASSANDRA-5079)


1.2-rc1
 * rename rpc_timeout settings to request_timeout (CASSANDRA-5027)
 * add BF with 0.1 FP to LCS by default (CASSANDRA-5029)
 * Fix preparing insert queries (CASSANDRA-5016)
 * Fix preparing queries with counter increment (CASSANDRA-5022)
 * Fix preparing updates with collections (CASSANDRA-5017)
 * Don't generate UUID based on other node address (CASSANDRA-5002)
 * Fix message when trying to alter a clustering key type (CASSANDRA-5012)
 * Update IAuthenticator to match the new IAuthorizer (CASSANDRA-5003)
 * Fix inserting only a key in CQL3 (CASSANDRA-5040)
 * Fix CQL3 token() function when used with strings (CASSANDRA-5050)
Merged from 1.1:
 * reduce log spam from invalid counter shards (CASSANDRA-5026)
 * Improve schema propagation performance (CASSANDRA-5025)
 * Fix for IndexHelper.IndexFor throws OOB Exception (CASSANDRA-5030)
 * cqlsh: make it possible to describe thrift CFs (CASSANDRA-4827)
 * cqlsh: fix timestamp formatting on some platforms (CASSANDRA-5046)


1.2-beta3
 * make consistency level configurable in cqlsh (CASSANDRA-4829)
 * fix cqlsh rendering of blob fields (CASSANDRA-4970)
 * fix cqlsh DESCRIBE command (CASSANDRA-4913)
 * save truncation position in system table (CASSANDRA-4906)
 * Move CompressionMetadata off-heap (CASSANDRA-4937)
 * allow CLI to GET cql3 columnfamily data (CASSANDRA-4924)
 * Fix rare race condition in getExpireTimeForEndpoint (CASSANDRA-4402)
 * acquire references to overlapping sstables during compaction so bloom filter
   doesn't get free'd prematurely (CASSANDRA-4934)
 * Don't share slice query filter in CQL3 SelectStatement (CASSANDRA-4928)
 * Separate tracing from Log4J (CASSANDRA-4861)
 * Exclude gcable tombstones from merkle-tree computation (CASSANDRA-4905)
 * Better printing of AbstractBounds for tracing (CASSANDRA-4931)
 * Optimize mostRecentTombstone check in CC.collectAllData (CASSANDRA-4883)
 * Change stream session ID to UUID to avoid collision from same node (CASSANDRA-4813)
 * Use Stats.db when bulk loading if present (CASSANDRA-4957)
 * Skip repair on system_trace and keyspaces with RF=1 (CASSANDRA-4956)
 * (cql3) Remove arbitrary SELECT limit (CASSANDRA-4918)
 * Correctly handle prepared operation on collections (CASSANDRA-4945)
 * Fix CQL3 LIMIT (CASSANDRA-4877)
 * Fix Stress for CQL3 (CASSANDRA-4979)
 * Remove cassandra specific exceptions from JMX interface (CASSANDRA-4893)
 * (CQL3) Force using ALLOW FILTERING on potentially inefficient queries (CASSANDRA-4915)
 * (cql3) Fix adding column when the table has collections (CASSANDRA-4982)
 * (cql3) Fix allowing collections with compact storage (CASSANDRA-4990)
 * (cql3) Refuse ttl/writetime function on collections (CASSANDRA-4992)
 * Replace IAuthority with new IAuthorizer (CASSANDRA-4874)
 * clqsh: fix KEY pseudocolumn escaping when describing Thrift tables
   in CQL3 mode (CASSANDRA-4955)
 * add basic authentication support for Pig CassandraStorage (CASSANDRA-3042)
 * fix CQL2 ALTER TABLE compaction_strategy_class altering (CASSANDRA-4965)
Merged from 1.1:
 * Fall back to old describe_splits if d_s_ex is not available (CASSANDRA-4803)
 * Improve error reporting when streaming ranges fail (CASSANDRA-5009)
 * Fix cqlsh timestamp formatting of timezone info (CASSANDRA-4746)
 * Fix assertion failure with leveled compaction (CASSANDRA-4799)
 * Check for null end_token in get_range_slice (CASSANDRA-4804)
 * Remove all remnants of removed nodes (CASSANDRA-4840)
 * Add aut-reloading of the log4j file in debian package (CASSANDRA-4855)
 * Fix estimated row cache entry size (CASSANDRA-4860)
 * reset getRangeSlice filter after finishing a row for get_paged_slice
   (CASSANDRA-4919)
 * expunge row cache post-truncate (CASSANDRA-4940)
 * Allow static CF definition with compact storage (CASSANDRA-4910)
 * Fix endless loop/compaction of schema_* CFs due to broken timestamps (CASSANDRA-4880)
 * Fix 'wrong class type' assertion in CounterColumn (CASSANDRA-4976)


1.2-beta2
 * fp rate of 1.0 disables BF entirely; LCS defaults to 1.0 (CASSANDRA-4876)
 * off-heap bloom filters for row keys (CASSANDRA_4865)
 * add extension point for sstable components (CASSANDRA-4049)
 * improve tracing output (CASSANDRA-4852, 4862)
 * make TRACE verb droppable (CASSANDRA-4672)
 * fix BulkLoader recognition of CQL3 columnfamilies (CASSANDRA-4755)
 * Sort commitlog segments for replay by id instead of mtime (CASSANDRA-4793)
 * Make hint delivery asynchronous (CASSANDRA-4761)
 * Pluggable Thrift transport factories for CLI and cqlsh (CASSANDRA-4609, 4610)
 * cassandra-cli: allow Double value type to be inserted to a column (CASSANDRA-4661)
 * Add ability to use custom TServerFactory implementations (CASSANDRA-4608)
 * optimize batchlog flushing to skip successful batches (CASSANDRA-4667)
 * include metadata for system keyspace itself in schema tables (CASSANDRA-4416)
 * add check to PropertyFileSnitch to verify presence of location for
   local node (CASSANDRA-4728)
 * add PBSPredictor consistency modeler (CASSANDRA-4261)
 * remove vestiges of Thrift unframed mode (CASSANDRA-4729)
 * optimize single-row PK lookups (CASSANDRA-4710)
 * adjust blockFor calculation to account for pending ranges due to node 
   movement (CASSANDRA-833)
 * Change CQL version to 3.0.0 and stop accepting 3.0.0-beta1 (CASSANDRA-4649)
 * (CQL3) Make prepared statement global instead of per connection 
   (CASSANDRA-4449)
 * Fix scrubbing of CQL3 created tables (CASSANDRA-4685)
 * (CQL3) Fix validation when using counter and regular columns in the same 
   table (CASSANDRA-4706)
 * Fix bug starting Cassandra with simple authentication (CASSANDRA-4648)
 * Add support for batchlog in CQL3 (CASSANDRA-4545, 4738)
 * Add support for multiple column family outputs in CFOF (CASSANDRA-4208)
 * Support repairing only the local DC nodes (CASSANDRA-4747)
 * Use rpc_address for binary protocol and change default port (CASSANDRA-4751)
 * Fix use of collections in prepared statements (CASSANDRA-4739)
 * Store more information into peers table (CASSANDRA-4351, 4814)
 * Configurable bucket size for size tiered compaction (CASSANDRA-4704)
 * Run leveled compaction in parallel (CASSANDRA-4310)
 * Fix potential NPE during CFS reload (CASSANDRA-4786)
 * Composite indexes may miss results (CASSANDRA-4796)
 * Move consistency level to the protocol level (CASSANDRA-4734, 4824)
 * Fix Subcolumn slice ends not respected (CASSANDRA-4826)
 * Fix Assertion error in cql3 select (CASSANDRA-4783)
 * Fix list prepend logic (CQL3) (CASSANDRA-4835)
 * Add booleans as literals in CQL3 (CASSANDRA-4776)
 * Allow renaming PK columns in CQL3 (CASSANDRA-4822)
 * Fix binary protocol NEW_NODE event (CASSANDRA-4679)
 * Fix potential infinite loop in tombstone compaction (CASSANDRA-4781)
 * Remove system tables accounting from schema (CASSANDRA-4850)
 * (cql3) Force provided columns in clustering key order in 
   'CLUSTERING ORDER BY' (CASSANDRA-4881)
 * Fix composite index bug (CASSANDRA-4884)
 * Fix short read protection for CQL3 (CASSANDRA-4882)
 * Add tracing support to the binary protocol (CASSANDRA-4699)
 * (cql3) Don't allow prepared marker inside collections (CASSANDRA-4890)
 * Re-allow order by on non-selected columns (CASSANDRA-4645)
 * Bug when composite index is created in a table having collections (CASSANDRA-4909)
 * log index scan subject in CompositesSearcher (CASSANDRA-4904)
Merged from 1.1:
 * add get[Row|Key]CacheEntries to CacheServiceMBean (CASSANDRA-4859)
 * fix get_paged_slice to wrap to next row correctly (CASSANDRA-4816)
 * fix indexing empty column values (CASSANDRA-4832)
 * allow JdbcDate to compose null Date objects (CASSANDRA-4830)
 * fix possible stackoverflow when compacting 1000s of sstables
   (CASSANDRA-4765)
 * fix wrong leveled compaction progress calculation (CASSANDRA-4807)
 * add a close() method to CRAR to prevent leaking file descriptors (CASSANDRA-4820)
 * fix potential infinite loop in get_count (CASSANDRA-4833)
 * fix compositeType.{get/from}String methods (CASSANDRA-4842)
 * (CQL) fix CREATE COLUMNFAMILY permissions check (CASSANDRA-4864)
 * Fix DynamicCompositeType same type comparison (CASSANDRA-4711)
 * Fix duplicate SSTable reference when stream session failed (CASSANDRA-3306)
 * Allow static CF definition with compact storage (CASSANDRA-4910)
 * Fix endless loop/compaction of schema_* CFs due to broken timestamps (CASSANDRA-4880)
 * Fix 'wrong class type' assertion in CounterColumn (CASSANDRA-4976)


1.2-beta1
 * add atomic_batch_mutate (CASSANDRA-4542, -4635)
 * increase default max_hint_window_in_ms to 3h (CASSANDRA-4632)
 * include message initiation time to replicas so they can more
   accurately drop timed-out requests (CASSANDRA-2858)
 * fix clientutil.jar dependencies (CASSANDRA-4566)
 * optimize WriteResponse (CASSANDRA-4548)
 * new metrics (CASSANDRA-4009)
 * redesign KEYS indexes to avoid read-before-write (CASSANDRA-2897)
 * debug tracing (CASSANDRA-1123)
 * parallelize row cache loading (CASSANDRA-4282)
 * Make compaction, flush JBOD-aware (CASSANDRA-4292)
 * run local range scans on the read stage (CASSANDRA-3687)
 * clean up ioexceptions (CASSANDRA-2116)
 * add disk_failure_policy (CASSANDRA-2118)
 * Introduce new json format with row level deletion (CASSANDRA-4054)
 * remove redundant "name" column from schema_keyspaces (CASSANDRA-4433)
 * improve "nodetool ring" handling of multi-dc clusters (CASSANDRA-3047)
 * update NTS calculateNaturalEndpoints to be O(N log N) (CASSANDRA-3881)
 * split up rpc timeout by operation type (CASSANDRA-2819)
 * rewrite key cache save/load to use only sequential i/o (CASSANDRA-3762)
 * update MS protocol with a version handshake + broadcast address id
   (CASSANDRA-4311)
 * multithreaded hint replay (CASSANDRA-4189)
 * add inter-node message compression (CASSANDRA-3127)
 * remove COPP (CASSANDRA-2479)
 * Track tombstone expiration and compact when tombstone content is
   higher than a configurable threshold, default 20% (CASSANDRA-3442, 4234)
 * update MurmurHash to version 3 (CASSANDRA-2975)
 * (CLI) track elapsed time for `delete' operation (CASSANDRA-4060)
 * (CLI) jline version is bumped to 1.0 to properly  support
   'delete' key function (CASSANDRA-4132)
 * Save IndexSummary into new SSTable 'Summary' component (CASSANDRA-2392, 4289)
 * Add support for range tombstones (CASSANDRA-3708)
 * Improve MessagingService efficiency (CASSANDRA-3617)
 * Avoid ID conflicts from concurrent schema changes (CASSANDRA-3794)
 * Set thrift HSHA server thread limit to unlimited by default (CASSANDRA-4277)
 * Avoids double serialization of CF id in RowMutation messages
   (CASSANDRA-4293)
 * stream compressed sstables directly with java nio (CASSANDRA-4297)
 * Support multiple ranges in SliceQueryFilter (CASSANDRA-3885)
 * Add column metadata to system column families (CASSANDRA-4018)
 * (cql3) Always use composite types by default (CASSANDRA-4329)
 * (cql3) Add support for set, map and list (CASSANDRA-3647)
 * Validate date type correctly (CASSANDRA-4441)
 * (cql3) Allow definitions with only a PK (CASSANDRA-4361)
 * (cql3) Add support for row key composites (CASSANDRA-4179)
 * improve DynamicEndpointSnitch by using reservoir sampling (CASSANDRA-4038)
 * (cql3) Add support for 2ndary indexes (CASSANDRA-3680)
 * (cql3) fix defining more than one PK to be invalid (CASSANDRA-4477)
 * remove schema agreement checking from all external APIs (Thrift, CQL and CQL3) (CASSANDRA-4487)
 * add Murmur3Partitioner and make it default for new installations (CASSANDRA-3772, 4621)
 * (cql3) update pseudo-map syntax to use map syntax (CASSANDRA-4497)
 * Finer grained exceptions hierarchy and provides error code with exceptions (CASSANDRA-3979)
 * Adds events push to binary protocol (CASSANDRA-4480)
 * Rewrite nodetool help (CASSANDRA-2293)
 * Make CQL3 the default for CQL (CASSANDRA-4640)
 * update stress tool to be able to use CQL3 (CASSANDRA-4406)
 * Accept all thrift update on CQL3 cf but don't expose their metadata (CASSANDRA-4377)
 * Replace Throttle with Guava's RateLimiter for HintedHandOff (CASSANDRA-4541)
 * fix counter add/get using CQL2 and CQL3 in stress tool (CASSANDRA-4633)
 * Add sstable count per level to cfstats (CASSANDRA-4537)
 * (cql3) Add ALTER KEYSPACE statement (CASSANDRA-4611)
 * (cql3) Allow defining default consistency levels (CASSANDRA-4448)
 * (cql3) Fix queries using LIMIT missing results (CASSANDRA-4579)
 * fix cross-version gossip messaging (CASSANDRA-4576)
 * added inet data type (CASSANDRA-4627)


1.1.6
 * Wait for writes on synchronous read digest mismatch (CASSANDRA-4792)
 * fix commitlog replay for nanotime-infected sstables (CASSANDRA-4782)
 * preflight check ttl for maximum of 20 years (CASSANDRA-4771)
 * (Pig) fix widerow input with single column rows (CASSANDRA-4789)
 * Fix HH to compact with correct gcBefore, which avoids wiping out
   undelivered hints (CASSANDRA-4772)
 * LCS will merge up to 32 L0 sstables as intended (CASSANDRA-4778)
 * NTS will default unconfigured DC replicas to zero (CASSANDRA-4675)
 * use default consistency level in counter validation if none is
   explicitly provide (CASSANDRA-4700)
 * Improve IAuthority interface by introducing fine-grained
   access permissions and grant/revoke commands (CASSANDRA-4490, 4644)
 * fix assumption error in CLI when updating/describing keyspace 
   (CASSANDRA-4322)
 * Adds offline sstablescrub to debian packaging (CASSANDRA-4642)
 * Automatic fixing of overlapping leveled sstables (CASSANDRA-4644)
 * fix error when using ORDER BY with extended selections (CASSANDRA-4689)
 * (CQL3) Fix validation for IN queries for non-PK cols (CASSANDRA-4709)
 * fix re-created keyspace disappering after 1.1.5 upgrade 
   (CASSANDRA-4698, 4752)
 * (CLI) display elapsed time in 2 fraction digits (CASSANDRA-3460)
 * add authentication support to sstableloader (CASSANDRA-4712)
 * Fix CQL3 'is reversed' logic (CASSANDRA-4716, 4759)
 * (CQL3) Don't return ReversedType in result set metadata (CASSANDRA-4717)
 * Backport adding AlterKeyspace statement (CASSANDRA-4611)
 * (CQL3) Correcty accept upper-case data types (CASSANDRA-4770)
 * Add binary protocol events for schema changes (CASSANDRA-4684)
Merged from 1.0:
 * Switch from NBHM to CHM in MessagingService's callback map, which
   prevents OOM in long-running instances (CASSANDRA-4708)


1.1.5
 * add SecondaryIndex.reload API (CASSANDRA-4581)
 * use millis + atomicint for commitlog segment creation instead of
   nanotime, which has issues under some hypervisors (CASSANDRA-4601)
 * fix FD leak in slice queries (CASSANDRA-4571)
 * avoid recursion in leveled compaction (CASSANDRA-4587)
 * increase stack size under Java7 to 180K
 * Log(info) schema changes (CASSANDRA-4547)
 * Change nodetool setcachecapcity to manipulate global caches (CASSANDRA-4563)
 * (cql3) fix setting compaction strategy (CASSANDRA-4597)
 * fix broken system.schema_* timestamps on system startup (CASSANDRA-4561)
 * fix wrong skip of cache saving (CASSANDRA-4533)
 * Avoid NPE when lost+found is in data dir (CASSANDRA-4572)
 * Respect five-minute flush moratorium after initial CL replay (CASSANDRA-4474)
 * Adds ntp as recommended in debian packaging (CASSANDRA-4606)
 * Configurable transport in CF Record{Reader|Writer} (CASSANDRA-4558)
 * (cql3) fix potential NPE with both equal and unequal restriction (CASSANDRA-4532)
 * (cql3) improves ORDER BY validation (CASSANDRA-4624)
 * Fix potential deadlock during counter writes (CASSANDRA-4578)
 * Fix cql error with ORDER BY when using IN (CASSANDRA-4612)
Merged from 1.0:
 * increase Xss to 160k to accomodate latest 1.6 JVMs (CASSANDRA-4602)
 * fix toString of hint destination tokens (CASSANDRA-4568)
 * Fix multiple values for CurrentLocal NodeID (CASSANDRA-4626)


1.1.4
 * fix offline scrub to catch >= out of order rows (CASSANDRA-4411)
 * fix cassandra-env.sh on RHEL and other non-dash-based systems 
   (CASSANDRA-4494)
Merged from 1.0:
 * (Hadoop) fix setting key length for old-style mapred api (CASSANDRA-4534)
 * (Hadoop) fix iterating through a resultset consisting entirely
   of tombstoned rows (CASSANDRA-4466)


1.1.3
 * (cqlsh) add COPY TO (CASSANDRA-4434)
 * munmap commitlog segments before rename (CASSANDRA-4337)
 * (JMX) rename getRangeKeySample to sampleKeyRange to avoid returning
   multi-MB results as an attribute (CASSANDRA-4452)
 * flush based on data size, not throughput; overwritten columns no 
   longer artificially inflate liveRatio (CASSANDRA-4399)
 * update default commitlog segment size to 32MB and total commitlog
   size to 32/1024 MB for 32/64 bit JVMs, respectively (CASSANDRA-4422)
 * avoid using global partitioner to estimate ranges in index sstables
   (CASSANDRA-4403)
 * restore pre-CASSANDRA-3862 approach to removing expired tombstones
   from row cache during compaction (CASSANDRA-4364)
 * (stress) support for CQL prepared statements (CASSANDRA-3633)
 * Correctly catch exception when Snappy cannot be loaded (CASSANDRA-4400)
 * (cql3) Support ORDER BY when IN condition is given in WHERE clause (CASSANDRA-4327)
 * (cql3) delete "component_index" column on DROP TABLE call (CASSANDRA-4420)
 * change nanoTime() to currentTimeInMillis() in schema related code (CASSANDRA-4432)
 * add a token generation tool (CASSANDRA-3709)
 * Fix LCS bug with sstable containing only 1 row (CASSANDRA-4411)
 * fix "Can't Modify Index Name" problem on CF update (CASSANDRA-4439)
 * Fix assertion error in getOverlappingSSTables during repair (CASSANDRA-4456)
 * fix nodetool's setcompactionthreshold command (CASSANDRA-4455)
 * Ensure compacted files are never used, to avoid counter overcount (CASSANDRA-4436)
Merged from 1.0:
 * Push the validation of secondary index values to the SecondaryIndexManager (CASSANDRA-4240)
 * allow dropping columns shadowed by not-yet-expired supercolumn or row
   tombstones in PrecompactedRow (CASSANDRA-4396)


1.1.2
 * Fix cleanup not deleting index entries (CASSANDRA-4379)
 * Use correct partitioner when saving + loading caches (CASSANDRA-4331)
 * Check schema before trying to export sstable (CASSANDRA-2760)
 * Raise a meaningful exception instead of NPE when PFS encounters
   an unconfigured node + no default (CASSANDRA-4349)
 * fix bug in sstable blacklisting with LCS (CASSANDRA-4343)
 * LCS no longer promotes tiny sstables out of L0 (CASSANDRA-4341)
 * skip tombstones during hint replay (CASSANDRA-4320)
 * fix NPE in compactionstats (CASSANDRA-4318)
 * enforce 1m min keycache for auto (CASSANDRA-4306)
 * Have DeletedColumn.isMFD always return true (CASSANDRA-4307)
 * (cql3) exeption message for ORDER BY constraints said primary filter can be
    an IN clause, which is misleading (CASSANDRA-4319)
 * (cql3) Reject (not yet supported) creation of 2ndardy indexes on tables with
   composite primary keys (CASSANDRA-4328)
 * Set JVM stack size to 160k for java 7 (CASSANDRA-4275)
 * cqlsh: add COPY command to load data from CSV flat files (CASSANDRA-4012)
 * CFMetaData.fromThrift to throw ConfigurationException upon error (CASSANDRA-4353)
 * Use CF comparator to sort indexed columns in SecondaryIndexManager
   (CASSANDRA-4365)
 * add strategy_options to the KSMetaData.toString() output (CASSANDRA-4248)
 * (cql3) fix range queries containing unqueried results (CASSANDRA-4372)
 * (cql3) allow updating column_alias types (CASSANDRA-4041)
 * (cql3) Fix deletion bug (CASSANDRA-4193)
 * Fix computation of overlapping sstable for leveled compaction (CASSANDRA-4321)
 * Improve scrub and allow to run it offline (CASSANDRA-4321)
 * Fix assertionError in StorageService.bulkLoad (CASSANDRA-4368)
 * (cqlsh) add option to authenticate to a keyspace at startup (CASSANDRA-4108)
 * (cqlsh) fix ASSUME functionality (CASSANDRA-4352)
 * Fix ColumnFamilyRecordReader to not return progress > 100% (CASSANDRA-3942)
Merged from 1.0:
 * Set gc_grace on index CF to 0 (CASSANDRA-4314)


1.1.1
 * add populate_io_cache_on_flush option (CASSANDRA-2635)
 * allow larger cache capacities than 2GB (CASSANDRA-4150)
 * add getsstables command to nodetool (CASSANDRA-4199)
 * apply parent CF compaction settings to secondary index CFs (CASSANDRA-4280)
 * preserve commitlog size cap when recycling segments at startup
   (CASSANDRA-4201)
 * (Hadoop) fix split generation regression (CASSANDRA-4259)
 * ignore min/max compactions settings in LCS, while preserving
   behavior that min=max=0 disables autocompaction (CASSANDRA-4233)
 * log number of rows read from saved cache (CASSANDRA-4249)
 * calculate exact size required for cleanup operations (CASSANDRA-1404)
 * avoid blocking additional writes during flush when the commitlog
   gets behind temporarily (CASSANDRA-1991)
 * enable caching on index CFs based on data CF cache setting (CASSANDRA-4197)
 * warn on invalid replication strategy creation options (CASSANDRA-4046)
 * remove [Freeable]Memory finalizers (CASSANDRA-4222)
 * include tombstone size in ColumnFamily.size, which can prevent OOM
   during sudden mass delete operations by yielding a nonzero liveRatio
   (CASSANDRA-3741)
 * Open 1 sstableScanner per level for leveled compaction (CASSANDRA-4142)
 * Optimize reads when row deletion timestamps allow us to restrict
   the set of sstables we check (CASSANDRA-4116)
 * add support for commitlog archiving and point-in-time recovery
   (CASSANDRA-3690)
 * avoid generating redundant compaction tasks during streaming
   (CASSANDRA-4174)
 * add -cf option to nodetool snapshot, and takeColumnFamilySnapshot to
   StorageService mbean (CASSANDRA-556)
 * optimize cleanup to drop entire sstables where possible (CASSANDRA-4079)
 * optimize truncate when autosnapshot is disabled (CASSANDRA-4153)
 * update caches to use byte[] keys to reduce memory overhead (CASSANDRA-3966)
 * add column limit to cli (CASSANDRA-3012, 4098)
 * clean up and optimize DataOutputBuffer, used by CQL compression and
   CompositeType (CASSANDRA-4072)
 * optimize commitlog checksumming (CASSANDRA-3610)
 * identify and blacklist corrupted SSTables from future compactions 
   (CASSANDRA-2261)
 * Move CfDef and KsDef validation out of thrift (CASSANDRA-4037)
 * Expose API to repair a user provided range (CASSANDRA-3912)
 * Add way to force the cassandra-cli to refresh its schema (CASSANDRA-4052)
 * Avoid having replicate on write tasks stacking up at CL.ONE (CASSANDRA-2889)
 * (cql3) Backwards compatibility for composite comparators in non-cql3-aware
   clients (CASSANDRA-4093)
 * (cql3) Fix order by for reversed queries (CASSANDRA-4160)
 * (cql3) Add ReversedType support (CASSANDRA-4004)
 * (cql3) Add timeuuid type (CASSANDRA-4194)
 * (cql3) Minor fixes (CASSANDRA-4185)
 * (cql3) Fix prepared statement in BATCH (CASSANDRA-4202)
 * (cql3) Reduce the list of reserved keywords (CASSANDRA-4186)
 * (cql3) Move max/min compaction thresholds to compaction strategy options
   (CASSANDRA-4187)
 * Fix exception during move when localhost is the only source (CASSANDRA-4200)
 * (cql3) Allow paging through non-ordered partitioner results (CASSANDRA-3771)
 * (cql3) Fix drop index (CASSANDRA-4192)
 * (cql3) Don't return range ghosts anymore (CASSANDRA-3982)
 * fix re-creating Keyspaces/ColumnFamilies with the same name as dropped
   ones (CASSANDRA-4219)
 * fix SecondaryIndex LeveledManifest save upon snapshot (CASSANDRA-4230)
 * fix missing arrayOffset in FBUtilities.hash (CASSANDRA-4250)
 * (cql3) Add name of parameters in CqlResultSet (CASSANDRA-4242)
 * (cql3) Correctly validate order by queries (CASSANDRA-4246)
 * rename stress to cassandra-stress for saner packaging (CASSANDRA-4256)
 * Fix exception on colum metadata with non-string comparator (CASSANDRA-4269)
 * Check for unknown/invalid compression options (CASSANDRA-4266)
 * (cql3) Adds simple access to column timestamp and ttl (CASSANDRA-4217)
 * (cql3) Fix range queries with secondary indexes (CASSANDRA-4257)
 * Better error messages from improper input in cli (CASSANDRA-3865)
 * Try to stop all compaction upon Keyspace or ColumnFamily drop (CASSANDRA-4221)
 * (cql3) Allow keyspace properties to contain hyphens (CASSANDRA-4278)
 * (cql3) Correctly validate keyspace access in create table (CASSANDRA-4296)
 * Avoid deadlock in migration stage (CASSANDRA-3882)
 * Take supercolumn names and deletion info into account in memtable throughput
   (CASSANDRA-4264)
 * Add back backward compatibility for old style replication factor (CASSANDRA-4294)
 * Preserve compatibility with pre-1.1 index queries (CASSANDRA-4262)
Merged from 1.0:
 * Fix super columns bug where cache is not updated (CASSANDRA-4190)
 * fix maxTimestamp to include row tombstones (CASSANDRA-4116)
 * (CLI) properly handle quotes in create/update keyspace commands (CASSANDRA-4129)
 * Avoids possible deadlock during bootstrap (CASSANDRA-4159)
 * fix stress tool that hangs forever on timeout or error (CASSANDRA-4128)
 * stress tool to return appropriate exit code on failure (CASSANDRA-4188)
 * fix compaction NPE when out of disk space and assertions disabled
   (CASSANDRA-3985)
 * synchronize LCS getEstimatedTasks to avoid CME (CASSANDRA-4255)
 * ensure unique streaming session id's (CASSANDRA-4223)
 * kick off background compaction when min/max thresholds change 
   (CASSANDRA-4279)
 * improve ability of STCS.getBuckets to deal with 100s of 1000s of
   sstables, such as when convertinb back from LCS (CASSANDRA-4287)
 * Oversize integer in CQL throws NumberFormatException (CASSANDRA-4291)
 * fix 1.0.x node join to mixed version cluster, other nodes >= 1.1 (CASSANDRA-4195)
 * Fix LCS splitting sstable base on uncompressed size (CASSANDRA-4419)
 * Push the validation of secondary index values to the SecondaryIndexManager (CASSANDRA-4240)
 * Don't purge columns during upgradesstables (CASSANDRA-4462)
 * Make cqlsh work with piping (CASSANDRA-4113)
 * Validate arguments for nodetool decommission (CASSANDRA-4061)
 * Report thrift status in nodetool info (CASSANDRA-4010)


1.1.0-final
 * average a reduced liveRatio estimate with the previous one (CASSANDRA-4065)
 * Allow KS and CF names up to 48 characters (CASSANDRA-4157)
 * fix stress build (CASSANDRA-4140)
 * add time remaining estimate to nodetool compactionstats (CASSANDRA-4167)
 * (cql) fix NPE in cql3 ALTER TABLE (CASSANDRA-4163)
 * (cql) Add support for CL.TWO and CL.THREE in CQL (CASSANDRA-4156)
 * (cql) Fix type in CQL3 ALTER TABLE preventing update (CASSANDRA-4170)
 * (cql) Throw invalid exception from CQL3 on obsolete options (CASSANDRA-4171)
 * (cqlsh) fix recognizing uppercase SELECT keyword (CASSANDRA-4161)
 * Pig: wide row support (CASSANDRA-3909)
Merged from 1.0:
 * avoid streaming empty files with bulk loader if sstablewriter errors out
   (CASSANDRA-3946)


1.1-rc1
 * Include stress tool in binary builds (CASSANDRA-4103)
 * (Hadoop) fix wide row iteration when last row read was deleted
   (CASSANDRA-4154)
 * fix read_repair_chance to really default to 0.1 in the cli (CASSANDRA-4114)
 * Adds caching and bloomFilterFpChange to CQL options (CASSANDRA-4042)
 * Adds posibility to autoconfigure size of the KeyCache (CASSANDRA-4087)
 * fix KEYS index from skipping results (CASSANDRA-3996)
 * Remove sliced_buffer_size_in_kb dead option (CASSANDRA-4076)
 * make loadNewSStable preserve sstable version (CASSANDRA-4077)
 * Respect 1.0 cache settings as much as possible when upgrading 
   (CASSANDRA-4088)
 * relax path length requirement for sstable files when upgrading on 
   non-Windows platforms (CASSANDRA-4110)
 * fix terminination of the stress.java when errors were encountered
   (CASSANDRA-4128)
 * Move CfDef and KsDef validation out of thrift (CASSANDRA-4037)
 * Fix get_paged_slice (CASSANDRA-4136)
 * CQL3: Support slice with exclusive start and stop (CASSANDRA-3785)
Merged from 1.0:
 * support PropertyFileSnitch in bulk loader (CASSANDRA-4145)
 * add auto_snapshot option allowing disabling snapshot before drop/truncate
   (CASSANDRA-3710)
 * allow short snitch names (CASSANDRA-4130)


1.1-beta2
 * rename loaded sstables to avoid conflicts with local snapshots
   (CASSANDRA-3967)
 * start hint replay as soon as FD notifies that the target is back up
   (CASSANDRA-3958)
 * avoid unproductive deserializing of cached rows during compaction
   (CASSANDRA-3921)
 * fix concurrency issues with CQL keyspace creation (CASSANDRA-3903)
 * Show Effective Owership via Nodetool ring <keyspace> (CASSANDRA-3412)
 * Update ORDER BY syntax for CQL3 (CASSANDRA-3925)
 * Fix BulkRecordWriter to not throw NPE if reducer gets no map data from Hadoop (CASSANDRA-3944)
 * Fix bug with counters in super columns (CASSANDRA-3821)
 * Remove deprecated merge_shard_chance (CASSANDRA-3940)
 * add a convenient way to reset a node's schema (CASSANDRA-2963)
 * fix for intermittent SchemaDisagreementException (CASSANDRA-3884)
 * CLI `list <CF>` to limit number of columns and their order (CASSANDRA-3012)
 * ignore deprecated KsDef/CfDef/ColumnDef fields in native schema (CASSANDRA-3963)
 * CLI to report when unsupported column_metadata pair was given (CASSANDRA-3959)
 * reincarnate removed and deprecated KsDef/CfDef attributes (CASSANDRA-3953)
 * Fix race between writes and read for cache (CASSANDRA-3862)
 * perform static initialization of StorageProxy on start-up (CASSANDRA-3797)
 * support trickling fsync() on writes (CASSANDRA-3950)
 * expose counters for unavailable/timeout exceptions given to thrift clients (CASSANDRA-3671)
 * avoid quadratic startup time in LeveledManifest (CASSANDRA-3952)
 * Add type information to new schema_ columnfamilies and remove thrift
   serialization for schema (CASSANDRA-3792)
 * add missing column validator options to the CLI help (CASSANDRA-3926)
 * skip reading saved key cache if CF's caching strategy is NONE or ROWS_ONLY (CASSANDRA-3954)
 * Unify migration code (CASSANDRA-4017)
Merged from 1.0:
 * cqlsh: guess correct version of Python for Arch Linux (CASSANDRA-4090)
 * (CLI) properly handle quotes in create/update keyspace commands (CASSANDRA-4129)
 * Avoids possible deadlock during bootstrap (CASSANDRA-4159)
 * fix stress tool that hangs forever on timeout or error (CASSANDRA-4128)
 * Fix super columns bug where cache is not updated (CASSANDRA-4190)
 * stress tool to return appropriate exit code on failure (CASSANDRA-4188)


1.0.9
 * improve index sampling performance (CASSANDRA-4023)
 * always compact away deleted hints immediately after handoff (CASSANDRA-3955)
 * delete hints from dropped ColumnFamilies on handoff instead of
   erroring out (CASSANDRA-3975)
 * add CompositeType ref to the CLI doc for create/update column family (CASSANDRA-3980)
 * Pig: support Counter ColumnFamilies (CASSANDRA-3973)
 * Pig: Composite column support (CASSANDRA-3684)
 * Avoid NPE during repair when a keyspace has no CFs (CASSANDRA-3988)
 * Fix division-by-zero error on get_slice (CASSANDRA-4000)
 * don't change manifest level for cleanup, scrub, and upgradesstables
   operations under LeveledCompactionStrategy (CASSANDRA-3989, 4112)
 * fix race leading to super columns assertion failure (CASSANDRA-3957)
 * fix NPE on invalid CQL delete command (CASSANDRA-3755)
 * allow custom types in CLI's assume command (CASSANDRA-4081)
 * fix totalBytes count for parallel compactions (CASSANDRA-3758)
 * fix intermittent NPE in get_slice (CASSANDRA-4095)
 * remove unnecessary asserts in native code interfaces (CASSANDRA-4096)
 * Validate blank keys in CQL to avoid assertion errors (CASSANDRA-3612)
 * cqlsh: fix bad decoding of some column names (CASSANDRA-4003)
 * cqlsh: fix incorrect padding with unicode chars (CASSANDRA-4033)
 * Fix EC2 snitch incorrectly reporting region (CASSANDRA-4026)
 * Shut down thrift during decommission (CASSANDRA-4086)
 * Expose nodetool cfhistograms for 2ndary indexes (CASSANDRA-4063)
Merged from 0.8:
 * Fix ConcurrentModificationException in gossiper (CASSANDRA-4019)


1.1-beta1
 * (cqlsh)
   + add SOURCE and CAPTURE commands, and --file option (CASSANDRA-3479)
   + add ALTER COLUMNFAMILY WITH (CASSANDRA-3523)
   + bundle Python dependencies with Cassandra (CASSANDRA-3507)
   + added to Debian package (CASSANDRA-3458)
   + display byte data instead of erroring out on decode failure 
     (CASSANDRA-3874)
 * add nodetool rebuild_index (CASSANDRA-3583)
 * add nodetool rangekeysample (CASSANDRA-2917)
 * Fix streaming too much data during move operations (CASSANDRA-3639)
 * Nodetool and CLI connect to localhost by default (CASSANDRA-3568)
 * Reduce memory used by primary index sample (CASSANDRA-3743)
 * (Hadoop) separate input/output configurations (CASSANDRA-3197, 3765)
 * avoid returning internal Cassandra classes over JMX (CASSANDRA-2805)
 * add row-level isolation via SnapTree (CASSANDRA-2893)
 * Optimize key count estimation when opening sstable on startup
   (CASSANDRA-2988)
 * multi-dc replication optimization supporting CL > ONE (CASSANDRA-3577)
 * add command to stop compactions (CASSANDRA-1740, 3566, 3582)
 * multithreaded streaming (CASSANDRA-3494)
 * removed in-tree redhat spec (CASSANDRA-3567)
 * "defragment" rows for name-based queries under STCS, again (CASSANDRA-2503)
 * Recycle commitlog segments for improved performance 
   (CASSANDRA-3411, 3543, 3557, 3615)
 * update size-tiered compaction to prioritize small tiers (CASSANDRA-2407)
 * add message expiration logic to OutboundTcpConnection (CASSANDRA-3005)
 * off-heap cache to use sun.misc.Unsafe instead of JNA (CASSANDRA-3271)
 * EACH_QUORUM is only supported for writes (CASSANDRA-3272)
 * replace compactionlock use in schema migration by checking CFS.isValid
   (CASSANDRA-3116)
 * recognize that "SELECT first ... *" isn't really "SELECT *" (CASSANDRA-3445)
 * Use faster bytes comparison (CASSANDRA-3434)
 * Bulk loader is no longer a fat client, (HADOOP) bulk load output format
   (CASSANDRA-3045)
 * (Hadoop) add support for KeyRange.filter
 * remove assumption that keys and token are in bijection
   (CASSANDRA-1034, 3574, 3604)
 * always remove endpoints from delevery queue in HH (CASSANDRA-3546)
 * fix race between cf flush and its 2ndary indexes flush (CASSANDRA-3547)
 * fix potential race in AES when a repair fails (CASSANDRA-3548)
 * Remove columns shadowed by a deleted container even when we cannot purge
   (CASSANDRA-3538)
 * Improve memtable slice iteration performance (CASSANDRA-3545)
 * more efficient allocation of small bloom filters (CASSANDRA-3618)
 * Use separate writer thread in SSTableSimpleUnsortedWriter (CASSANDRA-3619)
 * fsync the directory after new sstable or commitlog segment are created (CASSANDRA-3250)
 * fix minor issues reported by FindBugs (CASSANDRA-3658)
 * global key/row caches (CASSANDRA-3143, 3849)
 * optimize memtable iteration during range scan (CASSANDRA-3638)
 * introduce 'crc_check_chance' in CompressionParameters to support
   a checksum percentage checking chance similarly to read-repair (CASSANDRA-3611)
 * a way to deactivate global key/row cache on per-CF basis (CASSANDRA-3667)
 * fix LeveledCompactionStrategy broken because of generation pre-allocation
   in LeveledManifest (CASSANDRA-3691)
 * finer-grained control over data directories (CASSANDRA-2749)
 * Fix ClassCastException during hinted handoff (CASSANDRA-3694)
 * Upgrade Thrift to 0.7 (CASSANDRA-3213)
 * Make stress.java insert operation to use microseconds (CASSANDRA-3725)
 * Allows (internally) doing a range query with a limit of columns instead of
   rows (CASSANDRA-3742)
 * Allow rangeSlice queries to be start/end inclusive/exclusive (CASSANDRA-3749)
 * Fix BulkLoader to support new SSTable layout and add stream
   throttling to prevent an NPE when there is no yaml config (CASSANDRA-3752)
 * Allow concurrent schema migrations (CASSANDRA-1391, 3832)
 * Add SnapshotCommand to trigger snapshot on remote node (CASSANDRA-3721)
 * Make CFMetaData conversions to/from thrift/native schema inverses
   (CASSANDRA_3559)
 * Add initial code for CQL 3.0-beta (CASSANDRA-2474, 3781, 3753)
 * Add wide row support for ColumnFamilyInputFormat (CASSANDRA-3264)
 * Allow extending CompositeType comparator (CASSANDRA-3657)
 * Avoids over-paging during get_count (CASSANDRA-3798)
 * Add new command to rebuild a node without (repair) merkle tree calculations
   (CASSANDRA-3483, 3922)
 * respect not only row cache capacity but caching mode when
   trying to read data (CASSANDRA-3812)
 * fix system tests (CASSANDRA-3827)
 * CQL support for altering row key type in ALTER TABLE (CASSANDRA-3781)
 * turn compression on by default (CASSANDRA-3871)
 * make hexToBytes refuse invalid input (CASSANDRA-2851)
 * Make secondary indexes CF inherit compression and compaction from their
   parent CF (CASSANDRA-3877)
 * Finish cleanup up tombstone purge code (CASSANDRA-3872)
 * Avoid NPE on aboarted stream-out sessions (CASSANDRA-3904)
 * BulkRecordWriter throws NPE for counter columns (CASSANDRA-3906)
 * Support compression using BulkWriter (CASSANDRA-3907)


1.0.8
 * fix race between cleanup and flush on secondary index CFSes (CASSANDRA-3712)
 * avoid including non-queried nodes in rangeslice read repair
   (CASSANDRA-3843)
 * Only snapshot CF being compacted for snapshot_before_compaction 
   (CASSANDRA-3803)
 * Log active compactions in StatusLogger (CASSANDRA-3703)
 * Compute more accurate compaction score per level (CASSANDRA-3790)
 * Return InvalidRequest when using a keyspace that doesn't exist
   (CASSANDRA-3764)
 * disallow user modification of System keyspace (CASSANDRA-3738)
 * allow using sstable2json on secondary index data (CASSANDRA-3738)
 * (cqlsh) add DESCRIBE COLUMNFAMILIES (CASSANDRA-3586)
 * (cqlsh) format blobs correctly and use colors to improve output
   readability (CASSANDRA-3726)
 * synchronize BiMap of bootstrapping tokens (CASSANDRA-3417)
 * show index options in CLI (CASSANDRA-3809)
 * add optional socket timeout for streaming (CASSANDRA-3838)
 * fix truncate not to leave behind non-CFS backed secondary indexes
   (CASSANDRA-3844)
 * make CLI `show schema` to use output stream directly instead
   of StringBuilder (CASSANDRA-3842)
 * remove the wait on hint future during write (CASSANDRA-3870)
 * (cqlsh) ignore missing CfDef opts (CASSANDRA-3933)
 * (cqlsh) look for cqlshlib relative to realpath (CASSANDRA-3767)
 * Fix short read protection (CASSANDRA-3934)
 * Make sure infered and actual schema match (CASSANDRA-3371)
 * Fix NPE during HH delivery (CASSANDRA-3677)
 * Don't put boostrapping node in 'hibernate' status (CASSANDRA-3737)
 * Fix double quotes in windows bat files (CASSANDRA-3744)
 * Fix bad validator lookup (CASSANDRA-3789)
 * Fix soft reset in EC2MultiRegionSnitch (CASSANDRA-3835)
 * Don't leave zombie connections with THSHA thrift server (CASSANDRA-3867)
 * (cqlsh) fix deserialization of data (CASSANDRA-3874)
 * Fix removetoken force causing an inconsistent state (CASSANDRA-3876)
 * Fix ahndling of some types with Pig (CASSANDRA-3886)
 * Don't allow to drop the system keyspace (CASSANDRA-3759)
 * Make Pig deletes disabled by default and configurable (CASSANDRA-3628)
Merged from 0.8:
 * (Pig) fix CassandraStorage to use correct comparator in Super ColumnFamily
   case (CASSANDRA-3251)
 * fix thread safety issues in commitlog replay, primarily affecting
   systems with many (100s) of CF definitions (CASSANDRA-3751)
 * Fix relevant tombstone ignored with super columns (CASSANDRA-3875)


1.0.7
 * fix regression in HH page size calculation (CASSANDRA-3624)
 * retry failed stream on IOException (CASSANDRA-3686)
 * allow configuring bloom_filter_fp_chance (CASSANDRA-3497)
 * attempt hint delivery every ten minutes, or when failure detector
   notifies us that a node is back up, whichever comes first.  hint
   handoff throttle delay default changed to 1ms, from 50 (CASSANDRA-3554)
 * add nodetool setstreamthroughput (CASSANDRA-3571)
 * fix assertion when dropping a columnfamily with no sstables (CASSANDRA-3614)
 * more efficient allocation of small bloom filters (CASSANDRA-3618)
 * CLibrary.createHardLinkWithExec() to check for errors (CASSANDRA-3101)
 * Avoid creating empty and non cleaned writer during compaction (CASSANDRA-3616)
 * stop thrift service in shutdown hook so we can quiesce MessagingService
   (CASSANDRA-3335)
 * (CQL) compaction_strategy_options and compression_parameters for
   CREATE COLUMNFAMILY statement (CASSANDRA-3374)
 * Reset min/max compaction threshold when creating size tiered compaction
   strategy (CASSANDRA-3666)
 * Don't ignore IOException during compaction (CASSANDRA-3655)
 * Fix assertion error for CF with gc_grace=0 (CASSANDRA-3579)
 * Shutdown ParallelCompaction reducer executor after use (CASSANDRA-3711)
 * Avoid < 0 value for pending tasks in leveled compaction (CASSANDRA-3693)
 * (Hadoop) Support TimeUUID in Pig CassandraStorage (CASSANDRA-3327)
 * Check schema is ready before continuing boostrapping (CASSANDRA-3629)
 * Catch overflows during parsing of chunk_length_kb (CASSANDRA-3644)
 * Improve stream protocol mismatch errors (CASSANDRA-3652)
 * Avoid multiple thread doing HH to the same target (CASSANDRA-3681)
 * Add JMX property for rp_timeout_in_ms (CASSANDRA-2940)
 * Allow DynamicCompositeType to compare component of different types
   (CASSANDRA-3625)
 * Flush non-cfs backed secondary indexes (CASSANDRA-3659)
 * Secondary Indexes should report memory consumption (CASSANDRA-3155)
 * fix for SelectStatement start/end key are not set correctly
   when a key alias is involved (CASSANDRA-3700)
 * fix CLI `show schema` command insert of an extra comma in
   column_metadata (CASSANDRA-3714)
Merged from 0.8:
 * avoid logging (harmless) exception when GC takes < 1ms (CASSANDRA-3656)
 * prevent new nodes from thinking down nodes are up forever (CASSANDRA-3626)
 * use correct list of replicas for LOCAL_QUORUM reads when read repair
   is disabled (CASSANDRA-3696)
 * block on flush before compacting hints (may prevent OOM) (CASSANDRA-3733)


1.0.6
 * (CQL) fix cqlsh support for replicate_on_write (CASSANDRA-3596)
 * fix adding to leveled manifest after streaming (CASSANDRA-3536)
 * filter out unavailable cipher suites when using encryption (CASSANDRA-3178)
 * (HADOOP) add old-style api support for CFIF and CFRR (CASSANDRA-2799)
 * Support TimeUUIDType column names in Stress.java tool (CASSANDRA-3541)
 * (CQL) INSERT/UPDATE/DELETE/TRUNCATE commands should allow CF names to
   be qualified by keyspace (CASSANDRA-3419)
 * always remove endpoints from delevery queue in HH (CASSANDRA-3546)
 * fix race between cf flush and its 2ndary indexes flush (CASSANDRA-3547)
 * fix potential race in AES when a repair fails (CASSANDRA-3548)
 * fix default value validation usage in CLI SET command (CASSANDRA-3553)
 * Optimize componentsFor method for compaction and startup time
   (CASSANDRA-3532)
 * (CQL) Proper ColumnFamily metadata validation on CREATE COLUMNFAMILY 
   (CASSANDRA-3565)
 * fix compression "chunk_length_kb" option to set correct kb value for 
   thrift/avro (CASSANDRA-3558)
 * fix missing response during range slice repair (CASSANDRA-3551)
 * 'describe ring' moved from CLI to nodetool and available through JMX (CASSANDRA-3220)
 * add back partitioner to sstable metadata (CASSANDRA-3540)
 * fix NPE in get_count for counters (CASSANDRA-3601)
Merged from 0.8:
 * remove invalid assertion that table was opened before dropping it
   (CASSANDRA-3580)
 * range and index scans now only send requests to enough replicas to
   satisfy requested CL + RR (CASSANDRA-3598)
 * use cannonical host for local node in nodetool info (CASSANDRA-3556)
 * remove nonlocal DC write optimization since it only worked with
   CL.ONE or CL.LOCAL_QUORUM (CASSANDRA-3577, 3585)
 * detect misuses of CounterColumnType (CASSANDRA-3422)
 * turn off string interning in json2sstable, take 2 (CASSANDRA-2189)
 * validate compression parameters on add/update of the ColumnFamily 
   (CASSANDRA-3573)
 * Check for 0.0.0.0 is incorrect in CFIF (CASSANDRA-3584)
 * Increase vm.max_map_count in debian packaging (CASSANDRA-3563)
 * gossiper will never add itself to saved endpoints (CASSANDRA-3485)


1.0.5
 * revert CASSANDRA-3407 (see CASSANDRA-3540)
 * fix assertion error while forwarding writes to local nodes (CASSANDRA-3539)


1.0.4
 * fix self-hinting of timed out read repair updates and make hinted handoff
   less prone to OOMing a coordinator (CASSANDRA-3440)
 * expose bloom filter sizes via JMX (CASSANDRA-3495)
 * enforce RP tokens 0..2**127 (CASSANDRA-3501)
 * canonicalize paths exposed through JMX (CASSANDRA-3504)
 * fix "liveSize" stat when sstables are removed (CASSANDRA-3496)
 * add bloom filter FP rates to nodetool cfstats (CASSANDRA-3347)
 * record partitioner in sstable metadata component (CASSANDRA-3407)
 * add new upgradesstables nodetool command (CASSANDRA-3406)
 * skip --debug requirement to see common exceptions in CLI (CASSANDRA-3508)
 * fix incorrect query results due to invalid max timestamp (CASSANDRA-3510)
 * make sstableloader recognize compressed sstables (CASSANDRA-3521)
 * avoids race in OutboundTcpConnection in multi-DC setups (CASSANDRA-3530)
 * use SETLOCAL in cassandra.bat (CASSANDRA-3506)
 * fix ConcurrentModificationException in Table.all() (CASSANDRA-3529)
Merged from 0.8:
 * fix concurrence issue in the FailureDetector (CASSANDRA-3519)
 * fix array out of bounds error in counter shard removal (CASSANDRA-3514)
 * avoid dropping tombstones when they might still be needed to shadow
   data in a different sstable (CASSANDRA-2786)


1.0.3
 * revert name-based query defragmentation aka CASSANDRA-2503 (CASSANDRA-3491)
 * fix invalidate-related test failures (CASSANDRA-3437)
 * add next-gen cqlsh to bin/ (CASSANDRA-3188, 3131, 3493)
 * (CQL) fix handling of rows with no columns (CASSANDRA-3424, 3473)
 * fix querying supercolumns by name returning only a subset of
   subcolumns or old subcolumn versions (CASSANDRA-3446)
 * automatically compute sha1 sum for uncompressed data files (CASSANDRA-3456)
 * fix reading metadata/statistics component for version < h (CASSANDRA-3474)
 * add sstable forward-compatibility (CASSANDRA-3478)
 * report compression ratio in CFSMBean (CASSANDRA-3393)
 * fix incorrect size exception during streaming of counters (CASSANDRA-3481)
 * (CQL) fix for counter decrement syntax (CASSANDRA-3418)
 * Fix race introduced by CASSANDRA-2503 (CASSANDRA-3482)
 * Fix incomplete deletion of delivered hints (CASSANDRA-3466)
 * Avoid rescheduling compactions when no compaction was executed 
   (CASSANDRA-3484)
 * fix handling of the chunk_length_kb compression options (CASSANDRA-3492)
Merged from 0.8:
 * fix updating CF row_cache_provider (CASSANDRA-3414)
 * CFMetaData.convertToThrift method to set RowCacheProvider (CASSANDRA-3405)
 * acquire compactionlock during truncate (CASSANDRA-3399)
 * fix displaying cfdef entries for super columnfamilies (CASSANDRA-3415)
 * Make counter shard merging thread safe (CASSANDRA-3178)
 * Revert CASSANDRA-2855
 * Fix bug preventing the use of efficient cross-DC writes (CASSANDRA-3472)
 * `describe ring` command for CLI (CASSANDRA-3220)
 * (Hadoop) skip empty rows when entire row is requested, redux (CASSANDRA-2855)


1.0.2
 * "defragment" rows for name-based queries under STCS (CASSANDRA-2503)
 * Add timing information to cassandra-cli GET/SET/LIST queries (CASSANDRA-3326)
 * Only create one CompressionMetadata object per sstable (CASSANDRA-3427)
 * cleanup usage of StorageService.setMode() (CASSANDRA-3388)
 * Avoid large array allocation for compressed chunk offsets (CASSANDRA-3432)
 * fix DecimalType bytebuffer marshalling (CASSANDRA-3421)
 * fix bug that caused first column in per row indexes to be ignored 
   (CASSANDRA-3441)
 * add JMX call to clean (failed) repair sessions (CASSANDRA-3316)
 * fix sstableloader reference acquisition bug (CASSANDRA-3438)
 * fix estimated row size regression (CASSANDRA-3451)
 * make sure we don't return more columns than asked (CASSANDRA-3303, 3395)
Merged from 0.8:
 * acquire compactionlock during truncate (CASSANDRA-3399)
 * fix displaying cfdef entries for super columnfamilies (CASSANDRA-3415)


1.0.1
 * acquire references during index build to prevent delete problems
   on Windows (CASSANDRA-3314)
 * describe_ring should include datacenter/topology information (CASSANDRA-2882)
 * Thrift sockets are not properly buffered (CASSANDRA-3261)
 * performance improvement for bytebufferutil compare function (CASSANDRA-3286)
 * add system.versions ColumnFamily (CASSANDRA-3140)
 * reduce network copies (CASSANDRA-3333, 3373)
 * limit nodetool to 32MB of heap (CASSANDRA-3124)
 * (CQL) update parser to accept "timestamp" instead of "date" (CASSANDRA-3149)
 * Fix CLI `show schema` to include "compression_options" (CASSANDRA-3368)
 * Snapshot to include manifest under LeveledCompactionStrategy (CASSANDRA-3359)
 * (CQL) SELECT query should allow CF name to be qualified by keyspace (CASSANDRA-3130)
 * (CQL) Fix internal application error specifying 'using consistency ...'
   in lower case (CASSANDRA-3366)
 * fix Deflate compression when compression actually makes the data bigger
   (CASSANDRA-3370)
 * optimize UUIDGen to avoid lock contention on InetAddress.getLocalHost 
   (CASSANDRA-3387)
 * tolerate index being dropped mid-mutation (CASSANDRA-3334, 3313)
 * CompactionManager is now responsible for checking for new candidates
   post-task execution, enabling more consistent leveled compaction 
   (CASSANDRA-3391)
 * Cache HSHA threads (CASSANDRA-3372)
 * use CF/KS names as snapshot prefix for drop + truncate operations
   (CASSANDRA-2997)
 * Break bloom filters up to avoid heap fragmentation (CASSANDRA-2466)
 * fix cassandra hanging on jsvc stop (CASSANDRA-3302)
 * Avoid leveled compaction getting blocked on errors (CASSANDRA-3408)
 * Make reloading the compaction strategy safe (CASSANDRA-3409)
 * ignore 0.8 hints even if compaction begins before we try to purge
   them (CASSANDRA-3385)
 * remove procrun (bin\daemon) from Cassandra source tree and 
   artifacts (CASSANDRA-3331)
 * make cassandra compile under JDK7 (CASSANDRA-3275)
 * remove dependency of clientutil.jar to FBUtilities (CASSANDRA-3299)
 * avoid truncation errors by using long math on long values (CASSANDRA-3364)
 * avoid clock drift on some Windows machine (CASSANDRA-3375)
 * display cache provider in cli 'describe keyspace' command (CASSANDRA-3384)
 * fix incomplete topology information in describe_ring (CASSANDRA-3403)
 * expire dead gossip states based on time (CASSANDRA-2961)
 * improve CompactionTask extensibility (CASSANDRA-3330)
 * Allow one leveled compaction task to kick off another (CASSANDRA-3363)
 * allow encryption only between datacenters (CASSANDRA-2802)
Merged from 0.8:
 * fix truncate allowing data to be replayed post-restart (CASSANDRA-3297)
 * make iwriter final in IndexWriter to avoid NPE (CASSANDRA-2863)
 * (CQL) update grammar to require key clause in DELETE statement
   (CASSANDRA-3349)
 * (CQL) allow numeric keyspace names in USE statement (CASSANDRA-3350)
 * (Hadoop) skip empty rows when slicing the entire row (CASSANDRA-2855)
 * Fix handling of tombstone by SSTableExport/Import (CASSANDRA-3357)
 * fix ColumnIndexer to use long offsets (CASSANDRA-3358)
 * Improved CLI exceptions (CASSANDRA-3312)
 * Fix handling of tombstone by SSTableExport/Import (CASSANDRA-3357)
 * Only count compaction as active (for throttling) when they have
   successfully acquired the compaction lock (CASSANDRA-3344)
 * Display CLI version string on startup (CASSANDRA-3196)
 * (Hadoop) make CFIF try rpc_address or fallback to listen_address
   (CASSANDRA-3214)
 * (Hadoop) accept comma delimited lists of initial thrift connections
   (CASSANDRA-3185)
 * ColumnFamily min_compaction_threshold should be >= 2 (CASSANDRA-3342)
 * (Pig) add 0.8+ types and key validation type in schema (CASSANDRA-3280)
 * Fix completely removing column metadata using CLI (CASSANDRA-3126)
 * CLI `describe cluster;` output should be on separate lines for separate versions
   (CASSANDRA-3170)
 * fix changing durable_writes keyspace option during CF creation
   (CASSANDRA-3292)
 * avoid locking on update when no indexes are involved (CASSANDRA-3386)
 * fix assertionError during repair with ordered partitioners (CASSANDRA-3369)
 * correctly serialize key_validation_class for avro (CASSANDRA-3391)
 * don't expire counter tombstone after streaming (CASSANDRA-3394)
 * prevent nodes that failed to join from hanging around forever 
   (CASSANDRA-3351)
 * remove incorrect optimization from slice read path (CASSANDRA-3390)
 * Fix race in AntiEntropyService (CASSANDRA-3400)


1.0.0-final
 * close scrubbed sstable fd before deleting it (CASSANDRA-3318)
 * fix bug preventing obsolete commitlog segments from being removed
   (CASSANDRA-3269)
 * tolerate whitespace in seed CDL (CASSANDRA-3263)
 * Change default heap thresholds to max(min(1/2 ram, 1G), min(1/4 ram, 8GB))
   (CASSANDRA-3295)
 * Fix broken CompressedRandomAccessReaderTest (CASSANDRA-3298)
 * (CQL) fix type information returned for wildcard queries (CASSANDRA-3311)
 * add estimated tasks to LeveledCompactionStrategy (CASSANDRA-3322)
 * avoid including compaction cache-warming in keycache stats (CASSANDRA-3325)
 * run compaction and hinted handoff threads at MIN_PRIORITY (CASSANDRA-3308)
 * default hsha thrift server to cpu core count in rpc pool (CASSANDRA-3329)
 * add bin\daemon to binary tarball for Windows service (CASSANDRA-3331)
 * Fix places where uncompressed size of sstables was use in place of the
   compressed one (CASSANDRA-3338)
 * Fix hsha thrift server (CASSANDRA-3346)
 * Make sure repair only stream needed sstables (CASSANDRA-3345)


1.0.0-rc2
 * Log a meaningful warning when a node receives a message for a repair session
   that doesn't exist anymore (CASSANDRA-3256)
 * test for NUMA policy support as well as numactl presence (CASSANDRA-3245)
 * Fix FD leak when internode encryption is enabled (CASSANDRA-3257)
 * Remove incorrect assertion in mergeIterator (CASSANDRA-3260)
 * FBUtilities.hexToBytes(String) to throw NumberFormatException when string
   contains non-hex characters (CASSANDRA-3231)
 * Keep SimpleSnitch proximity ordering unchanged from what the Strategy
   generates, as intended (CASSANDRA-3262)
 * remove Scrub from compactionstats when finished (CASSANDRA-3255)
 * fix counter entry in jdbc TypesMap (CASSANDRA-3268)
 * fix full queue scenario for ParallelCompactionIterator (CASSANDRA-3270)
 * fix bootstrap process (CASSANDRA-3285)
 * don't try delivering hints if when there isn't any (CASSANDRA-3176)
 * CLI documentation change for ColumnFamily `compression_options` (CASSANDRA-3282)
 * ignore any CF ids sent by client for adding CF/KS (CASSANDRA-3288)
 * remove obsolete hints on first startup (CASSANDRA-3291)
 * use correct ISortedColumns for time-optimized reads (CASSANDRA-3289)
 * Evict gossip state immediately when a token is taken over by a new IP 
   (CASSANDRA-3259)


1.0.0-rc1
 * Update CQL to generate microsecond timestamps by default (CASSANDRA-3227)
 * Fix counting CFMetadata towards Memtable liveRatio (CASSANDRA-3023)
 * Kill server on wrapped OOME such as from FileChannel.map (CASSANDRA-3201)
 * remove unnecessary copy when adding to row cache (CASSANDRA-3223)
 * Log message when a full repair operation completes (CASSANDRA-3207)
 * Fix streamOutSession keeping sstables references forever if the remote end
   dies (CASSANDRA-3216)
 * Remove dynamic_snitch boolean from example configuration (defaulting to 
   true) and set default badness threshold to 0.1 (CASSANDRA-3229)
 * Base choice of random or "balanced" token on bootstrap on whether
   schema definitions were found (CASSANDRA-3219)
 * Fixes for LeveledCompactionStrategy score computation, prioritization,
   scheduling, and performance (CASSANDRA-3224, 3234)
 * parallelize sstable open at server startup (CASSANDRA-2988)
 * fix handling of exceptions writing to OutboundTcpConnection (CASSANDRA-3235)
 * Allow using quotes in "USE <keyspace>;" CLI command (CASSANDRA-3208)
 * Don't allow any cache loading exceptions to halt startup (CASSANDRA-3218)
 * Fix sstableloader --ignores option (CASSANDRA-3247)
 * File descriptor limit increased in packaging (CASSANDRA-3206)
 * Fix deadlock in commit log during flush (CASSANDRA-3253) 


1.0.0-beta1
 * removed binarymemtable (CASSANDRA-2692)
 * add commitlog_total_space_in_mb to prevent fragmented logs (CASSANDRA-2427)
 * removed commitlog_rotation_threshold_in_mb configuration (CASSANDRA-2771)
 * make AbstractBounds.normalize de-overlapp overlapping ranges (CASSANDRA-2641)
 * replace CollatingIterator, ReducingIterator with MergeIterator 
   (CASSANDRA-2062)
 * Fixed the ability to set compaction strategy in cli using create column 
   family command (CASSANDRA-2778)
 * clean up tmp files after failed compaction (CASSANDRA-2468)
 * restrict repair streaming to specific columnfamilies (CASSANDRA-2280)
 * don't bother persisting columns shadowed by a row tombstone (CASSANDRA-2589)
 * reset CF and SC deletion times after gc_grace (CASSANDRA-2317)
 * optimize away seek when compacting wide rows (CASSANDRA-2879)
 * single-pass streaming (CASSANDRA-2677, 2906, 2916, 3003)
 * use reference counting for deleting sstables instead of relying on GC
   (CASSANDRA-2521, 3179)
 * store hints as serialized mutations instead of pointers to data row
   (CASSANDRA-2045)
 * store hints in the coordinator node instead of in the closest replica 
   (CASSANDRA-2914)
 * add row_cache_keys_to_save CF option (CASSANDRA-1966)
 * check column family validity in nodetool repair (CASSANDRA-2933)
 * use lazy initialization instead of class initialization in NodeId
   (CASSANDRA-2953)
 * add paging to get_count (CASSANDRA-2894)
 * fix "short reads" in [multi]get (CASSANDRA-2643, 3157, 3192)
 * add optional compression for sstables (CASSANDRA-47, 2994, 3001, 3128)
 * add scheduler JMX metrics (CASSANDRA-2962)
 * add block level checksum for compressed data (CASSANDRA-1717)
 * make column family backed column map pluggable and introduce unsynchronized
   ArrayList backed one to speedup reads (CASSANDRA-2843, 3165, 3205)
 * refactoring of the secondary index api (CASSANDRA-2982)
 * make CL > ONE reads wait for digest reconciliation before returning
   (CASSANDRA-2494)
 * fix missing logging for some exceptions (CASSANDRA-2061)
 * refactor and optimize ColumnFamilyStore.files(...) and Descriptor.fromFilename(String)
   and few other places responsible for work with SSTable files (CASSANDRA-3040)
 * Stop reading from sstables once we know we have the most recent columns,
   for query-by-name requests (CASSANDRA-2498)
 * Add query-by-column mode to stress.java (CASSANDRA-3064)
 * Add "install" command to cassandra.bat (CASSANDRA-292)
 * clean up KSMetadata, CFMetadata from unnecessary
   Thrift<->Avro conversion methods (CASSANDRA-3032)
 * Add timeouts to client request schedulers (CASSANDRA-3079, 3096)
 * Cli to use hashes rather than array of hashes for strategy options (CASSANDRA-3081)
 * LeveledCompactionStrategy (CASSANDRA-1608, 3085, 3110, 3087, 3145, 3154, 3182)
 * Improvements of the CLI `describe` command (CASSANDRA-2630)
 * reduce window where dropped CF sstables may not be deleted (CASSANDRA-2942)
 * Expose gossip/FD info to JMX (CASSANDRA-2806)
 * Fix streaming over SSL when compressed SSTable involved (CASSANDRA-3051)
 * Add support for pluggable secondary index implementations (CASSANDRA-3078)
 * remove compaction_thread_priority setting (CASSANDRA-3104)
 * generate hints for replicas that timeout, not just replicas that are known
   to be down before starting (CASSANDRA-2034)
 * Add throttling for internode streaming (CASSANDRA-3080)
 * make the repair of a range repair all replica (CASSANDRA-2610, 3194)
 * expose the ability to repair the first range (as returned by the
   partitioner) of a node (CASSANDRA-2606)
 * Streams Compression (CASSANDRA-3015)
 * add ability to use multiple threads during a single compaction
   (CASSANDRA-2901)
 * make AbstractBounds.normalize support overlapping ranges (CASSANDRA-2641)
 * fix of the CQL count() behavior (CASSANDRA-3068)
 * use TreeMap backed column families for the SSTable simple writers
   (CASSANDRA-3148)
 * fix inconsistency of the CLI syntax when {} should be used instead of [{}]
   (CASSANDRA-3119)
 * rename CQL type names to match expected SQL behavior (CASSANDRA-3149, 3031)
 * Arena-based allocation for memtables (CASSANDRA-2252, 3162, 3163, 3168)
 * Default RR chance to 0.1 (CASSANDRA-3169)
 * Add RowLevel support to secondary index API (CASSANDRA-3147)
 * Make SerializingCacheProvider the default if JNA is available (CASSANDRA-3183)
 * Fix backwards compatibilty for CQL memtable properties (CASSANDRA-3190)
 * Add five-minute delay before starting compactions on a restarted server
   (CASSANDRA-3181)
 * Reduce copies done for intra-host messages (CASSANDRA-1788, 3144)
 * support of compaction strategy option for stress.java (CASSANDRA-3204)
 * make memtable throughput and column count thresholds no-ops (CASSANDRA-2449)
 * Return schema information along with the resultSet in CQL (CASSANDRA-2734)
 * Add new DecimalType (CASSANDRA-2883)
 * Fix assertion error in RowRepairResolver (CASSANDRA-3156)
 * Reduce unnecessary high buffer sizes (CASSANDRA-3171)
 * Pluggable compaction strategy (CASSANDRA-1610)
 * Add new broadcast_address config option (CASSANDRA-2491)


0.8.7
 * Kill server on wrapped OOME such as from FileChannel.map (CASSANDRA-3201)
 * Allow using quotes in "USE <keyspace>;" CLI command (CASSANDRA-3208)
 * Log message when a full repair operation completes (CASSANDRA-3207)
 * Don't allow any cache loading exceptions to halt startup (CASSANDRA-3218)
 * Fix sstableloader --ignores option (CASSANDRA-3247)
 * File descriptor limit increased in packaging (CASSANDRA-3206)
 * Log a meaningfull warning when a node receive a message for a repair session
   that doesn't exist anymore (CASSANDRA-3256)
 * Fix FD leak when internode encryption is enabled (CASSANDRA-3257)
 * FBUtilities.hexToBytes(String) to throw NumberFormatException when string
   contains non-hex characters (CASSANDRA-3231)
 * Keep SimpleSnitch proximity ordering unchanged from what the Strategy
   generates, as intended (CASSANDRA-3262)
 * remove Scrub from compactionstats when finished (CASSANDRA-3255)
 * Fix tool .bat files when CASSANDRA_HOME contains spaces (CASSANDRA-3258)
 * Force flush of status table when removing/updating token (CASSANDRA-3243)
 * Evict gossip state immediately when a token is taken over by a new IP (CASSANDRA-3259)
 * Fix bug where the failure detector can take too long to mark a host
   down (CASSANDRA-3273)
 * (Hadoop) allow wrapping ranges in queries (CASSANDRA-3137)
 * (Hadoop) check all interfaces for a match with split location
   before falling back to random replica (CASSANDRA-3211)
 * (Hadoop) Make Pig storage handle implements LoadMetadata (CASSANDRA-2777)
 * (Hadoop) Fix exception during PIG 'dump' (CASSANDRA-2810)
 * Fix stress COUNTER_GET option (CASSANDRA-3301)
 * Fix missing fields in CLI `show schema` output (CASSANDRA-3304)
 * Nodetool no longer leaks threads and closes JMX connections (CASSANDRA-3309)
 * fix truncate allowing data to be replayed post-restart (CASSANDRA-3297)
 * Move SimpleAuthority and SimpleAuthenticator to examples (CASSANDRA-2922)
 * Fix handling of tombstone by SSTableExport/Import (CASSANDRA-3357)
 * Fix transposition in cfHistograms (CASSANDRA-3222)
 * Allow using number as DC name when creating keyspace in CQL (CASSANDRA-3239)
 * Force flush of system table after updating/removing a token (CASSANDRA-3243)


0.8.6
 * revert CASSANDRA-2388
 * change TokenRange.endpoints back to listen/broadcast address to match
   pre-1777 behavior, and add TokenRange.rpc_endpoints instead (CASSANDRA-3187)
 * avoid trying to watch cassandra-topology.properties when loaded from jar
   (CASSANDRA-3138)
 * prevent users from creating keyspaces with LocalStrategy replication
   (CASSANDRA-3139)
 * fix CLI `show schema;` to output correct keyspace definition statement
   (CASSANDRA-3129)
 * CustomTThreadPoolServer to log TTransportException at DEBUG level
   (CASSANDRA-3142)
 * allow topology sort to work with non-unique rack names between 
   datacenters (CASSANDRA-3152)
 * Improve caching of same-version Messages on digest and repair paths
   (CASSANDRA-3158)
 * Randomize choice of first replica for counter increment (CASSANDRA-2890)
 * Fix using read_repair_chance instead of merge_shard_change (CASSANDRA-3202)
 * Avoid streaming data to nodes that already have it, on move as well as
   decommission (CASSANDRA-3041)
 * Fix divide by zero error in GCInspector (CASSANDRA-3164)
 * allow quoting of the ColumnFamily name in CLI `create column family`
   statement (CASSANDRA-3195)
 * Fix rolling upgrade from 0.7 to 0.8 problem (CASSANDRA-3166)
 * Accomodate missing encryption_options in IncomingTcpConnection.stream
   (CASSANDRA-3212)


0.8.5
 * fix NPE when encryption_options is unspecified (CASSANDRA-3007)
 * include column name in validation failure exceptions (CASSANDRA-2849)
 * make sure truncate clears out the commitlog so replay won't re-
   populate with truncated data (CASSANDRA-2950)
 * fix NPE when debug logging is enabled and dropped CF is present
   in a commitlog segment (CASSANDRA-3021)
 * fix cassandra.bat when CASSANDRA_HOME contains spaces (CASSANDRA-2952)
 * fix to SSTableSimpleUnsortedWriter bufferSize calculation (CASSANDRA-3027)
 * make cleanup and normal compaction able to skip empty rows
   (rows containing nothing but expired tombstones) (CASSANDRA-3039)
 * work around native memory leak in com.sun.management.GarbageCollectorMXBean
   (CASSANDRA-2868)
 * validate that column names in column_metadata are not equal to key_alias
   on create/update of the ColumnFamily and CQL 'ALTER' statement (CASSANDRA-3036)
 * return an InvalidRequestException if an indexed column is assigned
   a value larger than 64KB (CASSANDRA-3057)
 * fix of numeric-only and string column names handling in CLI "drop index" 
   (CASSANDRA-3054)
 * prune index scan resultset back to original request for lazy
   resultset expansion case (CASSANDRA-2964)
 * (Hadoop) fail jobs when Cassandra node has failed but TaskTracker
   has not (CASSANDRA-2388)
 * fix dynamic snitch ignoring nodes when read_repair_chance is zero
   (CASSANDRA-2662)
 * avoid retaining references to dropped CFS objects in 
   CompactionManager.estimatedCompactions (CASSANDRA-2708)
 * expose rpc timeouts per host in MessagingServiceMBean (CASSANDRA-2941)
 * avoid including cwd in classpath for deb and rpm packages (CASSANDRA-2881)
 * remove gossip state when a new IP takes over a token (CASSANDRA-3071)
 * allow sstable2json to work on index sstable files (CASSANDRA-3059)
 * always hint counters (CASSANDRA-3099)
 * fix log4j initialization in EmbeddedCassandraService (CASSANDRA-2857)
 * remove gossip state when a new IP takes over a token (CASSANDRA-3071)
 * work around native memory leak in com.sun.management.GarbageCollectorMXBean
    (CASSANDRA-2868)
 * fix UnavailableException with writes at CL.EACH_QUORM (CASSANDRA-3084)
 * fix parsing of the Keyspace and ColumnFamily names in numeric
   and string representations in CLI (CASSANDRA-3075)
 * fix corner cases in Range.differenceToFetch (CASSANDRA-3084)
 * fix ip address String representation in the ring cache (CASSANDRA-3044)
 * fix ring cache compatibility when mixing pre-0.8.4 nodes with post-
   in the same cluster (CASSANDRA-3023)
 * make repair report failure when a node participating dies (instead of
   hanging forever) (CASSANDRA-2433)
 * fix handling of the empty byte buffer by ReversedType (CASSANDRA-3111)
 * Add validation that Keyspace names are case-insensitively unique (CASSANDRA-3066)
 * catch invalid key_validation_class before instantiating UpdateColumnFamily (CASSANDRA-3102)
 * make Range and Bounds objects client-safe (CASSANDRA-3108)
 * optionally skip log4j configuration (CASSANDRA-3061)
 * bundle sstableloader with the debian package (CASSANDRA-3113)
 * don't try to build secondary indexes when there is none (CASSANDRA-3123)
 * improve SSTableSimpleUnsortedWriter speed for large rows (CASSANDRA-3122)
 * handle keyspace arguments correctly in nodetool snapshot (CASSANDRA-3038)
 * Fix SSTableImportTest on windows (CASSANDRA-3043)
 * expose compactionThroughputMbPerSec through JMX (CASSANDRA-3117)
 * log keyspace and CF of large rows being compacted


0.8.4
 * change TokenRing.endpoints to be a list of rpc addresses instead of 
   listen/broadcast addresses (CASSANDRA-1777)
 * include files-to-be-streamed in StreamInSession.getSources (CASSANDRA-2972)
 * use JAVA env var in cassandra-env.sh (CASSANDRA-2785, 2992)
 * avoid doing read for no-op replicate-on-write at CL=1 (CASSANDRA-2892)
 * refuse counter write for CL.ANY (CASSANDRA-2990)
 * switch back to only logging recent dropped messages (CASSANDRA-3004)
 * always deserialize RowMutation for counters (CASSANDRA-3006)
 * ignore saved replication_factor strategy_option for NTS (CASSANDRA-3011)
 * make sure pre-truncate CL segments are discarded (CASSANDRA-2950)


0.8.3
 * add ability to drop local reads/writes that are going to timeout
   (CASSANDRA-2943)
 * revamp token removal process, keep gossip states for 3 days (CASSANDRA-2496)
 * don't accept extra args for 0-arg nodetool commands (CASSANDRA-2740)
 * log unavailableexception details at debug level (CASSANDRA-2856)
 * expose data_dir though jmx (CASSANDRA-2770)
 * don't include tmp files as sstable when create cfs (CASSANDRA-2929)
 * log Java classpath on startup (CASSANDRA-2895)
 * keep gossipped version in sync with actual on migration coordinator 
   (CASSANDRA-2946)
 * use lazy initialization instead of class initialization in NodeId
   (CASSANDRA-2953)
 * check column family validity in nodetool repair (CASSANDRA-2933)
 * speedup bytes to hex conversions dramatically (CASSANDRA-2850)
 * Flush memtables on shutdown when durable writes are disabled 
   (CASSANDRA-2958)
 * improved POSIX compatibility of start scripts (CASsANDRA-2965)
 * add counter support to Hadoop InputFormat (CASSANDRA-2981)
 * fix bug where dirty commitlog segments were removed (and avoid keeping 
   segments with no post-flush activity permanently dirty) (CASSANDRA-2829)
 * fix throwing exception with batch mutation of counter super columns
   (CASSANDRA-2949)
 * ignore system tables during repair (CASSANDRA-2979)
 * throw exception when NTS is given replication_factor as an option
   (CASSANDRA-2960)
 * fix assertion error during compaction of counter CFs (CASSANDRA-2968)
 * avoid trying to create index names, when no index exists (CASSANDRA-2867)
 * don't sample the system table when choosing a bootstrap token
   (CASSANDRA-2825)
 * gossiper notifies of local state changes (CASSANDRA-2948)
 * add asynchronous and half-sync/half-async (hsha) thrift servers 
   (CASSANDRA-1405)
 * fix potential use of free'd native memory in SerializingCache 
   (CASSANDRA-2951)
 * prune index scan resultset back to original request for lazy
   resultset expansion case (CASSANDRA-2964)
 * (Hadoop) fail jobs when Cassandra node has failed but TaskTracker
    has not (CASSANDRA-2388)


0.8.2
 * CQL: 
   - include only one row per unique key for IN queries (CASSANDRA-2717)
   - respect client timestamp on full row deletions (CASSANDRA-2912)
 * improve thread-safety in StreamOutSession (CASSANDRA-2792)
 * allow deleting a row and updating indexed columns in it in the
   same mutation (CASSANDRA-2773)
 * Expose number of threads blocked on submitting memtable to flush
   in JMX (CASSANDRA-2817)
 * add ability to return "endpoints" to nodetool (CASSANDRA-2776)
 * Add support for multiple (comma-delimited) coordinator addresses
   to ColumnFamilyInputFormat (CASSANDRA-2807)
 * fix potential NPE while scheduling read repair for range slice
   (CASSANDRA-2823)
 * Fix race in SystemTable.getCurrentLocalNodeId (CASSANDRA-2824)
 * Correctly set default for replicate_on_write (CASSANDRA-2835)
 * improve nodetool compactionstats formatting (CASSANDRA-2844)
 * fix index-building status display (CASSANDRA-2853)
 * fix CLI perpetuating obsolete KsDef.replication_factor (CASSANDRA-2846)
 * improve cli treatment of multiline comments (CASSANDRA-2852)
 * handle row tombstones correctly in EchoedRow (CASSANDRA-2786)
 * add MessagingService.get[Recently]DroppedMessages and
   StorageService.getExceptionCount (CASSANDRA-2804)
 * fix possibility of spurious UnavailableException for LOCAL_QUORUM
   reads with dynamic snitch + read repair disabled (CASSANDRA-2870)
 * add ant-optional as dependence for the debian package (CASSANDRA-2164)
 * add option to specify limit for get_slice in the CLI (CASSANDRA-2646)
 * decrease HH page size (CASSANDRA-2832)
 * reset cli keyspace after dropping the current one (CASSANDRA-2763)
 * add KeyRange option to Hadoop inputformat (CASSANDRA-1125)
 * fix protocol versioning (CASSANDRA-2818, 2860)
 * support spaces in path to log4j configuration (CASSANDRA-2383)
 * avoid including inferred types in CF update (CASSANDRA-2809)
 * fix JMX bulkload call (CASSANDRA-2908)
 * fix updating KS with durable_writes=false (CASSANDRA-2907)
 * add simplified facade to SSTableWriter for bulk loading use
   (CASSANDRA-2911)
 * fix re-using index CF sstable names after drop/recreate (CASSANDRA-2872)
 * prepend CF to default index names (CASSANDRA-2903)
 * fix hint replay (CASSANDRA-2928)
 * Properly synchronize repair's merkle tree computation (CASSANDRA-2816)


0.8.1
 * CQL:
   - support for insert, delete in BATCH (CASSANDRA-2537)
   - support for IN to SELECT, UPDATE (CASSANDRA-2553)
   - timestamp support for INSERT, UPDATE, and BATCH (CASSANDRA-2555)
   - TTL support (CASSANDRA-2476)
   - counter support (CASSANDRA-2473)
   - ALTER COLUMNFAMILY (CASSANDRA-1709)
   - DROP INDEX (CASSANDRA-2617)
   - add SCHEMA/TABLE as aliases for KS/CF (CASSANDRA-2743)
   - server handles wait-for-schema-agreement (CASSANDRA-2756)
   - key alias support (CASSANDRA-2480)
 * add support for comparator parameters and a generic ReverseType
   (CASSANDRA-2355)
 * add CompositeType and DynamicCompositeType (CASSANDRA-2231)
 * optimize batches containing multiple updates to the same row
   (CASSANDRA-2583)
 * adjust hinted handoff page size to avoid OOM with large columns 
   (CASSANDRA-2652)
 * mark BRAF buffer invalid post-flush so we don't re-flush partial
   buffers again, especially on CL writes (CASSANDRA-2660)
 * add DROP INDEX support to CLI (CASSANDRA-2616)
 * don't perform HH to client-mode [storageproxy] nodes (CASSANDRA-2668)
 * Improve forceDeserialize/getCompactedRow encapsulation (CASSANDRA-2659)
 * Don't write CounterUpdateColumn to disk in tests (CASSANDRA-2650)
 * Add sstable bulk loading utility (CASSANDRA-1278)
 * avoid replaying hints to dropped columnfamilies (CASSANDRA-2685)
 * add placeholders for missing rows in range query pseudo-RR (CASSANDRA-2680)
 * remove no-op HHOM.renameHints (CASSANDRA-2693)
 * clone super columns to avoid modifying them during flush (CASSANDRA-2675)
 * allow writes to bypass the commitlog for certain keyspaces (CASSANDRA-2683)
 * avoid NPE when bypassing commitlog during memtable flush (CASSANDRA-2781)
 * Added support for making bootstrap retry if nodes flap (CASSANDRA-2644)
 * Added statusthrift to nodetool to report if thrift server is running (CASSANDRA-2722)
 * Fixed rows being cached if they do not exist (CASSANDRA-2723)
 * Support passing tableName and cfName to RowCacheProviders (CASSANDRA-2702)
 * close scrub file handles (CASSANDRA-2669)
 * throttle migration replay (CASSANDRA-2714)
 * optimize column serializer creation (CASSANDRA-2716)
 * Added support for making bootstrap retry if nodes flap (CASSANDRA-2644)
 * Added statusthrift to nodetool to report if thrift server is running
   (CASSANDRA-2722)
 * Fixed rows being cached if they do not exist (CASSANDRA-2723)
 * fix truncate/compaction race (CASSANDRA-2673)
 * workaround large resultsets causing large allocation retention
   by nio sockets (CASSANDRA-2654)
 * fix nodetool ring use with Ec2Snitch (CASSANDRA-2733)
 * fix removing columns and subcolumns that are supressed by a row or
   supercolumn tombstone during replica resolution (CASSANDRA-2590)
 * support sstable2json against snapshot sstables (CASSANDRA-2386)
 * remove active-pull schema requests (CASSANDRA-2715)
 * avoid marking entire list of sstables as actively being compacted
   in multithreaded compaction (CASSANDRA-2765)
 * seek back after deserializing a row to update cache with (CASSANDRA-2752)
 * avoid skipping rows in scrub for counter column family (CASSANDRA-2759)
 * fix ConcurrentModificationException in repair when dealing with 0.7 node
   (CASSANDRA-2767)
 * use threadsafe collections for StreamInSession (CASSANDRA-2766)
 * avoid infinite loop when creating merkle tree (CASSANDRA-2758)
 * avoids unmarking compacting sstable prematurely in cleanup (CASSANDRA-2769)
 * fix NPE when the commit log is bypassed (CASSANDRA-2718)
 * don't throw an exception in SS.isRPCServerRunning (CASSANDRA-2721)
 * make stress.jar executable (CASSANDRA-2744)
 * add daemon mode to java stress (CASSANDRA-2267)
 * expose the DC and rack of a node through JMX and nodetool ring (CASSANDRA-2531)
 * fix cache mbean getSize (CASSANDRA-2781)
 * Add Date, Float, Double, and Boolean types (CASSANDRA-2530)
 * Add startup flag to renew counter node id (CASSANDRA-2788)
 * add jamm agent to cassandra.bat (CASSANDRA-2787)
 * fix repair hanging if a neighbor has nothing to send (CASSANDRA-2797)
 * purge tombstone even if row is in only one sstable (CASSANDRA-2801)
 * Fix wrong purge of deleted cf during compaction (CASSANDRA-2786)
 * fix race that could result in Hadoop writer failing to throw an
   exception encountered after close() (CASSANDRA-2755)
 * fix scan wrongly throwing assertion error (CASSANDRA-2653)
 * Always use even distribution for merkle tree with RandomPartitionner
   (CASSANDRA-2841)
 * fix describeOwnership for OPP (CASSANDRA-2800)
 * ensure that string tokens do not contain commas (CASSANDRA-2762)


0.8.0-final
 * fix CQL grammar warning and cqlsh regression from CASSANDRA-2622
 * add ant generate-cql-html target (CASSANDRA-2526)
 * update CQL consistency levels (CASSANDRA-2566)
 * debian packaging fixes (CASSANDRA-2481, 2647)
 * fix UUIDType, IntegerType for direct buffers (CASSANDRA-2682, 2684)
 * switch to native Thrift for Hadoop map/reduce (CASSANDRA-2667)
 * fix StackOverflowError when building from eclipse (CASSANDRA-2687)
 * only provide replication_factor to strategy_options "help" for
   SimpleStrategy, OldNetworkTopologyStrategy (CASSANDRA-2678, 2713)
 * fix exception adding validators to non-string columns (CASSANDRA-2696)
 * avoid instantiating DatabaseDescriptor in JDBC (CASSANDRA-2694)
 * fix potential stack overflow during compaction (CASSANDRA-2626)
 * clone super columns to avoid modifying them during flush (CASSANDRA-2675)
 * reset underlying iterator in EchoedRow constructor (CASSANDRA-2653)


0.8.0-rc1
 * faster flushes and compaction from fixing excessively pessimistic 
   rebuffering in BRAF (CASSANDRA-2581)
 * fix returning null column values in the python cql driver (CASSANDRA-2593)
 * fix merkle tree splitting exiting early (CASSANDRA-2605)
 * snapshot_before_compaction directory name fix (CASSANDRA-2598)
 * Disable compaction throttling during bootstrap (CASSANDRA-2612) 
 * fix CQL treatment of > and < operators in range slices (CASSANDRA-2592)
 * fix potential double-application of counter updates on commitlog replay
   by moving replay position from header to sstable metadata (CASSANDRA-2419)
 * JDBC CQL driver exposes getColumn for access to timestamp
 * JDBC ResultSetMetadata properties added to AbstractType
 * r/m clustertool (CASSANDRA-2607)
 * add support for presenting row key as a column in CQL result sets 
   (CASSANDRA-2622)
 * Don't allow {LOCAL|EACH}_QUORUM unless strategy is NTS (CASSANDRA-2627)
 * validate keyspace strategy_options during CQL create (CASSANDRA-2624)
 * fix empty Result with secondary index when limit=1 (CASSANDRA-2628)
 * Fix regression where bootstrapping a node with no schema fails
   (CASSANDRA-2625)
 * Allow removing LocationInfo sstables (CASSANDRA-2632)
 * avoid attempting to replay mutations from dropped keyspaces (CASSANDRA-2631)
 * avoid using cached position of a key when GT is requested (CASSANDRA-2633)
 * fix counting bloom filter true positives (CASSANDRA-2637)
 * initialize local ep state prior to gossip startup if needed (CASSANDRA-2638)
 * fix counter increment lost after restart (CASSANDRA-2642)
 * add quote-escaping via backslash to CLI (CASSANDRA-2623)
 * fix pig example script (CASSANDRA-2487)
 * fix dynamic snitch race in adding latencies (CASSANDRA-2618)
 * Start/stop cassandra after more important services such as mdadm in
   debian packaging (CASSANDRA-2481)


0.8.0-beta2
 * fix NPE compacting index CFs (CASSANDRA-2528)
 * Remove checking all column families on startup for compaction candidates 
   (CASSANDRA-2444)
 * validate CQL create keyspace options (CASSANDRA-2525)
 * fix nodetool setcompactionthroughput (CASSANDRA-2550)
 * move	gossip heartbeat back to its own thread (CASSANDRA-2554)
 * validate cql TRUNCATE columnfamily before truncating (CASSANDRA-2570)
 * fix batch_mutate for mixed standard-counter mutations (CASSANDRA-2457)
 * disallow making schema changes to system keyspace (CASSANDRA-2563)
 * fix sending mutation messages multiple times (CASSANDRA-2557)
 * fix incorrect use of NBHM.size in ReadCallback that could cause
   reads to time out even when responses were received (CASSANDRA-2552)
 * trigger read repair correctly for LOCAL_QUORUM reads (CASSANDRA-2556)
 * Allow configuring the number of compaction thread (CASSANDRA-2558)
 * forceUserDefinedCompaction will attempt to compact what it is given
   even if the pessimistic estimate is that there is not enough disk space;
   automatic compactions will only compact 2 or more sstables (CASSANDRA-2575)
 * refuse to apply migrations with older timestamps than the current 
   schema (CASSANDRA-2536)
 * remove unframed Thrift transport option
 * include indexes in snapshots (CASSANDRA-2596)
 * improve ignoring of obsolete mutations in index maintenance (CASSANDRA-2401)
 * recognize attempt to drop just the index while leaving the column
   definition alone (CASSANDRA-2619)
  

0.8.0-beta1
 * remove Avro RPC support (CASSANDRA-926)
 * support for columns that act as incr/decr counters 
   (CASSANDRA-1072, 1937, 1944, 1936, 2101, 2093, 2288, 2105, 2384, 2236, 2342,
   2454)
 * CQL (CASSANDRA-1703, 1704, 1705, 1706, 1707, 1708, 1710, 1711, 1940, 
   2124, 2302, 2277, 2493)
 * avoid double RowMutation serialization on write path (CASSANDRA-1800)
 * make NetworkTopologyStrategy the default (CASSANDRA-1960)
 * configurable internode encryption (CASSANDRA-1567, 2152)
 * human readable column names in sstable2json output (CASSANDRA-1933)
 * change default JMX port to 7199 (CASSANDRA-2027)
 * backwards compatible internal messaging (CASSANDRA-1015)
 * atomic switch of memtables and sstables (CASSANDRA-2284)
 * add pluggable SeedProvider (CASSANDRA-1669)
 * Fix clustertool to not throw exception when calling get_endpoints (CASSANDRA-2437)
 * upgrade to thrift 0.6 (CASSANDRA-2412) 
 * repair works on a token range instead of full ring (CASSANDRA-2324)
 * purge tombstones from row cache (CASSANDRA-2305)
 * push replication_factor into strategy_options (CASSANDRA-1263)
 * give snapshots the same name on each node (CASSANDRA-1791)
 * remove "nodetool loadbalance" (CASSANDRA-2448)
 * multithreaded compaction (CASSANDRA-2191)
 * compaction throttling (CASSANDRA-2156)
 * add key type information and alias (CASSANDRA-2311, 2396)
 * cli no longer divides read_repair_chance by 100 (CASSANDRA-2458)
 * made CompactionInfo.getTaskType return an enum (CASSANDRA-2482)
 * add a server-wide cap on measured memtable memory usage and aggressively
   flush to keep under that threshold (CASSANDRA-2006)
 * add unified UUIDType (CASSANDRA-2233)
 * add off-heap row cache support (CASSANDRA-1969)


0.7.5
 * improvements/fixes to PIG driver (CASSANDRA-1618, CASSANDRA-2387,
   CASSANDRA-2465, CASSANDRA-2484)
 * validate index names (CASSANDRA-1761)
 * reduce contention on Table.flusherLock (CASSANDRA-1954)
 * try harder to detect failures during streaming, cleaning up temporary
   files more reliably (CASSANDRA-2088)
 * shut down server for OOM on a Thrift thread (CASSANDRA-2269)
 * fix tombstone handling in repair and sstable2json (CASSANDRA-2279)
 * preserve version when streaming data from old sstables (CASSANDRA-2283)
 * don't start repair if a neighboring node is marked as dead (CASSANDRA-2290)
 * purge tombstones from row cache (CASSANDRA-2305)
 * Avoid seeking when sstable2json exports the entire file (CASSANDRA-2318)
 * clear Built flag in system table when dropping an index (CASSANDRA-2320)
 * don't allow arbitrary argument for stress.java (CASSANDRA-2323)
 * validate values for index predicates in get_indexed_slice (CASSANDRA-2328)
 * queue secondary indexes for flush before the parent (CASSANDRA-2330)
 * allow job configuration to set the CL used in Hadoop jobs (CASSANDRA-2331)
 * add memtable_flush_queue_size defaulting to 4 (CASSANDRA-2333)
 * Allow overriding of initial_token, storage_port and rpc_port from system
   properties (CASSANDRA-2343)
 * fix comparator used for non-indexed secondary expressions in index scan
   (CASSANDRA-2347)
 * ensure size calculation and write phase of large-row compaction use
   the same threshold for TTL expiration (CASSANDRA-2349)
 * fix race when iterating CFs during add/drop (CASSANDRA-2350)
 * add ConsistencyLevel command to CLI (CASSANDRA-2354)
 * allow negative numbers in the cli (CASSANDRA-2358)
 * hard code serialVersionUID for tokens class (CASSANDRA-2361)
 * fix potential infinite loop in ByteBufferUtil.inputStream (CASSANDRA-2365)
 * fix encoding bugs in HintedHandoffManager, SystemTable when default
   charset is not UTF8 (CASSANDRA-2367)
 * avoids having removed node reappearing in Gossip (CASSANDRA-2371)
 * fix incorrect truncation of long to int when reading columns via block
   index (CASSANDRA-2376)
 * fix NPE during stream session (CASSANDRA-2377)
 * fix race condition that could leave orphaned data files when dropping CF or
   KS (CASSANDRA-2381)
 * fsync statistics component on write (CASSANDRA-2382)
 * fix duplicate results from CFS.scan (CASSANDRA-2406)
 * add IntegerType to CLI help (CASSANDRA-2414)
 * avoid caching token-only decoratedkeys (CASSANDRA-2416)
 * convert mmap assertion to if/throw so scrub can catch it (CASSANDRA-2417)
 * don't overwrite gc log (CASSANDR-2418)
 * invalidate row cache for streamed row to avoid inconsitencies
   (CASSANDRA-2420)
 * avoid copies in range/index scans (CASSANDRA-2425)
 * make sure we don't wipe data during cleanup if the node has not join
   the ring (CASSANDRA-2428)
 * Try harder to close files after compaction (CASSANDRA-2431)
 * re-set bootstrapped flag after move finishes (CASSANDRA-2435)
 * display validation_class in CLI 'describe keyspace' (CASSANDRA-2442)
 * make cleanup compactions cleanup the row cache (CASSANDRA-2451)
 * add column fields validation to scrub (CASSANDRA-2460)
 * use 64KB flush buffer instead of in_memory_compaction_limit (CASSANDRA-2463)
 * fix backslash substitutions in CLI (CASSANDRA-2492)
 * disable cache saving for system CFS (CASSANDRA-2502)
 * fixes for verifying destination availability under hinted conditions
   so UE can be thrown intead of timing out (CASSANDRA-2514)
 * fix update of validation class in column metadata (CASSANDRA-2512)
 * support LOCAL_QUORUM, EACH_QUORUM CLs outside of NTS (CASSANDRA-2516)
 * preserve version when streaming data from old sstables (CASSANDRA-2283)
 * fix backslash substitutions in CLI (CASSANDRA-2492)
 * count a row deletion as one operation towards memtable threshold 
   (CASSANDRA-2519)
 * support LOCAL_QUORUM, EACH_QUORUM CLs outside of NTS (CASSANDRA-2516)


0.7.4
 * add nodetool join command (CASSANDRA-2160)
 * fix secondary indexes on pre-existing or streamed data (CASSANDRA-2244)
 * initialize endpoint in gossiper earlier (CASSANDRA-2228)
 * add ability to write to Cassandra from Pig (CASSANDRA-1828)
 * add rpc_[min|max]_threads (CASSANDRA-2176)
 * add CL.TWO, CL.THREE (CASSANDRA-2013)
 * avoid exporting an un-requested row in sstable2json, when exporting 
   a key that does not exist (CASSANDRA-2168)
 * add incremental_backups option (CASSANDRA-1872)
 * add configurable row limit to Pig loadfunc (CASSANDRA-2276)
 * validate column values in batches as well as single-Column inserts
   (CASSANDRA-2259)
 * move sample schema from cassandra.yaml to schema-sample.txt,
   a cli scripts (CASSANDRA-2007)
 * avoid writing empty rows when scrubbing tombstoned rows (CASSANDRA-2296)
 * fix assertion error in range and index scans for CL < ALL
   (CASSANDRA-2282)
 * fix commitlog replay when flush position refers to data that didn't
   get synced before server died (CASSANDRA-2285)
 * fix fd leak in sstable2json with non-mmap'd i/o (CASSANDRA-2304)
 * reduce memory use during streaming of multiple sstables (CASSANDRA-2301)
 * purge tombstoned rows from cache after GCGraceSeconds (CASSANDRA-2305)
 * allow zero replicas in a NTS datacenter (CASSANDRA-1924)
 * make range queries respect snitch for local replicas (CASSANDRA-2286)
 * fix HH delivery when column index is larger than 2GB (CASSANDRA-2297)
 * make 2ary indexes use parent CF flush thresholds during initial build
   (CASSANDRA-2294)
 * update memtable_throughput to be a long (CASSANDRA-2158)


0.7.3
 * Keep endpoint state until aVeryLongTime (CASSANDRA-2115)
 * lower-latency read repair (CASSANDRA-2069)
 * add hinted_handoff_throttle_delay_in_ms option (CASSANDRA-2161)
 * fixes for cache save/load (CASSANDRA-2172, -2174)
 * Handle whole-row deletions in CFOutputFormat (CASSANDRA-2014)
 * Make memtable_flush_writers flush in parallel (CASSANDRA-2178)
 * Add compaction_preheat_key_cache option (CASSANDRA-2175)
 * refactor stress.py to have only one copy of the format string 
   used for creating row keys (CASSANDRA-2108)
 * validate index names for \w+ (CASSANDRA-2196)
 * Fix Cassandra cli to respect timeout if schema does not settle 
   (CASSANDRA-2187)
 * fix for compaction and cleanup writing old-format data into new-version 
   sstable (CASSANDRA-2211, -2216)
 * add nodetool scrub (CASSANDRA-2217, -2240)
 * fix sstable2json large-row pagination (CASSANDRA-2188)
 * fix EOFing on requests for the last bytes in a file (CASSANDRA-2213)
 * fix BufferedRandomAccessFile bugs (CASSANDRA-2218, -2241)
 * check for memtable flush_after_mins exceeded every 10s (CASSANDRA-2183)
 * fix cache saving on Windows (CASSANDRA-2207)
 * add validateSchemaAgreement call + synchronization to schema
   modification operations (CASSANDRA-2222)
 * fix for reversed slice queries on large rows (CASSANDRA-2212)
 * fat clients were writing local data (CASSANDRA-2223)
 * set DEFAULT_MEMTABLE_LIFETIME_IN_MINS to 24h
 * improve detection and cleanup of partially-written sstables 
   (CASSANDRA-2206)
 * fix supercolumn de/serialization when subcolumn comparator is different
   from supercolumn's (CASSANDRA-2104)
 * fix starting up on Windows when CASSANDRA_HOME contains whitespace
   (CASSANDRA-2237)
 * add [get|set][row|key]cacheSavePeriod to JMX (CASSANDRA-2100)
 * fix Hadoop ColumnFamilyOutputFormat dropping of mutations
   when batch fills up (CASSANDRA-2255)
 * move file deletions off of scheduledtasks executor (CASSANDRA-2253)


0.7.2
 * copy DecoratedKey.key when inserting into caches to avoid retaining
   a reference to the underlying buffer (CASSANDRA-2102)
 * format subcolumn names with subcomparator (CASSANDRA-2136)
 * fix column bloom filter deserialization (CASSANDRA-2165)


0.7.1
 * refactor MessageDigest creation code. (CASSANDRA-2107)
 * buffer network stack to avoid inefficient small TCP messages while avoiding
   the nagle/delayed ack problem (CASSANDRA-1896)
 * check log4j configuration for changes every 10s (CASSANDRA-1525, 1907)
 * more-efficient cross-DC replication (CASSANDRA-1530, -2051, -2138)
 * avoid polluting page cache with commitlog or sstable writes
   and seq scan operations (CASSANDRA-1470)
 * add RMI authentication options to nodetool (CASSANDRA-1921)
 * make snitches configurable at runtime (CASSANDRA-1374)
 * retry hadoop split requests on connection failure (CASSANDRA-1927)
 * implement describeOwnership for BOP, COPP (CASSANDRA-1928)
 * make read repair behave as expected for ConsistencyLevel > ONE
   (CASSANDRA-982, 2038)
 * distributed test harness (CASSANDRA-1859, 1964)
 * reduce flush lock contention (CASSANDRA-1930)
 * optimize supercolumn deserialization (CASSANDRA-1891)
 * fix CFMetaData.apply to only compare objects of the same class 
   (CASSANDRA-1962)
 * allow specifying specific SSTables to compact from JMX (CASSANDRA-1963)
 * fix race condition in MessagingService.targets (CASSANDRA-1959, 2094, 2081)
 * refuse to open sstables from a future version (CASSANDRA-1935)
 * zero-copy reads (CASSANDRA-1714)
 * fix copy bounds for word Text in wordcount demo (CASSANDRA-1993)
 * fixes for contrib/javautils (CASSANDRA-1979)
 * check more frequently for memtable expiration (CASSANDRA-2000)
 * fix writing SSTable column count statistics (CASSANDRA-1976)
 * fix streaming of multiple CFs during bootstrap (CASSANDRA-1992)
 * explicitly set JVM GC new generation size with -Xmn (CASSANDRA-1968)
 * add short options for CLI flags (CASSANDRA-1565)
 * make keyspace argument to "describe keyspace" in CLI optional
   when authenticated to keyspace already (CASSANDRA-2029)
 * added option to specify -Dcassandra.join_ring=false on startup
   to allow "warm spare" nodes or performing JMX maintenance before
   joining the ring (CASSANDRA-526)
 * log migrations at INFO (CASSANDRA-2028)
 * add CLI verbose option in file mode (CASSANDRA-2030)
 * add single-line "--" comments to CLI (CASSANDRA-2032)
 * message serialization tests (CASSANDRA-1923)
 * switch from ivy to maven-ant-tasks (CASSANDRA-2017)
 * CLI attempts to block for new schema to propagate (CASSANDRA-2044)
 * fix potential overflow in nodetool cfstats (CASSANDRA-2057)
 * add JVM shutdownhook to sync commitlog (CASSANDRA-1919)
 * allow nodes to be up without being part of  normal traffic (CASSANDRA-1951)
 * fix CLI "show keyspaces" with null options on NTS (CASSANDRA-2049)
 * fix possible ByteBuffer race conditions (CASSANDRA-2066)
 * reduce garbage generated by MessagingService to prevent load spikes
   (CASSANDRA-2058)
 * fix math in RandomPartitioner.describeOwnership (CASSANDRA-2071)
 * fix deletion of sstable non-data components (CASSANDRA-2059)
 * avoid blocking gossip while deleting handoff hints (CASSANDRA-2073)
 * ignore messages from newer versions, keep track of nodes in gossip 
   regardless of version (CASSANDRA-1970)
 * cache writing moved to CompactionManager to reduce i/o contention and
   updated to use non-cache-polluting writes (CASSANDRA-2053)
 * page through large rows when exporting to JSON (CASSANDRA-2041)
 * add flush_largest_memtables_at and reduce_cache_sizes_at options
   (CASSANDRA-2142)
 * add cli 'describe cluster' command (CASSANDRA-2127)
 * add cli support for setting username/password at 'connect' command 
   (CASSANDRA-2111)
 * add -D option to Stress.java to allow reading hosts from a file 
   (CASSANDRA-2149)
 * bound hints CF throughput between 32M and 256M (CASSANDRA-2148)
 * continue starting when invalid saved cache entries are encountered
   (CASSANDRA-2076)
 * add max_hint_window_in_ms option (CASSANDRA-1459)


0.7.0-final
 * fix offsets to ByteBuffer.get (CASSANDRA-1939)


0.7.0-rc4
 * fix cli crash after backgrounding (CASSANDRA-1875)
 * count timeouts in storageproxy latencies, and include latency 
   histograms in StorageProxyMBean (CASSANDRA-1893)
 * fix CLI get recognition of supercolumns (CASSANDRA-1899)
 * enable keepalive on intra-cluster sockets (CASSANDRA-1766)
 * count timeouts towards dynamicsnitch latencies (CASSANDRA-1905)
 * Expose index-building status in JMX + cli schema description
   (CASSANDRA-1871)
 * allow [LOCAL|EACH]_QUORUM to be used with non-NetworkTopology 
   replication Strategies
 * increased amount of index locks for faster commitlog replay
 * collect secondary index tombstones immediately (CASSANDRA-1914)
 * revert commitlog changes from #1780 (CASSANDRA-1917)
 * change RandomPartitioner min token to -1 to avoid collision w/
   tokens on actual nodes (CASSANDRA-1901)
 * examine the right nibble when validating TimeUUID (CASSANDRA-1910)
 * include secondary indexes in cleanup (CASSANDRA-1916)
 * CFS.scrubDataDirectories should also cleanup invalid secondary indexes
   (CASSANDRA-1904)
 * ability to disable/enable gossip on nodes to force them down
   (CASSANDRA-1108)


0.7.0-rc3
 * expose getNaturalEndpoints in StorageServiceMBean taking byte[]
   key; RMI cannot serialize ByteBuffer (CASSANDRA-1833)
 * infer org.apache.cassandra.locator for replication strategy classes
   when not otherwise specified
 * validation that generates less garbage (CASSANDRA-1814)
 * add TTL support to CLI (CASSANDRA-1838)
 * cli defaults to bytestype for subcomparator when creating
   column families (CASSANDRA-1835)
 * unregister index MBeans when index is dropped (CASSANDRA-1843)
 * make ByteBufferUtil.clone thread-safe (CASSANDRA-1847)
 * change exception for read requests during bootstrap from 
   InvalidRequest to Unavailable (CASSANDRA-1862)
 * respect row-level tombstones post-flush in range scans
   (CASSANDRA-1837)
 * ReadResponseResolver check digests against each other (CASSANDRA-1830)
 * return InvalidRequest when remove of subcolumn without supercolumn
   is requested (CASSANDRA-1866)
 * flush before repair (CASSANDRA-1748)
 * SSTableExport validates key order (CASSANDRA-1884)
 * large row support for SSTableExport (CASSANDRA-1867)
 * Re-cache hot keys post-compaction without hitting disk (CASSANDRA-1878)
 * manage read repair in coordinator instead of data source, to
   provide latency information to dynamic snitch (CASSANDRA-1873)


0.7.0-rc2
 * fix live-column-count of slice ranges including tombstoned supercolumn 
   with live subcolumn (CASSANDRA-1591)
 * rename o.a.c.internal.AntientropyStage -> AntiEntropyStage,
   o.a.c.request.Request_responseStage -> RequestResponseStage,
   o.a.c.internal.Internal_responseStage -> InternalResponseStage
 * add AbstractType.fromString (CASSANDRA-1767)
 * require index_type to be present when specifying index_name
   on ColumnDef (CASSANDRA-1759)
 * fix add/remove index bugs in CFMetadata (CASSANDRA-1768)
 * rebuild Strategy during system_update_keyspace (CASSANDRA-1762)
 * cli updates prompt to ... in continuation lines (CASSANDRA-1770)
 * support multiple Mutations per key in hadoop ColumnFamilyOutputFormat
   (CASSANDRA-1774)
 * improvements to Debian init script (CASSANDRA-1772)
 * use local classloader to check for version.properties (CASSANDRA-1778)
 * Validate that column names in column_metadata are valid for the
   defined comparator, and decode properly in cli (CASSANDRA-1773)
 * use cross-platform newlines in cli (CASSANDRA-1786)
 * add ExpiringColumn support to sstable import/export (CASSANDRA-1754)
 * add flush for each append to periodic commitlog mode; added
   periodic_without_flush option to disable this (CASSANDRA-1780)
 * close file handle used for post-flush truncate (CASSANDRA-1790)
 * various code cleanup (CASSANDRA-1793, -1794, -1795)
 * fix range queries against wrapped range (CASSANDRA-1781)
 * fix consistencylevel calculations for NetworkTopologyStrategy
   (CASSANDRA-1804)
 * cli support index type enum names (CASSANDRA-1810)
 * improved validation of column_metadata (CASSANDRA-1813)
 * reads at ConsistencyLevel > 1 throw UnavailableException
   immediately if insufficient live nodes exist (CASSANDRA-1803)
 * copy bytebuffers for local writes to avoid retaining the entire
   Thrift frame (CASSANDRA-1801)
 * fix NPE adding index to column w/o prior metadata (CASSANDRA-1764)
 * reduce fat client timeout (CASSANDRA-1730)
 * fix botched merge of CASSANDRA-1316


0.7.0-rc1
 * fix compaction and flush races with schema updates (CASSANDRA-1715)
 * add clustertool, config-converter, sstablekeys, and schematool 
   Windows .bat files (CASSANDRA-1723)
 * reject range queries received during bootstrap (CASSANDRA-1739)
 * fix wrapping-range queries on non-minimum token (CASSANDRA-1700)
 * add nodetool cfhistogram (CASSANDRA-1698)
 * limit repaired ranges to what the nodes have in common (CASSANDRA-1674)
 * index scan treats missing columns as not matching secondary
   expressions (CASSANDRA-1745)
 * Fix misuse of DataOutputBuffer.getData in AntiEntropyService
   (CASSANDRA-1729)
 * detect and warn when obsolete version of JNA is present (CASSANDRA-1760)
 * reduce fat client timeout (CASSANDRA-1730)
 * cleanup smallest CFs first to increase free temp space for larger ones
   (CASSANDRA-1811)
 * Update windows .bat files to work outside of main Cassandra
   directory (CASSANDRA-1713)
 * fix read repair regression from 0.6.7 (CASSANDRA-1727)
 * more-efficient read repair (CASSANDRA-1719)
 * fix hinted handoff replay (CASSANDRA-1656)
 * log type of dropped messages (CASSANDRA-1677)
 * upgrade to SLF4J 1.6.1
 * fix ByteBuffer bug in ExpiringColumn.updateDigest (CASSANDRA-1679)
 * fix IntegerType.getString (CASSANDRA-1681)
 * make -Djava.net.preferIPv4Stack=true the default (CASSANDRA-628)
 * add INTERNAL_RESPONSE verb to differentiate from responses related
   to client requests (CASSANDRA-1685)
 * log tpstats when dropping messages (CASSANDRA-1660)
 * include unreachable nodes in describeSchemaVersions (CASSANDRA-1678)
 * Avoid dropping messages off the client request path (CASSANDRA-1676)
 * fix jna errno reporting (CASSANDRA-1694)
 * add friendlier error for UnknownHostException on startup (CASSANDRA-1697)
 * include jna dependency in RPM package (CASSANDRA-1690)
 * add --skip-keys option to stress.py (CASSANDRA-1696)
 * improve cli handling of non-string keys and column names 
   (CASSANDRA-1701, -1693)
 * r/m extra subcomparator line in cli keyspaces output (CASSANDRA-1712)
 * add read repair chance to cli "show keyspaces"
 * upgrade to ConcurrentLinkedHashMap 1.1 (CASSANDRA-975)
 * fix index scan routing (CASSANDRA-1722)
 * fix tombstoning of supercolumns in range queries (CASSANDRA-1734)
 * clear endpoint cache after updating keyspace metadata (CASSANDRA-1741)
 * fix wrapping-range queries on non-minimum token (CASSANDRA-1700)
 * truncate includes secondary indexes (CASSANDRA-1747)
 * retain reference to PendingFile sstables (CASSANDRA-1749)
 * fix sstableimport regression (CASSANDRA-1753)
 * fix for bootstrap when no non-system tables are defined (CASSANDRA-1732)
 * handle replica unavailability in index scan (CASSANDRA-1755)
 * fix service initialization order deadlock (CASSANDRA-1756)
 * multi-line cli commands (CASSANDRA-1742)
 * fix race between snapshot and compaction (CASSANDRA-1736)
 * add listEndpointsPendingHints, deleteHintsForEndpoint JMX methods 
   (CASSANDRA-1551)


0.7.0-beta3
 * add strategy options to describe_keyspace output (CASSANDRA-1560)
 * log warning when using randomly generated token (CASSANDRA-1552)
 * re-organize JMX into .db, .net, .internal, .request (CASSANDRA-1217)
 * allow nodes to change IPs between restarts (CASSANDRA-1518)
 * remember ring state between restarts by default (CASSANDRA-1518)
 * flush index built flag so we can read it before log replay (CASSANDRA-1541)
 * lock row cache updates to prevent race condition (CASSANDRA-1293)
 * remove assertion causing rare (and harmless) error messages in
   commitlog (CASSANDRA-1330)
 * fix moving nodes with no keyspaces defined (CASSANDRA-1574)
 * fix unbootstrap when no data is present in a transfer range (CASSANDRA-1573)
 * take advantage of AVRO-495 to simplify our avro IDL (CASSANDRA-1436)
 * extend authorization hierarchy to column family (CASSANDRA-1554)
 * deletion support in secondary indexes (CASSANDRA-1571)
 * meaningful error message for invalid replication strategy class 
   (CASSANDRA-1566)
 * allow keyspace creation with RF > N (CASSANDRA-1428)
 * improve cli error handling (CASSANDRA-1580)
 * add cache save/load ability (CASSANDRA-1417, 1606, 1647)
 * add StorageService.getDrainProgress (CASSANDRA-1588)
 * Disallow bootstrap to an in-use token (CASSANDRA-1561)
 * Allow dynamic secondary index creation and destruction (CASSANDRA-1532)
 * log auto-guessed memtable thresholds (CASSANDRA-1595)
 * add ColumnDef support to cli (CASSANDRA-1583)
 * reduce index sample time by 75% (CASSANDRA-1572)
 * add cli support for column, strategy metadata (CASSANDRA-1578, 1612)
 * add cli support for schema modification (CASSANDRA-1584)
 * delete temp files on failed compactions (CASSANDRA-1596)
 * avoid blocking for dead nodes during removetoken (CASSANDRA-1605)
 * remove ConsistencyLevel.ZERO (CASSANDRA-1607)
 * expose in-progress compaction type in jmx (CASSANDRA-1586)
 * removed IClock & related classes from internals (CASSANDRA-1502)
 * fix removing tokens from SystemTable on decommission and removetoken
   (CASSANDRA-1609)
 * include CF metadata in cli 'show keyspaces' (CASSANDRA-1613)
 * switch from Properties to HashMap in PropertyFileSnitch to
   avoid synchronization bottleneck (CASSANDRA-1481)
 * PropertyFileSnitch configuration file renamed to 
   cassandra-topology.properties
 * add cli support for get_range_slices (CASSANDRA-1088, CASSANDRA-1619)
 * Make memtable flush thresholds per-CF instead of global 
   (CASSANDRA-1007, 1637)
 * add cli support for binary data without CfDef hints (CASSANDRA-1603)
 * fix building SSTable statistics post-stream (CASSANDRA-1620)
 * fix potential infinite loop in 2ary index queries (CASSANDRA-1623)
 * allow creating NTS keyspaces with no replicas configured (CASSANDRA-1626)
 * add jmx histogram of sstables accessed per read (CASSANDRA-1624)
 * remove system_rename_column_family and system_rename_keyspace from the
   client API until races can be fixed (CASSANDRA-1630, CASSANDRA-1585)
 * add cli sanity tests (CASSANDRA-1582)
 * update GC settings in cassandra.bat (CASSANDRA-1636)
 * cli support for index queries (CASSANDRA-1635)
 * cli support for updating schema memtable settings (CASSANDRA-1634)
 * cli --file option (CASSANDRA-1616)
 * reduce automatically chosen memtable sizes by 50% (CASSANDRA-1641)
 * move endpoint cache from snitch to strategy (CASSANDRA-1643)
 * fix commitlog recovery deleting the newly-created segment as well as
   the old ones (CASSANDRA-1644)
 * upgrade to Thrift 0.5 (CASSANDRA-1367)
 * renamed CL.DCQUORUM to LOCAL_QUORUM and DCQUORUMSYNC to EACH_QUORUM
 * cli truncate support (CASSANDRA-1653)
 * update GC settings in cassandra.bat (CASSANDRA-1636)
 * avoid logging when a node's ip/token is gossipped back to it (CASSANDRA-1666)


0.7-beta2
 * always use UTF-8 for hint keys (CASSANDRA-1439)
 * remove cassandra.yaml dependency from Hadoop and Pig (CASSADRA-1322)
 * expose CfDef metadata in describe_keyspaces (CASSANDRA-1363)
 * restore use of mmap_index_only option (CASSANDRA-1241)
 * dropping a keyspace with no column families generated an error 
   (CASSANDRA-1378)
 * rename RackAwareStrategy to OldNetworkTopologyStrategy, RackUnawareStrategy 
   to SimpleStrategy, DatacenterShardStrategy to NetworkTopologyStrategy,
   AbstractRackAwareSnitch to AbstractNetworkTopologySnitch (CASSANDRA-1392)
 * merge StorageProxy.mutate, mutateBlocking (CASSANDRA-1396)
 * faster UUIDType, LongType comparisons (CASSANDRA-1386, 1393)
 * fix setting read_repair_chance from CLI addColumnFamily (CASSANDRA-1399)
 * fix updates to indexed columns (CASSANDRA-1373)
 * fix race condition leaving to FileNotFoundException (CASSANDRA-1382)
 * fix sharded lock hash on index write path (CASSANDRA-1402)
 * add support for GT/E, LT/E in subordinate index clauses (CASSANDRA-1401)
 * cfId counter got out of sync when CFs were added (CASSANDRA-1403)
 * less chatty schema updates (CASSANDRA-1389)
 * rename column family mbeans. 'type' will now include either 
   'IndexColumnFamilies' or 'ColumnFamilies' depending on the CFS type.
   (CASSANDRA-1385)
 * disallow invalid keyspace and column family names. This includes name that
   matches a '^\w+' regex. (CASSANDRA-1377)
 * use JNA, if present, to take snapshots (CASSANDRA-1371)
 * truncate hints if starting 0.7 for the first time (CASSANDRA-1414)
 * fix FD leak in single-row slicepredicate queries (CASSANDRA-1416)
 * allow index expressions against columns that are not part of the 
   SlicePredicate (CASSANDRA-1410)
 * config-converter properly handles snitches and framed support 
   (CASSANDRA-1420)
 * remove keyspace argument from multiget_count (CASSANDRA-1422)
 * allow specifying cassandra.yaml location as (local or remote) URL
   (CASSANDRA-1126)
 * fix using DynamicEndpointSnitch with NetworkTopologyStrategy
   (CASSANDRA-1429)
 * Add CfDef.default_validation_class (CASSANDRA-891)
 * fix EstimatedHistogram.max (CASSANDRA-1413)
 * quorum read optimization (CASSANDRA-1622)
 * handle zero-length (or missing) rows during HH paging (CASSANDRA-1432)
 * include secondary indexes during schema migrations (CASSANDRA-1406)
 * fix commitlog header race during schema change (CASSANDRA-1435)
 * fix ColumnFamilyStoreMBeanIterator to use new type name (CASSANDRA-1433)
 * correct filename generated by xml->yaml converter (CASSANDRA-1419)
 * add CMSInitiatingOccupancyFraction=75 and UseCMSInitiatingOccupancyOnly
   to default JVM options
 * decrease jvm heap for cassandra-cli (CASSANDRA-1446)
 * ability to modify keyspaces and column family definitions on a live cluster
   (CASSANDRA-1285)
 * support for Hadoop Streaming [non-jvm map/reduce via stdin/out]
   (CASSANDRA-1368)
 * Move persistent sstable stats from the system table to an sstable component
   (CASSANDRA-1430)
 * remove failed bootstrap attempt from pending ranges when gossip times
   it out after 1h (CASSANDRA-1463)
 * eager-create tcp connections to other cluster members (CASSANDRA-1465)
 * enumerate stages and derive stage from message type instead of 
   transmitting separately (CASSANDRA-1465)
 * apply reversed flag during collation from different data sources
   (CASSANDRA-1450)
 * make failure to remove commitlog segment non-fatal (CASSANDRA-1348)
 * correct ordering of drain operations so CL.recover is no longer 
   necessary (CASSANDRA-1408)
 * removed keyspace from describe_splits method (CASSANDRA-1425)
 * rename check_schema_agreement to describe_schema_versions
   (CASSANDRA-1478)
 * fix QUORUM calculation for RF > 3 (CASSANDRA-1487)
 * remove tombstones during non-major compactions when bloom filter
   verifies that row does not exist in other sstables (CASSANDRA-1074)
 * nodes that coordinated a loadbalance in the past could not be seen by
   newly added nodes (CASSANDRA-1467)
 * exposed endpoint states (gossip details) via jmx (CASSANDRA-1467)
 * ensure that compacted sstables are not included when new readers are
   instantiated (CASSANDRA-1477)
 * by default, calculate heap size and memtable thresholds at runtime (CASSANDRA-1469)
 * fix races dealing with adding/dropping keyspaces and column families in
   rapid succession (CASSANDRA-1477)
 * clean up of Streaming system (CASSANDRA-1503, 1504, 1506)
 * add options to configure Thrift socket keepalive and buffer sizes (CASSANDRA-1426)
 * make contrib CassandraServiceDataCleaner recursive (CASSANDRA-1509)
 * min, max compaction threshold are configurable and persistent 
   per-ColumnFamily (CASSANDRA-1468)
 * fix replaying the last mutation in a commitlog unnecessarily 
   (CASSANDRA-1512)
 * invoke getDefaultUncaughtExceptionHandler from DTPE with the original
   exception rather than the ExecutionException wrapper (CASSANDRA-1226)
 * remove Clock from the Thrift (and Avro) API (CASSANDRA-1501)
 * Close intra-node sockets when connection is broken (CASSANDRA-1528)
 * RPM packaging spec file (CASSANDRA-786)
 * weighted request scheduler (CASSANDRA-1485)
 * treat expired columns as deleted (CASSANDRA-1539)
 * make IndexInterval configurable (CASSANDRA-1488)
 * add describe_snitch to Thrift API (CASSANDRA-1490)
 * MD5 authenticator compares plain text submitted password with MD5'd
   saved property, instead of vice versa (CASSANDRA-1447)
 * JMX MessagingService pending and completed counts (CASSANDRA-1533)
 * fix race condition processing repair responses (CASSANDRA-1511)
 * make repair blocking (CASSANDRA-1511)
 * create EndpointSnitchInfo and MBean to expose rack and DC (CASSANDRA-1491)
 * added option to contrib/word_count to output results back to Cassandra
   (CASSANDRA-1342)
 * rewrite Hadoop ColumnFamilyRecordWriter to pool connections, retry to
   multiple Cassandra nodes, and smooth impact on the Cassandra cluster
   by using smaller batch sizes (CASSANDRA-1434)
 * fix setting gc_grace_seconds via CLI (CASSANDRA-1549)
 * support TTL'd index values (CASSANDRA-1536)
 * make removetoken work like decommission (CASSANDRA-1216)
 * make cli comparator-aware and improve quote rules (CASSANDRA-1523,-1524)
 * make nodetool compact and cleanup blocking (CASSANDRA-1449)
 * add memtable, cache information to GCInspector logs (CASSANDRA-1558)
 * enable/disable HintedHandoff via JMX (CASSANDRA-1550)
 * Ignore stray files in the commit log directory (CASSANDRA-1547)
 * Disallow bootstrap to an in-use token (CASSANDRA-1561)


0.7-beta1
 * sstable versioning (CASSANDRA-389)
 * switched to slf4j logging (CASSANDRA-625)
 * add (optional) expiration time for column (CASSANDRA-699)
 * access levels for authentication/authorization (CASSANDRA-900)
 * add ReadRepairChance to CF definition (CASSANDRA-930)
 * fix heisenbug in system tests, especially common on OS X (CASSANDRA-944)
 * convert to byte[] keys internally and all public APIs (CASSANDRA-767)
 * ability to alter schema definitions on a live cluster (CASSANDRA-44)
 * renamed configuration file to cassandra.xml, and log4j.properties to
   log4j-server.properties, which must now be loaded from
   the classpath (which is how our scripts in bin/ have always done it)
   (CASSANDRA-971)
 * change get_count to require a SlicePredicate. create multi_get_count
   (CASSANDRA-744)
 * re-organized endpointsnitch implementations and added SimpleSnitch
   (CASSANDRA-994)
 * Added preload_row_cache option (CASSANDRA-946)
 * add CRC to commitlog header (CASSANDRA-999)
 * removed deprecated batch_insert and get_range_slice methods (CASSANDRA-1065)
 * add truncate thrift method (CASSANDRA-531)
 * http mini-interface using mx4j (CASSANDRA-1068)
 * optimize away copy of sliced row on memtable read path (CASSANDRA-1046)
 * replace constant-size 2GB mmaped segments and special casing for index 
   entries spanning segment boundaries, with SegmentedFile that computes 
   segments that always contain entire entries/rows (CASSANDRA-1117)
 * avoid reading large rows into memory during compaction (CASSANDRA-16)
 * added hadoop OutputFormat (CASSANDRA-1101)
 * efficient Streaming (no more anticompaction) (CASSANDRA-579)
 * split commitlog header into separate file and add size checksum to
   mutations (CASSANDRA-1179)
 * avoid allocating a new byte[] for each mutation on replay (CASSANDRA-1219)
 * revise HH schema to be per-endpoint (CASSANDRA-1142)
 * add joining/leaving status to nodetool ring (CASSANDRA-1115)
 * allow multiple repair sessions per node (CASSANDRA-1190)
 * optimize away MessagingService for local range queries (CASSANDRA-1261)
 * make framed transport the default so malformed requests can't OOM the 
   server (CASSANDRA-475)
 * significantly faster reads from row cache (CASSANDRA-1267)
 * take advantage of row cache during range queries (CASSANDRA-1302)
 * make GCGraceSeconds a per-ColumnFamily value (CASSANDRA-1276)
 * keep persistent row size and column count statistics (CASSANDRA-1155)
 * add IntegerType (CASSANDRA-1282)
 * page within a single row during hinted handoff (CASSANDRA-1327)
 * push DatacenterShardStrategy configuration into keyspace definition,
   eliminating datacenter.properties. (CASSANDRA-1066)
 * optimize forward slices starting with '' and single-index-block name 
   queries by skipping the column index (CASSANDRA-1338)
 * streaming refactor (CASSANDRA-1189)
 * faster comparison for UUID types (CASSANDRA-1043)
 * secondary index support (CASSANDRA-749 and subtasks)
 * make compaction buckets deterministic (CASSANDRA-1265)


0.6.6
 * Allow using DynamicEndpointSnitch with RackAwareStrategy (CASSANDRA-1429)
 * remove the remaining vestiges of the unfinished DatacenterShardStrategy 
   (replaced by NetworkTopologyStrategy in 0.7)
   

0.6.5
 * fix key ordering in range query results with RandomPartitioner
   and ConsistencyLevel > ONE (CASSANDRA-1145)
 * fix for range query starting with the wrong token range (CASSANDRA-1042)
 * page within a single row during hinted handoff (CASSANDRA-1327)
 * fix compilation on non-sun JDKs (CASSANDRA-1061)
 * remove String.trim() call on row keys in batch mutations (CASSANDRA-1235)
 * Log summary of dropped messages instead of spamming log (CASSANDRA-1284)
 * add dynamic endpoint snitch (CASSANDRA-981)
 * fix streaming for keyspaces with hyphens in their name (CASSANDRA-1377)
 * fix errors in hard-coded bloom filter optKPerBucket by computing it
   algorithmically (CASSANDRA-1220
 * remove message deserialization stage, and uncap read/write stages
   so slow reads/writes don't block gossip processing (CASSANDRA-1358)
 * add jmx port configuration to Debian package (CASSANDRA-1202)
 * use mlockall via JNA, if present, to prevent Linux from swapping
   out parts of the JVM (CASSANDRA-1214)


0.6.4
 * avoid queuing multiple hint deliveries for the same endpoint
   (CASSANDRA-1229)
 * better performance for and stricter checking of UTF8 column names
   (CASSANDRA-1232)
 * extend option to lower compaction priority to hinted handoff
   as well (CASSANDRA-1260)
 * log errors in gossip instead of re-throwing (CASSANDRA-1289)
 * avoid aborting commitlog replay prematurely if a flushed-but-
   not-removed commitlog segment is encountered (CASSANDRA-1297)
 * fix duplicate rows being read during mapreduce (CASSANDRA-1142)
 * failure detection wasn't closing command sockets (CASSANDRA-1221)
 * cassandra-cli.bat works on windows (CASSANDRA-1236)
 * pre-emptively drop requests that cannot be processed within RPCTimeout
   (CASSANDRA-685)
 * add ack to Binary write verb and update CassandraBulkLoader
   to wait for acks for each row (CASSANDRA-1093)
 * added describe_partitioner Thrift method (CASSANDRA-1047)
 * Hadoop jobs no longer require the Cassandra storage-conf.xml
   (CASSANDRA-1280, CASSANDRA-1047)
 * log thread pool stats when GC is excessive (CASSANDRA-1275)
 * remove gossip message size limit (CASSANDRA-1138)
 * parallelize local and remote reads during multiget, and respect snitch 
   when determining whether to do local read for CL.ONE (CASSANDRA-1317)
 * fix read repair to use requested consistency level on digest mismatch,
   rather than assuming QUORUM (CASSANDRA-1316)
 * process digest mismatch re-reads in parallel (CASSANDRA-1323)
 * switch hints CF comparator to BytesType (CASSANDRA-1274)


0.6.3
 * retry to make streaming connections up to 8 times. (CASSANDRA-1019)
 * reject describe_ring() calls on invalid keyspaces (CASSANDRA-1111)
 * fix cache size calculation for size of 100% (CASSANDRA-1129)
 * fix cache capacity only being recalculated once (CASSANDRA-1129)
 * remove hourly scan of all hints on the off chance that the gossiper
   missed a status change; instead, expose deliverHintsToEndpoint to JMX
   so it can be done manually, if necessary (CASSANDRA-1141)
 * don't reject reads at CL.ALL (CASSANDRA-1152)
 * reject deletions to supercolumns in CFs containing only standard
   columns (CASSANDRA-1139)
 * avoid preserving login information after client disconnects
   (CASSANDRA-1057)
 * prefer sun jdk to openjdk in debian init script (CASSANDRA-1174)
 * detect partioner config changes between restarts and fail fast 
   (CASSANDRA-1146)
 * use generation time to resolve node token reassignment disagreements
   (CASSANDRA-1118)
 * restructure the startup ordering of Gossiper and MessageService to avoid
   timing anomalies (CASSANDRA-1160)
 * detect incomplete commit log hearders (CASSANDRA-1119)
 * force anti-entropy service to stream files on the stream stage to avoid
   sending streams out of order (CASSANDRA-1169)
 * remove inactive stream managers after AES streams files (CASSANDRA-1169)
 * allow removing entire row through batch_mutate Deletion (CASSANDRA-1027)
 * add JMX metrics for row-level bloom filter false positives (CASSANDRA-1212)
 * added a redhat init script to contrib (CASSANDRA-1201)
 * use midpoint when bootstrapping a new machine into range with not
   much data yet instead of random token (CASSANDRA-1112)
 * kill server on OOM in executor stage as well as Thrift (CASSANDRA-1226)
 * remove opportunistic repairs, when two machines with overlapping replica
   responsibilities happen to finish major compactions of the same CF near
   the same time.  repairs are now fully manual (CASSANDRA-1190)
 * add ability to lower compaction priority (default is no change from 0.6.2)
   (CASSANDRA-1181)


0.6.2
 * fix contrib/word_count build. (CASSANDRA-992)
 * split CommitLogExecutorService into BatchCommitLogExecutorService and 
   PeriodicCommitLogExecutorService (CASSANDRA-1014)
 * add latency histograms to CFSMBean (CASSANDRA-1024)
 * make resolving timestamp ties deterministic by using value bytes
   as a tiebreaker (CASSANDRA-1039)
 * Add option to turn off Hinted Handoff (CASSANDRA-894)
 * fix windows startup (CASSANDRA-948)
 * make concurrent_reads, concurrent_writes configurable at runtime via JMX
   (CASSANDRA-1060)
 * disable GCInspector on non-Sun JVMs (CASSANDRA-1061)
 * fix tombstone handling in sstable rows with no other data (CASSANDRA-1063)
 * fix size of row in spanned index entries (CASSANDRA-1056)
 * install json2sstable, sstable2json, and sstablekeys to Debian package
 * StreamingService.StreamDestinations wouldn't empty itself after streaming
   finished (CASSANDRA-1076)
 * added Collections.shuffle(splits) before returning the splits in 
   ColumnFamilyInputFormat (CASSANDRA-1096)
 * do not recalculate cache capacity post-compaction if it's been manually 
   modified (CASSANDRA-1079)
 * better defaults for flush sorter + writer executor queue sizes
   (CASSANDRA-1100)
 * windows scripts for SSTableImport/Export (CASSANDRA-1051)
 * windows script for nodetool (CASSANDRA-1113)
 * expose PhiConvictThreshold (CASSANDRA-1053)
 * make repair of RF==1 a no-op (CASSANDRA-1090)
 * improve default JVM GC options (CASSANDRA-1014)
 * fix SlicePredicate serialization inside Hadoop jobs (CASSANDRA-1049)
 * close Thrift sockets in Hadoop ColumnFamilyRecordReader (CASSANDRA-1081)


0.6.1
 * fix NPE in sstable2json when no excluded keys are given (CASSANDRA-934)
 * keep the replica set constant throughout the read repair process
   (CASSANDRA-937)
 * allow querying getAllRanges with empty token list (CASSANDRA-933)
 * fix command line arguments inversion in clustertool (CASSANDRA-942)
 * fix race condition that could trigger a false-positive assertion
   during post-flush discard of old commitlog segments (CASSANDRA-936)
 * fix neighbor calculation for anti-entropy repair (CASSANDRA-924)
 * perform repair even for small entropy differences (CASSANDRA-924)
 * Use hostnames in CFInputFormat to allow Hadoop's naive string-based
   locality comparisons to work (CASSANDRA-955)
 * cache read-only BufferedRandomAccessFile length to avoid
   3 system calls per invocation (CASSANDRA-950)
 * nodes with IPv6 (and no IPv4) addresses could not join cluster
   (CASSANDRA-969)
 * Retrieve the correct number of undeleted columns, if any, from
   a supercolumn in a row that had been deleted previously (CASSANDRA-920)
 * fix index scans that cross the 2GB mmap boundaries for both mmap
   and standard i/o modes (CASSANDRA-866)
 * expose drain via nodetool (CASSANDRA-978)


0.6.0-RC1
 * JMX drain to flush memtables and run through commit log (CASSANDRA-880)
 * Bootstrapping can skip ranges under the right conditions (CASSANDRA-902)
 * fix merging row versions in range_slice for CL > ONE (CASSANDRA-884)
 * default write ConsistencyLeven chaned from ZERO to ONE
 * fix for index entries spanning mmap buffer boundaries (CASSANDRA-857)
 * use lexical comparison if time part of TimeUUIDs are the same 
   (CASSANDRA-907)
 * bound read, mutation, and response stages to fix possible OOM
   during log replay (CASSANDRA-885)
 * Use microseconds-since-epoch (UTC) in cli, instead of milliseconds
 * Treat batch_mutate Deletion with null supercolumn as "apply this predicate 
   to top level supercolumns" (CASSANDRA-834)
 * Streaming destination nodes do not update their JMX status (CASSANDRA-916)
 * Fix internal RPC timeout calculation (CASSANDRA-911)
 * Added Pig loadfunc to contrib/pig (CASSANDRA-910)


0.6.0-beta3
 * fix compaction bucketing bug (CASSANDRA-814)
 * update windows batch file (CASSANDRA-824)
 * deprecate KeysCachedFraction configuration directive in favor
   of KeysCached; move to unified-per-CF key cache (CASSANDRA-801)
 * add invalidateRowCache to ColumnFamilyStoreMBean (CASSANDRA-761)
 * send Handoff hints to natural locations to reduce load on
   remaining nodes in a failure scenario (CASSANDRA-822)
 * Add RowWarningThresholdInMB configuration option to warn before very 
   large rows get big enough to threaten node stability, and -x option to
   be able to remove them with sstable2json if the warning is unheeded
   until it's too late (CASSANDRA-843)
 * Add logging of GC activity (CASSANDRA-813)
 * fix ConcurrentModificationException in commitlog discard (CASSANDRA-853)
 * Fix hardcoded row count in Hadoop RecordReader (CASSANDRA-837)
 * Add a jmx status to the streaming service and change several DEBUG
   messages to INFO (CASSANDRA-845)
 * fix classpath in cassandra-cli.bat for Windows (CASSANDRA-858)
 * allow re-specifying host, port to cassandra-cli if invalid ones
   are first tried (CASSANDRA-867)
 * fix race condition handling rpc timeout in the coordinator
   (CASSANDRA-864)
 * Remove CalloutLocation and StagingFileDirectory from storage-conf files 
   since those settings are no longer used (CASSANDRA-878)
 * Parse a long from RowWarningThresholdInMB instead of an int (CASSANDRA-882)
 * Remove obsolete ControlPort code from DatabaseDescriptor (CASSANDRA-886)
 * move skipBytes side effect out of assert (CASSANDRA-899)
 * add "double getLoad" to StorageServiceMBean (CASSANDRA-898)
 * track row stats per CF at compaction time (CASSANDRA-870)
 * disallow CommitLogDirectory matching a DataFileDirectory (CASSANDRA-888)
 * default key cache size is 200k entries, changed from 10% (CASSANDRA-863)
 * add -Dcassandra-foreground=yes to cassandra.bat
 * exit if cluster name is changed unexpectedly (CASSANDRA-769)


0.6.0-beta1/beta2
 * add batch_mutate thrift command, deprecating batch_insert (CASSANDRA-336)
 * remove get_key_range Thrift API, deprecated in 0.5 (CASSANDRA-710)
 * add optional login() Thrift call for authentication (CASSANDRA-547)
 * support fat clients using gossiper and StorageProxy to perform
   replication in-process [jvm-only] (CASSANDRA-535)
 * support mmapped I/O for reads, on by default on 64bit JVMs 
   (CASSANDRA-408, CASSANDRA-669)
 * improve insert concurrency, particularly during Hinted Handoff
   (CASSANDRA-658)
 * faster network code (CASSANDRA-675)
 * stress.py moved to contrib (CASSANDRA-635)
 * row caching [must be explicitly enabled per-CF in config] (CASSANDRA-678)
 * present a useful measure of compaction progress in JMX (CASSANDRA-599)
 * add bin/sstablekeys (CASSNADRA-679)
 * add ConsistencyLevel.ANY (CASSANDRA-687)
 * make removetoken remove nodes from gossip entirely (CASSANDRA-644)
 * add ability to set cache sizes at runtime (CASSANDRA-708)
 * report latency and cache hit rate statistics with lifetime totals
   instead of average over the last minute (CASSANDRA-702)
 * support get_range_slice for RandomPartitioner (CASSANDRA-745)
 * per-keyspace replication factory and replication strategy (CASSANDRA-620)
 * track latency in microseconds (CASSANDRA-733)
 * add describe_ Thrift methods, deprecating get_string_property and 
   get_string_list_property
 * jmx interface for tracking operation mode and streams in general.
   (CASSANDRA-709)
 * keep memtables in sorted order to improve range query performance
   (CASSANDRA-799)
 * use while loop instead of recursion when trimming sstables compaction list 
   to avoid blowing stack in pathological cases (CASSANDRA-804)
 * basic Hadoop map/reduce support (CASSANDRA-342)


0.5.1
 * ensure all files for an sstable are streamed to the same directory.
   (CASSANDRA-716)
 * more accurate load estimate for bootstrapping (CASSANDRA-762)
 * tolerate dead or unavailable bootstrap target on write (CASSANDRA-731)
 * allow larger numbers of keys (> 140M) in a sstable bloom filter
   (CASSANDRA-790)
 * include jvm argument improvements from CASSANDRA-504 in debian package
 * change streaming chunk size to 32MB to accomodate Windows XP limitations
   (was 64MB) (CASSANDRA-795)
 * fix get_range_slice returning results in the wrong order (CASSANDRA-781)
 

0.5.0 final
 * avoid attempting to delete temporary bootstrap files twice (CASSANDRA-681)
 * fix bogus NaN in nodeprobe cfstats output (CASSANDRA-646)
 * provide a policy for dealing with single thread executors w/ a full queue
   (CASSANDRA-694)
 * optimize inner read in MessagingService, vastly improving multiple-node
   performance (CASSANDRA-675)
 * wait for table flush before streaming data back to a bootstrapping node.
   (CASSANDRA-696)
 * keep track of bootstrapping sources by table so that bootstrapping doesn't 
   give the indication of finishing early (CASSANDRA-673)


0.5.0 RC3
 * commit the correct version of the patch for CASSANDRA-663


0.5.0 RC2 (unreleased)
 * fix bugs in converting get_range_slice results to Thrift 
   (CASSANDRA-647, CASSANDRA-649)
 * expose java.util.concurrent.TimeoutException in StorageProxy methods
   (CASSANDRA-600)
 * TcpConnectionManager was holding on to disconnected connections, 
   giving the false indication they were being used. (CASSANDRA-651)
 * Remove duplicated write. (CASSANDRA-662)
 * Abort bootstrap if IP is already in the token ring (CASSANDRA-663)
 * increase default commitlog sync period, and wait for last sync to 
   finish before submitting another (CASSANDRA-668)


0.5.0 RC1
 * Fix potential NPE in get_range_slice (CASSANDRA-623)
 * add CRC32 to commitlog entries (CASSANDRA-605)
 * fix data streaming on windows (CASSANDRA-630)
 * GC compacted sstables after cleanup and compaction (CASSANDRA-621)
 * Speed up anti-entropy validation (CASSANDRA-629)
 * Fix anti-entropy assertion error (CASSANDRA-639)
 * Fix pending range conflicts when bootstapping or moving
   multiple nodes at once (CASSANDRA-603)
 * Handle obsolete gossip related to node movement in the case where
   one or more nodes is down when the movement occurs (CASSANDRA-572)
 * Include dead nodes in gossip to avoid a variety of problems
   and fix HH to removed nodes (CASSANDRA-634)
 * return an InvalidRequestException for mal-formed SlicePredicates
   (CASSANDRA-643)
 * fix bug determining closest neighbor for use in multiple datacenters
   (CASSANDRA-648)
 * Vast improvements in anticompaction speed (CASSANDRA-607)
 * Speed up log replay and writes by avoiding redundant serializations
   (CASSANDRA-652)


0.5.0 beta 2
 * Bootstrap improvements (several tickets)
 * add nodeprobe repair anti-entropy feature (CASSANDRA-193, CASSANDRA-520)
 * fix possibility of partition when many nodes restart at once
   in clusters with multiple seeds (CASSANDRA-150)
 * fix NPE in get_range_slice when no data is found (CASSANDRA-578)
 * fix potential NPE in hinted handoff (CASSANDRA-585)
 * fix cleanup of local "system" keyspace (CASSANDRA-576)
 * improve computation of cluster load balance (CASSANDRA-554)
 * added super column read/write, column count, and column/row delete to
   cassandra-cli (CASSANDRA-567, CASSANDRA-594)
 * fix returning live subcolumns of deleted supercolumns (CASSANDRA-583)
 * respect JAVA_HOME in bin/ scripts (several tickets)
 * add StorageService.initClient for fat clients on the JVM (CASSANDRA-535)
   (see contrib/client_only for an example of use)
 * make consistency_level functional in get_range_slice (CASSANDRA-568)
 * optimize key deserialization for RandomPartitioner (CASSANDRA-581)
 * avoid GCing tombstones except on major compaction (CASSANDRA-604)
 * increase failure conviction threshold, resulting in less nodes
   incorrectly (and temporarily) marked as down (CASSANDRA-610)
 * respect memtable thresholds during log replay (CASSANDRA-609)
 * support ConsistencyLevel.ALL on read (CASSANDRA-584)
 * add nodeprobe removetoken command (CASSANDRA-564)


0.5.0 beta
 * Allow multiple simultaneous flushes, improving flush throughput 
   on multicore systems (CASSANDRA-401)
 * Split up locks to improve write and read throughput on multicore systems
   (CASSANDRA-444, CASSANDRA-414)
 * More efficient use of memory during compaction (CASSANDRA-436)
 * autobootstrap option: when enabled, all non-seed nodes will attempt
   to bootstrap when started, until bootstrap successfully
   completes. -b option is removed.  (CASSANDRA-438)
 * Unless a token is manually specified in the configuration xml,
   a bootstraping node will use a token that gives it half the
   keys from the most-heavily-loaded node in the cluster,
   instead of generating a random token. 
   (CASSANDRA-385, CASSANDRA-517)
 * Miscellaneous bootstrap fixes (several tickets)
 * Ability to change a node's token even after it has data on it
   (CASSANDRA-541)
 * Ability to decommission a live node from the ring (CASSANDRA-435)
 * Semi-automatic loadbalancing via nodeprobe (CASSANDRA-192)
 * Add ability to set compaction thresholds at runtime via
   JMX / nodeprobe.  (CASSANDRA-465)
 * Add "comment" field to ColumnFamily definition. (CASSANDRA-481)
 * Additional JMX metrics (CASSANDRA-482)
 * JSON based export and import tools (several tickets)
 * Hinted Handoff fixes (several tickets)
 * Add key cache to improve read performance (CASSANDRA-423)
 * Simplified construction of custom ReplicationStrategy classes
   (CASSANDRA-497)
 * Graphical application (Swing) for ring integrity verification and 
   visualization was added to contrib (CASSANDRA-252)
 * Add DCQUORUM, DCQUORUMSYNC consistency levels and corresponding
   ReplicationStrategy / EndpointSnitch classes.  Experimental.
   (CASSANDRA-492)
 * Web client interface added to contrib (CASSANDRA-457)
 * More-efficient flush for Random, CollatedOPP partitioners 
   for normal writes (CASSANDRA-446) and bulk load (CASSANDRA-420)
 * Add MemtableFlushAfterMinutes, a global replacement for the old 
   per-CF FlushPeriodInMinutes setting (CASSANDRA-463)
 * optimizations to slice reading (CASSANDRA-350) and supercolumn
   queries (CASSANDRA-510)
 * force binding to given listenaddress for nodes with multiple
   interfaces (CASSANDRA-546)
 * stress.py benchmarking tool improvements (several tickets)
 * optimized replica placement code (CASSANDRA-525)
 * faster log replay on restart (CASSANDRA-539, CASSANDRA-540)
 * optimized local-node writes (CASSANDRA-558)
 * added get_range_slice, deprecating get_key_range (CASSANDRA-344)
 * expose TimedOutException to thrift (CASSANDRA-563)
 

0.4.2
 * Add validation disallowing null keys (CASSANDRA-486)
 * Fix race conditions in TCPConnectionManager (CASSANDRA-487)
 * Fix using non-utf8-aware comparison as a sanity check.
   (CASSANDRA-493)
 * Improve default garbage collector options (CASSANDRA-504)
 * Add "nodeprobe flush" (CASSANDRA-505)
 * remove NotFoundException from get_slice throws list (CASSANDRA-518)
 * fix get (not get_slice) of entire supercolumn (CASSANDRA-508)
 * fix null token during bootstrap (CASSANDRA-501)


0.4.1
 * Fix FlushPeriod columnfamily configuration regression
   (CASSANDRA-455)
 * Fix long column name support (CASSANDRA-460)
 * Fix for serializing a row that only contains tombstones
   (CASSANDRA-458)
 * Fix for discarding unneeded commitlog segments (CASSANDRA-459)
 * Add SnapshotBeforeCompaction configuration option (CASSANDRA-426)
 * Fix compaction abort under insufficient disk space (CASSANDRA-473)
 * Fix reading subcolumn slice from tombstoned CF (CASSANDRA-484)
 * Fix race condition in RVH causing occasional NPE (CASSANDRA-478)


0.4.0
 * fix get_key_range problems when a node is down (CASSANDRA-440)
   and add UnavailableException to more Thrift methods
 * Add example EndPointSnitch contrib code (several tickets)


0.4.0 RC2
 * fix SSTable generation clash during compaction (CASSANDRA-418)
 * reject method calls with null parameters (CASSANDRA-308)
 * properly order ranges in nodeprobe output (CASSANDRA-421)
 * fix logging of certain errors on executor threads (CASSANDRA-425)


0.4.0 RC1
 * Bootstrap feature is live; use -b on startup (several tickets)
 * Added multiget api (CASSANDRA-70)
 * fix Deadlock with SelectorManager.doProcess and TcpConnection.write
   (CASSANDRA-392)
 * remove key cache b/c of concurrency bugs in third-party
   CLHM library (CASSANDRA-405)
 * update non-major compaction logic to use two threshold values
   (CASSANDRA-407)
 * add periodic / batch commitlog sync modes (several tickets)
 * inline BatchMutation into batch_insert params (CASSANDRA-403)
 * allow setting the logging level at runtime via mbean (CASSANDRA-402)
 * change default comparator to BytesType (CASSANDRA-400)
 * add forwards-compatible ConsistencyLevel parameter to get_key_range
   (CASSANDRA-322)
 * r/m special case of blocking for local destination when writing with 
   ConsistencyLevel.ZERO (CASSANDRA-399)
 * Fixes to make BinaryMemtable [bulk load interface] useful (CASSANDRA-337);
   see contrib/bmt_example for an example of using it.
 * More JMX properties added (several tickets)
 * Thrift changes (several tickets)
    - Merged _super get methods with the normal ones; return values
      are now of ColumnOrSuperColumn.
    - Similarly, merged batch_insert_super into batch_insert.



0.4.0 beta
 * On-disk data format has changed to allow billions of keys/rows per
   node instead of only millions
 * Multi-keyspace support
 * Scan all sstables for all queries to avoid situations where
   different types of operation on the same ColumnFamily could
   disagree on what data was present
 * Snapshot support via JMX
 * Thrift API has changed a _lot_:
    - removed time-sorted CFs; instead, user-defined comparators
      may be defined on the column names, which are now byte arrays.
      Default comparators are provided for UTF8, Bytes, Ascii, Long (i64),
      and UUID types.
    - removed colon-delimited strings in thrift api in favor of explicit
      structs such as ColumnPath, ColumnParent, etc.  Also normalized
      thrift struct and argument naming.
    - Added columnFamily argument to get_key_range.
    - Change signature of get_slice to accept starting and ending
      columns as well as an offset.  (This allows use of indexes.)
      Added "ascending" flag to allow reasonably-efficient reverse
      scans as well.  Removed get_slice_by_range as redundant.
    - get_key_range operates on one CF at a time
    - changed `block` boolean on insert methods to ConsistencyLevel enum,
      with options of NONE, ONE, QUORUM, and ALL.
    - added similar consistency_level parameter to read methods
    - column-name-set slice with no names given now returns zero columns
      instead of all of them.  ("all" can run your server out of memory.
      use a range-based slice with a high max column count instead.)
 * Removed the web interface. Node information can now be obtained by 
   using the newly introduced nodeprobe utility.
 * More JMX stats
 * Remove magic values from internals (e.g. special key to indicate
   when to flush memtables)
 * Rename configuration "table" to "keyspace"
 * Moved to crash-only design; no more shutdown (just kill the process)
 * Lots of bug fixes

Full list of issues resolved in 0.4 is at https://issues.apache.org/jira/secure/IssueNavigator.jspa?reset=true&&pid=12310865&fixfor=12313862&resolution=1&sorter/field=issuekey&sorter/order=DESC


0.3.0 RC3
 * Fix potential deadlock under load in TCPConnection.
   (CASSANDRA-220)


0.3.0 RC2
 * Fix possible data loss when server is stopped after replaying
   log but before new inserts force memtable flush.
   (CASSANDRA-204)
 * Added BUGS file


0.3.0 RC1
 * Range queries on keys, including user-defined key collation
 * Remove support
 * Workarounds for a weird bug in JDK select/register that seems
   particularly common on VM environments. Cassandra should deploy
   fine on EC2 now
 * Much improved infrastructure: the beginnings of a decent test suite
   ("ant test" for unit tests; "nosetests" for system tests), code
   coverage reporting, etc.
 * Expanded node status reporting via JMX
 * Improved error reporting/logging on both server and client
 * Reduced memory footprint in default configuration
 * Combined blocking and non-blocking versions of insert APIs
 * Added FlushPeriodInMinutes configuration parameter to force
   flushing of infrequently-updated ColumnFamilies<|MERGE_RESOLUTION|>--- conflicted
+++ resolved
@@ -1,11 +1,7 @@
-<<<<<<< HEAD
 3.0.8
  * Add TimeWindowCompactionStrategy (CASSANDRA-9666)
 Merged from 2.2:
-=======
-2.2.7
  * Don't send erroneous NEW_NODE notifications on restart (CASSANDRA-11038)
->>>>>>> 142f358f
  * StorageService shutdown hook should use a volatile variable (CASSANDRA-11984)
 Merged from 2.1:
  * Cache local ranges when calculating repair neighbors (CASSANDRA-11934)
