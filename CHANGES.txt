4.0
<<<<<<< HEAD
=======
 * cassandra-stress throws NPE if insert section isn't specified in user profile (CASSSANDRA-14426)
 * Improve LatencyMetrics performance by reducing write path processing (CASSANDRA-14281)
 * Add network authz (CASSANDRA-13985)
 * Use the correct IP/Port for Streaming when localAddress is left unbound (CASSANDAR-14389)
>>>>>>> 71a27ee2
 * nodetool listsnapshots is missing local system keyspace snapshots (CASSANDRA-14381)
 * CVE-2017-5929 Security vulnerability and redefine default log rotation policy (CASSANDRA-14183)
 * Fix sstablemetadata date string for minLocalDeletionTime (CASSANDRA-14132)
 * Make sub-range selection for non-frozen collections return null instead of empty (CASSANDRA-14182)
 * Fix cassandra-stress startup failure (CASSANDRA-14106)
 * Fix trivial log format error (CASSANDRA-14015)
 * Allow sstabledump to do a json object per partition (CASSANDRA-13848)
 * Remove unused and deprecated methods from AbstractCompactionStrategy (CASSANDRA-14081)
 * Fix Distribution.average in cassandra-stress (CASSANDRA-14090)
 * Presize collections (CASSANDRA-13760)
 * Add GroupCommitLogService (CASSANDRA-13530)
 * Parallelize initial materialized view build (CASSANDRA-12245)
 * Fix flaky SecondaryIndexManagerTest.assert[Not]MarkedAsBuilt (CASSANDRA-13965)
 * Make LWTs send resultset metadata on every request (CASSANDRA-13992)
 * Fix flaky indexWithFailedInitializationIsNotQueryableAfterPartialRebuild (CASSANDRA-13963)
 * Introduce leaf-only iterator (CASSANDRA-9988)
 * Allow only one concurrent call to StatusLogger (CASSANDRA-12182)
 * Refactoring to specialised functional interfaces (CASSANDRA-13982)
 * Speculative retry should allow more friendly params (CASSANDRA-13876)
 * Throw exception if we send/receive repair messages to incompatible nodes (CASSANDRA-13944)
 * Replace usages of MessageDigest with Guava's Hasher (CASSANDRA-13291)
 * Add nodetool cmd to print hinted handoff window (CASSANDRA-13728)
 * Fix some alerts raised by static analysis (CASSANDRA-13799)
 * Checksum sstable metadata (CASSANDRA-13321, CASSANDRA-13593)
 * Add result set metadata to prepared statement MD5 hash calculation (CASSANDRA-10786)
 * Add incremental repair support for --hosts, --force, and subrange repair (CASSANDRA-13818)
 * Refactor GcCompactionTest to avoid boxing (CASSANDRA-13941)
 * Expose recent histograms in JmxHistograms (CASSANDRA-13642)
 * Add SERIAL and LOCAL_SERIAL support for cassandra-stress (CASSANDRA-13925)
 * LCS needlessly checks for L0 STCS candidates multiple times (CASSANDRA-12961)
 * Correctly close netty channels when a stream session ends (CASSANDRA-13905)
 * Update lz4 to 1.4.0 (CASSANDRA-13741)
 * Throttle base partitions during MV repair streaming to prevent OOM (CASSANDRA-13299)
 * Improve short read protection performance (CASSANDRA-13794)
 * Fix AssertionError in short read protection (CASSANDRA-13747)
 * Use compaction threshold for STCS in L0 (CASSANDRA-13861)
 * Fix problem with min_compress_ratio: 1 and disallow ratio < 1 (CASSANDRA-13703)
 * Add extra information to SASI timeout exception (CASSANDRA-13677)
 * Rework CompactionStrategyManager.getScanners synchronization (CASSANDRA-13786)
 * Add additional unit tests for batch behavior, TTLs, Timestamps (CASSANDRA-13846)
 * Add keyspace and table name in schema validation exception (CASSANDRA-13845)
 * Emit metrics whenever we hit tombstone failures and warn thresholds (CASSANDRA-13771)
 * Allow changing log levels via nodetool for related classes (CASSANDRA-12696)
 * Add stress profile yaml with LWT (CASSANDRA-7960)
 * Reduce memory copies and object creations when acting on ByteBufs (CASSANDRA-13789)
 * simplify mx4j configuration (Cassandra-13578)
 * Fix trigger example on 4.0 (CASSANDRA-13796)
 * force minumum timeout value (CASSANDRA-9375)
 * Add bytes repaired/unrepaired to nodetool tablestats (CASSANDRA-13774)
 * Don't delete incremental repair sessions if they still have sstables (CASSANDRA-13758)
 * Fix pending repair manager index out of bounds check (CASSANDRA-13769)
 * Don't use RangeFetchMapCalculator when RF=1 (CASSANDRA-13576)
 * Don't optimise trivial ranges in RangeFetchMapCalculator (CASSANDRA-13664)
 * Use an ExecutorService for repair commands instead of new Thread(..).start() (CASSANDRA-13594)
 * Fix race / ref leak in anticompaction (CASSANDRA-13688)
 * Fix race / ref leak in PendingRepairManager (CASSANDRA-13751)
 * Enable ppc64le runtime as unsupported architecture (CASSANDRA-13615)
 * Improve sstablemetadata output (CASSANDRA-11483)
 * Support for migrating legacy users to roles has been dropped (CASSANDRA-13371)
 * Introduce error metrics for repair (CASSANDRA-13387)
 * Refactoring to primitive functional interfaces in AuthCache (CASSANDRA-13732)
 * Update metrics to 3.1.5 (CASSANDRA-13648)
 * batch_size_warn_threshold_in_kb can now be set at runtime (CASSANDRA-13699)
 * Avoid always rebuilding secondary indexes at startup (CASSANDRA-13725)
 * Upgrade JMH from 1.13 to 1.19 (CASSANDRA-13727)
 * Upgrade SLF4J from 1.7.7 to 1.7.25 (CASSANDRA-12996)
 * Default for start_native_transport now true if not set in config (CASSANDRA-13656)
 * Don't add localhost to the graph when calculating where to stream from (CASSANDRA-13583)
 * Allow skipping equality-restricted clustering columns in ORDER BY clause (CASSANDRA-10271)
 * Use common nowInSec for validation compactions (CASSANDRA-13671)
 * Improve handling of IR prepare failures (CASSANDRA-13672)
 * Send IR coordinator messages synchronously (CASSANDRA-13673)
 * Flush system.repair table before IR finalize promise (CASSANDRA-13660)
 * Fix column filter creation for wildcard queries (CASSANDRA-13650)
 * Add 'nodetool getbatchlogreplaythrottle' and 'nodetool setbatchlogreplaythrottle' (CASSANDRA-13614)
 * fix race condition in PendingRepairManager (CASSANDRA-13659)
 * Allow noop incremental repair state transitions (CASSANDRA-13658)
 * Run repair with down replicas (CASSANDRA-10446)
 * Added started & completed repair metrics (CASSANDRA-13598)
 * Added started & completed repair metrics (CASSANDRA-13598)
 * Improve secondary index (re)build failure and concurrency handling (CASSANDRA-10130)
 * Improve calculation of available disk space for compaction (CASSANDRA-13068)
 * Change the accessibility of RowCacheSerializer for third party row cache plugins (CASSANDRA-13579)
 * Allow sub-range repairs for a preview of repaired data (CASSANDRA-13570)
 * NPE in IR cleanup when columnfamily has no sstables (CASSANDRA-13585)
 * Fix Randomness of stress values (CASSANDRA-12744)
 * Allow selecting Map values and Set elements (CASSANDRA-7396)
 * Fast and garbage-free Streaming Histogram (CASSANDRA-13444)
 * Update repairTime for keyspaces on completion (CASSANDRA-13539)
 * Add configurable upper bound for validation executor threads (CASSANDRA-13521)
 * Bring back maxHintTTL propery (CASSANDRA-12982)
 * Add testing guidelines (CASSANDRA-13497)
 * Add more repair metrics (CASSANDRA-13531)
 * RangeStreamer should be smarter when picking endpoints for streaming (CASSANDRA-4650)
 * Avoid rewrapping an exception thrown for cache load functions (CASSANDRA-13367)
 * Log time elapsed for each incremental repair phase (CASSANDRA-13498)
 * Add multiple table operation support to cassandra-stress (CASSANDRA-8780)
 * Fix incorrect cqlsh results when selecting same columns multiple times (CASSANDRA-13262)
 * Fix WriteResponseHandlerTest is sensitive to test execution order (CASSANDRA-13421)
 * Improve incremental repair logging (CASSANDRA-13468)
 * Start compaction when incremental repair finishes (CASSANDRA-13454)
 * Add repair streaming preview (CASSANDRA-13257)
 * Cleanup isIncremental/repairedAt usage (CASSANDRA-13430)
 * Change protocol to allow sending key space independent of query string (CASSANDRA-10145)
 * Make gc_log and gc_warn settable at runtime (CASSANDRA-12661)
 * Take number of files in L0 in account when estimating remaining compaction tasks (CASSANDRA-13354)
 * Skip building views during base table streams on range movements (CASSANDRA-13065)
 * Improve error messages for +/- operations on maps and tuples (CASSANDRA-13197)
 * Remove deprecated repair JMX APIs (CASSANDRA-11530)
 * Fix version check to enable streaming keep-alive (CASSANDRA-12929)
 * Make it possible to monitor an ideal consistency level separate from actual consistency level (CASSANDRA-13289)
 * Outbound TCP connections ignore internode authenticator (CASSANDRA-13324)
 * Upgrade junit from 4.6 to 4.12 (CASSANDRA-13360)
 * Cleanup ParentRepairSession after repairs (CASSANDRA-13359)
 * Upgrade snappy-java to 1.1.2.6 (CASSANDRA-13336)
 * Incremental repair not streaming correct sstables (CASSANDRA-13328)
 * Upgrade the jna version to 4.3.0 (CASSANDRA-13300)
 * Add the currentTimestamp, currentDate, currentTime and currentTimeUUID functions (CASSANDRA-13132)
 * Remove config option index_interval (CASSANDRA-10671)
 * Reduce lock contention for collection types and serializers (CASSANDRA-13271)
 * Make it possible to override MessagingService.Verb ids (CASSANDRA-13283)
 * Avoid synchronized on prepareForRepair in ActiveRepairService (CASSANDRA-9292)
 * Adds the ability to use uncompressed chunks in compressed files (CASSANDRA-10520)
 * Don't flush sstables when streaming for incremental repair (CASSANDRA-13226)
 * Remove unused method (CASSANDRA-13227)
 * Fix minor bugs related to #9143 (CASSANDRA-13217)
 * Output warning if user increases RF (CASSANDRA-13079)
 * Remove pre-3.0 streaming compatibility code for 4.0 (CASSANDRA-13081)
 * Add support for + and - operations on dates (CASSANDRA-11936)
 * Fix consistency of incrementally repaired data (CASSANDRA-9143)
 * Increase commitlog version (CASSANDRA-13161)
 * Make TableMetadata immutable, optimize Schema (CASSANDRA-9425)
 * Refactor ColumnCondition (CASSANDRA-12981)
 * Parallelize streaming of different keyspaces (CASSANDRA-4663)
 * Improved compactions metrics (CASSANDRA-13015)
 * Speed-up start-up sequence by avoiding un-needed flushes (CASSANDRA-13031)
 * Use Caffeine (W-TinyLFU) for on-heap caches (CASSANDRA-10855)
 * Thrift removal (CASSANDRA-11115)
 * Remove pre-3.0 compatibility code for 4.0 (CASSANDRA-12716)
 * Add column definition kind to dropped columns in schema (CASSANDRA-12705)
 * Add (automate) Nodetool Documentation (CASSANDRA-12672)
 * Update bundled cqlsh python driver to 3.7.0 (CASSANDRA-12736)
 * Reject invalid replication settings when creating or altering a keyspace (CASSANDRA-12681)
 * Clean up the SSTableReader#getScanner API wrt removal of RateLimiter (CASSANDRA-12422)
 * Use new token allocation for non bootstrap case as well (CASSANDRA-13080)
 * Avoid byte-array copy when key cache is disabled (CASSANDRA-13084)
 * Require forceful decommission if number of nodes is less than replication factor (CASSANDRA-12510)
 * Allow IN restrictions on column families with collections (CASSANDRA-12654)
 * Log message size in trace message in OutboundTcpConnection (CASSANDRA-13028)
 * Add timeUnit Days for cassandra-stress (CASSANDRA-13029)
 * Add mutation size and batch metrics (CASSANDRA-12649)
 * Add method to get size of endpoints to TokenMetadata (CASSANDRA-12999)
 * Expose time spent waiting in thread pool queue (CASSANDRA-8398)
 * Conditionally update index built status to avoid unnecessary flushes (CASSANDRA-12969)
 * cqlsh auto completion: refactor definition of compaction strategy options (CASSANDRA-12946)
 * Add support for arithmetic operators (CASSANDRA-11935)
 * Add histogram for delay to deliver hints (CASSANDRA-13234)
 * Fix cqlsh automatic protocol downgrade regression (CASSANDRA-13307)
 * Changing `max_hint_window_in_ms` at runtime (CASSANDRA-11720)
 * Nodetool repair can hang forever if we lose the notification for the repair completing/failing (CASSANDRA-13480)
 * Anticompaction can cause noisy log messages (CASSANDRA-13684)
 * Switch to client init for sstabledump (CASSANDRA-13683)
 * CQLSH: Don't pause when capturing data (CASSANDRA-13743)
 * nodetool clearsnapshot requires --all to clear all snapshots (CASSANDRA-13391)
 * cqlshrc.sample uses incorrect option for time formatting (CASSANDRA-14243)


3.11.3
 * Allow existing nodes to use all peers in shadow round (CASSANDRA-13851)
 * Fix cqlsh to read connection.ssl cqlshrc option again (CASSANDRA-14299)
 * Downgrade log level to trace for CommitLogSegmentManager (CASSANDRA-14370)
 * CQL fromJson(null) throws NullPointerException (CASSANDRA-13891)
 * Serialize empty buffer as empty string for json output format (CASSANDRA-14245)
 * SASI tokenizer for simple delimiter based entries (CASSANDRA-14247)
 * Fix Loss of digits when doing CAST from varint/bigint to decimal (CASSANDRA-14170)
 * RateBasedBackPressure unnecessarily invokes a lock on the Guava RateLimiter (CASSANDRA-14163)
 * Fix wildcard GROUP BY queries (CASSANDRA-14209)
Merged from 3.0:
 * Deprecate background repair and probablistic read_repair_chance table options
   (CASSANDRA-13910)
 * Add missed CQL keywords to documentation (CASSANDRA-14359)
 * Avoid deadlock when running nodetool refresh before node is fully up (CASSANDRA-14310)
 * Handle all exceptions when opening sstables (CASSANDRA-14202)
 * Handle incompletely written hint descriptors during startup (CASSANDRA-14080)
 * Handle repeat open bound from SRP in read repair (CASSANDRA-14330)
 * Use zero as default score in DynamicEndpointSnitch (CASSANDRA-14252)
 * Adding missing WriteType enum values to v3,v4 and v5 spec (CASSANDRA-13697)
 * Fix NPE when performing comparison against a null frozen in LWT (CASSANDRA-14087)
 * Log when SSTables are deleted (CASSANDRA-14302)
 * Fully utilise specified compaction threads (CASSANDRA-14210)
 * Pre-create deletion log records to finish compactions quicker (CASSANDRA-12763)
Merged from 2.2:
 * Fix JSON queries with IN restrictions and ORDER BY clause (CASSANDRA-14286)
 * CQL fromJson(null) throws NullPointerException (CASSANDRA-13891)
Merged from 2.1:
 * Check checksum before decompressing data (CASSANDRA-14284)


3.11.2
 * Fix ReadCommandTest (CASSANDRA-14234)
 * Remove trailing period from latency reports at keyspace level (CASSANDRA-14233)
 * Add DEFAULT, UNSET, MBEAN and MBEANS to `ReservedKeywords` (CASSANDRA-14205)
 * Print correct snitch info from nodetool describecluster (CASSANDRA-13528)
 * Enable CDC unittest (CASSANDRA-14141)
 * Acquire read lock before accessing CompactionStrategyManager fields (CASSANDRA-14139)
 * Avoid invalidating disk boundaries unnecessarily (CASSANDRA-14083)
 * Avoid exposing compaction strategy index externally (CASSANDRA-14082)
 * Fix imbalanced disks when replacing node with same address with JBOD (CASSANDRA-14084)
 * Reload compaction strategies when disk boundaries are invalidated (CASSANDRA-13948)
 * Remove OpenJDK log warning (CASSANDRA-13916)
 * Prevent compaction strategies from looping indefinitely (CASSANDRA-14079)
 * Cache disk boundaries (CASSANDRA-13215)
 * Add asm jar to build.xml for maven builds (CASSANDRA-11193)
 * Round buffer size to powers of 2 for the chunk cache (CASSANDRA-13897)
 * Update jackson JSON jars (CASSANDRA-13949)
 * Avoid locks when checking LCS fanout and if we should defrag (CASSANDRA-13930)
 * Correctly count range tombstones in traces and tombstone thresholds (CASSANDRA-8527)
Merged from 3.0:
 * Add MinGW uname check to start scripts (CASSANDRA-12840)
 * Use the correct digest file and reload sstable metadata in nodetool verify (CASSANDRA-14217)
 * Handle failure when mutating repaired status in Verifier (CASSANDRA-13933)
 * Set encoding for javadoc generation (CASSANDRA-14154)
 * Fix index target computation for dense composite tables with dropped compact storage (CASSANDRA-14104)
 * Extra range tombstone bound creates double rows (CASSANDRA-14008)
 * Fix SStable ordering by max timestamp in SinglePartitionReadCommand (CASSANDRA-14010)
 * Accept role names containing forward-slash (CASSANDRA-14088)
 * Optimize CRC check chance probability calculations (CASSANDRA-14094)
 * Fix cleanup on keyspace with no replicas (CASSANDRA-13526)
 * Fix updating base table rows with TTL not removing materialized view entries (CASSANDRA-14071)
 * Fix serialized size of DataLimits (CASSANDRA-14057)
 * Add flag to allow dropping oversized read repair mutations (CASSANDRA-13975)
 * Fix SSTableLoader logger message (CASSANDRA-14003)
 * Fix repair race that caused gossip to block (CASSANDRA-13849)
 * Tracing interferes with digest requests when using RandomPartitioner (CASSANDRA-13964)
 * Don't let user drop or generally break tables in system_distributed (CASSANDRA-13813)
 * Provide a JMX call to sync schema with local storage (CASSANDRA-13954)
 * Mishandling of cells for removed/dropped columns when reading legacy files (CASSANDRA-13939)
 * Deserialise sstable metadata in nodetool verify (CASSANDRA-13922)
Merged from 2.2:
 * Fix the inspectJvmOptions startup check (CASSANDRA-14112)
 * Fix race that prevents submitting compaction for a table when executor is full (CASSANDRA-13801)
 * Rely on the JVM to handle OutOfMemoryErrors (CASSANDRA-13006)
 * Grab refs during scrub/index redistribution/cleanup (CASSANDRA-13873)
Merged from 2.1:
 * RPM package spec: fix permissions for installed jars and config files (CASSANDRA-14181)
 * More PEP8 compliance for cqlsh


3.11.1
 * Fix the computation of cdc_total_space_in_mb for exabyte filesystems (CASSANDRA-13808)
 * AbstractTokenTreeBuilder#serializedSize returns wrong value when there is a single leaf and overflow collisions (CASSANDRA-13869)
 * BTree.Builder memory leak (CASSANDRA-13754)
 * Revert CASSANDRA-10368 of supporting non-pk column filtering due to correctness (CASSANDRA-13798)
 * Add a skip read validation flag to cassandra-stress (CASSANDRA-13772)
 * Fix cassandra-stress hang issues when an error during cluster connection happens (CASSANDRA-12938)
 * Better bootstrap failure message when blocked by (potential) range movement (CASSANDRA-13744)
 * "ignore" option is ignored in sstableloader (CASSANDRA-13721)
 * Deadlock in AbstractCommitLogSegmentManager (CASSANDRA-13652)
 * Duplicate the buffer before passing it to analyser in SASI operation (CASSANDRA-13512)
 * Properly evict pstmts from prepared statements cache (CASSANDRA-13641)
Merged from 3.0:
 * Improve TRUNCATE performance (CASSANDRA-13909)
 * Implement short read protection on partition boundaries (CASSANDRA-13595)
 * Fix ISE thrown by UPI.Serializer.hasNext() for some SELECT queries (CASSANDRA-13911)
 * Filter header only commit logs before recovery (CASSANDRA-13918)
 * AssertionError prepending to a list (CASSANDRA-13149)
 * Handle limit correctly on tables with strict liveness (CASSANDRA-13883)
 * Remove non-rpc-ready nodes from counter leader candidates (CASSANDRA-13043)
 * Fix sstable reader to support range-tombstone-marker for multi-slices (CASSANDRA-13787)
 * Fix short read protection for tables with no clustering columns (CASSANDRA-13880)
 * Fix counter application order in short read protection (CASSANDRA-12872)
 * Make isBuilt volatile in PartitionUpdate (CASSANDRA-13619)
 * Prevent integer overflow of timestamps in CellTest and RowsTest (CASSANDRA-13866)
 * Don't block RepairJob execution on validation futures (CASSANDRA-13797)
 * Wait for all management tasks to complete before shutting down CLSM (CASSANDRA-13123)
 * INSERT statement fails when Tuple type is used as clustering column with default DESC order (CASSANDRA-13717)
 * Fix pending view mutations handling and cleanup batchlog when there are local and remote paired mutations (CASSANDRA-13069)
 * Improve config validation and documentation on overflow and NPE (CASSANDRA-13622)
 * Range deletes in a CAS batch are ignored (CASSANDRA-13655)
 * Avoid assertion error when IndexSummary > 2G (CASSANDRA-12014)
 * Change repair midpoint logging for tiny ranges (CASSANDRA-13603)
 * Better handle corrupt final commitlog segment (CASSANDRA-11995)
 * StreamingHistogram is not thread safe (CASSANDRA-13756)
 * Better tolerate improperly formatted bcrypt hashes (CASSANDRA-13626)
 * Fix race condition in read command serialization (CASSANDRA-13363)
 * Don't skip corrupted sstables on startup (CASSANDRA-13620)
 * Fix the merging of cells with different user type versions (CASSANDRA-13776)
 * Copy session properties on cqlsh.py do_login (CASSANDRA-13640)
 * Potential AssertionError during ReadRepair of range tombstone and partition deletions (CASSANDRA-13719)
 * Don't let stress write warmup data if n=0 (CASSANDRA-13773)
 * Randomize batchlog endpoint selection with only 1 or 2 racks (CASSANDRA-12884)
 * Fix digest calculation for counter cells (CASSANDRA-13750)
 * Fix ColumnDefinition.cellValueType() for non-frozen collection and change SSTabledump to use type.toJSONString() (CASSANDRA-13573)
 * Skip materialized view addition if the base table doesn't exist (CASSANDRA-13737)
 * Drop table should remove corresponding entries in dropped_columns table (CASSANDRA-13730)
 * Log warn message until legacy auth tables have been migrated (CASSANDRA-13371)
 * Fix incorrect [2.1 <- 3.0] serialization of counter cells created in 2.0 (CASSANDRA-13691)
 * Fix invalid writetime for null cells (CASSANDRA-13711)
 * Fix ALTER TABLE statement to atomically propagate changes to the table and its MVs (CASSANDRA-12952)
 * Fixed ambiguous output of nodetool tablestats command (CASSANDRA-13722)
 * Fix Digest mismatch Exception if hints file has UnknownColumnFamily (CASSANDRA-13696)
 * Fixed ambiguous output of nodetool tablestats command (CASSANDRA-13722)
 * Purge tombstones created by expired cells (CASSANDRA-13643)
 * Make concat work with iterators that have different subsets of columns (CASSANDRA-13482)
 * Set test.runners based on cores and memory size (CASSANDRA-13078)
 * Allow different NUMACTL_ARGS to be passed in (CASSANDRA-13557)
 * Fix secondary index queries on COMPACT tables (CASSANDRA-13627)
 * Nodetool listsnapshots output is missing a newline, if there are no snapshots (CASSANDRA-13568)
 * sstabledump reports incorrect usage for argument order (CASSANDRA-13532)
Merged from 2.2:
 * Safely handle empty buffers when outputting to JSON (CASSANDRA-13868)
 * Fix compaction and flush exception not captured (CASSANDRA-13833)
 * Uncaught exceptions in Netty pipeline (CASSANDRA-13649)
 * Prevent integer overflow on exabyte filesystems (CASSANDRA-13067)
 * Fix queries with LIMIT and filtering on clustering columns (CASSANDRA-11223)
 * Fix potential NPE when resume bootstrap fails (CASSANDRA-13272)
 * Fix toJSONString for the UDT, tuple and collection types (CASSANDRA-13592)
 * Fix nested Tuples/UDTs validation (CASSANDRA-13646)
Merged from 2.1:
 * Clone HeartBeatState when building gossip messages. Make its generation/version volatile (CASSANDRA-13700)


3.11.0
 * Allow native function calls in CQLSSTableWriter (CASSANDRA-12606)
 * Replace string comparison with regex/number checks in MessagingService test (CASSANDRA-13216)
 * Fix formatting of duration columns in CQLSH (CASSANDRA-13549)
 * Fix the problem with duplicated rows when using paging with SASI (CASSANDRA-13302)
 * Allow CONTAINS statements filtering on the partition key and it’s parts (CASSANDRA-13275)
 * Fall back to even ranges calculation in clusters with vnodes when tokens are distributed unevenly (CASSANDRA-13229)
 * Fix duration type validation to prevent overflow (CASSANDRA-13218)
 * Forbid unsupported creation of SASI indexes over partition key columns (CASSANDRA-13228)
 * Reject multiple values for a key in CQL grammar. (CASSANDRA-13369)
 * UDA fails without input rows (CASSANDRA-13399)
 * Fix compaction-stress by using daemonInitialization (CASSANDRA-13188)
 * V5 protocol flags decoding broken (CASSANDRA-13443)
 * Use write lock not read lock for removing sstables from compaction strategies. (CASSANDRA-13422)
 * Use corePoolSize equal to maxPoolSize in JMXEnabledThreadPoolExecutors (CASSANDRA-13329)
 * Avoid rebuilding SASI indexes containing no values (CASSANDRA-12962)
 * Add charset to Analyser input stream (CASSANDRA-13151)
 * Fix testLimitSSTables flake caused by concurrent flush (CASSANDRA-12820)
 * cdc column addition strikes again (CASSANDRA-13382)
 * Fix static column indexes (CASSANDRA-13277)
 * DataOutputBuffer.asNewBuffer broken (CASSANDRA-13298)
 * unittest CipherFactoryTest failed on MacOS (CASSANDRA-13370)
 * Forbid SELECT restrictions and CREATE INDEX over non-frozen UDT columns (CASSANDRA-13247)
 * Default logging we ship will incorrectly print "?:?" for "%F:%L" pattern (CASSANDRA-13317)
 * Possible AssertionError in UnfilteredRowIteratorWithLowerBound (CASSANDRA-13366)
 * Support unaligned memory access for AArch64 (CASSANDRA-13326)
 * Improve SASI range iterator efficiency on intersection with an empty range (CASSANDRA-12915).
 * Fix equality comparisons of columns using the duration type (CASSANDRA-13174)
 * Move to FastThreadLocalThread and FastThreadLocal (CASSANDRA-13034)
 * nodetool stopdaemon errors out (CASSANDRA-13030)
 * Tables in system_distributed should not use gcgs of 0 (CASSANDRA-12954)
 * Fix primary index calculation for SASI (CASSANDRA-12910)
 * More fixes to the TokenAllocator (CASSANDRA-12990)
 * NoReplicationTokenAllocator should work with zero replication factor (CASSANDRA-12983)
 * Address message coalescing regression (CASSANDRA-12676)
 * Delete illegal character from StandardTokenizerImpl.jflex (CASSANDRA-13417)
 * Fix cqlsh automatic protocol downgrade regression (CASSANDRA-13307)
 * Tracing payload not passed from QueryMessage to tracing session (CASSANDRA-12835)
Merged from 3.0:
 * Filter header only commit logs before recovery (CASSANDRA-13918)
 * Fix MV timestamp issues (CASSANDRA-11500)
 * Ensure int overflow doesn't occur when calculating large partition warning size (CASSANDRA-13172)
 * Ensure consistent view of partition columns between coordinator and replica in ColumnFilter (CASSANDRA-13004)
 * Failed unregistering mbean during drop keyspace (CASSANDRA-13346)
 * nodetool scrub/cleanup/upgradesstables exit code is wrong (CASSANDRA-13542)
 * Fix the reported number of sstable data files accessed per read (CASSANDRA-13120)
 * Fix schema digest mismatch during rolling upgrades from versions before 3.0.12 (CASSANDRA-13559)
 * Upgrade JNA version to 4.4.0 (CASSANDRA-13072)
 * Interned ColumnIdentifiers should use minimal ByteBuffers (CASSANDRA-13533)
 * Fix repair process violating start/end token limits for small ranges (CASSANDRA-13052)
 * Add storage port options to sstableloader (CASSANDRA-13518)
 * Properly handle quoted index names in cqlsh DESCRIBE output (CASSANDRA-12847)
 * Fix NPE in StorageService.excise() (CASSANDRA-13163)
 * Expire OutboundTcpConnection messages by a single Thread (CASSANDRA-13265)
 * Fail repair if insufficient responses received (CASSANDRA-13397)
 * Fix SSTableLoader fail when the loaded table contains dropped columns (CASSANDRA-13276)
 * Avoid name clashes in CassandraIndexTest (CASSANDRA-13427)
 * Handling partially written hint files (CASSANDRA-12728)
 * Interrupt replaying hints on decommission (CASSANDRA-13308)
 * Handling partially written hint files (CASSANDRA-12728)
 * Fix NPE issue in StorageService (CASSANDRA-13060)
 * Make reading of range tombstones more reliable (CASSANDRA-12811)
 * Fix startup problems due to schema tables not completely flushed (CASSANDRA-12213)
 * Fix view builder bug that can filter out data on restart (CASSANDRA-13405)
 * Fix 2i page size calculation when there are no regular columns (CASSANDRA-13400)
 * Fix the conversion of 2.X expired rows without regular column data (CASSANDRA-13395)
 * Fix hint delivery when using ext+internal IPs with prefer_local enabled (CASSANDRA-13020)
 * Legacy deserializer can create empty range tombstones (CASSANDRA-13341)
 * Legacy caching options can prevent 3.0 upgrade (CASSANDRA-13384)
 * Use the Kernel32 library to retrieve the PID on Windows and fix startup checks (CASSANDRA-13333)
 * Fix code to not exchange schema across major versions (CASSANDRA-13274)
 * Dropping column results in "corrupt" SSTable (CASSANDRA-13337)
 * Bugs handling range tombstones in the sstable iterators (CASSANDRA-13340)
 * Fix CONTAINS filtering for null collections (CASSANDRA-13246)
 * Applying: Use a unique metric reservoir per test run when using Cassandra-wide metrics residing in MBeans (CASSANDRA-13216)
 * Propagate row deletions in 2i tables on upgrade (CASSANDRA-13320)
 * Slice.isEmpty() returns false for some empty slices (CASSANDRA-13305)
 * Add formatted row output to assertEmpty in CQL Tester (CASSANDRA-13238)
 * Prevent data loss on upgrade 2.1 - 3.0 by adding component separator to LogRecord absolute path (CASSANDRA-13294)
 * Improve testing on macOS by eliminating sigar logging (CASSANDRA-13233)
 * Cqlsh copy-from should error out when csv contains invalid data for collections (CASSANDRA-13071)
 * Update c.yaml doc for offheap memtables (CASSANDRA-13179)
 * Faster StreamingHistogram (CASSANDRA-13038)
 * Legacy deserializer can create unexpected boundary range tombstones (CASSANDRA-13237)
 * Remove unnecessary assertion from AntiCompactionTest (CASSANDRA-13070)
 * Fix cqlsh COPY for dates before 1900 (CASSANDRA-13185)
 * Use keyspace replication settings on system.size_estimates table (CASSANDRA-9639)
 * Add vm.max_map_count StartupCheck (CASSANDRA-13008)
 * Obfuscate password in stress-graphs (CASSANDRA-12233)
 * Hint related logging should include the IP address of the destination in addition to
   host ID (CASSANDRA-13205)
 * Reloading logback.xml does not work (CASSANDRA-13173)
 * Lightweight transactions temporarily fail after upgrade from 2.1 to 3.0 (CASSANDRA-13109)
 * Duplicate rows after upgrading from 2.1.16 to 3.0.10/3.9 (CASSANDRA-13125)
 * Fix UPDATE queries with empty IN restrictions (CASSANDRA-13152)
 * Fix handling of partition with partition-level deletion plus
   live rows in sstabledump (CASSANDRA-13177)
 * Provide user workaround when system_schema.columns does not contain entries
   for a table that's in system_schema.tables (CASSANDRA-13180)
 * Nodetool upgradesstables/scrub/compact ignores system tables (CASSANDRA-13410)
 * Fix schema version calculation for rolling upgrades (CASSANDRA-13441)
Merged from 2.2:
 * Nodes started with join_ring=False should be able to serve requests when authentication is enabled (CASSANDRA-11381)
 * cqlsh COPY FROM: increment error count only for failures, not for attempts (CASSANDRA-13209)
 * Avoid starting gossiper in RemoveTest (CASSANDRA-13407)
 * Fix weightedSize() for row-cache reported by JMX and NodeTool (CASSANDRA-13393)
 * Fix JVM metric names (CASSANDRA-13103)
 * Honor truststore-password parameter in cassandra-stress (CASSANDRA-12773)
 * Discard in-flight shadow round responses (CASSANDRA-12653)
 * Don't anti-compact repaired data to avoid inconsistencies (CASSANDRA-13153)
 * Wrong logger name in AnticompactionTask (CASSANDRA-13343)
 * Commitlog replay may fail if last mutation is within 4 bytes of end of segment (CASSANDRA-13282)
 * Fix queries updating multiple time the same list (CASSANDRA-13130)
 * Fix GRANT/REVOKE when keyspace isn't specified (CASSANDRA-13053)
 * Avoid race on receiver by starting streaming sender thread after sending init message (CASSANDRA-12886)
 * Fix "multiple versions of ant detected..." when running ant test (CASSANDRA-13232)
 * Coalescing strategy sleeps too much (CASSANDRA-13090)
 * Fix flaky LongLeveledCompactionStrategyTest (CASSANDRA-12202)
 * Fix failing COPY TO STDOUT (CASSANDRA-12497)
 * Fix ColumnCounter::countAll behaviour for reverse queries (CASSANDRA-13222)
 * Exceptions encountered calling getSeeds() breaks OTC thread (CASSANDRA-13018)
 * Fix negative mean latency metric (CASSANDRA-12876)
 * Use only one file pointer when creating commitlog segments (CASSANDRA-12539)
Merged from 2.1:
 * Fix 2ndary index queries on partition keys for tables with static columns (CASSANDRA-13147)
 * Fix ParseError unhashable type list in cqlsh copy from (CASSANDRA-13364)
 * Remove unused repositories (CASSANDRA-13278)
 * Log stacktrace of uncaught exceptions (CASSANDRA-13108)
 * Use portable stderr for java error in startup (CASSANDRA-13211)
 * Fix Thread Leak in OutboundTcpConnection (CASSANDRA-13204)
 * Upgrade netty version to fix memory leak with client encryption (CASSANDRA-13114)
 * Coalescing strategy can enter infinite loop (CASSANDRA-13159)


3.10
 * Fix secondary index queries regression (CASSANDRA-13013)
 * Add duration type to the protocol V5 (CASSANDRA-12850)
 * Fix duration type validation (CASSANDRA-13143)
 * Fix flaky GcCompactionTest (CASSANDRA-12664)
 * Fix TestHintedHandoff.hintedhandoff_decom_test (CASSANDRA-13058)
 * Fixed query monitoring for range queries (CASSANDRA-13050)
 * Remove outboundBindAny configuration property (CASSANDRA-12673)
 * Use correct bounds for all-data range when filtering (CASSANDRA-12666)
 * Remove timing window in test case (CASSANDRA-12875)
 * Resolve unit testing without JCE security libraries installed (CASSANDRA-12945)
 * Fix inconsistencies in cassandra-stress load balancing policy (CASSANDRA-12919)
 * Fix validation of non-frozen UDT cells (CASSANDRA-12916)
 * Don't shut down socket input/output on StreamSession (CASSANDRA-12903)
 * Fix Murmur3PartitionerTest (CASSANDRA-12858)
 * Move cqlsh syntax rules into separate module and allow easier customization (CASSANDRA-12897)
 * Fix CommitLogSegmentManagerTest (CASSANDRA-12283)
 * Fix cassandra-stress truncate option (CASSANDRA-12695)
 * Fix crossNode value when receiving messages (CASSANDRA-12791)
 * Don't load MX4J beans twice (CASSANDRA-12869)
 * Extend native protocol request flags, add versions to SUPPORTED, and introduce ProtocolVersion enum (CASSANDRA-12838)
 * Set JOINING mode when running pre-join tasks (CASSANDRA-12836)
 * remove net.mintern.primitive library due to license issue (CASSANDRA-12845)
 * Properly format IPv6 addresses when logging JMX service URL (CASSANDRA-12454)
 * Optimize the vnode allocation for single replica per DC (CASSANDRA-12777)
 * Use non-token restrictions for bounds when token restrictions are overridden (CASSANDRA-12419)
 * Fix CQLSH auto completion for PER PARTITION LIMIT (CASSANDRA-12803)
 * Use different build directories for Eclipse and Ant (CASSANDRA-12466)
 * Avoid potential AttributeError in cqlsh due to no table metadata (CASSANDRA-12815)
 * Fix RandomReplicationAwareTokenAllocatorTest.testExistingCluster (CASSANDRA-12812)
 * Upgrade commons-codec to 1.9 (CASSANDRA-12790)
 * Add duration data type (CASSANDRA-11873)
 * Make the fanout size for LeveledCompactionStrategy to be configurable (CASSANDRA-11550)
 * Fix timeout in ReplicationAwareTokenAllocatorTest (CASSANDRA-12784)
 * Improve sum aggregate functions (CASSANDRA-12417)
 * Make cassandra.yaml docs for batch_size_*_threshold_in_kb reflect changes in CASSANDRA-10876 (CASSANDRA-12761)
 * cqlsh fails to format collections when using aliases (CASSANDRA-11534)
 * Check for hash conflicts in prepared statements (CASSANDRA-12733)
 * Exit query parsing upon first error (CASSANDRA-12598)
 * Fix cassandra-stress to use single seed in UUID generation (CASSANDRA-12729)
 * CQLSSTableWriter does not allow Update statement (CASSANDRA-12450)
 * Config class uses boxed types but DD exposes primitive types (CASSANDRA-12199)
 * Add pre- and post-shutdown hooks to Storage Service (CASSANDRA-12461)
 * Add hint delivery metrics (CASSANDRA-12693)
 * Remove IndexInfo cache from FileIndexInfoRetriever (CASSANDRA-12731)
 * ColumnIndex does not reuse buffer (CASSANDRA-12502)
 * cdc column addition still breaks schema migration tasks (CASSANDRA-12697)
 * Upgrade metrics-reporter dependencies (CASSANDRA-12089)
 * Tune compaction thread count via nodetool (CASSANDRA-12248)
 * Add +=/-= shortcut syntax for update queries (CASSANDRA-12232)
 * Include repair session IDs in repair start message (CASSANDRA-12532)
 * Add a blocking task to Index, run before joining the ring (CASSANDRA-12039)
 * Fix NPE when using CQLSSTableWriter (CASSANDRA-12667)
 * Support optional backpressure strategies at the coordinator (CASSANDRA-9318)
 * Make randompartitioner work with new vnode allocation (CASSANDRA-12647)
 * Fix cassandra-stress graphing (CASSANDRA-12237)
 * Allow filtering on partition key columns for queries without secondary indexes (CASSANDRA-11031)
 * Fix Cassandra Stress reporting thread model and precision (CASSANDRA-12585)
 * Add JMH benchmarks.jar (CASSANDRA-12586)
 * Cleanup uses of AlterTableStatementColumn (CASSANDRA-12567)
 * Add keep-alive to streaming (CASSANDRA-11841)
 * Tracing payload is passed through newSession(..) (CASSANDRA-11706)
 * avoid deleting non existing sstable files and improve related log messages (CASSANDRA-12261)
 * json/yaml output format for nodetool compactionhistory (CASSANDRA-12486)
 * Retry all internode messages once after a connection is
   closed and reopened (CASSANDRA-12192)
 * Add support to rebuild from targeted replica (CASSANDRA-9875)
 * Add sequence distribution type to cassandra stress (CASSANDRA-12490)
 * "SELECT * FROM foo LIMIT ;" does not error out (CASSANDRA-12154)
 * Define executeLocally() at the ReadQuery Level (CASSANDRA-12474)
 * Extend read/write failure messages with a map of replica addresses
   to error codes in the v5 native protocol (CASSANDRA-12311)
 * Fix rebuild of SASI indexes with existing index files (CASSANDRA-12374)
 * Let DatabaseDescriptor not implicitly startup services (CASSANDRA-9054, 12550)
 * Fix clustering indexes in presence of static columns in SASI (CASSANDRA-12378)
 * Fix queries on columns with reversed type on SASI indexes (CASSANDRA-12223)
 * Added slow query log (CASSANDRA-12403)
 * Count full coordinated request against timeout (CASSANDRA-12256)
 * Allow TTL with null value on insert and update (CASSANDRA-12216)
 * Make decommission operation resumable (CASSANDRA-12008)
 * Add support to one-way targeted repair (CASSANDRA-9876)
 * Remove clientutil jar (CASSANDRA-11635)
 * Fix compaction throughput throttle (CASSANDRA-12366, CASSANDRA-12717)
 * Delay releasing Memtable memory on flush until PostFlush has finished running (CASSANDRA-12358)
 * Cassandra stress should dump all setting on startup (CASSANDRA-11914)
 * Make it possible to compact a given token range (CASSANDRA-10643)
 * Allow updating DynamicEndpointSnitch properties via JMX (CASSANDRA-12179)
 * Collect metrics on queries by consistency level (CASSANDRA-7384)
 * Add support for GROUP BY to SELECT statement (CASSANDRA-10707)
 * Deprecate memtable_cleanup_threshold and update default for memtable_flush_writers (CASSANDRA-12228)
 * Upgrade to OHC 0.4.4 (CASSANDRA-12133)
 * Add version command to cassandra-stress (CASSANDRA-12258)
 * Create compaction-stress tool (CASSANDRA-11844)
 * Garbage-collecting compaction operation and schema option (CASSANDRA-7019)
 * Add beta protocol flag for v5 native protocol (CASSANDRA-12142)
 * Support filtering on non-PRIMARY KEY columns in the CREATE
   MATERIALIZED VIEW statement's WHERE clause (CASSANDRA-10368)
 * Unify STDOUT and SYSTEMLOG logback format (CASSANDRA-12004)
 * COPY FROM should raise error for non-existing input files (CASSANDRA-12174)
 * Faster write path (CASSANDRA-12269)
 * Option to leave omitted columns in INSERT JSON unset (CASSANDRA-11424)
 * Support json/yaml output in nodetool tpstats (CASSANDRA-12035)
 * Expose metrics for successful/failed authentication attempts (CASSANDRA-10635)
 * Prepend snapshot name with "truncated" or "dropped" when a snapshot
   is taken before truncating or dropping a table (CASSANDRA-12178)
 * Optimize RestrictionSet (CASSANDRA-12153)
 * cqlsh does not automatically downgrade CQL version (CASSANDRA-12150)
 * Omit (de)serialization of state variable in UDAs (CASSANDRA-9613)
 * Create a system table to expose prepared statements (CASSANDRA-8831)
 * Reuse DataOutputBuffer from ColumnIndex (CASSANDRA-11970)
 * Remove DatabaseDescriptor dependency from SegmentedFile (CASSANDRA-11580)
 * Add supplied username to authentication error messages (CASSANDRA-12076)
 * Remove pre-startup check for open JMX port (CASSANDRA-12074)
 * Remove compaction Severity from DynamicEndpointSnitch (CASSANDRA-11738)
 * Restore resumable hints delivery (CASSANDRA-11960)
 * Properly record CAS contention (CASSANDRA-12626)
Merged from 3.0:
 * Dump threads when unit tests time out (CASSANDRA-13117)
 * Better error when modifying function permissions without explicit keyspace (CASSANDRA-12925)
 * Indexer is not correctly invoked when building indexes over sstables (CASSANDRA-13075)
 * Stress daemon help is incorrect (CASSANDRA-12563)
 * Read repair is not blocking repair to finish in foreground repair (CASSANDRA-13115)
 * Replace empty strings with null values if they cannot be converted (CASSANDRA-12794)
 * Remove support for non-JavaScript UDFs (CASSANDRA-12883)
 * Fix deserialization of 2.x DeletedCells (CASSANDRA-12620)
 * Add parent repair session id to anticompaction log message (CASSANDRA-12186)
 * Improve contention handling on failure to acquire MV lock for streaming and hints (CASSANDRA-12905)
 * Fix DELETE and UPDATE queries with empty IN restrictions (CASSANDRA-12829)
 * Mark MVs as built after successful bootstrap (CASSANDRA-12984)
 * Estimated TS drop-time histogram updated with Cell.NO_DELETION_TIME (CASSANDRA-13040)
 * Nodetool compactionstats fails with NullPointerException (CASSANDRA-13021)
 * Thread local pools never cleaned up (CASSANDRA-13033)
 * Set RPC_READY to false when draining or if a node is marked as shutdown (CASSANDRA-12781)
 * CQL often queries static columns unnecessarily (CASSANDRA-12768)
 * Make sure sstables only get committed when it's safe to discard commit log records (CASSANDRA-12956)
 * Reject default_time_to_live option when creating or altering MVs (CASSANDRA-12868)
 * Nodetool should use a more sane max heap size (CASSANDRA-12739)
 * LocalToken ensures token values are cloned on heap (CASSANDRA-12651)
 * AnticompactionRequestSerializer serializedSize is incorrect (CASSANDRA-12934)
 * Prevent reloading of logback.xml from UDF sandbox (CASSANDRA-12535)
 * Reenable HeapPool (CASSANDRA-12900)
 * Disallow offheap_buffers memtable allocation (CASSANDRA-11039)
 * Fix CommitLogSegmentManagerTest (CASSANDRA-12283)
 * Pass root cause to CorruptBlockException when uncompression failed (CASSANDRA-12889)
 * Batch with multiple conditional updates for the same partition causes AssertionError (CASSANDRA-12867)
 * Make AbstractReplicationStrategy extendable from outside its package (CASSANDRA-12788)
 * Don't tell users to turn off consistent rangemovements during rebuild. (CASSANDRA-12296)
 * Fix CommitLogTest.testDeleteIfNotDirty (CASSANDRA-12854)
 * Avoid deadlock due to MV lock contention (CASSANDRA-12689)
 * Fix for KeyCacheCqlTest flakiness (CASSANDRA-12801)
 * Include SSTable filename in compacting large row message (CASSANDRA-12384)
 * Fix potential socket leak (CASSANDRA-12329, CASSANDRA-12330)
 * Fix ViewTest.testCompaction (CASSANDRA-12789)
 * Improve avg aggregate functions (CASSANDRA-12417)
 * Preserve quoted reserved keyword column names in MV creation (CASSANDRA-11803)
 * nodetool stopdaemon errors out (CASSANDRA-12646)
 * Split materialized view mutations on build to prevent OOM (CASSANDRA-12268)
 * mx4j does not work in 3.0.8 (CASSANDRA-12274)
 * Abort cqlsh copy-from in case of no answer after prolonged period of time (CASSANDRA-12740)
 * Avoid sstable corrupt exception due to dropped static column (CASSANDRA-12582)
 * Make stress use client mode to avoid checking commit log size on startup (CASSANDRA-12478)
 * Fix exceptions with new vnode allocation (CASSANDRA-12715)
 * Unify drain and shutdown processes (CASSANDRA-12509)
 * Fix NPE in ComponentOfSlice.isEQ() (CASSANDRA-12706)
 * Fix failure in LogTransactionTest (CASSANDRA-12632)
 * Fix potentially incomplete non-frozen UDT values when querying with the
   full primary key specified (CASSANDRA-12605)
 * Make sure repaired tombstones are dropped when only_purge_repaired_tombstones is enabled (CASSANDRA-12703)
 * Skip writing MV mutations to commitlog on mutation.applyUnsafe() (CASSANDRA-11670)
 * Establish consistent distinction between non-existing partition and NULL value for LWTs on static columns (CASSANDRA-12060)
 * Extend ColumnIdentifier.internedInstances key to include the type that generated the byte buffer (CASSANDRA-12516)
 * Handle composite prefixes with final EOC=0 as in 2.x and refactor LegacyLayout.decodeBound (CASSANDRA-12423)
 * select_distinct_with_deletions_test failing on non-vnode environments (CASSANDRA-11126)
 * Stack Overflow returned to queries while upgrading (CASSANDRA-12527)
 * Fix legacy regex for temporary files from 2.2 (CASSANDRA-12565)
 * Add option to state current gc_grace_seconds to tools/bin/sstablemetadata (CASSANDRA-12208)
 * Fix file system race condition that may cause LogAwareFileLister to fail to classify files (CASSANDRA-11889)
 * Fix file handle leaks due to simultaneous compaction/repair and
   listing snapshots, calculating snapshot sizes, or making schema
   changes (CASSANDRA-11594)
 * Fix nodetool repair exits with 0 for some errors (CASSANDRA-12508)
 * Do not shut down BatchlogManager twice during drain (CASSANDRA-12504)
 * Disk failure policy should not be invoked on out of space (CASSANDRA-12385)
 * Calculate last compacted key on startup (CASSANDRA-6216)
 * Add schema to snapshot manifest, add USING TIMESTAMP clause to ALTER TABLE statements (CASSANDRA-7190)
 * If CF has no clustering columns, any row cache is full partition cache (CASSANDRA-12499)
 * Correct log message for statistics of offheap memtable flush (CASSANDRA-12776)
 * Explicitly set locale for string validation (CASSANDRA-12541,CASSANDRA-12542,CASSANDRA-12543,CASSANDRA-12545)
Merged from 2.2:
 * Fix speculative retry bugs (CASSANDRA-13009)
 * Fix handling of nulls and unsets in IN conditions (CASSANDRA-12981)
 * Fix race causing infinite loop if Thrift server is stopped before it starts listening (CASSANDRA-12856)
 * CompactionTasks now correctly drops sstables out of compaction when not enough disk space is available (CASSANDRA-12979)
 * Fix DynamicEndpointSnitch noop in multi-datacenter situations (CASSANDRA-13074)
 * cqlsh copy-from: encode column names to avoid primary key parsing errors (CASSANDRA-12909)
 * Temporarily fix bug that creates commit log when running offline tools (CASSANDRA-8616)
 * Reduce granuality of OpOrder.Group during index build (CASSANDRA-12796)
 * Test bind parameters and unset parameters in InsertUpdateIfConditionTest (CASSANDRA-12980)
 * Use saved tokens when setting local tokens on StorageService.joinRing (CASSANDRA-12935)
 * cqlsh: fix DESC TYPES errors (CASSANDRA-12914)
 * Fix leak on skipped SSTables in sstableupgrade (CASSANDRA-12899)
 * Avoid blocking gossip during pending range calculation (CASSANDRA-12281)
 * Fix purgeability of tombstones with max timestamp (CASSANDRA-12792)
 * Fail repair if participant dies during sync or anticompaction (CASSANDRA-12901)
 * cqlsh COPY: unprotected pk values before converting them if not using prepared statements (CASSANDRA-12863)
 * Fix Util.spinAssertEquals (CASSANDRA-12283)
 * Fix potential NPE for compactionstats (CASSANDRA-12462)
 * Prepare legacy authenticate statement if credentials table initialised after node startup (CASSANDRA-12813)
 * Change cassandra.wait_for_tracing_events_timeout_secs default to 0 (CASSANDRA-12754)
 * Clean up permissions when a UDA is dropped (CASSANDRA-12720)
 * Limit colUpdateTimeDelta histogram updates to reasonable deltas (CASSANDRA-11117)
 * Fix leak errors and execution rejected exceptions when draining (CASSANDRA-12457)
 * Fix merkle tree depth calculation (CASSANDRA-12580)
 * Make Collections deserialization more robust (CASSANDRA-12618)
 * Fix exceptions when enabling gossip on nodes that haven't joined the ring (CASSANDRA-12253)
 * Fix authentication problem when invoking cqlsh copy from a SOURCE command (CASSANDRA-12642)
 * Decrement pending range calculator jobs counter in finally block
 * cqlshlib tests: increase default execute timeout (CASSANDRA-12481)
 * Forward writes to replacement node when replace_address != broadcast_address (CASSANDRA-8523)
 * Fail repair on non-existing table (CASSANDRA-12279)
 * Enable repair -pr and -local together (fix regression of CASSANDRA-7450) (CASSANDRA-12522)
 * Better handle invalid system roles table (CASSANDRA-12700)
 * Split consistent range movement flag correction (CASSANDRA-12786)
Merged from 2.1:
 * cqlsh copy-from: sort user type fields in csv (CASSANDRA-12959)
 * Don't skip sstables based on maxLocalDeletionTime (CASSANDRA-12765)


3.8, 3.9
 * Fix value skipping with counter columns (CASSANDRA-11726)
 * Fix nodetool tablestats miss SSTable count (CASSANDRA-12205)
 * Fixed flacky SSTablesIteratedTest (CASSANDRA-12282)
 * Fixed flacky SSTableRewriterTest: check file counts before calling validateCFS (CASSANDRA-12348)
 * cqlsh: Fix handling of $$-escaped strings (CASSANDRA-12189)
 * Fix SSL JMX requiring truststore containing server cert (CASSANDRA-12109)
 * RTE from new CDC column breaks in flight queries (CASSANDRA-12236)
 * Fix hdr logging for single operation workloads (CASSANDRA-12145)
 * Fix SASI PREFIX search in CONTAINS mode with partial terms (CASSANDRA-12073)
 * Increase size of flushExecutor thread pool (CASSANDRA-12071)
 * Partial revert of CASSANDRA-11971, cannot recycle buffer in SP.sendMessagesToNonlocalDC (CASSANDRA-11950)
 * Upgrade netty to 4.0.39 (CASSANDRA-12032, CASSANDRA-12034)
 * Improve details in compaction log message (CASSANDRA-12080)
 * Allow unset values in CQLSSTableWriter (CASSANDRA-11911)
 * Chunk cache to request compressor-compatible buffers if pool space is exhausted (CASSANDRA-11993)
 * Remove DatabaseDescriptor dependencies from SequentialWriter (CASSANDRA-11579)
 * Move skip_stop_words filter before stemming (CASSANDRA-12078)
 * Support seek() in EncryptedFileSegmentInputStream (CASSANDRA-11957)
 * SSTable tools mishandling LocalPartitioner (CASSANDRA-12002)
 * When SEPWorker assigned work, set thread name to match pool (CASSANDRA-11966)
 * Add cross-DC latency metrics (CASSANDRA-11596)
 * Allow terms in selection clause (CASSANDRA-10783)
 * Add bind variables to trace (CASSANDRA-11719)
 * Switch counter shards' clock to timestamps (CASSANDRA-9811)
 * Introduce HdrHistogram and response/service/wait separation to stress tool (CASSANDRA-11853)
 * entry-weighers in QueryProcessor should respect partitionKeyBindIndexes field (CASSANDRA-11718)
 * Support older ant versions (CASSANDRA-11807)
 * Estimate compressed on disk size when deciding if sstable size limit reached (CASSANDRA-11623)
 * cassandra-stress profiles should support case sensitive schemas (CASSANDRA-11546)
 * Remove DatabaseDescriptor dependency from FileUtils (CASSANDRA-11578)
 * Faster streaming (CASSANDRA-9766)
 * Add prepared query parameter to trace for "Execute CQL3 prepared query" session (CASSANDRA-11425)
 * Add repaired percentage metric (CASSANDRA-11503)
 * Add Change-Data-Capture (CASSANDRA-8844)
Merged from 3.0:
 * Fix paging for 2.x to 3.x upgrades (CASSANDRA-11195)
 * Fix clean interval not sent to commit log for empty memtable flush (CASSANDRA-12436)
 * Fix potential resource leak in RMIServerSocketFactoryImpl (CASSANDRA-12331)
 * Make sure compaction stats are updated when compaction is interrupted (CASSANDRA-12100)
 * Change commitlog and sstables to track dirty and clean intervals (CASSANDRA-11828)
 * NullPointerException during compaction on table with static columns (CASSANDRA-12336)
 * Fixed ConcurrentModificationException when reading metrics in GraphiteReporter (CASSANDRA-11823)
 * Fix upgrade of super columns on thrift (CASSANDRA-12335)
 * Fixed flacky BlacklistingCompactionsTest, switched to fixed size types and increased corruption size (CASSANDRA-12359)
 * Rerun ReplicationAwareTokenAllocatorTest on failure to avoid flakiness (CASSANDRA-12277)
 * Exception when computing read-repair for range tombstones (CASSANDRA-12263)
 * Lost counter writes in compact table and static columns (CASSANDRA-12219)
 * AssertionError with MVs on updating a row that isn't indexed due to a null value (CASSANDRA-12247)
 * Disable RR and speculative retry with EACH_QUORUM reads (CASSANDRA-11980)
 * Add option to override compaction space check (CASSANDRA-12180)
 * Faster startup by only scanning each directory for temporary files once (CASSANDRA-12114)
 * Respond with v1/v2 protocol header when responding to driver that attempts
   to connect with too low of a protocol version (CASSANDRA-11464)
 * NullPointerExpception when reading/compacting table (CASSANDRA-11988)
 * Fix problem with undeleteable rows on upgrade to new sstable format (CASSANDRA-12144)
 * Fix potential bad messaging service message for paged range reads
   within mixed-version 3.x clusters (CASSANDRA-12249)
 * Fix paging logic for deleted partitions with static columns (CASSANDRA-12107)
 * Wait until the message is being send to decide which serializer must be used (CASSANDRA-11393)
 * Fix migration of static thrift column names with non-text comparators (CASSANDRA-12147)
 * Fix upgrading sparse tables that are incorrectly marked as dense (CASSANDRA-11315)
 * Fix reverse queries ignoring range tombstones (CASSANDRA-11733)
 * Avoid potential race when rebuilding CFMetaData (CASSANDRA-12098)
 * Avoid missing sstables when getting the canonical sstables (CASSANDRA-11996)
 * Always select the live sstables when getting sstables in bounds (CASSANDRA-11944)
 * Fix column ordering of results with static columns for Thrift requests in
   a mixed 2.x/3.x cluster, also fix potential non-resolved duplication of
   those static columns in query results (CASSANDRA-12123)
 * Avoid digest mismatch with empty but static rows (CASSANDRA-12090)
 * Fix EOF exception when altering column type (CASSANDRA-11820)
 * Fix potential race in schema during new table creation (CASSANDRA-12083)
 * cqlsh: fix error handling in rare COPY FROM failure scenario (CASSANDRA-12070)
 * Disable autocompaction during drain (CASSANDRA-11878)
 * Add a metrics timer to MemtablePool and use it to track time spent blocked on memory in MemtableAllocator (CASSANDRA-11327)
 * Fix upgrading schema with super columns with non-text subcomparators (CASSANDRA-12023)
 * Add TimeWindowCompactionStrategy (CASSANDRA-9666)
 * Fix JsonTransformer output of partition with deletion info (CASSANDRA-12418)
 * Fix NPE in SSTableLoader when specifying partial directory path (CASSANDRA-12609)
Merged from 2.2:
 * Add local address entry in PropertyFileSnitch (CASSANDRA-11332)
 * cqlsh copy: fix missing counter values (CASSANDRA-12476)
 * Move migration tasks to non-periodic queue, assure flush executor shutdown after non-periodic executor (CASSANDRA-12251)
 * cqlsh copy: fixed possible race in initializing feeding thread (CASSANDRA-11701)
 * Only set broadcast_rpc_address on Ec2MultiRegionSnitch if it's not set (CASSANDRA-11357)
 * Update StorageProxy range metrics for timeouts, failures and unavailables (CASSANDRA-9507)
 * Add Sigar to classes included in clientutil.jar (CASSANDRA-11635)
 * Add decay to histograms and timers used for metrics (CASSANDRA-11752)
 * Fix hanging stream session (CASSANDRA-10992)
 * Fix INSERT JSON, fromJson() support of smallint, tinyint types (CASSANDRA-12371)
 * Restore JVM metric export for metric reporters (CASSANDRA-12312)
 * Release sstables of failed stream sessions only when outgoing transfers are finished (CASSANDRA-11345)
 * Wait for tracing events before returning response and query at same consistency level client side (CASSANDRA-11465)
 * cqlsh copyutil should get host metadata by connected address (CASSANDRA-11979)
 * Fixed cqlshlib.test.remove_test_db (CASSANDRA-12214)
 * Synchronize ThriftServer::stop() (CASSANDRA-12105)
 * Use dedicated thread for JMX notifications (CASSANDRA-12146)
 * Improve streaming synchronization and fault tolerance (CASSANDRA-11414)
 * MemoryUtil.getShort() should return an unsigned short also for architectures not supporting unaligned memory accesses (CASSANDRA-11973)
Merged from 2.1:
 * Fix queries with empty ByteBuffer values in clustering column restrictions (CASSANDRA-12127)
 * Disable passing control to post-flush after flush failure to prevent data loss (CASSANDRA-11828)
 * Allow STCS-in-L0 compactions to reduce scope with LCS (CASSANDRA-12040)
 * cannot use cql since upgrading python to 2.7.11+ (CASSANDRA-11850)
 * Fix filtering on clustering columns when 2i is used (CASSANDRA-11907)


3.0.8
 * Fix potential race in schema during new table creation (CASSANDRA-12083)
 * cqlsh: fix error handling in rare COPY FROM failure scenario (CASSANDRA-12070)
 * Disable autocompaction during drain (CASSANDRA-11878)
 * Add a metrics timer to MemtablePool and use it to track time spent blocked on memory in MemtableAllocator (CASSANDRA-11327)
 * Fix upgrading schema with super columns with non-text subcomparators (CASSANDRA-12023)
 * Add TimeWindowCompactionStrategy (CASSANDRA-9666)
Merged from 2.2:
 * Allow nodetool info to run with readonly JMX access (CASSANDRA-11755)
 * Validate bloom_filter_fp_chance against lowest supported
   value when the table is created (CASSANDRA-11920)
 * Don't send erroneous NEW_NODE notifications on restart (CASSANDRA-11038)
 * StorageService shutdown hook should use a volatile variable (CASSANDRA-11984)
Merged from 2.1:
 * Add system property to set the max number of native transport requests in queue (CASSANDRA-11363)
 * Fix queries with empty ByteBuffer values in clustering column restrictions (CASSANDRA-12127)
 * Disable passing control to post-flush after flush failure to prevent data loss (CASSANDRA-11828)
 * Allow STCS-in-L0 compactions to reduce scope with LCS (CASSANDRA-12040)
 * cannot use cql since upgrading python to 2.7.11+ (CASSANDRA-11850)
 * Fix filtering on clustering columns when 2i is used (CASSANDRA-11907)
 * Avoid stalling paxos when the paxos state expires (CASSANDRA-12043)
 * Remove finished incoming streaming connections from MessagingService (CASSANDRA-11854)
 * Don't try to get sstables for non-repairing column families (CASSANDRA-12077)
 * Avoid marking too many sstables as repaired (CASSANDRA-11696)
 * Prevent select statements with clustering key > 64k (CASSANDRA-11882)
 * Fix clock skew corrupting other nodes with paxos (CASSANDRA-11991)
 * Remove distinction between non-existing static columns and existing but null in LWTs (CASSANDRA-9842)
 * Cache local ranges when calculating repair neighbors (CASSANDRA-11934)
 * Allow LWT operation on static column with only partition keys (CASSANDRA-10532)
 * Create interval tree over canonical sstables to avoid missing sstables during streaming (CASSANDRA-11886)
 * cqlsh COPY FROM: shutdown parent cluster after forking, to avoid corrupting SSL connections (CASSANDRA-11749)


3.7
 * Support multiple folders for user defined compaction tasks (CASSANDRA-11765)
 * Fix race in CompactionStrategyManager's pause/resume (CASSANDRA-11922)
Merged from 3.0:
 * Fix legacy serialization of Thrift-generated non-compound range tombstones
   when communicating with 2.x nodes (CASSANDRA-11930)
 * Fix Directories instantiations where CFS.initialDirectories should be used (CASSANDRA-11849)
 * Avoid referencing DatabaseDescriptor in AbstractType (CASSANDRA-11912)
 * Don't use static dataDirectories field in Directories instances (CASSANDRA-11647)
 * Fix sstables not being protected from removal during index build (CASSANDRA-11905)
 * cqlsh: Suppress stack trace from Read/WriteFailures (CASSANDRA-11032)
 * Remove unneeded code to repair index summaries that have
   been improperly down-sampled (CASSANDRA-11127)
 * Avoid WriteTimeoutExceptions during commit log replay due to materialized
   view lock contention (CASSANDRA-11891)
 * Prevent OOM failures on SSTable corruption, improve tests for corruption detection (CASSANDRA-9530)
 * Use CFS.initialDirectories when clearing snapshots (CASSANDRA-11705)
 * Allow compaction strategies to disable early open (CASSANDRA-11754)
 * Refactor Materialized View code (CASSANDRA-11475)
 * Update Java Driver (CASSANDRA-11615)
Merged from 2.2:
 * Persist local metadata earlier in startup sequence (CASSANDRA-11742)
 * cqlsh: fix tab completion for case-sensitive identifiers (CASSANDRA-11664)
 * Avoid showing estimated key as -1 in tablestats (CASSANDRA-11587)
 * Fix possible race condition in CommitLog.recover (CASSANDRA-11743)
 * Enable client encryption in sstableloader with cli options (CASSANDRA-11708)
 * Possible memory leak in NIODataInputStream (CASSANDRA-11867)
 * Add seconds to cqlsh tracing session duration (CASSANDRA-11753)
 * Fix commit log replay after out-of-order flush completion (CASSANDRA-9669)
 * Prohibit Reversed Counter type as part of the PK (CASSANDRA-9395)
 * cqlsh: correctly handle non-ascii chars in error messages (CASSANDRA-11626)
Merged from 2.1:
 * Run CommitLog tests with different compression settings (CASSANDRA-9039)
 * cqlsh: apply current keyspace to source command (CASSANDRA-11152)
 * Clear out parent repair session if repair coordinator dies (CASSANDRA-11824)
 * Set default streaming_socket_timeout_in_ms to 24 hours (CASSANDRA-11840)
 * Do not consider local node a valid source during replace (CASSANDRA-11848)
 * Add message dropped tasks to nodetool netstats (CASSANDRA-11855)
 * Avoid holding SSTableReaders for duration of incremental repair (CASSANDRA-11739)


3.6
 * Correctly migrate schema for frozen UDTs during 2.x -> 3.x upgrades
   (does not affect any released versions) (CASSANDRA-11613)
 * Allow server startup if JMX is configured directly (CASSANDRA-11725)
 * Prevent direct memory OOM on buffer pool allocations (CASSANDRA-11710)
 * Enhanced Compaction Logging (CASSANDRA-10805)
 * Make prepared statement cache size configurable (CASSANDRA-11555)
 * Integrated JMX authentication and authorization (CASSANDRA-10091)
 * Add units to stress ouput (CASSANDRA-11352)
 * Fix PER PARTITION LIMIT for single and multi partitions queries (CASSANDRA-11603)
 * Add uncompressed chunk cache for RandomAccessReader (CASSANDRA-5863)
 * Clarify ClusteringPrefix hierarchy (CASSANDRA-11213)
 * Always perform collision check before joining ring (CASSANDRA-10134)
 * SSTableWriter output discrepancy (CASSANDRA-11646)
 * Fix potential timeout in NativeTransportService.testConcurrentDestroys (CASSANDRA-10756)
 * Support large partitions on the 3.0 sstable format (CASSANDRA-11206,11763)
 * Add support to rebuild from specific range (CASSANDRA-10406)
 * Optimize the overlapping lookup by calculating all the
   bounds in advance (CASSANDRA-11571)
 * Support json/yaml output in nodetool tablestats (CASSANDRA-5977)
 * (stress) Add datacenter option to -node options (CASSANDRA-11591)
 * Fix handling of empty slices (CASSANDRA-11513)
 * Make number of cores used by cqlsh COPY visible to testing code (CASSANDRA-11437)
 * Allow filtering on clustering columns for queries without secondary indexes (CASSANDRA-11310)
 * Refactor Restriction hierarchy (CASSANDRA-11354)
 * Eliminate allocations in R/W path (CASSANDRA-11421)
 * Update Netty to 4.0.36 (CASSANDRA-11567)
 * Fix PER PARTITION LIMIT for queries requiring post-query ordering (CASSANDRA-11556)
 * Allow instantiation of UDTs and tuples in UDFs (CASSANDRA-10818)
 * Support UDT in CQLSSTableWriter (CASSANDRA-10624)
 * Support for non-frozen user-defined types, updating
   individual fields of user-defined types (CASSANDRA-7423)
 * Make LZ4 compression level configurable (CASSANDRA-11051)
 * Allow per-partition LIMIT clause in CQL (CASSANDRA-7017)
 * Make custom filtering more extensible with UserExpression (CASSANDRA-11295)
 * Improve field-checking and error reporting in cassandra.yaml (CASSANDRA-10649)
 * Print CAS stats in nodetool proxyhistograms (CASSANDRA-11507)
 * More user friendly error when providing an invalid token to nodetool (CASSANDRA-9348)
 * Add static column support to SASI index (CASSANDRA-11183)
 * Support EQ/PREFIX queries in SASI CONTAINS mode without tokenization (CASSANDRA-11434)
 * Support LIKE operator in prepared statements (CASSANDRA-11456)
 * Add a command to see if a Materialized View has finished building (CASSANDRA-9967)
 * Log endpoint and port associated with streaming operation (CASSANDRA-8777)
 * Print sensible units for all log messages (CASSANDRA-9692)
 * Upgrade Netty to version 4.0.34 (CASSANDRA-11096)
 * Break the CQL grammar into separate Parser and Lexer (CASSANDRA-11372)
 * Compress only inter-dc traffic by default (CASSANDRA-8888)
 * Add metrics to track write amplification (CASSANDRA-11420)
 * cassandra-stress: cannot handle "value-less" tables (CASSANDRA-7739)
 * Add/drop multiple columns in one ALTER TABLE statement (CASSANDRA-10411)
 * Add require_endpoint_verification opt for internode encryption (CASSANDRA-9220)
 * Add auto import java.util for UDF code block (CASSANDRA-11392)
 * Add --hex-format option to nodetool getsstables (CASSANDRA-11337)
 * sstablemetadata should print sstable min/max token (CASSANDRA-7159)
 * Do not wrap CassandraException in TriggerExecutor (CASSANDRA-9421)
 * COPY TO should have higher double precision (CASSANDRA-11255)
 * Stress should exit with non-zero status after failure (CASSANDRA-10340)
 * Add client to cqlsh SHOW_SESSION (CASSANDRA-8958)
 * Fix nodetool tablestats keyspace level metrics (CASSANDRA-11226)
 * Store repair options in parent_repair_history (CASSANDRA-11244)
 * Print current leveling in sstableofflinerelevel (CASSANDRA-9588)
 * Change repair message for keyspaces with RF 1 (CASSANDRA-11203)
 * Remove hard-coded SSL cipher suites and protocols (CASSANDRA-10508)
 * Improve concurrency in CompactionStrategyManager (CASSANDRA-10099)
 * (cqlsh) interpret CQL type for formatting blobs (CASSANDRA-11274)
 * Refuse to start and print txn log information in case of disk
   corruption (CASSANDRA-10112)
 * Resolve some eclipse-warnings (CASSANDRA-11086)
 * (cqlsh) Show static columns in a different color (CASSANDRA-11059)
 * Allow to remove TTLs on table with default_time_to_live (CASSANDRA-11207)
Merged from 3.0:
 * Disallow creating view with a static column (CASSANDRA-11602)
 * Reduce the amount of object allocations caused by the getFunctions methods (CASSANDRA-11593)
 * Potential error replaying commitlog with smallint/tinyint/date/time types (CASSANDRA-11618)
 * Fix queries with filtering on counter columns (CASSANDRA-11629)
 * Improve tombstone printing in sstabledump (CASSANDRA-11655)
 * Fix paging for range queries where all clustering columns are specified (CASSANDRA-11669)
 * Don't require HEAP_NEW_SIZE to be set when using G1 (CASSANDRA-11600)
 * Fix sstabledump not showing cells after tombstone marker (CASSANDRA-11654)
 * Ignore all LocalStrategy keyspaces for streaming and other related
   operations (CASSANDRA-11627)
 * Ensure columnfilter covers indexed columns for thrift 2i queries (CASSANDRA-11523)
 * Only open one sstable scanner per sstable (CASSANDRA-11412)
 * Option to specify ProtocolVersion in cassandra-stress (CASSANDRA-11410)
 * ArithmeticException in avgFunctionForDecimal (CASSANDRA-11485)
 * LogAwareFileLister should only use OLD sstable files in current folder to determine disk consistency (CASSANDRA-11470)
 * Notify indexers of expired rows during compaction (CASSANDRA-11329)
 * Properly respond with ProtocolError when a v1/v2 native protocol
   header is received (CASSANDRA-11464)
 * Validate that num_tokens and initial_token are consistent with one another (CASSANDRA-10120)
Merged from 2.2:
 * Exit JVM if JMX server fails to startup (CASSANDRA-11540)
 * Produce a heap dump when exiting on OOM (CASSANDRA-9861)
 * Restore ability to filter on clustering columns when using a 2i (CASSANDRA-11510)
 * JSON datetime formatting needs timezone (CASSANDRA-11137)
 * Fix is_dense recalculation for Thrift-updated tables (CASSANDRA-11502)
 * Remove unnescessary file existence check during anticompaction (CASSANDRA-11660)
 * Add missing files to debian packages (CASSANDRA-11642)
 * Avoid calling Iterables::concat in loops during ModificationStatement::getFunctions (CASSANDRA-11621)
 * cqlsh: COPY FROM should use regular inserts for single statement batches and
   report errors correctly if workers processes crash on initialization (CASSANDRA-11474)
 * Always close cluster with connection in CqlRecordWriter (CASSANDRA-11553)
 * Allow only DISTINCT queries with partition keys restrictions (CASSANDRA-11339)
 * CqlConfigHelper no longer requires both a keystore and truststore to work (CASSANDRA-11532)
 * Make deprecated repair methods backward-compatible with previous notification service (CASSANDRA-11430)
 * IncomingStreamingConnection version check message wrong (CASSANDRA-11462)
Merged from 2.1:
 * Support mlockall on IBM POWER arch (CASSANDRA-11576)
 * Add option to disable use of severity in DynamicEndpointSnitch (CASSANDRA-11737)
 * cqlsh COPY FROM fails for null values with non-prepared statements (CASSANDRA-11631)
 * Make cython optional in pylib/setup.py (CASSANDRA-11630)
 * Change order of directory searching for cassandra.in.sh to favor local one (CASSANDRA-11628)
 * cqlsh COPY FROM fails with []{} chars in UDT/tuple fields/values (CASSANDRA-11633)
 * clqsh: COPY FROM throws TypeError with Cython extensions enabled (CASSANDRA-11574)
 * cqlsh: COPY FROM ignores NULL values in conversion (CASSANDRA-11549)
 * Validate levels when building LeveledScanner to avoid overlaps with orphaned sstables (CASSANDRA-9935)


3.5
 * StaticTokenTreeBuilder should respect posibility of duplicate tokens (CASSANDRA-11525)
 * Correctly fix potential assertion error during compaction (CASSANDRA-11353)
 * Avoid index segment stitching in RAM which lead to OOM on big SSTable files (CASSANDRA-11383)
 * Fix clustering and row filters for LIKE queries on clustering columns (CASSANDRA-11397)
Merged from 3.0:
 * Fix rare NPE on schema upgrade from 2.x to 3.x (CASSANDRA-10943)
 * Improve backoff policy for cqlsh COPY FROM (CASSANDRA-11320)
 * Improve IF NOT EXISTS check in CREATE INDEX (CASSANDRA-11131)
 * Upgrade ohc to 0.4.3
 * Enable SO_REUSEADDR for JMX RMI server sockets (CASSANDRA-11093)
 * Allocate merkletrees with the correct size (CASSANDRA-11390)
 * Support streaming pre-3.0 sstables (CASSANDRA-10990)
 * Add backpressure to compressed or encrypted commit log (CASSANDRA-10971)
 * SSTableExport supports secondary index tables (CASSANDRA-11330)
 * Fix sstabledump to include missing info in debug output (CASSANDRA-11321)
 * Establish and implement canonical bulk reading workload(s) (CASSANDRA-10331)
 * Fix paging for IN queries on tables without clustering columns (CASSANDRA-11208)
 * Remove recursive call from CompositesSearcher (CASSANDRA-11304)
 * Fix filtering on non-primary key columns for queries without index (CASSANDRA-6377)
 * Fix sstableloader fail when using materialized view (CASSANDRA-11275)
Merged from 2.2:
 * DatabaseDescriptor should log stacktrace in case of Eception during seed provider creation (CASSANDRA-11312)
 * Use canonical path for directory in SSTable descriptor (CASSANDRA-10587)
 * Add cassandra-stress keystore option (CASSANDRA-9325)
 * Dont mark sstables as repairing with sub range repairs (CASSANDRA-11451)
 * Notify when sstables change after cancelling compaction (CASSANDRA-11373)
 * cqlsh: COPY FROM should check that explicit column names are valid (CASSANDRA-11333)
 * Add -Dcassandra.start_gossip startup option (CASSANDRA-10809)
 * Fix UTF8Validator.validate() for modified UTF-8 (CASSANDRA-10748)
 * Clarify that now() function is calculated on the coordinator node in CQL documentation (CASSANDRA-10900)
 * Fix bloom filter sizing with LCS (CASSANDRA-11344)
 * (cqlsh) Fix error when result is 0 rows with EXPAND ON (CASSANDRA-11092)
 * Add missing newline at end of bin/cqlsh (CASSANDRA-11325)
 * Unresolved hostname leads to replace being ignored (CASSANDRA-11210)
 * Only log yaml config once, at startup (CASSANDRA-11217)
 * Reference leak with parallel repairs on the same table (CASSANDRA-11215)
Merged from 2.1:
 * Add a -j parameter to scrub/cleanup/upgradesstables to state how
   many threads to use (CASSANDRA-11179)
 * COPY FROM on large datasets: fix progress report and debug performance (CASSANDRA-11053)
 * InvalidateKeys should have a weak ref to key cache (CASSANDRA-11176)


3.4
 * (cqlsh) add cqlshrc option to always connect using ssl (CASSANDRA-10458)
 * Cleanup a few resource warnings (CASSANDRA-11085)
 * Allow custom tracing implementations (CASSANDRA-10392)
 * Extract LoaderOptions to be able to be used from outside (CASSANDRA-10637)
 * fix OnDiskIndexTest to properly treat empty ranges (CASSANDRA-11205)
 * fix TrackerTest to handle new notifications (CASSANDRA-11178)
 * add SASI validation for partitioner and complex columns (CASSANDRA-11169)
 * Add caching of encrypted credentials in PasswordAuthenticator (CASSANDRA-7715)
 * fix SASI memtable switching on flush (CASSANDRA-11159)
 * Remove duplicate offline compaction tracking (CASSANDRA-11148)
 * fix EQ semantics of analyzed SASI indexes (CASSANDRA-11130)
 * Support long name output for nodetool commands (CASSANDRA-7950)
 * Encrypted hints (CASSANDRA-11040)
 * SASI index options validation (CASSANDRA-11136)
 * Optimize disk seek using min/max column name meta data when the LIMIT clause is used
   (CASSANDRA-8180)
 * Add LIKE support to CQL3 (CASSANDRA-11067)
 * Generic Java UDF types (CASSANDRA-10819)
 * cqlsh: Include sub-second precision in timestamps by default (CASSANDRA-10428)
 * Set javac encoding to utf-8 (CASSANDRA-11077)
 * Integrate SASI index into Cassandra (CASSANDRA-10661)
 * Add --skip-flush option to nodetool snapshot
 * Skip values for non-queried columns (CASSANDRA-10657)
 * Add support for secondary indexes on static columns (CASSANDRA-8103)
 * CommitLogUpgradeTestMaker creates broken commit logs (CASSANDRA-11051)
 * Add metric for number of dropped mutations (CASSANDRA-10866)
 * Simplify row cache invalidation code (CASSANDRA-10396)
 * Support user-defined compaction through nodetool (CASSANDRA-10660)
 * Stripe view locks by key and table ID to reduce contention (CASSANDRA-10981)
 * Add nodetool gettimeout and settimeout commands (CASSANDRA-10953)
 * Add 3.0 metadata to sstablemetadata output (CASSANDRA-10838)
Merged from 3.0:
 * MV should only query complex columns included in the view (CASSANDRA-11069)
 * Failed aggregate creation breaks server permanently (CASSANDRA-11064)
 * Add sstabledump tool (CASSANDRA-7464)
 * Introduce backpressure for hints (CASSANDRA-10972)
 * Fix ClusteringPrefix not being able to read tombstone range boundaries (CASSANDRA-11158)
 * Prevent logging in sandboxed state (CASSANDRA-11033)
 * Disallow drop/alter operations of UDTs used by UDAs (CASSANDRA-10721)
 * Add query time validation method on Index (CASSANDRA-11043)
 * Avoid potential AssertionError in mixed version cluster (CASSANDRA-11128)
 * Properly handle hinted handoff after topology changes (CASSANDRA-5902)
 * AssertionError when listing sstable files on inconsistent disk state (CASSANDRA-11156)
 * Fix wrong rack counting and invalid conditions check for TokenAllocation
   (CASSANDRA-11139)
 * Avoid creating empty hint files (CASSANDRA-11090)
 * Fix leak detection strong reference loop using weak reference (CASSANDRA-11120)
 * Configurie BatchlogManager to stop delayed tasks on shutdown (CASSANDRA-11062)
 * Hadoop integration is incompatible with Cassandra Driver 3.0.0 (CASSANDRA-11001)
 * Add dropped_columns to the list of schema table so it gets handled
   properly (CASSANDRA-11050)
 * Fix NPE when using forceRepairRangeAsync without DC (CASSANDRA-11239)
Merged from 2.2:
 * Preserve order for preferred SSL cipher suites (CASSANDRA-11164)
 * Range.compareTo() violates the contract of Comparable (CASSANDRA-11216)
 * Avoid NPE when serializing ErrorMessage with null message (CASSANDRA-11167)
 * Replacing an aggregate with a new version doesn't reset INITCOND (CASSANDRA-10840)
 * (cqlsh) cqlsh cannot be called through symlink (CASSANDRA-11037)
 * fix ohc and java-driver pom dependencies in build.xml (CASSANDRA-10793)
 * Protect from keyspace dropped during repair (CASSANDRA-11065)
 * Handle adding fields to a UDT in SELECT JSON and toJson() (CASSANDRA-11146)
 * Better error message for cleanup (CASSANDRA-10991)
 * cqlsh pg-style-strings broken if line ends with ';' (CASSANDRA-11123)
 * Always persist upsampled index summaries (CASSANDRA-10512)
 * (cqlsh) Fix inconsistent auto-complete (CASSANDRA-10733)
 * Make SELECT JSON and toJson() threadsafe (CASSANDRA-11048)
 * Fix SELECT on tuple relations for mixed ASC/DESC clustering order (CASSANDRA-7281)
 * Use cloned TokenMetadata in size estimates to avoid race against membership check
   (CASSANDRA-10736)
 * (cqlsh) Support utf-8/cp65001 encoding on Windows (CASSANDRA-11030)
 * Fix paging on DISTINCT queries repeats result when first row in partition changes
   (CASSANDRA-10010)
 * (cqlsh) Support timezone conversion using pytz (CASSANDRA-10397)
 * cqlsh: change default encoding to UTF-8 (CASSANDRA-11124)
Merged from 2.1:
 * Checking if an unlogged batch is local is inefficient (CASSANDRA-11529)
 * Fix out-of-space error treatment in memtable flushing (CASSANDRA-11448).
 * Don't do defragmentation if reading from repaired sstables (CASSANDRA-10342)
 * Fix streaming_socket_timeout_in_ms not enforced (CASSANDRA-11286)
 * Avoid dropping message too quickly due to missing unit conversion (CASSANDRA-11302)
 * Don't remove FailureDetector history on removeEndpoint (CASSANDRA-10371)
 * Only notify if repair status changed (CASSANDRA-11172)
 * Use logback setting for 'cassandra -v' command (CASSANDRA-10767)
 * Fix sstableloader to unthrottle streaming by default (CASSANDRA-9714)
 * Fix incorrect warning in 'nodetool status' (CASSANDRA-10176)
 * Properly release sstable ref when doing offline scrub (CASSANDRA-10697)
 * Improve nodetool status performance for large cluster (CASSANDRA-7238)
 * Gossiper#isEnabled is not thread safe (CASSANDRA-11116)
 * Avoid major compaction mixing repaired and unrepaired sstables in DTCS (CASSANDRA-11113)
 * Make it clear what DTCS timestamp_resolution is used for (CASSANDRA-11041)
 * (cqlsh) Display milliseconds when datetime overflows (CASSANDRA-10625)


3.3
 * Avoid infinite loop if owned range is smaller than number of
   data dirs (CASSANDRA-11034)
 * Avoid bootstrap hanging when existing nodes have no data to stream (CASSANDRA-11010)
Merged from 3.0:
 * Remove double initialization of newly added tables (CASSANDRA-11027)
 * Filter keys searcher results by target range (CASSANDRA-11104)
 * Fix deserialization of legacy read commands (CASSANDRA-11087)
 * Fix incorrect computation of deletion time in sstable metadata (CASSANDRA-11102)
 * Avoid memory leak when collecting sstable metadata (CASSANDRA-11026)
 * Mutations do not block for completion under view lock contention (CASSANDRA-10779)
 * Invalidate legacy schema tables when unloading them (CASSANDRA-11071)
 * (cqlsh) handle INSERT and UPDATE statements with LWT conditions correctly
   (CASSANDRA-11003)
 * Fix DISTINCT queries in mixed version clusters (CASSANDRA-10762)
 * Migrate build status for indexes along with legacy schema (CASSANDRA-11046)
 * Ensure SSTables for legacy KEYS indexes can be read (CASSANDRA-11045)
 * Added support for IBM zSystems architecture (CASSANDRA-11054)
 * Update CQL documentation (CASSANDRA-10899)
 * Check the column name, not cell name, for dropped columns when reading
   legacy sstables (CASSANDRA-11018)
 * Don't attempt to index clustering values of static rows (CASSANDRA-11021)
 * Remove checksum files after replaying hints (CASSANDRA-10947)
 * Support passing base table metadata to custom 2i validation (CASSANDRA-10924)
 * Ensure stale index entries are purged during reads (CASSANDRA-11013)
 * (cqlsh) Also apply --connect-timeout to control connection
   timeout (CASSANDRA-10959)
 * Fix AssertionError when removing from list using UPDATE (CASSANDRA-10954)
 * Fix UnsupportedOperationException when reading old sstable with range
   tombstone (CASSANDRA-10743)
 * MV should use the maximum timestamp of the primary key (CASSANDRA-10910)
 * Fix potential assertion error during compaction (CASSANDRA-10944)
Merged from 2.2:
 * maxPurgeableTimestamp needs to check memtables too (CASSANDRA-9949)
 * Apply change to compaction throughput in real time (CASSANDRA-10025)
 * (cqlsh) encode input correctly when saving history
 * Fix potential NPE on ORDER BY queries with IN (CASSANDRA-10955)
 * Start L0 STCS-compactions even if there is a L0 -> L1 compaction
   going (CASSANDRA-10979)
 * Make UUID LSB unique per process (CASSANDRA-7925)
 * Avoid NPE when performing sstable tasks (scrub etc.) (CASSANDRA-10980)
 * Make sure client gets tombstone overwhelmed warning (CASSANDRA-9465)
 * Fix error streaming section more than 2GB (CASSANDRA-10961)
 * Histogram buckets exposed in jmx are sorted incorrectly (CASSANDRA-10975)
 * Enable GC logging by default (CASSANDRA-10140)
 * Optimize pending range computation (CASSANDRA-9258)
 * Skip commit log and saved cache directories in SSTable version startup check (CASSANDRA-10902)
 * drop/alter user should be case sensitive (CASSANDRA-10817)
Merged from 2.1:
 * test_bulk_round_trip_blogposts is failing occasionally (CASSANDRA-10938)
 * Fix isJoined return true only after becoming cluster member (CASANDRA-11007)
 * Fix bad gossip generation seen in long-running clusters (CASSANDRA-10969)
 * Avoid NPE when incremental repair fails (CASSANDRA-10909)
 * Unmark sstables compacting once they are done in cleanup/scrub/upgradesstables (CASSANDRA-10829)
 * Allow simultaneous bootstrapping with strict consistency when no vnodes are used (CASSANDRA-11005)
 * Log a message when major compaction does not result in a single file (CASSANDRA-10847)
 * (cqlsh) fix cqlsh_copy_tests when vnodes are disabled (CASSANDRA-10997)
 * (cqlsh) Add request timeout option to cqlsh (CASSANDRA-10686)
 * Avoid AssertionError while submitting hint with LWT (CASSANDRA-10477)
 * If CompactionMetadata is not in stats file, use index summary instead (CASSANDRA-10676)
 * Retry sending gossip syn multiple times during shadow round (CASSANDRA-8072)
 * Fix pending range calculation during moves (CASSANDRA-10887)
 * Sane default (200Mbps) for inter-DC streaming througput (CASSANDRA-8708)



3.2
 * Make sure tokens don't exist in several data directories (CASSANDRA-6696)
 * Add requireAuthorization method to IAuthorizer (CASSANDRA-10852)
 * Move static JVM options to conf/jvm.options file (CASSANDRA-10494)
 * Fix CassandraVersion to accept x.y version string (CASSANDRA-10931)
 * Add forceUserDefinedCleanup to allow more flexible cleanup (CASSANDRA-10708)
 * (cqlsh) allow setting TTL with COPY (CASSANDRA-9494)
 * Fix counting of received sstables in streaming (CASSANDRA-10949)
 * Implement hints compression (CASSANDRA-9428)
 * Fix potential assertion error when reading static columns (CASSANDRA-10903)
 * Fix EstimatedHistogram creation in nodetool tablehistograms (CASSANDRA-10859)
 * Establish bootstrap stream sessions sequentially (CASSANDRA-6992)
 * Sort compactionhistory output by timestamp (CASSANDRA-10464)
 * More efficient BTree removal (CASSANDRA-9991)
 * Make tablehistograms accept the same syntax as tablestats (CASSANDRA-10149)
 * Group pending compactions based on table (CASSANDRA-10718)
 * Add compressor name in sstablemetadata output (CASSANDRA-9879)
 * Fix type casting for counter columns (CASSANDRA-10824)
 * Prevent running Cassandra as root (CASSANDRA-8142)
 * bound maximum in-flight commit log replay mutation bytes to 64 megabytes (CASSANDRA-8639)
 * Normalize all scripts (CASSANDRA-10679)
 * Make compression ratio much more accurate (CASSANDRA-10225)
 * Optimize building of Clustering object when only one is created (CASSANDRA-10409)
 * Make index building pluggable (CASSANDRA-10681)
 * Add sstable flush observer (CASSANDRA-10678)
 * Improve NTS endpoints calculation (CASSANDRA-10200)
 * Improve performance of the folderSize function (CASSANDRA-10677)
 * Add support for type casting in selection clause (CASSANDRA-10310)
 * Added graphing option to cassandra-stress (CASSANDRA-7918)
 * Abort in-progress queries that time out (CASSANDRA-7392)
 * Add transparent data encryption core classes (CASSANDRA-9945)
Merged from 3.0:
 * Better handling of SSL connection errors inter-node (CASSANDRA-10816)
 * Avoid NoSuchElementException when executing empty batch (CASSANDRA-10711)
 * Avoid building PartitionUpdate in toString (CASSANDRA-10897)
 * Reduce heap spent when receiving many SSTables (CASSANDRA-10797)
 * Add back support for 3rd party auth providers to bulk loader (CASSANDRA-10873)
 * Eliminate the dependency on jgrapht for UDT resolution (CASSANDRA-10653)
 * (Hadoop) Close Clusters and Sessions in Hadoop Input/Output classes (CASSANDRA-10837)
 * Fix sstableloader not working with upper case keyspace name (CASSANDRA-10806)
Merged from 2.2:
 * jemalloc detection fails due to quoting issues in regexv (CASSANDRA-10946)
 * (cqlsh) show correct column names for empty result sets (CASSANDRA-9813)
 * Add new types to Stress (CASSANDRA-9556)
 * Add property to allow listening on broadcast interface (CASSANDRA-9748)
Merged from 2.1:
 * Match cassandra-loader options in COPY FROM (CASSANDRA-9303)
 * Fix binding to any address in CqlBulkRecordWriter (CASSANDRA-9309)
 * cqlsh fails to decode utf-8 characters for text typed columns (CASSANDRA-10875)
 * Log error when stream session fails (CASSANDRA-9294)
 * Fix bugs in commit log archiving startup behavior (CASSANDRA-10593)
 * (cqlsh) further optimise COPY FROM (CASSANDRA-9302)
 * Allow CREATE TABLE WITH ID (CASSANDRA-9179)
 * Make Stress compiles within eclipse (CASSANDRA-10807)
 * Cassandra Daemon should print JVM arguments (CASSANDRA-10764)
 * Allow cancellation of index summary redistribution (CASSANDRA-8805)


3.1.1
Merged from 3.0:
  * Fix upgrade data loss due to range tombstone deleting more data than then should
    (CASSANDRA-10822)


3.1
Merged from 3.0:
 * Avoid MV race during node decommission (CASSANDRA-10674)
 * Disable reloading of GossipingPropertyFileSnitch (CASSANDRA-9474)
 * Handle single-column deletions correction in materialized views
   when the column is part of the view primary key (CASSANDRA-10796)
 * Fix issue with datadir migration on upgrade (CASSANDRA-10788)
 * Fix bug with range tombstones on reverse queries and test coverage for
   AbstractBTreePartition (CASSANDRA-10059)
 * Remove 64k limit on collection elements (CASSANDRA-10374)
 * Remove unclear Indexer.indexes() method (CASSANDRA-10690)
 * Fix NPE on stream read error (CASSANDRA-10771)
 * Normalize cqlsh DESC output (CASSANDRA-10431)
 * Rejects partition range deletions when columns are specified (CASSANDRA-10739)
 * Fix error when saving cached key for old format sstable (CASSANDRA-10778)
 * Invalidate prepared statements on DROP INDEX (CASSANDRA-10758)
 * Fix SELECT statement with IN restrictions on partition key,
   ORDER BY and LIMIT (CASSANDRA-10729)
 * Improve stress performance over 1k threads (CASSANDRA-7217)
 * Wait for migration responses to complete before bootstrapping (CASSANDRA-10731)
 * Unable to create a function with argument of type Inet (CASSANDRA-10741)
 * Fix backward incompatibiliy in CqlInputFormat (CASSANDRA-10717)
 * Correctly preserve deletion info on updated rows when notifying indexers
   of single-row deletions (CASSANDRA-10694)
 * Notify indexers of partition delete during cleanup (CASSANDRA-10685)
 * Keep the file open in trySkipCache (CASSANDRA-10669)
 * Updated trigger example (CASSANDRA-10257)
Merged from 2.2:
 * Verify tables in pseudo-system keyspaces at startup (CASSANDRA-10761)
 * Fix IllegalArgumentException in DataOutputBuffer.reallocate for large buffers (CASSANDRA-10592)
 * Show CQL help in cqlsh in web browser (CASSANDRA-7225)
 * Serialize on disk the proper SSTable compression ratio (CASSANDRA-10775)
 * Reject index queries while the index is building (CASSANDRA-8505)
 * CQL.textile syntax incorrectly includes optional keyspace for aggregate SFUNC and FINALFUNC (CASSANDRA-10747)
 * Fix JSON update with prepared statements (CASSANDRA-10631)
 * Don't do anticompaction after subrange repair (CASSANDRA-10422)
 * Fix SimpleDateType type compatibility (CASSANDRA-10027)
 * (Hadoop) fix splits calculation (CASSANDRA-10640)
 * (Hadoop) ensure that Cluster instances are always closed (CASSANDRA-10058)
Merged from 2.1:
 * Fix Stress profile parsing on Windows (CASSANDRA-10808)
 * Fix incremental repair hang when replica is down (CASSANDRA-10288)
 * Optimize the way we check if a token is repaired in anticompaction (CASSANDRA-10768)
 * Add proper error handling to stream receiver (CASSANDRA-10774)
 * Warn or fail when changing cluster topology live (CASSANDRA-10243)
 * Status command in debian/ubuntu init script doesn't work (CASSANDRA-10213)
 * Some DROP ... IF EXISTS incorrectly result in exceptions on non-existing KS (CASSANDRA-10658)
 * DeletionTime.compareTo wrong in rare cases (CASSANDRA-10749)
 * Force encoding when computing statement ids (CASSANDRA-10755)
 * Properly reject counters as map keys (CASSANDRA-10760)
 * Fix the sstable-needs-cleanup check (CASSANDRA-10740)
 * (cqlsh) Print column names before COPY operation (CASSANDRA-8935)
 * Fix CompressedInputStream for proper cleanup (CASSANDRA-10012)
 * (cqlsh) Support counters in COPY commands (CASSANDRA-9043)
 * Try next replica if not possible to connect to primary replica on
   ColumnFamilyRecordReader (CASSANDRA-2388)
 * Limit window size in DTCS (CASSANDRA-10280)
 * sstableloader does not use MAX_HEAP_SIZE env parameter (CASSANDRA-10188)
 * (cqlsh) Improve COPY TO performance and error handling (CASSANDRA-9304)
 * Create compression chunk for sending file only (CASSANDRA-10680)
 * Forbid compact clustering column type changes in ALTER TABLE (CASSANDRA-8879)
 * Reject incremental repair with subrange repair (CASSANDRA-10422)
 * Add a nodetool command to refresh size_estimates (CASSANDRA-9579)
 * Invalidate cache after stream receive task is completed (CASSANDRA-10341)
 * Reject counter writes in CQLSSTableWriter (CASSANDRA-10258)
 * Remove superfluous COUNTER_MUTATION stage mapping (CASSANDRA-10605)


3.0
 * Fix AssertionError while flushing memtable due to materialized views
   incorrectly inserting empty rows (CASSANDRA-10614)
 * Store UDA initcond as CQL literal in the schema table, instead of a blob (CASSANDRA-10650)
 * Don't use -1 for the position of partition key in schema (CASSANDRA-10491)
 * Fix distinct queries in mixed version cluster (CASSANDRA-10573)
 * Skip sstable on clustering in names query (CASSANDRA-10571)
 * Remove value skipping as it breaks read-repair (CASSANDRA-10655)
 * Fix bootstrapping with MVs (CASSANDRA-10621)
 * Make sure EACH_QUORUM reads are using NTS (CASSANDRA-10584)
 * Fix MV replica filtering for non-NetworkTopologyStrategy (CASSANDRA-10634)
 * (Hadoop) fix CIF describeSplits() not handling 0 size estimates (CASSANDRA-10600)
 * Fix reading of legacy sstables (CASSANDRA-10590)
 * Use CQL type names in schema metadata tables (CASSANDRA-10365)
 * Guard batchlog replay against integer division by zero (CASSANDRA-9223)
 * Fix bug when adding a column to thrift with the same name than a primary key (CASSANDRA-10608)
 * Add client address argument to IAuthenticator::newSaslNegotiator (CASSANDRA-8068)
 * Fix implementation of LegacyLayout.LegacyBoundComparator (CASSANDRA-10602)
 * Don't use 'names query' read path for counters (CASSANDRA-10572)
 * Fix backward compatibility for counters (CASSANDRA-10470)
 * Remove memory_allocator paramter from cassandra.yaml (CASSANDRA-10581,10628)
 * Execute the metadata reload task of all registered indexes on CFS::reload (CASSANDRA-10604)
 * Fix thrift cas operations with defined columns (CASSANDRA-10576)
 * Fix PartitionUpdate.operationCount()for updates with static column operations (CASSANDRA-10606)
 * Fix thrift get() queries with defined columns (CASSANDRA-10586)
 * Fix marking of indexes as built and removed (CASSANDRA-10601)
 * Skip initialization of non-registered 2i instances, remove Index::getIndexName (CASSANDRA-10595)
 * Fix batches on multiple tables (CASSANDRA-10554)
 * Ensure compaction options are validated when updating KeyspaceMetadata (CASSANDRA-10569)
 * Flatten Iterator Transformation Hierarchy (CASSANDRA-9975)
 * Remove token generator (CASSANDRA-5261)
 * RolesCache should not be created for any authenticator that does not requireAuthentication (CASSANDRA-10562)
 * Fix LogTransaction checking only a single directory for files (CASSANDRA-10421)
 * Fix handling of range tombstones when reading old format sstables (CASSANDRA-10360)
 * Aggregate with Initial Condition fails with C* 3.0 (CASSANDRA-10367)
Merged from 2.2:
 * (cqlsh) show partial trace if incomplete after max_trace_wait (CASSANDRA-7645)
 * Use most up-to-date version of schema for system tables (CASSANDRA-10652)
 * Deprecate memory_allocator in cassandra.yaml (CASSANDRA-10581,10628)
 * Expose phi values from failure detector via JMX and tweak debug
   and trace logging (CASSANDRA-9526)
 * Fix IllegalArgumentException in DataOutputBuffer.reallocate for large buffers (CASSANDRA-10592)
Merged from 2.1:
 * Shutdown compaction in drain to prevent leak (CASSANDRA-10079)
 * (cqlsh) fix COPY using wrong variable name for time_format (CASSANDRA-10633)
 * Do not run SizeEstimatesRecorder if a node is not a member of the ring (CASSANDRA-9912)
 * Improve handling of dead nodes in gossip (CASSANDRA-10298)
 * Fix logback-tools.xml incorrectly configured for outputing to System.err
   (CASSANDRA-9937)
 * Fix streaming to catch exception so retry not fail (CASSANDRA-10557)
 * Add validation method to PerRowSecondaryIndex (CASSANDRA-10092)
 * Support encrypted and plain traffic on the same port (CASSANDRA-10559)
 * Do STCS in DTCS windows (CASSANDRA-10276)
 * Avoid repetition of JVM_OPTS in debian package (CASSANDRA-10251)
 * Fix potential NPE from handling result of SIM.highestSelectivityIndex (CASSANDRA-10550)
 * Fix paging issues with partitions containing only static columns data (CASSANDRA-10381)
 * Fix conditions on static columns (CASSANDRA-10264)
 * AssertionError: attempted to delete non-existing file CommitLog (CASSANDRA-10377)
 * Fix sorting for queries with an IN condition on partition key columns (CASSANDRA-10363)


3.0-rc2
 * Fix SELECT DISTINCT queries between 2.2.2 nodes and 3.0 nodes (CASSANDRA-10473)
 * Remove circular references in SegmentedFile (CASSANDRA-10543)
 * Ensure validation of indexed values only occurs once per-partition (CASSANDRA-10536)
 * Fix handling of static columns for range tombstones in thrift (CASSANDRA-10174)
 * Support empty ColumnFilter for backward compatility on empty IN (CASSANDRA-10471)
 * Remove Pig support (CASSANDRA-10542)
 * Fix LogFile throws Exception when assertion is disabled (CASSANDRA-10522)
 * Revert CASSANDRA-7486, make CMS default GC, move GC config to
   conf/jvm.options (CASSANDRA-10403)
 * Fix TeeingAppender causing some logs to be truncated/empty (CASSANDRA-10447)
 * Allow EACH_QUORUM for reads (CASSANDRA-9602)
 * Fix potential ClassCastException while upgrading (CASSANDRA-10468)
 * Fix NPE in MVs on update (CASSANDRA-10503)
 * Only include modified cell data in indexing deltas (CASSANDRA-10438)
 * Do not load keyspace when creating sstable writer (CASSANDRA-10443)
 * If node is not yet gossiping write all MV updates to batchlog only (CASSANDRA-10413)
 * Re-populate token metadata after commit log recovery (CASSANDRA-10293)
 * Provide additional metrics for materialized views (CASSANDRA-10323)
 * Flush system schema tables after local schema changes (CASSANDRA-10429)
Merged from 2.2:
 * Reduce contention getting instances of CompositeType (CASSANDRA-10433)
 * Fix the regression when using LIMIT with aggregates (CASSANDRA-10487)
 * Avoid NoClassDefFoundError during DataDescriptor initialization on windows (CASSANDRA-10412)
 * Preserve case of quoted Role & User names (CASSANDRA-10394)
 * cqlsh pg-style-strings broken (CASSANDRA-10484)
 * cqlsh prompt includes name of keyspace after failed `use` statement (CASSANDRA-10369)
Merged from 2.1:
 * (cqlsh) Distinguish negative and positive infinity in output (CASSANDRA-10523)
 * (cqlsh) allow custom time_format for COPY TO (CASSANDRA-8970)
 * Don't allow startup if the node's rack has changed (CASSANDRA-10242)
 * (cqlsh) show partial trace if incomplete after max_trace_wait (CASSANDRA-7645)
 * Allow LOCAL_JMX to be easily overridden (CASSANDRA-10275)
 * Mark nodes as dead even if they've already left (CASSANDRA-10205)


3.0.0-rc1
 * Fix mixed version read request compatibility for compact static tables
   (CASSANDRA-10373)
 * Fix paging of DISTINCT with static and IN (CASSANDRA-10354)
 * Allow MATERIALIZED VIEW's SELECT statement to restrict primary key
   columns (CASSANDRA-9664)
 * Move crc_check_chance out of compression options (CASSANDRA-9839)
 * Fix descending iteration past end of BTreeSearchIterator (CASSANDRA-10301)
 * Transfer hints to a different node on decommission (CASSANDRA-10198)
 * Check partition keys for CAS operations during stmt validation (CASSANDRA-10338)
 * Add custom query expressions to SELECT (CASSANDRA-10217)
 * Fix minor bugs in MV handling (CASSANDRA-10362)
 * Allow custom indexes with 0,1 or multiple target columns (CASSANDRA-10124)
 * Improve MV schema representation (CASSANDRA-9921)
 * Add flag to enable/disable coordinator batchlog for MV writes (CASSANDRA-10230)
 * Update cqlsh COPY for new internal driver serialization interface (CASSANDRA-10318)
 * Give index implementations more control over rebuild operations (CASSANDRA-10312)
 * Update index file format (CASSANDRA-10314)
 * Add "shadowable" row tombstones to deal with mv timestamp issues (CASSANDRA-10261)
 * CFS.loadNewSSTables() broken for pre-3.0 sstables
 * Cache selected index in read command to reduce lookups (CASSANDRA-10215)
 * Small optimizations of sstable index serialization (CASSANDRA-10232)
 * Support for both encrypted and unencrypted native transport connections (CASSANDRA-9590)
Merged from 2.2:
 * Configurable page size in cqlsh (CASSANDRA-9855)
 * Defer default role manager setup until all nodes are on 2.2+ (CASSANDRA-9761)
 * Handle missing RoleManager in config after upgrade to 2.2 (CASSANDRA-10209)
Merged from 2.1:
 * Bulk Loader API could not tolerate even node failure (CASSANDRA-10347)
 * Avoid misleading pushed notifications when multiple nodes
   share an rpc_address (CASSANDRA-10052)
 * Fix dropping undroppable when message queue is full (CASSANDRA-10113)
 * Fix potential ClassCastException during paging (CASSANDRA-10352)
 * Prevent ALTER TYPE from creating circular references (CASSANDRA-10339)
 * Fix cache handling of 2i and base tables (CASSANDRA-10155, 10359)
 * Fix NPE in nodetool compactionhistory (CASSANDRA-9758)
 * (Pig) support BulkOutputFormat as a URL parameter (CASSANDRA-7410)
 * BATCH statement is broken in cqlsh (CASSANDRA-10272)
 * (cqlsh) Make cqlsh PEP8 Compliant (CASSANDRA-10066)
 * (cqlsh) Fix error when starting cqlsh with --debug (CASSANDRA-10282)
 * Scrub, Cleanup and Upgrade do not unmark compacting until all operations
   have completed, regardless of the occurence of exceptions (CASSANDRA-10274)


3.0.0-beta2
 * Fix columns returned by AbstractBtreePartitions (CASSANDRA-10220)
 * Fix backward compatibility issue due to AbstractBounds serialization bug (CASSANDRA-9857)
 * Fix startup error when upgrading nodes (CASSANDRA-10136)
 * Base table PRIMARY KEY can be assumed to be NOT NULL in MV creation (CASSANDRA-10147)
 * Improve batchlog write patch (CASSANDRA-9673)
 * Re-apply MaterializedView updates on commitlog replay (CASSANDRA-10164)
 * Require AbstractType.isByteOrderComparable declaration in constructor (CASSANDRA-9901)
 * Avoid digest mismatch on upgrade to 3.0 (CASSANDRA-9554)
 * Fix Materialized View builder when adding multiple MVs (CASSANDRA-10156)
 * Choose better poolingOptions for protocol v4 in cassandra-stress (CASSANDRA-10182)
 * Fix LWW bug affecting Materialized Views (CASSANDRA-10197)
 * Ensures frozen sets and maps are always sorted (CASSANDRA-10162)
 * Don't deadlock when flushing CFS backed custom indexes (CASSANDRA-10181)
 * Fix double flushing of secondary index tables (CASSANDRA-10180)
 * Fix incorrect handling of range tombstones in thrift (CASSANDRA-10046)
 * Only use batchlog when paired materialized view replica is remote (CASSANDRA-10061)
 * Reuse TemporalRow when updating multiple MaterializedViews (CASSANDRA-10060)
 * Validate gc_grace_seconds for batchlog writes and MVs (CASSANDRA-9917)
 * Fix sstablerepairedset (CASSANDRA-10132)
Merged from 2.2:
 * Cancel transaction for sstables we wont redistribute index summary
   for (CASSANDRA-10270)
 * Retry snapshot deletion after compaction and gc on Windows (CASSANDRA-10222)
 * Fix failure to start with space in directory path on Windows (CASSANDRA-10239)
 * Fix repair hang when snapshot failed (CASSANDRA-10057)
 * Fall back to 1/4 commitlog volume for commitlog_total_space on small disks
   (CASSANDRA-10199)
Merged from 2.1:
 * Added configurable warning threshold for GC duration (CASSANDRA-8907)
 * Fix handling of streaming EOF (CASSANDRA-10206)
 * Only check KeyCache when it is enabled
 * Change streaming_socket_timeout_in_ms default to 1 hour (CASSANDRA-8611)
 * (cqlsh) update list of CQL keywords (CASSANDRA-9232)
 * Add nodetool gettraceprobability command (CASSANDRA-10234)
Merged from 2.0:
 * Fix rare race where older gossip states can be shadowed (CASSANDRA-10366)
 * Fix consolidating racks violating the RF contract (CASSANDRA-10238)
 * Disallow decommission when node is in drained state (CASSANDRA-8741)


2.2.1
 * Fix race during construction of commit log (CASSANDRA-10049)
 * Fix LeveledCompactionStrategyTest (CASSANDRA-9757)
 * Fix broken UnbufferedDataOutputStreamPlus.writeUTF (CASSANDRA-10203)
 * (cqlsh) default load-from-file encoding to utf-8 (CASSANDRA-9898)
 * Avoid returning Permission.NONE when failing to query users table (CASSANDRA-10168)
 * (cqlsh) add CLEAR command (CASSANDRA-10086)
 * Support string literals as Role names for compatibility (CASSANDRA-10135)
Merged from 2.1:
 * Only check KeyCache when it is enabled
 * Change streaming_socket_timeout_in_ms default to 1 hour (CASSANDRA-8611)
 * (cqlsh) update list of CQL keywords (CASSANDRA-9232)


3.0.0-beta1
 * Redesign secondary index API (CASSANDRA-9459, 7771, 9041)
 * Fix throwing ReadFailure instead of ReadTimeout on range queries (CASSANDRA-10125)
 * Rewrite hinted handoff (CASSANDRA-6230)
 * Fix query on static compact tables (CASSANDRA-10093)
 * Fix race during construction of commit log (CASSANDRA-10049)
 * Add option to only purge repaired tombstones (CASSANDRA-6434)
 * Change authorization handling for MVs (CASSANDRA-9927)
 * Add custom JMX enabled executor for UDF sandbox (CASSANDRA-10026)
 * Fix row deletion bug for Materialized Views (CASSANDRA-10014)
 * Support mixed-version clusters with Cassandra 2.1 and 2.2 (CASSANDRA-9704)
 * Fix multiple slices on RowSearchers (CASSANDRA-10002)
 * Fix bug in merging of collections (CASSANDRA-10001)
 * Optimize batchlog replay to avoid full scans (CASSANDRA-7237)
 * Repair improvements when using vnodes (CASSANDRA-5220)
 * Disable scripted UDFs by default (CASSANDRA-9889)
 * Bytecode inspection for Java-UDFs (CASSANDRA-9890)
 * Use byte to serialize MT hash length (CASSANDRA-9792)
 * Replace usage of Adler32 with CRC32 (CASSANDRA-8684)
 * Fix migration to new format from 2.1 SSTable (CASSANDRA-10006)
 * SequentialWriter should extend BufferedDataOutputStreamPlus (CASSANDRA-9500)
 * Use the same repairedAt timestamp within incremental repair session (CASSANDRA-9111)
Merged from 2.2:
 * Allow count(*) and count(1) to be use as normal aggregation (CASSANDRA-10114)
 * An NPE is thrown if the column name is unknown for an IN relation (CASSANDRA-10043)
 * Apply commit_failure_policy to more errors on startup (CASSANDRA-9749)
 * Fix histogram overflow exception (CASSANDRA-9973)
 * Route gossip messages over dedicated socket (CASSANDRA-9237)
 * Add checksum to saved cache files (CASSANDRA-9265)
 * Log warning when using an aggregate without partition key (CASSANDRA-9737)
Merged from 2.1:
 * (cqlsh) Allow encoding to be set through command line (CASSANDRA-10004)
 * Add new JMX methods to change local compaction strategy (CASSANDRA-9965)
 * Write hints for paxos commits (CASSANDRA-7342)
 * (cqlsh) Fix timestamps before 1970 on Windows, always
   use UTC for timestamp display (CASSANDRA-10000)
 * (cqlsh) Avoid overwriting new config file with old config
   when both exist (CASSANDRA-9777)
 * Release snapshot selfRef when doing snapshot repair (CASSANDRA-9998)
 * Cannot replace token does not exist - DN node removed as Fat Client (CASSANDRA-9871)
Merged from 2.0:
 * Don't cast expected bf size to an int (CASSANDRA-9959)
 * Make getFullyExpiredSSTables less expensive (CASSANDRA-9882)


3.0.0-alpha1
 * Implement proper sandboxing for UDFs (CASSANDRA-9402)
 * Simplify (and unify) cleanup of compaction leftovers (CASSANDRA-7066)
 * Allow extra schema definitions in cassandra-stress yaml (CASSANDRA-9850)
 * Metrics should use up to date nomenclature (CASSANDRA-9448)
 * Change CREATE/ALTER TABLE syntax for compression (CASSANDRA-8384)
 * Cleanup crc and adler code for java 8 (CASSANDRA-9650)
 * Storage engine refactor (CASSANDRA-8099, 9743, 9746, 9759, 9781, 9808, 9825,
   9848, 9705, 9859, 9867, 9874, 9828, 9801)
 * Update Guava to 18.0 (CASSANDRA-9653)
 * Bloom filter false positive ratio is not honoured (CASSANDRA-8413)
 * New option for cassandra-stress to leave a ratio of columns null (CASSANDRA-9522)
 * Change hinted_handoff_enabled yaml setting, JMX (CASSANDRA-9035)
 * Add algorithmic token allocation (CASSANDRA-7032)
 * Add nodetool command to replay batchlog (CASSANDRA-9547)
 * Make file buffer cache independent of paths being read (CASSANDRA-8897)
 * Remove deprecated legacy Hadoop code (CASSANDRA-9353)
 * Decommissioned nodes will not rejoin the cluster (CASSANDRA-8801)
 * Change gossip stabilization to use endpoit size (CASSANDRA-9401)
 * Change default garbage collector to G1 (CASSANDRA-7486)
 * Populate TokenMetadata early during startup (CASSANDRA-9317)
 * Undeprecate cache recentHitRate (CASSANDRA-6591)
 * Add support for selectively varint encoding fields (CASSANDRA-9499, 9865)
 * Materialized Views (CASSANDRA-6477)
Merged from 2.2:
 * Avoid grouping sstables for anticompaction with DTCS (CASSANDRA-9900)
 * UDF / UDA execution time in trace (CASSANDRA-9723)
 * Fix broken internode SSL (CASSANDRA-9884)
Merged from 2.1:
 * Add new JMX methods to change local compaction strategy (CASSANDRA-9965)
 * Fix handling of enable/disable autocompaction (CASSANDRA-9899)
 * Add consistency level to tracing ouput (CASSANDRA-9827)
 * Remove repair snapshot leftover on startup (CASSANDRA-7357)
 * Use random nodes for batch log when only 2 racks (CASSANDRA-8735)
 * Ensure atomicity inside thrift and stream session (CASSANDRA-7757)
 * Fix nodetool info error when the node is not joined (CASSANDRA-9031)
Merged from 2.0:
 * Log when messages are dropped due to cross_node_timeout (CASSANDRA-9793)
 * Don't track hotness when opening from snapshot for validation (CASSANDRA-9382)


2.2.0
 * Allow the selection of columns together with aggregates (CASSANDRA-9767)
 * Fix cqlsh copy methods and other windows specific issues (CASSANDRA-9795)
 * Don't wrap byte arrays in SequentialWriter (CASSANDRA-9797)
 * sum() and avg() functions missing for smallint and tinyint types (CASSANDRA-9671)
 * Revert CASSANDRA-9542 (allow native functions in UDA) (CASSANDRA-9771)
Merged from 2.1:
 * Fix MarshalException when upgrading superColumn family (CASSANDRA-9582)
 * Fix broken logging for "empty" flushes in Memtable (CASSANDRA-9837)
 * Handle corrupt files on startup (CASSANDRA-9686)
 * Fix clientutil jar and tests (CASSANDRA-9760)
 * (cqlsh) Allow the SSL protocol version to be specified through the
    config file or environment variables (CASSANDRA-9544)
Merged from 2.0:
 * Add tool to find why expired sstables are not getting dropped (CASSANDRA-10015)
 * Remove erroneous pending HH tasks from tpstats/jmx (CASSANDRA-9129)
 * Don't cast expected bf size to an int (CASSANDRA-9959)
 * checkForEndpointCollision fails for legitimate collisions (CASSANDRA-9765)
 * Complete CASSANDRA-8448 fix (CASSANDRA-9519)
 * Don't include auth credentials in debug log (CASSANDRA-9682)
 * Can't transition from write survey to normal mode (CASSANDRA-9740)
 * Scrub (recover) sstables even when -Index.db is missing (CASSANDRA-9591)
 * Fix growing pending background compaction (CASSANDRA-9662)


2.2.0-rc2
 * Re-enable memory-mapped I/O on Windows (CASSANDRA-9658)
 * Warn when an extra-large partition is compacted (CASSANDRA-9643)
 * (cqlsh) Allow setting the initial connection timeout (CASSANDRA-9601)
 * BulkLoader has --transport-factory option but does not use it (CASSANDRA-9675)
 * Allow JMX over SSL directly from nodetool (CASSANDRA-9090)
 * Update cqlsh for UDFs (CASSANDRA-7556)
 * Change Windows kernel default timer resolution (CASSANDRA-9634)
 * Deprected sstable2json and json2sstable (CASSANDRA-9618)
 * Allow native functions in user-defined aggregates (CASSANDRA-9542)
 * Don't repair system_distributed by default (CASSANDRA-9621)
 * Fix mixing min, max, and count aggregates for blob type (CASSANRA-9622)
 * Rename class for DATE type in Java driver (CASSANDRA-9563)
 * Duplicate compilation of UDFs on coordinator (CASSANDRA-9475)
 * Fix connection leak in CqlRecordWriter (CASSANDRA-9576)
 * Mlockall before opening system sstables & remove boot_without_jna option (CASSANDRA-9573)
 * Add functions to convert timeuuid to date or time, deprecate dateOf and unixTimestampOf (CASSANDRA-9229)
 * Make sure we cancel non-compacting sstables from LifecycleTransaction (CASSANDRA-9566)
 * Fix deprecated repair JMX API (CASSANDRA-9570)
 * Add logback metrics (CASSANDRA-9378)
 * Update and refactor ant test/test-compression to run the tests in parallel (CASSANDRA-9583)
 * Fix upgrading to new directory for secondary index (CASSANDRA-9687)
Merged from 2.1:
 * (cqlsh) Fix bad check for CQL compatibility when DESCRIBE'ing
   COMPACT STORAGE tables with no clustering columns
 * Eliminate strong self-reference chains in sstable ref tidiers (CASSANDRA-9656)
 * Ensure StreamSession uses canonical sstable reader instances (CASSANDRA-9700)
 * Ensure memtable book keeping is not corrupted in the event we shrink usage (CASSANDRA-9681)
 * Update internal python driver for cqlsh (CASSANDRA-9064)
 * Fix IndexOutOfBoundsException when inserting tuple with too many
   elements using the string literal notation (CASSANDRA-9559)
 * Enable describe on indices (CASSANDRA-7814)
 * Fix incorrect result for IN queries where column not found (CASSANDRA-9540)
 * ColumnFamilyStore.selectAndReference may block during compaction (CASSANDRA-9637)
 * Fix bug in cardinality check when compacting (CASSANDRA-9580)
 * Fix memory leak in Ref due to ConcurrentLinkedQueue.remove() behaviour (CASSANDRA-9549)
 * Make rebuild only run one at a time (CASSANDRA-9119)
Merged from 2.0:
 * Avoid NPE in AuthSuccess#decode (CASSANDRA-9727)
 * Add listen_address to system.local (CASSANDRA-9603)
 * Bug fixes to resultset metadata construction (CASSANDRA-9636)
 * Fix setting 'durable_writes' in ALTER KEYSPACE (CASSANDRA-9560)
 * Avoids ballot clash in Paxos (CASSANDRA-9649)
 * Improve trace messages for RR (CASSANDRA-9479)
 * Fix suboptimal secondary index selection when restricted
   clustering column is also indexed (CASSANDRA-9631)
 * (cqlsh) Add min_threshold to DTCS option autocomplete (CASSANDRA-9385)
 * Fix error message when attempting to create an index on a column
   in a COMPACT STORAGE table with clustering columns (CASSANDRA-9527)
 * 'WITH WITH' in alter keyspace statements causes NPE (CASSANDRA-9565)
 * Expose some internals of SelectStatement for inspection (CASSANDRA-9532)
 * ArrivalWindow should use primitives (CASSANDRA-9496)
 * Periodically submit background compaction tasks (CASSANDRA-9592)
 * Set HAS_MORE_PAGES flag to false when PagingState is null (CASSANDRA-9571)


2.2.0-rc1
 * Compressed commit log should measure compressed space used (CASSANDRA-9095)
 * Fix comparison bug in CassandraRoleManager#collectRoles (CASSANDRA-9551)
 * Add tinyint,smallint,time,date support for UDFs (CASSANDRA-9400)
 * Deprecates SSTableSimpleWriter and SSTableSimpleUnsortedWriter (CASSANDRA-9546)
 * Empty INITCOND treated as null in aggregate (CASSANDRA-9457)
 * Remove use of Cell in Thrift MapReduce classes (CASSANDRA-8609)
 * Integrate pre-release Java Driver 2.2-rc1, custom build (CASSANDRA-9493)
 * Clean up gossiper logic for old versions (CASSANDRA-9370)
 * Fix custom payload coding/decoding to match the spec (CASSANDRA-9515)
 * ant test-all results incomplete when parsed (CASSANDRA-9463)
 * Disallow frozen<> types in function arguments and return types for
   clarity (CASSANDRA-9411)
 * Static Analysis to warn on unsafe use of Autocloseable instances (CASSANDRA-9431)
 * Update commitlog archiving examples now that commitlog segments are
   not recycled (CASSANDRA-9350)
 * Extend Transactional API to sstable lifecycle management (CASSANDRA-8568)
 * (cqlsh) Add support for native protocol 4 (CASSANDRA-9399)
 * Ensure that UDF and UDAs are keyspace-isolated (CASSANDRA-9409)
 * Revert CASSANDRA-7807 (tracing completion client notifications) (CASSANDRA-9429)
 * Add ability to stop compaction by ID (CASSANDRA-7207)
 * Let CassandraVersion handle SNAPSHOT version (CASSANDRA-9438)
Merged from 2.1:
 * (cqlsh) Fix using COPY through SOURCE or -f (CASSANDRA-9083)
 * Fix occasional lack of `system` keyspace in schema tables (CASSANDRA-8487)
 * Use ProtocolError code instead of ServerError code for native protocol
   error responses to unsupported protocol versions (CASSANDRA-9451)
 * Default commitlog_sync_batch_window_in_ms changed to 2ms (CASSANDRA-9504)
 * Fix empty partition assertion in unsorted sstable writing tools (CASSANDRA-9071)
 * Ensure truncate without snapshot cannot produce corrupt responses (CASSANDRA-9388)
 * Consistent error message when a table mixes counter and non-counter
   columns (CASSANDRA-9492)
 * Avoid getting unreadable keys during anticompaction (CASSANDRA-9508)
 * (cqlsh) Better float precision by default (CASSANDRA-9224)
 * Improve estimated row count (CASSANDRA-9107)
 * Optimize range tombstone memory footprint (CASSANDRA-8603)
 * Use configured gcgs in anticompaction (CASSANDRA-9397)
Merged from 2.0:
 * Don't accumulate more range than necessary in RangeTombstone.Tracker (CASSANDRA-9486)
 * Add broadcast and rpc addresses to system.local (CASSANDRA-9436)
 * Always mark sstable suspect when corrupted (CASSANDRA-9478)
 * Add database users and permissions to CQL3 documentation (CASSANDRA-7558)
 * Allow JVM_OPTS to be passed to standalone tools (CASSANDRA-5969)
 * Fix bad condition in RangeTombstoneList (CASSANDRA-9485)
 * Fix potential StackOverflow when setting CrcCheckChance over JMX (CASSANDRA-9488)
 * Fix null static columns in pages after the first, paged reversed
   queries (CASSANDRA-8502)
 * Fix counting cache serialization in request metrics (CASSANDRA-9466)
 * Add option not to validate atoms during scrub (CASSANDRA-9406)


2.2.0-beta1
 * Introduce Transactional API for internal state changes (CASSANDRA-8984)
 * Add a flag in cassandra.yaml to enable UDFs (CASSANDRA-9404)
 * Better support of null for UDF (CASSANDRA-8374)
 * Use ecj instead of javassist for UDFs (CASSANDRA-8241)
 * faster async logback configuration for tests (CASSANDRA-9376)
 * Add `smallint` and `tinyint` data types (CASSANDRA-8951)
 * Avoid thrift schema creation when native driver is used in stress tool (CASSANDRA-9374)
 * Make Functions.declared thread-safe
 * Add client warnings to native protocol v4 (CASSANDRA-8930)
 * Allow roles cache to be invalidated (CASSANDRA-8967)
 * Upgrade Snappy (CASSANDRA-9063)
 * Don't start Thrift rpc by default (CASSANDRA-9319)
 * Only stream from unrepaired sstables with incremental repair (CASSANDRA-8267)
 * Aggregate UDFs allow SFUNC return type to differ from STYPE if FFUNC specified (CASSANDRA-9321)
 * Remove Thrift dependencies in bundled tools (CASSANDRA-8358)
 * Disable memory mapping of hsperfdata file for JVM statistics (CASSANDRA-9242)
 * Add pre-startup checks to detect potential incompatibilities (CASSANDRA-8049)
 * Distinguish between null and unset in protocol v4 (CASSANDRA-7304)
 * Add user/role permissions for user-defined functions (CASSANDRA-7557)
 * Allow cassandra config to be updated to restart daemon without unloading classes (CASSANDRA-9046)
 * Don't initialize compaction writer before checking if iter is empty (CASSANDRA-9117)
 * Don't execute any functions at prepare-time (CASSANDRA-9037)
 * Share file handles between all instances of a SegmentedFile (CASSANDRA-8893)
 * Make it possible to major compact LCS (CASSANDRA-7272)
 * Make FunctionExecutionException extend RequestExecutionException
   (CASSANDRA-9055)
 * Add support for SELECT JSON, INSERT JSON syntax and new toJson(), fromJson()
   functions (CASSANDRA-7970)
 * Optimise max purgeable timestamp calculation in compaction (CASSANDRA-8920)
 * Constrain internode message buffer sizes, and improve IO class hierarchy (CASSANDRA-8670)
 * New tool added to validate all sstables in a node (CASSANDRA-5791)
 * Push notification when tracing completes for an operation (CASSANDRA-7807)
 * Delay "node up" and "node added" notifications until native protocol server is started (CASSANDRA-8236)
 * Compressed Commit Log (CASSANDRA-6809)
 * Optimise IntervalTree (CASSANDRA-8988)
 * Add a key-value payload for third party usage (CASSANDRA-8553, 9212)
 * Bump metrics-reporter-config dependency for metrics 3.0 (CASSANDRA-8149)
 * Partition intra-cluster message streams by size, not type (CASSANDRA-8789)
 * Add WriteFailureException to native protocol, notify coordinator of
   write failures (CASSANDRA-8592)
 * Convert SequentialWriter to nio (CASSANDRA-8709)
 * Add role based access control (CASSANDRA-7653, 8650, 7216, 8760, 8849, 8761, 8850)
 * Record client ip address in tracing sessions (CASSANDRA-8162)
 * Indicate partition key columns in response metadata for prepared
   statements (CASSANDRA-7660)
 * Merge UUIDType and TimeUUIDType parse logic (CASSANDRA-8759)
 * Avoid memory allocation when searching index summary (CASSANDRA-8793)
 * Optimise (Time)?UUIDType Comparisons (CASSANDRA-8730)
 * Make CRC32Ex into a separate maven dependency (CASSANDRA-8836)
 * Use preloaded jemalloc w/ Unsafe (CASSANDRA-8714, 9197)
 * Avoid accessing partitioner through StorageProxy (CASSANDRA-8244, 8268)
 * Upgrade Metrics library and remove depricated metrics (CASSANDRA-5657)
 * Serializing Row cache alternative, fully off heap (CASSANDRA-7438)
 * Duplicate rows returned when in clause has repeated values (CASSANDRA-6706)
 * Make CassandraException unchecked, extend RuntimeException (CASSANDRA-8560)
 * Support direct buffer decompression for reads (CASSANDRA-8464)
 * DirectByteBuffer compatible LZ4 methods (CASSANDRA-7039)
 * Group sstables for anticompaction correctly (CASSANDRA-8578)
 * Add ReadFailureException to native protocol, respond
   immediately when replicas encounter errors while handling
   a read request (CASSANDRA-7886)
 * Switch CommitLogSegment from RandomAccessFile to nio (CASSANDRA-8308)
 * Allow mixing token and partition key restrictions (CASSANDRA-7016)
 * Support index key/value entries on map collections (CASSANDRA-8473)
 * Modernize schema tables (CASSANDRA-8261)
 * Support for user-defined aggregation functions (CASSANDRA-8053)
 * Fix NPE in SelectStatement with empty IN values (CASSANDRA-8419)
 * Refactor SelectStatement, return IN results in natural order instead
   of IN value list order and ignore duplicate values in partition key IN restrictions (CASSANDRA-7981)
 * Support UDTs, tuples, and collections in user-defined
   functions (CASSANDRA-7563)
 * Fix aggregate fn results on empty selection, result column name,
   and cqlsh parsing (CASSANDRA-8229)
 * Mark sstables as repaired after full repair (CASSANDRA-7586)
 * Extend Descriptor to include a format value and refactor reader/writer
   APIs (CASSANDRA-7443)
 * Integrate JMH for microbenchmarks (CASSANDRA-8151)
 * Keep sstable levels when bootstrapping (CASSANDRA-7460)
 * Add Sigar library and perform basic OS settings check on startup (CASSANDRA-7838)
 * Support for aggregation functions (CASSANDRA-4914)
 * Remove cassandra-cli (CASSANDRA-7920)
 * Accept dollar quoted strings in CQL (CASSANDRA-7769)
 * Make assassinate a first class command (CASSANDRA-7935)
 * Support IN clause on any partition key column (CASSANDRA-7855)
 * Support IN clause on any clustering column (CASSANDRA-4762)
 * Improve compaction logging (CASSANDRA-7818)
 * Remove YamlFileNetworkTopologySnitch (CASSANDRA-7917)
 * Do anticompaction in groups (CASSANDRA-6851)
 * Support user-defined functions (CASSANDRA-7395, 7526, 7562, 7740, 7781, 7929,
   7924, 7812, 8063, 7813, 7708)
 * Permit configurable timestamps with cassandra-stress (CASSANDRA-7416)
 * Move sstable RandomAccessReader to nio2, which allows using the
   FILE_SHARE_DELETE flag on Windows (CASSANDRA-4050)
 * Remove CQL2 (CASSANDRA-5918)
 * Optimize fetching multiple cells by name (CASSANDRA-6933)
 * Allow compilation in java 8 (CASSANDRA-7028)
 * Make incremental repair default (CASSANDRA-7250)
 * Enable code coverage thru JaCoCo (CASSANDRA-7226)
 * Switch external naming of 'column families' to 'tables' (CASSANDRA-4369)
 * Shorten SSTable path (CASSANDRA-6962)
 * Use unsafe mutations for most unit tests (CASSANDRA-6969)
 * Fix race condition during calculation of pending ranges (CASSANDRA-7390)
 * Fail on very large batch sizes (CASSANDRA-8011)
 * Improve concurrency of repair (CASSANDRA-6455, 8208, 9145)
 * Select optimal CRC32 implementation at runtime (CASSANDRA-8614)
 * Evaluate MurmurHash of Token once per query (CASSANDRA-7096)
 * Generalize progress reporting (CASSANDRA-8901)
 * Resumable bootstrap streaming (CASSANDRA-8838, CASSANDRA-8942)
 * Allow scrub for secondary index (CASSANDRA-5174)
 * Save repair data to system table (CASSANDRA-5839)
 * fix nodetool names that reference column families (CASSANDRA-8872)
 Merged from 2.1:
 * Warn on misuse of unlogged batches (CASSANDRA-9282)
 * Failure detector detects and ignores local pauses (CASSANDRA-9183)
 * Add utility class to support for rate limiting a given log statement (CASSANDRA-9029)
 * Add missing consistency levels to cassandra-stess (CASSANDRA-9361)
 * Fix commitlog getCompletedTasks to not increment (CASSANDRA-9339)
 * Fix for harmless exceptions logged as ERROR (CASSANDRA-8564)
 * Delete processed sstables in sstablesplit/sstableupgrade (CASSANDRA-8606)
 * Improve sstable exclusion from partition tombstones (CASSANDRA-9298)
 * Validate the indexed column rather than the cell's contents for 2i (CASSANDRA-9057)
 * Add support for top-k custom 2i queries (CASSANDRA-8717)
 * Fix error when dropping table during compaction (CASSANDRA-9251)
 * cassandra-stress supports validation operations over user profiles (CASSANDRA-8773)
 * Add support for rate limiting log messages (CASSANDRA-9029)
 * Log the partition key with tombstone warnings (CASSANDRA-8561)
 * Reduce runWithCompactionsDisabled poll interval to 1ms (CASSANDRA-9271)
 * Fix PITR commitlog replay (CASSANDRA-9195)
 * GCInspector logs very different times (CASSANDRA-9124)
 * Fix deleting from an empty list (CASSANDRA-9198)
 * Update tuple and collection types that use a user-defined type when that UDT
   is modified (CASSANDRA-9148, CASSANDRA-9192)
 * Use higher timeout for prepair and snapshot in repair (CASSANDRA-9261)
 * Fix anticompaction blocking ANTI_ENTROPY stage (CASSANDRA-9151)
 * Repair waits for anticompaction to finish (CASSANDRA-9097)
 * Fix streaming not holding ref when stream error (CASSANDRA-9295)
 * Fix canonical view returning early opened SSTables (CASSANDRA-9396)
Merged from 2.0:
 * (cqlsh) Add LOGIN command to switch users (CASSANDRA-7212)
 * Clone SliceQueryFilter in AbstractReadCommand implementations (CASSANDRA-8940)
 * Push correct protocol notification for DROP INDEX (CASSANDRA-9310)
 * token-generator - generated tokens too long (CASSANDRA-9300)
 * Fix counting of tombstones for TombstoneOverwhelmingException (CASSANDRA-9299)
 * Fix ReconnectableSnitch reconnecting to peers during upgrade (CASSANDRA-6702)
 * Include keyspace and table name in error log for collections over the size
   limit (CASSANDRA-9286)
 * Avoid potential overlap in LCS with single-partition sstables (CASSANDRA-9322)
 * Log warning message when a table is queried before the schema has fully
   propagated (CASSANDRA-9136)
 * Overload SecondaryIndex#indexes to accept the column definition (CASSANDRA-9314)
 * (cqlsh) Add SERIAL and LOCAL_SERIAL consistency levels (CASSANDRA-8051)
 * Fix index selection during rebuild with certain table layouts (CASSANDRA-9281)
 * Fix partition-level-delete-only workload accounting (CASSANDRA-9194)
 * Allow scrub to handle corrupted compressed chunks (CASSANDRA-9140)
 * Fix assertion error when resetlocalschema is run during repair (CASSANDRA-9249)
 * Disable single sstable tombstone compactions for DTCS by default (CASSANDRA-9234)
 * IncomingTcpConnection thread is not named (CASSANDRA-9262)
 * Close incoming connections when MessagingService is stopped (CASSANDRA-9238)
 * Fix streaming hang when retrying (CASSANDRA-9132)


2.1.5
 * Re-add deprecated cold_reads_to_omit param for backwards compat (CASSANDRA-9203)
 * Make anticompaction visible in compactionstats (CASSANDRA-9098)
 * Improve nodetool getendpoints documentation about the partition
   key parameter (CASSANDRA-6458)
 * Don't check other keyspaces for schema changes when an user-defined
   type is altered (CASSANDRA-9187)
 * Add generate-idea-files target to build.xml (CASSANDRA-9123)
 * Allow takeColumnFamilySnapshot to take a list of tables (CASSANDRA-8348)
 * Limit major sstable operations to their canonical representation (CASSANDRA-8669)
 * cqlsh: Add tests for INSERT and UPDATE tab completion (CASSANDRA-9125)
 * cqlsh: quote column names when needed in COPY FROM inserts (CASSANDRA-9080)
 * Do not load read meter for offline operations (CASSANDRA-9082)
 * cqlsh: Make CompositeType data readable (CASSANDRA-8919)
 * cqlsh: Fix display of triggers (CASSANDRA-9081)
 * Fix NullPointerException when deleting or setting an element by index on
   a null list collection (CASSANDRA-9077)
 * Buffer bloom filter serialization (CASSANDRA-9066)
 * Fix anti-compaction target bloom filter size (CASSANDRA-9060)
 * Make FROZEN and TUPLE unreserved keywords in CQL (CASSANDRA-9047)
 * Prevent AssertionError from SizeEstimatesRecorder (CASSANDRA-9034)
 * Avoid overwriting index summaries for sstables with an older format that
   does not support downsampling; rebuild summaries on startup when this
   is detected (CASSANDRA-8993)
 * Fix potential data loss in CompressedSequentialWriter (CASSANDRA-8949)
 * Make PasswordAuthenticator number of hashing rounds configurable (CASSANDRA-8085)
 * Fix AssertionError when binding nested collections in DELETE (CASSANDRA-8900)
 * Check for overlap with non-early sstables in LCS (CASSANDRA-8739)
 * Only calculate max purgable timestamp if we have to (CASSANDRA-8914)
 * (cqlsh) Greatly improve performance of COPY FROM (CASSANDRA-8225)
 * IndexSummary effectiveIndexInterval is now a guideline, not a rule (CASSANDRA-8993)
 * Use correct bounds for page cache eviction of compressed files (CASSANDRA-8746)
 * SSTableScanner enforces its bounds (CASSANDRA-8946)
 * Cleanup cell equality (CASSANDRA-8947)
 * Introduce intra-cluster message coalescing (CASSANDRA-8692)
 * DatabaseDescriptor throws NPE when rpc_interface is used (CASSANDRA-8839)
 * Don't check if an sstable is live for offline compactions (CASSANDRA-8841)
 * Don't set clientMode in SSTableLoader (CASSANDRA-8238)
 * Fix SSTableRewriter with disabled early open (CASSANDRA-8535)
 * Fix cassandra-stress so it respects the CL passed in user mode (CASSANDRA-8948)
 * Fix rare NPE in ColumnDefinition#hasIndexOption() (CASSANDRA-8786)
 * cassandra-stress reports per-operation statistics, plus misc (CASSANDRA-8769)
 * Add SimpleDate (cql date) and Time (cql time) types (CASSANDRA-7523)
 * Use long for key count in cfstats (CASSANDRA-8913)
 * Make SSTableRewriter.abort() more robust to failure (CASSANDRA-8832)
 * Remove cold_reads_to_omit from STCS (CASSANDRA-8860)
 * Make EstimatedHistogram#percentile() use ceil instead of floor (CASSANDRA-8883)
 * Fix top partitions reporting wrong cardinality (CASSANDRA-8834)
 * Fix rare NPE in KeyCacheSerializer (CASSANDRA-8067)
 * Pick sstables for validation as late as possible inc repairs (CASSANDRA-8366)
 * Fix commitlog getPendingTasks to not increment (CASSANDRA-8862)
 * Fix parallelism adjustment in range and secondary index queries
   when the first fetch does not satisfy the limit (CASSANDRA-8856)
 * Check if the filtered sstables is non-empty in STCS (CASSANDRA-8843)
 * Upgrade java-driver used for cassandra-stress (CASSANDRA-8842)
 * Fix CommitLog.forceRecycleAllSegments() memory access error (CASSANDRA-8812)
 * Improve assertions in Memory (CASSANDRA-8792)
 * Fix SSTableRewriter cleanup (CASSANDRA-8802)
 * Introduce SafeMemory for CompressionMetadata.Writer (CASSANDRA-8758)
 * 'nodetool info' prints exception against older node (CASSANDRA-8796)
 * Ensure SSTableReader.last corresponds exactly with the file end (CASSANDRA-8750)
 * Make SSTableWriter.openEarly more robust and obvious (CASSANDRA-8747)
 * Enforce SSTableReader.first/last (CASSANDRA-8744)
 * Cleanup SegmentedFile API (CASSANDRA-8749)
 * Avoid overlap with early compaction replacement (CASSANDRA-8683)
 * Safer Resource Management++ (CASSANDRA-8707)
 * Write partition size estimates into a system table (CASSANDRA-7688)
 * cqlsh: Fix keys() and full() collection indexes in DESCRIBE output
   (CASSANDRA-8154)
 * Show progress of streaming in nodetool netstats (CASSANDRA-8886)
 * IndexSummaryBuilder utilises offheap memory, and shares data between
   each IndexSummary opened from it (CASSANDRA-8757)
 * markCompacting only succeeds if the exact SSTableReader instances being
   marked are in the live set (CASSANDRA-8689)
 * cassandra-stress support for varint (CASSANDRA-8882)
 * Fix Adler32 digest for compressed sstables (CASSANDRA-8778)
 * Add nodetool statushandoff/statusbackup (CASSANDRA-8912)
 * Use stdout for progress and stats in sstableloader (CASSANDRA-8982)
 * Correctly identify 2i datadir from older versions (CASSANDRA-9116)
Merged from 2.0:
 * Ignore gossip SYNs after shutdown (CASSANDRA-9238)
 * Avoid overflow when calculating max sstable size in LCS (CASSANDRA-9235)
 * Make sstable blacklisting work with compression (CASSANDRA-9138)
 * Do not attempt to rebuild indexes if no index accepts any column (CASSANDRA-9196)
 * Don't initiate snitch reconnection for dead states (CASSANDRA-7292)
 * Fix ArrayIndexOutOfBoundsException in CQLSSTableWriter (CASSANDRA-8978)
 * Add shutdown gossip state to prevent timeouts during rolling restarts (CASSANDRA-8336)
 * Fix running with java.net.preferIPv6Addresses=true (CASSANDRA-9137)
 * Fix failed bootstrap/replace attempts being persisted in system.peers (CASSANDRA-9180)
 * Flush system.IndexInfo after marking index built (CASSANDRA-9128)
 * Fix updates to min/max_compaction_threshold through cassandra-cli
   (CASSANDRA-8102)
 * Don't include tmp files when doing offline relevel (CASSANDRA-9088)
 * Use the proper CAS WriteType when finishing a previous round during Paxos
   preparation (CASSANDRA-8672)
 * Avoid race in cancelling compactions (CASSANDRA-9070)
 * More aggressive check for expired sstables in DTCS (CASSANDRA-8359)
 * Fix ignored index_interval change in ALTER TABLE statements (CASSANDRA-7976)
 * Do more aggressive compaction in old time windows in DTCS (CASSANDRA-8360)
 * java.lang.AssertionError when reading saved cache (CASSANDRA-8740)
 * "disk full" when running cleanup (CASSANDRA-9036)
 * Lower logging level from ERROR to DEBUG when a scheduled schema pull
   cannot be completed due to a node being down (CASSANDRA-9032)
 * Fix MOVED_NODE client event (CASSANDRA-8516)
 * Allow overriding MAX_OUTSTANDING_REPLAY_COUNT (CASSANDRA-7533)
 * Fix malformed JMX ObjectName containing IPv6 addresses (CASSANDRA-9027)
 * (cqlsh) Allow increasing CSV field size limit through
   cqlshrc config option (CASSANDRA-8934)
 * Stop logging range tombstones when exceeding the threshold
   (CASSANDRA-8559)
 * Fix NullPointerException when nodetool getendpoints is run
   against invalid keyspaces or tables (CASSANDRA-8950)
 * Allow specifying the tmp dir (CASSANDRA-7712)
 * Improve compaction estimated tasks estimation (CASSANDRA-8904)
 * Fix duplicate up/down messages sent to native clients (CASSANDRA-7816)
 * Expose commit log archive status via JMX (CASSANDRA-8734)
 * Provide better exceptions for invalid replication strategy parameters
   (CASSANDRA-8909)
 * Fix regression in mixed single and multi-column relation support for
   SELECT statements (CASSANDRA-8613)
 * Add ability to limit number of native connections (CASSANDRA-8086)
 * Fix CQLSSTableWriter throwing exception and spawning threads
   (CASSANDRA-8808)
 * Fix MT mismatch between empty and GC-able data (CASSANDRA-8979)
 * Fix incorrect validation when snapshotting single table (CASSANDRA-8056)
 * Add offline tool to relevel sstables (CASSANDRA-8301)
 * Preserve stream ID for more protocol errors (CASSANDRA-8848)
 * Fix combining token() function with multi-column relations on
   clustering columns (CASSANDRA-8797)
 * Make CFS.markReferenced() resistant to bad refcounting (CASSANDRA-8829)
 * Fix StreamTransferTask abort/complete bad refcounting (CASSANDRA-8815)
 * Fix AssertionError when querying a DESC clustering ordered
   table with ASC ordering and paging (CASSANDRA-8767)
 * AssertionError: "Memory was freed" when running cleanup (CASSANDRA-8716)
 * Make it possible to set max_sstable_age to fractional days (CASSANDRA-8406)
 * Fix some multi-column relations with indexes on some clustering
   columns (CASSANDRA-8275)
 * Fix memory leak in SSTableSimple*Writer and SSTableReader.validate()
   (CASSANDRA-8748)
 * Throw OOM if allocating memory fails to return a valid pointer (CASSANDRA-8726)
 * Fix SSTableSimpleUnsortedWriter ConcurrentModificationException (CASSANDRA-8619)
 * 'nodetool info' prints exception against older node (CASSANDRA-8796)
 * Ensure SSTableSimpleUnsortedWriter.close() terminates if
   disk writer has crashed (CASSANDRA-8807)


2.1.4
 * Bind JMX to localhost unless explicitly configured otherwise (CASSANDRA-9085)


2.1.3
 * Fix HSHA/offheap_objects corruption (CASSANDRA-8719)
 * Upgrade libthrift to 0.9.2 (CASSANDRA-8685)
 * Don't use the shared ref in sstableloader (CASSANDRA-8704)
 * Purge internal prepared statements if related tables or
   keyspaces are dropped (CASSANDRA-8693)
 * (cqlsh) Handle unicode BOM at start of files (CASSANDRA-8638)
 * Stop compactions before exiting offline tools (CASSANDRA-8623)
 * Update tools/stress/README.txt to match current behaviour (CASSANDRA-7933)
 * Fix schema from Thrift conversion with empty metadata (CASSANDRA-8695)
 * Safer Resource Management (CASSANDRA-7705)
 * Make sure we compact highly overlapping cold sstables with
   STCS (CASSANDRA-8635)
 * rpc_interface and listen_interface generate NPE on startup when specified
   interface doesn't exist (CASSANDRA-8677)
 * Fix ArrayIndexOutOfBoundsException in nodetool cfhistograms (CASSANDRA-8514)
 * Switch from yammer metrics for nodetool cf/proxy histograms (CASSANDRA-8662)
 * Make sure we don't add tmplink files to the compaction
   strategy (CASSANDRA-8580)
 * (cqlsh) Handle maps with blob keys (CASSANDRA-8372)
 * (cqlsh) Handle DynamicCompositeType schemas correctly (CASSANDRA-8563)
 * Duplicate rows returned when in clause has repeated values (CASSANDRA-6706)
 * Add tooling to detect hot partitions (CASSANDRA-7974)
 * Fix cassandra-stress user-mode truncation of partition generation (CASSANDRA-8608)
 * Only stream from unrepaired sstables during inc repair (CASSANDRA-8267)
 * Don't allow starting multiple inc repairs on the same sstables (CASSANDRA-8316)
 * Invalidate prepared BATCH statements when related tables
   or keyspaces are dropped (CASSANDRA-8652)
 * Fix missing results in secondary index queries on collections
   with ALLOW FILTERING (CASSANDRA-8421)
 * Expose EstimatedHistogram metrics for range slices (CASSANDRA-8627)
 * (cqlsh) Escape clqshrc passwords properly (CASSANDRA-8618)
 * Fix NPE when passing wrong argument in ALTER TABLE statement (CASSANDRA-8355)
 * Pig: Refactor and deprecate CqlStorage (CASSANDRA-8599)
 * Don't reuse the same cleanup strategy for all sstables (CASSANDRA-8537)
 * Fix case-sensitivity of index name on CREATE and DROP INDEX
   statements (CASSANDRA-8365)
 * Better detection/logging for corruption in compressed sstables (CASSANDRA-8192)
 * Use the correct repairedAt value when closing writer (CASSANDRA-8570)
 * (cqlsh) Handle a schema mismatch being detected on startup (CASSANDRA-8512)
 * Properly calculate expected write size during compaction (CASSANDRA-8532)
 * Invalidate affected prepared statements when a table's columns
   are altered (CASSANDRA-7910)
 * Stress - user defined writes should populate sequentally (CASSANDRA-8524)
 * Fix regression in SSTableRewriter causing some rows to become unreadable
   during compaction (CASSANDRA-8429)
 * Run major compactions for repaired/unrepaired in parallel (CASSANDRA-8510)
 * (cqlsh) Fix compression options in DESCRIBE TABLE output when compression
   is disabled (CASSANDRA-8288)
 * (cqlsh) Fix DESCRIBE output after keyspaces are altered (CASSANDRA-7623)
 * Make sure we set lastCompactedKey correctly (CASSANDRA-8463)
 * (cqlsh) Fix output of CONSISTENCY command (CASSANDRA-8507)
 * (cqlsh) Fixed the handling of LIST statements (CASSANDRA-8370)
 * Make sstablescrub check leveled manifest again (CASSANDRA-8432)
 * Check first/last keys in sstable when giving out positions (CASSANDRA-8458)
 * Disable mmap on Windows (CASSANDRA-6993)
 * Add missing ConsistencyLevels to cassandra-stress (CASSANDRA-8253)
 * Add auth support to cassandra-stress (CASSANDRA-7985)
 * Fix ArrayIndexOutOfBoundsException when generating error message
   for some CQL syntax errors (CASSANDRA-8455)
 * Scale memtable slab allocation logarithmically (CASSANDRA-7882)
 * cassandra-stress simultaneous inserts over same seed (CASSANDRA-7964)
 * Reduce cassandra-stress sampling memory requirements (CASSANDRA-7926)
 * Ensure memtable flush cannot expire commit log entries from its future (CASSANDRA-8383)
 * Make read "defrag" async to reclaim memtables (CASSANDRA-8459)
 * Remove tmplink files for offline compactions (CASSANDRA-8321)
 * Reduce maxHintsInProgress (CASSANDRA-8415)
 * BTree updates may call provided update function twice (CASSANDRA-8018)
 * Release sstable references after anticompaction (CASSANDRA-8386)
 * Handle abort() in SSTableRewriter properly (CASSANDRA-8320)
 * Centralize shared executors (CASSANDRA-8055)
 * Fix filtering for CONTAINS (KEY) relations on frozen collection
   clustering columns when the query is restricted to a single
   partition (CASSANDRA-8203)
 * Do more aggressive entire-sstable TTL expiry checks (CASSANDRA-8243)
 * Add more log info if readMeter is null (CASSANDRA-8238)
 * add check of the system wall clock time at startup (CASSANDRA-8305)
 * Support for frozen collections (CASSANDRA-7859)
 * Fix overflow on histogram computation (CASSANDRA-8028)
 * Have paxos reuse the timestamp generation of normal queries (CASSANDRA-7801)
 * Fix incremental repair not remove parent session on remote (CASSANDRA-8291)
 * Improve JBOD disk utilization (CASSANDRA-7386)
 * Log failed host when preparing incremental repair (CASSANDRA-8228)
 * Force config client mode in CQLSSTableWriter (CASSANDRA-8281)
 * Fix sstableupgrade throws exception (CASSANDRA-8688)
 * Fix hang when repairing empty keyspace (CASSANDRA-8694)
Merged from 2.0:
 * Fix IllegalArgumentException in dynamic snitch (CASSANDRA-8448)
 * Add support for UPDATE ... IF EXISTS (CASSANDRA-8610)
 * Fix reversal of list prepends (CASSANDRA-8733)
 * Prevent non-zero default_time_to_live on tables with counters
   (CASSANDRA-8678)
 * Fix SSTableSimpleUnsortedWriter ConcurrentModificationException
   (CASSANDRA-8619)
 * Round up time deltas lower than 1ms in BulkLoader (CASSANDRA-8645)
 * Add batch remove iterator to ABSC (CASSANDRA-8414, 8666)
 * Round up time deltas lower than 1ms in BulkLoader (CASSANDRA-8645)
 * Fix isClientMode check in Keyspace (CASSANDRA-8687)
 * Use more efficient slice size for querying internal secondary
   index tables (CASSANDRA-8550)
 * Fix potentially returning deleted rows with range tombstone (CASSANDRA-8558)
 * Check for available disk space before starting a compaction (CASSANDRA-8562)
 * Fix DISTINCT queries with LIMITs or paging when some partitions
   contain only tombstones (CASSANDRA-8490)
 * Introduce background cache refreshing to permissions cache
   (CASSANDRA-8194)
 * Fix race condition in StreamTransferTask that could lead to
   infinite loops and premature sstable deletion (CASSANDRA-7704)
 * Add an extra version check to MigrationTask (CASSANDRA-8462)
 * Ensure SSTableWriter cleans up properly after failure (CASSANDRA-8499)
 * Increase bf true positive count on key cache hit (CASSANDRA-8525)
 * Move MeteredFlusher to its own thread (CASSANDRA-8485)
 * Fix non-distinct results in DISTNCT queries on static columns when
   paging is enabled (CASSANDRA-8087)
 * Move all hints related tasks to hints internal executor (CASSANDRA-8285)
 * Fix paging for multi-partition IN queries (CASSANDRA-8408)
 * Fix MOVED_NODE topology event never being emitted when a node
   moves its token (CASSANDRA-8373)
 * Fix validation of indexes in COMPACT tables (CASSANDRA-8156)
 * Avoid StackOverflowError when a large list of IN values
   is used for a clustering column (CASSANDRA-8410)
 * Fix NPE when writetime() or ttl() calls are wrapped by
   another function call (CASSANDRA-8451)
 * Fix NPE after dropping a keyspace (CASSANDRA-8332)
 * Fix error message on read repair timeouts (CASSANDRA-7947)
 * Default DTCS base_time_seconds changed to 60 (CASSANDRA-8417)
 * Refuse Paxos operation with more than one pending endpoint (CASSANDRA-8346, 8640)
 * Throw correct exception when trying to bind a keyspace or table
   name (CASSANDRA-6952)
 * Make HHOM.compact synchronized (CASSANDRA-8416)
 * cancel latency-sampling task when CF is dropped (CASSANDRA-8401)
 * don't block SocketThread for MessagingService (CASSANDRA-8188)
 * Increase quarantine delay on replacement (CASSANDRA-8260)
 * Expose off-heap memory usage stats (CASSANDRA-7897)
 * Ignore Paxos commits for truncated tables (CASSANDRA-7538)
 * Validate size of indexed column values (CASSANDRA-8280)
 * Make LCS split compaction results over all data directories (CASSANDRA-8329)
 * Fix some failing queries that use multi-column relations
   on COMPACT STORAGE tables (CASSANDRA-8264)
 * Fix InvalidRequestException with ORDER BY (CASSANDRA-8286)
 * Disable SSLv3 for POODLE (CASSANDRA-8265)
 * Fix millisecond timestamps in Tracing (CASSANDRA-8297)
 * Include keyspace name in error message when there are insufficient
   live nodes to stream from (CASSANDRA-8221)
 * Avoid overlap in L1 when L0 contains many nonoverlapping
   sstables (CASSANDRA-8211)
 * Improve PropertyFileSnitch logging (CASSANDRA-8183)
 * Add DC-aware sequential repair (CASSANDRA-8193)
 * Use live sstables in snapshot repair if possible (CASSANDRA-8312)
 * Fix hints serialized size calculation (CASSANDRA-8587)


2.1.2
 * (cqlsh) parse_for_table_meta errors out on queries with undefined
   grammars (CASSANDRA-8262)
 * (cqlsh) Fix SELECT ... TOKEN() function broken in C* 2.1.1 (CASSANDRA-8258)
 * Fix Cassandra crash when running on JDK8 update 40 (CASSANDRA-8209)
 * Optimize partitioner tokens (CASSANDRA-8230)
 * Improve compaction of repaired/unrepaired sstables (CASSANDRA-8004)
 * Make cache serializers pluggable (CASSANDRA-8096)
 * Fix issues with CONTAINS (KEY) queries on secondary indexes
   (CASSANDRA-8147)
 * Fix read-rate tracking of sstables for some queries (CASSANDRA-8239)
 * Fix default timestamp in QueryOptions (CASSANDRA-8246)
 * Set socket timeout when reading remote version (CASSANDRA-8188)
 * Refactor how we track live size (CASSANDRA-7852)
 * Make sure unfinished compaction files are removed (CASSANDRA-8124)
 * Fix shutdown when run as Windows service (CASSANDRA-8136)
 * Fix DESCRIBE TABLE with custom indexes (CASSANDRA-8031)
 * Fix race in RecoveryManagerTest (CASSANDRA-8176)
 * Avoid IllegalArgumentException while sorting sstables in
   IndexSummaryManager (CASSANDRA-8182)
 * Shutdown JVM on file descriptor exhaustion (CASSANDRA-7579)
 * Add 'die' policy for commit log and disk failure (CASSANDRA-7927)
 * Fix installing as service on Windows (CASSANDRA-8115)
 * Fix CREATE TABLE for CQL2 (CASSANDRA-8144)
 * Avoid boxing in ColumnStats min/max trackers (CASSANDRA-8109)
Merged from 2.0:
 * Correctly handle non-text column names in cql3 (CASSANDRA-8178)
 * Fix deletion for indexes on primary key columns (CASSANDRA-8206)
 * Add 'nodetool statusgossip' (CASSANDRA-8125)
 * Improve client notification that nodes are ready for requests (CASSANDRA-7510)
 * Handle negative timestamp in writetime method (CASSANDRA-8139)
 * Pig: Remove errant LIMIT clause in CqlNativeStorage (CASSANDRA-8166)
 * Throw ConfigurationException when hsha is used with the default
   rpc_max_threads setting of 'unlimited' (CASSANDRA-8116)
 * Allow concurrent writing of the same table in the same JVM using
   CQLSSTableWriter (CASSANDRA-7463)
 * Fix totalDiskSpaceUsed calculation (CASSANDRA-8205)


2.1.1
 * Fix spin loop in AtomicSortedColumns (CASSANDRA-7546)
 * Dont notify when replacing tmplink files (CASSANDRA-8157)
 * Fix validation with multiple CONTAINS clause (CASSANDRA-8131)
 * Fix validation of collections in TriggerExecutor (CASSANDRA-8146)
 * Fix IllegalArgumentException when a list of IN values containing tuples
   is passed as a single arg to a prepared statement with the v1 or v2
   protocol (CASSANDRA-8062)
 * Fix ClassCastException in DISTINCT query on static columns with
   query paging (CASSANDRA-8108)
 * Fix NPE on null nested UDT inside a set (CASSANDRA-8105)
 * Fix exception when querying secondary index on set items or map keys
   when some clustering columns are specified (CASSANDRA-8073)
 * Send proper error response when there is an error during native
   protocol message decode (CASSANDRA-8118)
 * Gossip should ignore generation numbers too far in the future (CASSANDRA-8113)
 * Fix NPE when creating a table with frozen sets, lists (CASSANDRA-8104)
 * Fix high memory use due to tracking reads on incrementally opened sstable
   readers (CASSANDRA-8066)
 * Fix EXECUTE request with skipMetadata=false returning no metadata
   (CASSANDRA-8054)
 * Allow concurrent use of CQLBulkOutputFormat (CASSANDRA-7776)
 * Shutdown JVM on OOM (CASSANDRA-7507)
 * Upgrade netty version and enable epoll event loop (CASSANDRA-7761)
 * Don't duplicate sstables smaller than split size when using
   the sstablesplitter tool (CASSANDRA-7616)
 * Avoid re-parsing already prepared statements (CASSANDRA-7923)
 * Fix some Thrift slice deletions and updates of COMPACT STORAGE
   tables with some clustering columns omitted (CASSANDRA-7990)
 * Fix filtering for CONTAINS on sets (CASSANDRA-8033)
 * Properly track added size (CASSANDRA-7239)
 * Allow compilation in java 8 (CASSANDRA-7208)
 * Fix Assertion error on RangeTombstoneList diff (CASSANDRA-8013)
 * Release references to overlapping sstables during compaction (CASSANDRA-7819)
 * Send notification when opening compaction results early (CASSANDRA-8034)
 * Make native server start block until properly bound (CASSANDRA-7885)
 * (cqlsh) Fix IPv6 support (CASSANDRA-7988)
 * Ignore fat clients when checking for endpoint collision (CASSANDRA-7939)
 * Make sstablerepairedset take a list of files (CASSANDRA-7995)
 * (cqlsh) Tab completeion for indexes on map keys (CASSANDRA-7972)
 * (cqlsh) Fix UDT field selection in select clause (CASSANDRA-7891)
 * Fix resource leak in event of corrupt sstable
 * (cqlsh) Add command line option for cqlshrc file path (CASSANDRA-7131)
 * Provide visibility into prepared statements churn (CASSANDRA-7921, CASSANDRA-7930)
 * Invalidate prepared statements when their keyspace or table is
   dropped (CASSANDRA-7566)
 * cassandra-stress: fix support for NetworkTopologyStrategy (CASSANDRA-7945)
 * Fix saving caches when a table is dropped (CASSANDRA-7784)
 * Add better error checking of new stress profile (CASSANDRA-7716)
 * Use ThreadLocalRandom and remove FBUtilities.threadLocalRandom (CASSANDRA-7934)
 * Prevent operator mistakes due to simultaneous bootstrap (CASSANDRA-7069)
 * cassandra-stress supports whitelist mode for node config (CASSANDRA-7658)
 * GCInspector more closely tracks GC; cassandra-stress and nodetool report it (CASSANDRA-7916)
 * nodetool won't output bogus ownership info without a keyspace (CASSANDRA-7173)
 * Add human readable option to nodetool commands (CASSANDRA-5433)
 * Don't try to set repairedAt on old sstables (CASSANDRA-7913)
 * Add metrics for tracking PreparedStatement use (CASSANDRA-7719)
 * (cqlsh) tab-completion for triggers (CASSANDRA-7824)
 * (cqlsh) Support for query paging (CASSANDRA-7514)
 * (cqlsh) Show progress of COPY operations (CASSANDRA-7789)
 * Add syntax to remove multiple elements from a map (CASSANDRA-6599)
 * Support non-equals conditions in lightweight transactions (CASSANDRA-6839)
 * Add IF [NOT] EXISTS to create/drop triggers (CASSANDRA-7606)
 * (cqlsh) Display the current logged-in user (CASSANDRA-7785)
 * (cqlsh) Don't ignore CTRL-C during COPY FROM execution (CASSANDRA-7815)
 * (cqlsh) Order UDTs according to cross-type dependencies in DESCRIBE
   output (CASSANDRA-7659)
 * (cqlsh) Fix handling of CAS statement results (CASSANDRA-7671)
 * (cqlsh) COPY TO/FROM improvements (CASSANDRA-7405)
 * Support list index operations with conditions (CASSANDRA-7499)
 * Add max live/tombstoned cells to nodetool cfstats output (CASSANDRA-7731)
 * Validate IPv6 wildcard addresses properly (CASSANDRA-7680)
 * (cqlsh) Error when tracing query (CASSANDRA-7613)
 * Avoid IOOBE when building SyntaxError message snippet (CASSANDRA-7569)
 * SSTableExport uses correct validator to create string representation of partition
   keys (CASSANDRA-7498)
 * Avoid NPEs when receiving type changes for an unknown keyspace (CASSANDRA-7689)
 * Add support for custom 2i validation (CASSANDRA-7575)
 * Pig support for hadoop CqlInputFormat (CASSANDRA-6454)
 * Add duration mode to cassandra-stress (CASSANDRA-7468)
 * Add listen_interface and rpc_interface options (CASSANDRA-7417)
 * Improve schema merge performance (CASSANDRA-7444)
 * Adjust MT depth based on # of partition validating (CASSANDRA-5263)
 * Optimise NativeCell comparisons (CASSANDRA-6755)
 * Configurable client timeout for cqlsh (CASSANDRA-7516)
 * Include snippet of CQL query near syntax error in messages (CASSANDRA-7111)
 * Make repair -pr work with -local (CASSANDRA-7450)
 * Fix error in sstableloader with -cph > 1 (CASSANDRA-8007)
 * Fix snapshot repair error on indexed tables (CASSANDRA-8020)
 * Do not exit nodetool repair when receiving JMX NOTIF_LOST (CASSANDRA-7909)
 * Stream to private IP when available (CASSANDRA-8084)
Merged from 2.0:
 * Reject conditions on DELETE unless full PK is given (CASSANDRA-6430)
 * Properly reject the token function DELETE (CASSANDRA-7747)
 * Force batchlog replay before decommissioning a node (CASSANDRA-7446)
 * Fix hint replay with many accumulated expired hints (CASSANDRA-6998)
 * Fix duplicate results in DISTINCT queries on static columns with query
   paging (CASSANDRA-8108)
 * Add DateTieredCompactionStrategy (CASSANDRA-6602)
 * Properly validate ascii and utf8 string literals in CQL queries (CASSANDRA-8101)
 * (cqlsh) Fix autocompletion for alter keyspace (CASSANDRA-8021)
 * Create backup directories for commitlog archiving during startup (CASSANDRA-8111)
 * Reduce totalBlockFor() for LOCAL_* consistency levels (CASSANDRA-8058)
 * Fix merging schemas with re-dropped keyspaces (CASSANDRA-7256)
 * Fix counters in supercolumns during live upgrades from 1.2 (CASSANDRA-7188)
 * Notify DT subscribers when a column family is truncated (CASSANDRA-8088)
 * Add sanity check of $JAVA on startup (CASSANDRA-7676)
 * Schedule fat client schema pull on join (CASSANDRA-7993)
 * Don't reset nodes' versions when closing IncomingTcpConnections
   (CASSANDRA-7734)
 * Record the real messaging version in all cases in OutboundTcpConnection
   (CASSANDRA-8057)
 * SSL does not work in cassandra-cli (CASSANDRA-7899)
 * Fix potential exception when using ReversedType in DynamicCompositeType
   (CASSANDRA-7898)
 * Better validation of collection values (CASSANDRA-7833)
 * Track min/max timestamps correctly (CASSANDRA-7969)
 * Fix possible overflow while sorting CL segments for replay (CASSANDRA-7992)
 * Increase nodetool Xmx (CASSANDRA-7956)
 * Archive any commitlog segments present at startup (CASSANDRA-6904)
 * CrcCheckChance should adjust based on live CFMetadata not
   sstable metadata (CASSANDRA-7978)
 * token() should only accept columns in the partitioning
   key order (CASSANDRA-6075)
 * Add method to invalidate permission cache via JMX (CASSANDRA-7977)
 * Allow propagating multiple gossip states atomically (CASSANDRA-6125)
 * Log exceptions related to unclean native protocol client disconnects
   at DEBUG or INFO (CASSANDRA-7849)
 * Allow permissions cache to be set via JMX (CASSANDRA-7698)
 * Include schema_triggers CF in readable system resources (CASSANDRA-7967)
 * Fix RowIndexEntry to report correct serializedSize (CASSANDRA-7948)
 * Make CQLSSTableWriter sync within partitions (CASSANDRA-7360)
 * Potentially use non-local replicas in CqlConfigHelper (CASSANDRA-7906)
 * Explicitly disallow mixing multi-column and single-column
   relations on clustering columns (CASSANDRA-7711)
 * Better error message when condition is set on PK column (CASSANDRA-7804)
 * Don't send schema change responses and events for no-op DDL
   statements (CASSANDRA-7600)
 * (Hadoop) fix cluster initialisation for a split fetching (CASSANDRA-7774)
 * Throw InvalidRequestException when queries contain relations on entire
   collection columns (CASSANDRA-7506)
 * (cqlsh) enable CTRL-R history search with libedit (CASSANDRA-7577)
 * (Hadoop) allow ACFRW to limit nodes to local DC (CASSANDRA-7252)
 * (cqlsh) cqlsh should automatically disable tracing when selecting
   from system_traces (CASSANDRA-7641)
 * (Hadoop) Add CqlOutputFormat (CASSANDRA-6927)
 * Don't depend on cassandra config for nodetool ring (CASSANDRA-7508)
 * (cqlsh) Fix failing cqlsh formatting tests (CASSANDRA-7703)
 * Fix IncompatibleClassChangeError from hadoop2 (CASSANDRA-7229)
 * Add 'nodetool sethintedhandoffthrottlekb' (CASSANDRA-7635)
 * (cqlsh) Add tab-completion for CREATE/DROP USER IF [NOT] EXISTS (CASSANDRA-7611)
 * Catch errors when the JVM pulls the rug out from GCInspector (CASSANDRA-5345)
 * cqlsh fails when version number parts are not int (CASSANDRA-7524)
 * Fix NPE when table dropped during streaming (CASSANDRA-7946)
 * Fix wrong progress when streaming uncompressed (CASSANDRA-7878)
 * Fix possible infinite loop in creating repair range (CASSANDRA-7983)
 * Fix unit in nodetool for streaming throughput (CASSANDRA-7375)
Merged from 1.2:
 * Don't index tombstones (CASSANDRA-7828)
 * Improve PasswordAuthenticator default super user setup (CASSANDRA-7788)


2.1.0
 * (cqlsh) Removed "ALTER TYPE <name> RENAME TO <name>" from tab-completion
   (CASSANDRA-7895)
 * Fixed IllegalStateException in anticompaction (CASSANDRA-7892)
 * cqlsh: DESCRIBE support for frozen UDTs, tuples (CASSANDRA-7863)
 * Avoid exposing internal classes over JMX (CASSANDRA-7879)
 * Add null check for keys when freezing collection (CASSANDRA-7869)
 * Improve stress workload realism (CASSANDRA-7519)
Merged from 2.0:
 * Configure system.paxos with LeveledCompactionStrategy (CASSANDRA-7753)
 * Fix ALTER clustering column type from DateType to TimestampType when
   using DESC clustering order (CASSANRDA-7797)
 * Throw EOFException if we run out of chunks in compressed datafile
   (CASSANDRA-7664)
 * Fix PRSI handling of CQL3 row markers for row cleanup (CASSANDRA-7787)
 * Fix dropping collection when it's the last regular column (CASSANDRA-7744)
 * Make StreamReceiveTask thread safe and gc friendly (CASSANDRA-7795)
 * Validate empty cell names from counter updates (CASSANDRA-7798)
Merged from 1.2:
 * Don't allow compacted sstables to be marked as compacting (CASSANDRA-7145)
 * Track expired tombstones (CASSANDRA-7810)


2.1.0-rc7
 * Add frozen keyword and require UDT to be frozen (CASSANDRA-7857)
 * Track added sstable size correctly (CASSANDRA-7239)
 * (cqlsh) Fix case insensitivity (CASSANDRA-7834)
 * Fix failure to stream ranges when moving (CASSANDRA-7836)
 * Correctly remove tmplink files (CASSANDRA-7803)
 * (cqlsh) Fix column name formatting for functions, CAS operations,
   and UDT field selections (CASSANDRA-7806)
 * (cqlsh) Fix COPY FROM handling of null/empty primary key
   values (CASSANDRA-7792)
 * Fix ordering of static cells (CASSANDRA-7763)
Merged from 2.0:
 * Forbid re-adding dropped counter columns (CASSANDRA-7831)
 * Fix CFMetaData#isThriftCompatible() for PK-only tables (CASSANDRA-7832)
 * Always reject inequality on the partition key without token()
   (CASSANDRA-7722)
 * Always send Paxos commit to all replicas (CASSANDRA-7479)
 * Make disruptor_thrift_server invocation pool configurable (CASSANDRA-7594)
 * Make repair no-op when RF=1 (CASSANDRA-7864)


2.1.0-rc6
 * Fix OOM issue from netty caching over time (CASSANDRA-7743)
 * json2sstable couldn't import JSON for CQL table (CASSANDRA-7477)
 * Invalidate all caches on table drop (CASSANDRA-7561)
 * Skip strict endpoint selection for ranges if RF == nodes (CASSANRA-7765)
 * Fix Thrift range filtering without 2ary index lookups (CASSANDRA-7741)
 * Add tracing entries about concurrent range requests (CASSANDRA-7599)
 * (cqlsh) Fix DESCRIBE for NTS keyspaces (CASSANDRA-7729)
 * Remove netty buffer ref-counting (CASSANDRA-7735)
 * Pass mutated cf to index updater for use by PRSI (CASSANDRA-7742)
 * Include stress yaml example in release and deb (CASSANDRA-7717)
 * workaround for netty issue causing corrupted data off the wire (CASSANDRA-7695)
 * cqlsh DESC CLUSTER fails retrieving ring information (CASSANDRA-7687)
 * Fix binding null values inside UDT (CASSANDRA-7685)
 * Fix UDT field selection with empty fields (CASSANDRA-7670)
 * Bogus deserialization of static cells from sstable (CASSANDRA-7684)
 * Fix NPE on compaction leftover cleanup for dropped table (CASSANDRA-7770)
Merged from 2.0:
 * Fix race condition in StreamTransferTask that could lead to
   infinite loops and premature sstable deletion (CASSANDRA-7704)
 * (cqlsh) Wait up to 10 sec for a tracing session (CASSANDRA-7222)
 * Fix NPE in FileCacheService.sizeInBytes (CASSANDRA-7756)
 * Remove duplicates from StorageService.getJoiningNodes (CASSANDRA-7478)
 * Clone token map outside of hot gossip loops (CASSANDRA-7758)
 * Fix MS expiring map timeout for Paxos messages (CASSANDRA-7752)
 * Do not flush on truncate if durable_writes is false (CASSANDRA-7750)
 * Give CRR a default input_cql Statement (CASSANDRA-7226)
 * Better error message when adding a collection with the same name
   than a previously dropped one (CASSANDRA-6276)
 * Fix validation when adding static columns (CASSANDRA-7730)
 * (Thrift) fix range deletion of supercolumns (CASSANDRA-7733)
 * Fix potential AssertionError in RangeTombstoneList (CASSANDRA-7700)
 * Validate arguments of blobAs* functions (CASSANDRA-7707)
 * Fix potential AssertionError with 2ndary indexes (CASSANDRA-6612)
 * Avoid logging CompactionInterrupted at ERROR (CASSANDRA-7694)
 * Minor leak in sstable2jon (CASSANDRA-7709)
 * Add cassandra.auto_bootstrap system property (CASSANDRA-7650)
 * Update java driver (for hadoop) (CASSANDRA-7618)
 * Remove CqlPagingRecordReader/CqlPagingInputFormat (CASSANDRA-7570)
 * Support connecting to ipv6 jmx with nodetool (CASSANDRA-7669)


2.1.0-rc5
 * Reject counters inside user types (CASSANDRA-7672)
 * Switch to notification-based GCInspector (CASSANDRA-7638)
 * (cqlsh) Handle nulls in UDTs and tuples correctly (CASSANDRA-7656)
 * Don't use strict consistency when replacing (CASSANDRA-7568)
 * Fix min/max cell name collection on 2.0 SSTables with range
   tombstones (CASSANDRA-7593)
 * Tolerate min/max cell names of different lengths (CASSANDRA-7651)
 * Filter cached results correctly (CASSANDRA-7636)
 * Fix tracing on the new SEPExecutor (CASSANDRA-7644)
 * Remove shuffle and taketoken (CASSANDRA-7601)
 * Clean up Windows batch scripts (CASSANDRA-7619)
 * Fix native protocol drop user type notification (CASSANDRA-7571)
 * Give read access to system.schema_usertypes to all authenticated users
   (CASSANDRA-7578)
 * (cqlsh) Fix cqlsh display when zero rows are returned (CASSANDRA-7580)
 * Get java version correctly when JAVA_TOOL_OPTIONS is set (CASSANDRA-7572)
 * Fix NPE when dropping index from non-existent keyspace, AssertionError when
   dropping non-existent index with IF EXISTS (CASSANDRA-7590)
 * Fix sstablelevelresetter hang (CASSANDRA-7614)
 * (cqlsh) Fix deserialization of blobs (CASSANDRA-7603)
 * Use "keyspace updated" schema change message for UDT changes in v1 and
   v2 protocols (CASSANDRA-7617)
 * Fix tracing of range slices and secondary index lookups that are local
   to the coordinator (CASSANDRA-7599)
 * Set -Dcassandra.storagedir for all tool shell scripts (CASSANDRA-7587)
 * Don't swap max/min col names when mutating sstable metadata (CASSANDRA-7596)
 * (cqlsh) Correctly handle paged result sets (CASSANDRA-7625)
 * (cqlsh) Improve waiting for a trace to complete (CASSANDRA-7626)
 * Fix tracing of concurrent range slices and 2ary index queries (CASSANDRA-7626)
 * Fix scrub against collection type (CASSANDRA-7665)
Merged from 2.0:
 * Set gc_grace_seconds to seven days for system schema tables (CASSANDRA-7668)
 * SimpleSeedProvider no longer caches seeds forever (CASSANDRA-7663)
 * Always flush on truncate (CASSANDRA-7511)
 * Fix ReversedType(DateType) mapping to native protocol (CASSANDRA-7576)
 * Always merge ranges owned by a single node (CASSANDRA-6930)
 * Track max/min timestamps for range tombstones (CASSANDRA-7647)
 * Fix NPE when listing saved caches dir (CASSANDRA-7632)


2.1.0-rc4
 * Fix word count hadoop example (CASSANDRA-7200)
 * Updated memtable_cleanup_threshold and memtable_flush_writers defaults
   (CASSANDRA-7551)
 * (Windows) fix startup when WMI memory query fails (CASSANDRA-7505)
 * Anti-compaction proceeds if any part of the repair failed (CASSANDRA-7521)
 * Add missing table name to DROP INDEX responses and notifications (CASSANDRA-7539)
 * Bump CQL version to 3.2.0 and update CQL documentation (CASSANDRA-7527)
 * Fix configuration error message when running nodetool ring (CASSANDRA-7508)
 * Support conditional updates, tuple type, and the v3 protocol in cqlsh (CASSANDRA-7509)
 * Handle queries on multiple secondary index types (CASSANDRA-7525)
 * Fix cqlsh authentication with v3 native protocol (CASSANDRA-7564)
 * Fix NPE when unknown prepared statement ID is used (CASSANDRA-7454)
Merged from 2.0:
 * (Windows) force range-based repair to non-sequential mode (CASSANDRA-7541)
 * Fix range merging when DES scores are zero (CASSANDRA-7535)
 * Warn when SSL certificates have expired (CASSANDRA-7528)
 * Fix error when doing reversed queries with static columns (CASSANDRA-7490)
Merged from 1.2:
 * Set correct stream ID on responses when non-Exception Throwables
   are thrown while handling native protocol messages (CASSANDRA-7470)


2.1.0-rc3
 * Consider expiry when reconciling otherwise equal cells (CASSANDRA-7403)
 * Introduce CQL support for stress tool (CASSANDRA-6146)
 * Fix ClassCastException processing expired messages (CASSANDRA-7496)
 * Fix prepared marker for collections inside UDT (CASSANDRA-7472)
 * Remove left-over populate_io_cache_on_flush and replicate_on_write
   uses (CASSANDRA-7493)
 * (Windows) handle spaces in path names (CASSANDRA-7451)
 * Ensure writes have completed after dropping a table, before recycling
   commit log segments (CASSANDRA-7437)
 * Remove left-over rows_per_partition_to_cache (CASSANDRA-7493)
 * Fix error when CONTAINS is used with a bind marker (CASSANDRA-7502)
 * Properly reject unknown UDT field (CASSANDRA-7484)
Merged from 2.0:
 * Fix CC#collectTimeOrderedData() tombstone optimisations (CASSANDRA-7394)
 * Support DISTINCT for static columns and fix behaviour when DISTINC is
   not use (CASSANDRA-7305).
 * Workaround JVM NPE on JMX bind failure (CASSANDRA-7254)
 * Fix race in FileCacheService RemovalListener (CASSANDRA-7278)
 * Fix inconsistent use of consistencyForCommit that allowed LOCAL_QUORUM
   operations to incorrect become full QUORUM (CASSANDRA-7345)
 * Properly handle unrecognized opcodes and flags (CASSANDRA-7440)
 * (Hadoop) close CqlRecordWriter clients when finished (CASSANDRA-7459)
 * Commit disk failure policy (CASSANDRA-7429)
 * Make sure high level sstables get compacted (CASSANDRA-7414)
 * Fix AssertionError when using empty clustering columns and static columns
   (CASSANDRA-7455)
 * Add option to disable STCS in L0 (CASSANDRA-6621)
 * Upgrade to snappy-java 1.0.5.2 (CASSANDRA-7476)


2.1.0-rc2
 * Fix heap size calculation for CompoundSparseCellName and
   CompoundSparseCellName.WithCollection (CASSANDRA-7421)
 * Allow counter mutations in UNLOGGED batches (CASSANDRA-7351)
 * Modify reconcile logic to always pick a tombstone over a counter cell
   (CASSANDRA-7346)
 * Avoid incremental compaction on Windows (CASSANDRA-7365)
 * Fix exception when querying a composite-keyed table with a collection index
   (CASSANDRA-7372)
 * Use node's host id in place of counter ids (CASSANDRA-7366)
 * Fix error when doing reversed queries with static columns (CASSANDRA-7490)
 * Backport CASSANDRA-6747 (CASSANDRA-7560)
 * Track max/min timestamps for range tombstones (CASSANDRA-7647)
 * Fix NPE when listing saved caches dir (CASSANDRA-7632)
 * Fix sstableloader unable to connect encrypted node (CASSANDRA-7585)
Merged from 1.2:
 * Clone token map outside of hot gossip loops (CASSANDRA-7758)
 * Add stop method to EmbeddedCassandraService (CASSANDRA-7595)
 * Support connecting to ipv6 jmx with nodetool (CASSANDRA-7669)
 * Set gc_grace_seconds to seven days for system schema tables (CASSANDRA-7668)
 * SimpleSeedProvider no longer caches seeds forever (CASSANDRA-7663)
 * Set correct stream ID on responses when non-Exception Throwables
   are thrown while handling native protocol messages (CASSANDRA-7470)
 * Fix row size miscalculation in LazilyCompactedRow (CASSANDRA-7543)
 * Fix race in background compaction check (CASSANDRA-7745)
 * Don't clear out range tombstones during compaction (CASSANDRA-7808)


2.1.0-rc1
 * Revert flush directory (CASSANDRA-6357)
 * More efficient executor service for fast operations (CASSANDRA-4718)
 * Move less common tools into a new cassandra-tools package (CASSANDRA-7160)
 * Support more concurrent requests in native protocol (CASSANDRA-7231)
 * Add tab-completion to debian nodetool packaging (CASSANDRA-6421)
 * Change concurrent_compactors defaults (CASSANDRA-7139)
 * Add PowerShell Windows launch scripts (CASSANDRA-7001)
 * Make commitlog archive+restore more robust (CASSANDRA-6974)
 * Fix marking commitlogsegments clean (CASSANDRA-6959)
 * Add snapshot "manifest" describing files included (CASSANDRA-6326)
 * Parallel streaming for sstableloader (CASSANDRA-3668)
 * Fix bugs in supercolumns handling (CASSANDRA-7138)
 * Fix ClassClassException on composite dense tables (CASSANDRA-7112)
 * Cleanup and optimize collation and slice iterators (CASSANDRA-7107)
 * Upgrade NBHM lib (CASSANDRA-7128)
 * Optimize netty server (CASSANDRA-6861)
 * Fix repair hang when given CF does not exist (CASSANDRA-7189)
 * Allow c* to be shutdown in an embedded mode (CASSANDRA-5635)
 * Add server side batching to native transport (CASSANDRA-5663)
 * Make batchlog replay asynchronous (CASSANDRA-6134)
 * remove unused classes (CASSANDRA-7197)
 * Limit user types to the keyspace they are defined in (CASSANDRA-6643)
 * Add validate method to CollectionType (CASSANDRA-7208)
 * New serialization format for UDT values (CASSANDRA-7209, CASSANDRA-7261)
 * Fix nodetool netstats (CASSANDRA-7270)
 * Fix potential ClassCastException in HintedHandoffManager (CASSANDRA-7284)
 * Use prepared statements internally (CASSANDRA-6975)
 * Fix broken paging state with prepared statement (CASSANDRA-7120)
 * Fix IllegalArgumentException in CqlStorage (CASSANDRA-7287)
 * Allow nulls/non-existant fields in UDT (CASSANDRA-7206)
 * Add Thrift MultiSliceRequest (CASSANDRA-6757, CASSANDRA-7027)
 * Handle overlapping MultiSlices (CASSANDRA-7279)
 * Fix DataOutputTest on Windows (CASSANDRA-7265)
 * Embedded sets in user defined data-types are not updating (CASSANDRA-7267)
 * Add tuple type to CQL/native protocol (CASSANDRA-7248)
 * Fix CqlPagingRecordReader on tables with few rows (CASSANDRA-7322)
Merged from 2.0:
 * Copy compaction options to make sure they are reloaded (CASSANDRA-7290)
 * Add option to do more aggressive tombstone compactions (CASSANDRA-6563)
 * Don't try to compact already-compacting files in HHOM (CASSANDRA-7288)
 * Always reallocate buffers in HSHA (CASSANDRA-6285)
 * (Hadoop) support authentication in CqlRecordReader (CASSANDRA-7221)
 * (Hadoop) Close java driver Cluster in CQLRR.close (CASSANDRA-7228)
 * Warn when 'USING TIMESTAMP' is used on a CAS BATCH (CASSANDRA-7067)
 * return all cpu values from BackgroundActivityMonitor.readAndCompute (CASSANDRA-7183)
 * Correctly delete scheduled range xfers (CASSANDRA-7143)
 * return all cpu values from BackgroundActivityMonitor.readAndCompute (CASSANDRA-7183)
 * reduce garbage creation in calculatePendingRanges (CASSANDRA-7191)
 * fix c* launch issues on Russian os's due to output of linux 'free' cmd (CASSANDRA-6162)
 * Fix disabling autocompaction (CASSANDRA-7187)
 * Fix potential NumberFormatException when deserializing IntegerType (CASSANDRA-7088)
 * cqlsh can't tab-complete disabling compaction (CASSANDRA-7185)
 * cqlsh: Accept and execute CQL statement(s) from command-line parameter (CASSANDRA-7172)
 * Fix IllegalStateException in CqlPagingRecordReader (CASSANDRA-7198)
 * Fix the InvertedIndex trigger example (CASSANDRA-7211)
 * Add --resolve-ip option to 'nodetool ring' (CASSANDRA-7210)
 * reduce garbage on codec flag deserialization (CASSANDRA-7244)
 * Fix duplicated error messages on directory creation error at startup (CASSANDRA-5818)
 * Proper null handle for IF with map element access (CASSANDRA-7155)
 * Improve compaction visibility (CASSANDRA-7242)
 * Correctly delete scheduled range xfers (CASSANDRA-7143)
 * Make batchlog replica selection rack-aware (CASSANDRA-6551)
 * Fix CFMetaData#getColumnDefinitionFromColumnName() (CASSANDRA-7074)
 * Fix writetime/ttl functions for static columns (CASSANDRA-7081)
 * Suggest CTRL-C or semicolon after three blank lines in cqlsh (CASSANDRA-7142)
 * Fix 2ndary index queries with DESC clustering order (CASSANDRA-6950)
 * Invalid key cache entries on DROP (CASSANDRA-6525)
 * Fix flapping RecoveryManagerTest (CASSANDRA-7084)
 * Add missing iso8601 patterns for date strings (CASSANDRA-6973)
 * Support selecting multiple rows in a partition using IN (CASSANDRA-6875)
 * Add authentication support to shuffle (CASSANDRA-6484)
 * Swap local and global default read repair chances (CASSANDRA-7320)
 * Add conditional CREATE/DROP USER support (CASSANDRA-7264)
 * Cqlsh counts non-empty lines for "Blank lines" warning (CASSANDRA-7325)
Merged from 1.2:
 * Add Cloudstack snitch (CASSANDRA-7147)
 * Update system.peers correctly when relocating tokens (CASSANDRA-7126)
 * Add Google Compute Engine snitch (CASSANDRA-7132)
 * remove duplicate query for local tokens (CASSANDRA-7182)
 * exit CQLSH with error status code if script fails (CASSANDRA-6344)
 * Fix bug with some IN queries missig results (CASSANDRA-7105)
 * Fix availability validation for LOCAL_ONE CL (CASSANDRA-7319)
 * Hint streaming can cause decommission to fail (CASSANDRA-7219)


2.1.0-beta2
 * Increase default CL space to 8GB (CASSANDRA-7031)
 * Add range tombstones to read repair digests (CASSANDRA-6863)
 * Fix BTree.clear for large updates (CASSANDRA-6943)
 * Fail write instead of logging a warning when unable to append to CL
   (CASSANDRA-6764)
 * Eliminate possibility of CL segment appearing twice in active list
   (CASSANDRA-6557)
 * Apply DONTNEED fadvise to commitlog segments (CASSANDRA-6759)
 * Switch CRC component to Adler and include it for compressed sstables
   (CASSANDRA-4165)
 * Allow cassandra-stress to set compaction strategy options (CASSANDRA-6451)
 * Add broadcast_rpc_address option to cassandra.yaml (CASSANDRA-5899)
 * Auto reload GossipingPropertyFileSnitch config (CASSANDRA-5897)
 * Fix overflow of memtable_total_space_in_mb (CASSANDRA-6573)
 * Fix ABTC NPE and apply update function correctly (CASSANDRA-6692)
 * Allow nodetool to use a file or prompt for password (CASSANDRA-6660)
 * Fix AIOOBE when concurrently accessing ABSC (CASSANDRA-6742)
 * Fix assertion error in ALTER TYPE RENAME (CASSANDRA-6705)
 * Scrub should not always clear out repaired status (CASSANDRA-5351)
 * Improve handling of range tombstone for wide partitions (CASSANDRA-6446)
 * Fix ClassCastException for compact table with composites (CASSANDRA-6738)
 * Fix potentially repairing with wrong nodes (CASSANDRA-6808)
 * Change caching option syntax (CASSANDRA-6745)
 * Fix stress to do proper counter reads (CASSANDRA-6835)
 * Fix help message for stress counter_write (CASSANDRA-6824)
 * Fix stress smart Thrift client to pick servers correctly (CASSANDRA-6848)
 * Add logging levels (minimal, normal or verbose) to stress tool (CASSANDRA-6849)
 * Fix race condition in Batch CLE (CASSANDRA-6860)
 * Improve cleanup/scrub/upgradesstables failure handling (CASSANDRA-6774)
 * ByteBuffer write() methods for serializing sstables (CASSANDRA-6781)
 * Proper compare function for CollectionType (CASSANDRA-6783)
 * Update native server to Netty 4 (CASSANDRA-6236)
 * Fix off-by-one error in stress (CASSANDRA-6883)
 * Make OpOrder AutoCloseable (CASSANDRA-6901)
 * Remove sync repair JMX interface (CASSANDRA-6900)
 * Add multiple memory allocation options for memtables (CASSANDRA-6689, 6694)
 * Remove adjusted op rate from stress output (CASSANDRA-6921)
 * Add optimized CF.hasColumns() implementations (CASSANDRA-6941)
 * Serialize batchlog mutations with the version of the target node
   (CASSANDRA-6931)
 * Optimize CounterColumn#reconcile() (CASSANDRA-6953)
 * Properly remove 1.2 sstable support in 2.1 (CASSANDRA-6869)
 * Lock counter cells, not partitions (CASSANDRA-6880)
 * Track presence of legacy counter shards in sstables (CASSANDRA-6888)
 * Ensure safe resource cleanup when replacing sstables (CASSANDRA-6912)
 * Add failure handler to async callback (CASSANDRA-6747)
 * Fix AE when closing SSTable without releasing reference (CASSANDRA-7000)
 * Clean up IndexInfo on keyspace/table drops (CASSANDRA-6924)
 * Only snapshot relative SSTables when sequential repair (CASSANDRA-7024)
 * Require nodetool rebuild_index to specify index names (CASSANDRA-7038)
 * fix cassandra stress errors on reads with native protocol (CASSANDRA-7033)
 * Use OpOrder to guard sstable references for reads (CASSANDRA-6919)
 * Preemptive opening of compaction result (CASSANDRA-6916)
 * Multi-threaded scrub/cleanup/upgradesstables (CASSANDRA-5547)
 * Optimize cellname comparison (CASSANDRA-6934)
 * Native protocol v3 (CASSANDRA-6855)
 * Optimize Cell liveness checks and clean up Cell (CASSANDRA-7119)
 * Support consistent range movements (CASSANDRA-2434)
 * Display min timestamp in sstablemetadata viewer (CASSANDRA-6767)
Merged from 2.0:
 * Avoid race-prone second "scrub" of system keyspace (CASSANDRA-6797)
 * Pool CqlRecordWriter clients by inetaddress rather than Range
   (CASSANDRA-6665)
 * Fix compaction_history timestamps (CASSANDRA-6784)
 * Compare scores of full replica ordering in DES (CASSANDRA-6683)
 * fix CME in SessionInfo updateProgress affecting netstats (CASSANDRA-6577)
 * Allow repairing between specific replicas (CASSANDRA-6440)
 * Allow per-dc enabling of hints (CASSANDRA-6157)
 * Add compatibility for Hadoop 0.2.x (CASSANDRA-5201)
 * Fix EstimatedHistogram races (CASSANDRA-6682)
 * Failure detector correctly converts initial value to nanos (CASSANDRA-6658)
 * Add nodetool taketoken to relocate vnodes (CASSANDRA-4445)
 * Expose bulk loading progress over JMX (CASSANDRA-4757)
 * Correctly handle null with IF conditions and TTL (CASSANDRA-6623)
 * Account for range/row tombstones in tombstone drop
   time histogram (CASSANDRA-6522)
 * Stop CommitLogSegment.close() from calling sync() (CASSANDRA-6652)
 * Make commitlog failure handling configurable (CASSANDRA-6364)
 * Avoid overlaps in LCS (CASSANDRA-6688)
 * Improve support for paginating over composites (CASSANDRA-4851)
 * Fix count(*) queries in a mixed cluster (CASSANDRA-6707)
 * Improve repair tasks(snapshot, differencing) concurrency (CASSANDRA-6566)
 * Fix replaying pre-2.0 commit logs (CASSANDRA-6714)
 * Add static columns to CQL3 (CASSANDRA-6561)
 * Optimize single partition batch statements (CASSANDRA-6737)
 * Disallow post-query re-ordering when paging (CASSANDRA-6722)
 * Fix potential paging bug with deleted columns (CASSANDRA-6748)
 * Fix NPE on BulkLoader caused by losing StreamEvent (CASSANDRA-6636)
 * Fix truncating compression metadata (CASSANDRA-6791)
 * Add CMSClassUnloadingEnabled JVM option (CASSANDRA-6541)
 * Catch memtable flush exceptions during shutdown (CASSANDRA-6735)
 * Fix upgradesstables NPE for non-CF-based indexes (CASSANDRA-6645)
 * Fix UPDATE updating PRIMARY KEY columns implicitly (CASSANDRA-6782)
 * Fix IllegalArgumentException when updating from 1.2 with SuperColumns
   (CASSANDRA-6733)
 * FBUtilities.singleton() should use the CF comparator (CASSANDRA-6778)
 * Fix CQLSStableWriter.addRow(Map<String, Object>) (CASSANDRA-6526)
 * Fix HSHA server introducing corrupt data (CASSANDRA-6285)
 * Fix CAS conditions for COMPACT STORAGE tables (CASSANDRA-6813)
 * Starting threads in OutboundTcpConnectionPool constructor causes race conditions (CASSANDRA-7177)
 * Allow overriding cassandra-rackdc.properties file (CASSANDRA-7072)
 * Set JMX RMI port to 7199 (CASSANDRA-7087)
 * Use LOCAL_QUORUM for data reads at LOCAL_SERIAL (CASSANDRA-6939)
 * Log a warning for large batches (CASSANDRA-6487)
 * Put nodes in hibernate when join_ring is false (CASSANDRA-6961)
 * Avoid early loading of non-system keyspaces before compaction-leftovers
   cleanup at startup (CASSANDRA-6913)
 * Restrict Windows to parallel repairs (CASSANDRA-6907)
 * (Hadoop) Allow manually specifying start/end tokens in CFIF (CASSANDRA-6436)
 * Fix NPE in MeteredFlusher (CASSANDRA-6820)
 * Fix race processing range scan responses (CASSANDRA-6820)
 * Allow deleting snapshots from dropped keyspaces (CASSANDRA-6821)
 * Add uuid() function (CASSANDRA-6473)
 * Omit tombstones from schema digests (CASSANDRA-6862)
 * Include correct consistencyLevel in LWT timeout (CASSANDRA-6884)
 * Lower chances for losing new SSTables during nodetool refresh and
   ColumnFamilyStore.loadNewSSTables (CASSANDRA-6514)
 * Add support for DELETE ... IF EXISTS to CQL3 (CASSANDRA-5708)
 * Update hadoop_cql3_word_count example (CASSANDRA-6793)
 * Fix handling of RejectedExecution in sync Thrift server (CASSANDRA-6788)
 * Log more information when exceeding tombstone_warn_threshold (CASSANDRA-6865)
 * Fix truncate to not abort due to unreachable fat clients (CASSANDRA-6864)
 * Fix schema concurrency exceptions (CASSANDRA-6841)
 * Fix leaking validator FH in StreamWriter (CASSANDRA-6832)
 * Fix saving triggers to schema (CASSANDRA-6789)
 * Fix trigger mutations when base mutation list is immutable (CASSANDRA-6790)
 * Fix accounting in FileCacheService to allow re-using RAR (CASSANDRA-6838)
 * Fix static counter columns (CASSANDRA-6827)
 * Restore expiring->deleted (cell) compaction optimization (CASSANDRA-6844)
 * Fix CompactionManager.needsCleanup (CASSANDRA-6845)
 * Correctly compare BooleanType values other than 0 and 1 (CASSANDRA-6779)
 * Read message id as string from earlier versions (CASSANDRA-6840)
 * Properly use the Paxos consistency for (non-protocol) batch (CASSANDRA-6837)
 * Add paranoid disk failure option (CASSANDRA-6646)
 * Improve PerRowSecondaryIndex performance (CASSANDRA-6876)
 * Extend triggers to support CAS updates (CASSANDRA-6882)
 * Static columns with IF NOT EXISTS don't always work as expected (CASSANDRA-6873)
 * Fix paging with SELECT DISTINCT (CASSANDRA-6857)
 * Fix UnsupportedOperationException on CAS timeout (CASSANDRA-6923)
 * Improve MeteredFlusher handling of MF-unaffected column families
   (CASSANDRA-6867)
 * Add CqlRecordReader using native pagination (CASSANDRA-6311)
 * Add QueryHandler interface (CASSANDRA-6659)
 * Track liveRatio per-memtable, not per-CF (CASSANDRA-6945)
 * Make sure upgradesstables keeps sstable level (CASSANDRA-6958)
 * Fix LIMIT with static columns (CASSANDRA-6956)
 * Fix clash with CQL column name in thrift validation (CASSANDRA-6892)
 * Fix error with super columns in mixed 1.2-2.0 clusters (CASSANDRA-6966)
 * Fix bad skip of sstables on slice query with composite start/finish (CASSANDRA-6825)
 * Fix unintended update with conditional statement (CASSANDRA-6893)
 * Fix map element access in IF (CASSANDRA-6914)
 * Avoid costly range calculations for range queries on system keyspaces
   (CASSANDRA-6906)
 * Fix SSTable not released if stream session fails (CASSANDRA-6818)
 * Avoid build failure due to ANTLR timeout (CASSANDRA-6991)
 * Queries on compact tables can return more rows that requested (CASSANDRA-7052)
 * USING TIMESTAMP for batches does not work (CASSANDRA-7053)
 * Fix performance regression from CASSANDRA-5614 (CASSANDRA-6949)
 * Ensure that batchlog and hint timeouts do not produce hints (CASSANDRA-7058)
 * Merge groupable mutations in TriggerExecutor#execute() (CASSANDRA-7047)
 * Plug holes in resource release when wiring up StreamSession (CASSANDRA-7073)
 * Re-add parameter columns to tracing session (CASSANDRA-6942)
 * Preserves CQL metadata when updating table from thrift (CASSANDRA-6831)
Merged from 1.2:
 * Fix nodetool display with vnodes (CASSANDRA-7082)
 * Add UNLOGGED, COUNTER options to BATCH documentation (CASSANDRA-6816)
 * add extra SSL cipher suites (CASSANDRA-6613)
 * fix nodetool getsstables for blob PK (CASSANDRA-6803)
 * Fix BatchlogManager#deleteBatch() use of millisecond timestamps
   (CASSANDRA-6822)
 * Continue assassinating even if the endpoint vanishes (CASSANDRA-6787)
 * Schedule schema pulls on change (CASSANDRA-6971)
 * Non-droppable verbs shouldn't be dropped from OTC (CASSANDRA-6980)
 * Shutdown batchlog executor in SS#drain() (CASSANDRA-7025)
 * Fix batchlog to account for CF truncation records (CASSANDRA-6999)
 * Fix CQLSH parsing of functions and BLOB literals (CASSANDRA-7018)
 * Properly load trustore in the native protocol (CASSANDRA-6847)
 * Always clean up references in SerializingCache (CASSANDRA-6994)
 * Don't shut MessagingService down when replacing a node (CASSANDRA-6476)
 * fix npe when doing -Dcassandra.fd_initial_value_ms (CASSANDRA-6751)


2.1.0-beta1
 * Add flush directory distinct from compaction directories (CASSANDRA-6357)
 * Require JNA by default (CASSANDRA-6575)
 * add listsnapshots command to nodetool (CASSANDRA-5742)
 * Introduce AtomicBTreeColumns (CASSANDRA-6271, 6692)
 * Multithreaded commitlog (CASSANDRA-3578)
 * allocate fixed index summary memory pool and resample cold index summaries
   to use less memory (CASSANDRA-5519)
 * Removed multithreaded compaction (CASSANDRA-6142)
 * Parallelize fetching rows for low-cardinality indexes (CASSANDRA-1337)
 * change logging from log4j to logback (CASSANDRA-5883)
 * switch to LZ4 compression for internode communication (CASSANDRA-5887)
 * Stop using Thrift-generated Index* classes internally (CASSANDRA-5971)
 * Remove 1.2 network compatibility code (CASSANDRA-5960)
 * Remove leveled json manifest migration code (CASSANDRA-5996)
 * Remove CFDefinition (CASSANDRA-6253)
 * Use AtomicIntegerFieldUpdater in RefCountedMemory (CASSANDRA-6278)
 * User-defined types for CQL3 (CASSANDRA-5590)
 * Use of o.a.c.metrics in nodetool (CASSANDRA-5871, 6406)
 * Batch read from OTC's queue and cleanup (CASSANDRA-1632)
 * Secondary index support for collections (CASSANDRA-4511, 6383)
 * SSTable metadata(Stats.db) format change (CASSANDRA-6356)
 * Push composites support in the storage engine
   (CASSANDRA-5417, CASSANDRA-6520)
 * Add snapshot space used to cfstats (CASSANDRA-6231)
 * Add cardinality estimator for key count estimation (CASSANDRA-5906)
 * CF id is changed to be non-deterministic. Data dir/key cache are created
   uniquely for CF id (CASSANDRA-5202)
 * New counters implementation (CASSANDRA-6504)
 * Replace UnsortedColumns, EmptyColumns, TreeMapBackedSortedColumns with new
   ArrayBackedSortedColumns (CASSANDRA-6630, CASSANDRA-6662, CASSANDRA-6690)
 * Add option to use row cache with a given amount of rows (CASSANDRA-5357)
 * Avoid repairing already repaired data (CASSANDRA-5351)
 * Reject counter updates with USING TTL/TIMESTAMP (CASSANDRA-6649)
 * Replace index_interval with min/max_index_interval (CASSANDRA-6379)
 * Lift limitation that order by columns must be selected for IN queries (CASSANDRA-4911)


2.0.5
 * Reduce garbage generated by bloom filter lookups (CASSANDRA-6609)
 * Add ks.cf names to tombstone logging (CASSANDRA-6597)
 * Use LOCAL_QUORUM for LWT operations at LOCAL_SERIAL (CASSANDRA-6495)
 * Wait for gossip to settle before accepting client connections (CASSANDRA-4288)
 * Delete unfinished compaction incrementally (CASSANDRA-6086)
 * Allow specifying custom secondary index options in CQL3 (CASSANDRA-6480)
 * Improve replica pinning for cache efficiency in DES (CASSANDRA-6485)
 * Fix LOCAL_SERIAL from thrift (CASSANDRA-6584)
 * Don't special case received counts in CAS timeout exceptions (CASSANDRA-6595)
 * Add support for 2.1 global counter shards (CASSANDRA-6505)
 * Fix NPE when streaming connection is not yet established (CASSANDRA-6210)
 * Avoid rare duplicate read repair triggering (CASSANDRA-6606)
 * Fix paging discardFirst (CASSANDRA-6555)
 * Fix ArrayIndexOutOfBoundsException in 2ndary index query (CASSANDRA-6470)
 * Release sstables upon rebuilding 2i (CASSANDRA-6635)
 * Add AbstractCompactionStrategy.startup() method (CASSANDRA-6637)
 * SSTableScanner may skip rows during cleanup (CASSANDRA-6638)
 * sstables from stalled repair sessions can resurrect deleted data (CASSANDRA-6503)
 * Switch stress to use ITransportFactory (CASSANDRA-6641)
 * Fix IllegalArgumentException during prepare (CASSANDRA-6592)
 * Fix possible loss of 2ndary index entries during compaction (CASSANDRA-6517)
 * Fix direct Memory on architectures that do not support unaligned long access
   (CASSANDRA-6628)
 * Let scrub optionally skip broken counter partitions (CASSANDRA-5930)
Merged from 1.2:
 * fsync compression metadata (CASSANDRA-6531)
 * Validate CF existence on execution for prepared statement (CASSANDRA-6535)
 * Add ability to throttle batchlog replay (CASSANDRA-6550)
 * Fix executing LOCAL_QUORUM with SimpleStrategy (CASSANDRA-6545)
 * Avoid StackOverflow when using large IN queries (CASSANDRA-6567)
 * Nodetool upgradesstables includes secondary indexes (CASSANDRA-6598)
 * Paginate batchlog replay (CASSANDRA-6569)
 * skip blocking on streaming during drain (CASSANDRA-6603)
 * Improve error message when schema doesn't match loaded sstable (CASSANDRA-6262)
 * Add properties to adjust FD initial value and max interval (CASSANDRA-4375)
 * Fix preparing with batch and delete from collection (CASSANDRA-6607)
 * Fix ABSC reverse iterator's remove() method (CASSANDRA-6629)
 * Handle host ID conflicts properly (CASSANDRA-6615)
 * Move handling of migration event source to solve bootstrap race. (CASSANDRA-6648)
 * Make sure compaction throughput value doesn't overflow with int math (CASSANDRA-6647)


2.0.4
 * Allow removing snapshots of no-longer-existing CFs (CASSANDRA-6418)
 * add StorageService.stopDaemon() (CASSANDRA-4268)
 * add IRE for invalid CF supplied to get_count (CASSANDRA-5701)
 * add client encryption support to sstableloader (CASSANDRA-6378)
 * Fix accept() loop for SSL sockets post-shutdown (CASSANDRA-6468)
 * Fix size-tiered compaction in LCS L0 (CASSANDRA-6496)
 * Fix assertion failure in filterColdSSTables (CASSANDRA-6483)
 * Fix row tombstones in larger-than-memory compactions (CASSANDRA-6008)
 * Fix cleanup ClassCastException (CASSANDRA-6462)
 * Reduce gossip memory use by interning VersionedValue strings (CASSANDRA-6410)
 * Allow specifying datacenters to participate in a repair (CASSANDRA-6218)
 * Fix divide-by-zero in PCI (CASSANDRA-6403)
 * Fix setting last compacted key in the wrong level for LCS (CASSANDRA-6284)
 * Add millisecond precision formats to the timestamp parser (CASSANDRA-6395)
 * Expose a total memtable size metric for a CF (CASSANDRA-6391)
 * cqlsh: handle symlinks properly (CASSANDRA-6425)
 * Fix potential infinite loop when paging query with IN (CASSANDRA-6464)
 * Fix assertion error in AbstractQueryPager.discardFirst (CASSANDRA-6447)
 * Fix streaming older SSTable yields unnecessary tombstones (CASSANDRA-6527)
Merged from 1.2:
 * Improved error message on bad properties in DDL queries (CASSANDRA-6453)
 * Randomize batchlog candidates selection (CASSANDRA-6481)
 * Fix thundering herd on endpoint cache invalidation (CASSANDRA-6345, 6485)
 * Improve batchlog write performance with vnodes (CASSANDRA-6488)
 * cqlsh: quote single quotes in strings inside collections (CASSANDRA-6172)
 * Improve gossip performance for typical messages (CASSANDRA-6409)
 * Throw IRE if a prepared statement has more markers than supported
   (CASSANDRA-5598)
 * Expose Thread metrics for the native protocol server (CASSANDRA-6234)
 * Change snapshot response message verb to INTERNAL to avoid dropping it
   (CASSANDRA-6415)
 * Warn when collection read has > 65K elements (CASSANDRA-5428)
 * Fix cache persistence when both row and key cache are enabled
   (CASSANDRA-6413)
 * (Hadoop) add describe_local_ring (CASSANDRA-6268)
 * Fix handling of concurrent directory creation failure (CASSANDRA-6459)
 * Allow executing CREATE statements multiple times (CASSANDRA-6471)
 * Don't send confusing info with timeouts (CASSANDRA-6491)
 * Don't resubmit counter mutation runnables internally (CASSANDRA-6427)
 * Don't drop local mutations without a hint (CASSANDRA-6510)
 * Don't allow null max_hint_window_in_ms (CASSANDRA-6419)
 * Validate SliceRange start and finish lengths (CASSANDRA-6521)


2.0.3
 * Fix FD leak on slice read path (CASSANDRA-6275)
 * Cancel read meter task when closing SSTR (CASSANDRA-6358)
 * free off-heap IndexSummary during bulk (CASSANDRA-6359)
 * Recover from IOException in accept() thread (CASSANDRA-6349)
 * Improve Gossip tolerance of abnormally slow tasks (CASSANDRA-6338)
 * Fix trying to hint timed out counter writes (CASSANDRA-6322)
 * Allow restoring specific columnfamilies from archived CL (CASSANDRA-4809)
 * Avoid flushing compaction_history after each operation (CASSANDRA-6287)
 * Fix repair assertion error when tombstones expire (CASSANDRA-6277)
 * Skip loading corrupt key cache (CASSANDRA-6260)
 * Fixes for compacting larger-than-memory rows (CASSANDRA-6274)
 * Compact hottest sstables first and optionally omit coldest from
   compaction entirely (CASSANDRA-6109)
 * Fix modifying column_metadata from thrift (CASSANDRA-6182)
 * cqlsh: fix LIST USERS output (CASSANDRA-6242)
 * Add IRequestSink interface (CASSANDRA-6248)
 * Update memtable size while flushing (CASSANDRA-6249)
 * Provide hooks around CQL2/CQL3 statement execution (CASSANDRA-6252)
 * Require Permission.SELECT for CAS updates (CASSANDRA-6247)
 * New CQL-aware SSTableWriter (CASSANDRA-5894)
 * Reject CAS operation when the protocol v1 is used (CASSANDRA-6270)
 * Correctly throw error when frame too large (CASSANDRA-5981)
 * Fix serialization bug in PagedRange with 2ndary indexes (CASSANDRA-6299)
 * Fix CQL3 table validation in Thrift (CASSANDRA-6140)
 * Fix bug missing results with IN clauses (CASSANDRA-6327)
 * Fix paging with reversed slices (CASSANDRA-6343)
 * Set minTimestamp correctly to be able to drop expired sstables (CASSANDRA-6337)
 * Support NaN and Infinity as float literals (CASSANDRA-6003)
 * Remove RF from nodetool ring output (CASSANDRA-6289)
 * Fix attempting to flush empty rows (CASSANDRA-6374)
 * Fix potential out of bounds exception when paging (CASSANDRA-6333)
Merged from 1.2:
 * Optimize FD phi calculation (CASSANDRA-6386)
 * Improve initial FD phi estimate when starting up (CASSANDRA-6385)
 * Don't list CQL3 table in CLI describe even if named explicitely
   (CASSANDRA-5750)
 * Invalidate row cache when dropping CF (CASSANDRA-6351)
 * add non-jamm path for cached statements (CASSANDRA-6293)
 * add windows bat files for shell commands (CASSANDRA-6145)
 * Require logging in for Thrift CQL2/3 statement preparation (CASSANDRA-6254)
 * restrict max_num_tokens to 1536 (CASSANDRA-6267)
 * Nodetool gets default JMX port from cassandra-env.sh (CASSANDRA-6273)
 * make calculatePendingRanges asynchronous (CASSANDRA-6244)
 * Remove blocking flushes in gossip thread (CASSANDRA-6297)
 * Fix potential socket leak in connectionpool creation (CASSANDRA-6308)
 * Allow LOCAL_ONE/LOCAL_QUORUM to work with SimpleStrategy (CASSANDRA-6238)
 * cqlsh: handle 'null' as session duration (CASSANDRA-6317)
 * Fix json2sstable handling of range tombstones (CASSANDRA-6316)
 * Fix missing one row in reverse query (CASSANDRA-6330)
 * Fix reading expired row value from row cache (CASSANDRA-6325)
 * Fix AssertionError when doing set element deletion (CASSANDRA-6341)
 * Make CL code for the native protocol match the one in C* 2.0
   (CASSANDRA-6347)
 * Disallow altering CQL3 table from thrift (CASSANDRA-6370)
 * Fix size computation of prepared statement (CASSANDRA-6369)


2.0.2
 * Update FailureDetector to use nanontime (CASSANDRA-4925)
 * Fix FileCacheService regressions (CASSANDRA-6149)
 * Never return WriteTimeout for CL.ANY (CASSANDRA-6132)
 * Fix race conditions in bulk loader (CASSANDRA-6129)
 * Add configurable metrics reporting (CASSANDRA-4430)
 * drop queries exceeding a configurable number of tombstones (CASSANDRA-6117)
 * Track and persist sstable read activity (CASSANDRA-5515)
 * Fixes for speculative retry (CASSANDRA-5932, CASSANDRA-6194)
 * Improve memory usage of metadata min/max column names (CASSANDRA-6077)
 * Fix thrift validation refusing row markers on CQL3 tables (CASSANDRA-6081)
 * Fix insertion of collections with CAS (CASSANDRA-6069)
 * Correctly send metadata on SELECT COUNT (CASSANDRA-6080)
 * Track clients' remote addresses in ClientState (CASSANDRA-6070)
 * Create snapshot dir if it does not exist when migrating
   leveled manifest (CASSANDRA-6093)
 * make sequential nodetool repair the default (CASSANDRA-5950)
 * Add more hooks for compaction strategy implementations (CASSANDRA-6111)
 * Fix potential NPE on composite 2ndary indexes (CASSANDRA-6098)
 * Delete can potentially be skipped in batch (CASSANDRA-6115)
 * Allow alter keyspace on system_traces (CASSANDRA-6016)
 * Disallow empty column names in cql (CASSANDRA-6136)
 * Use Java7 file-handling APIs and fix file moving on Windows (CASSANDRA-5383)
 * Save compaction history to system keyspace (CASSANDRA-5078)
 * Fix NPE if StorageService.getOperationMode() is executed before full startup (CASSANDRA-6166)
 * CQL3: support pre-epoch longs for TimestampType (CASSANDRA-6212)
 * Add reloadtriggers command to nodetool (CASSANDRA-4949)
 * cqlsh: ignore empty 'value alias' in DESCRIBE (CASSANDRA-6139)
 * Fix sstable loader (CASSANDRA-6205)
 * Reject bootstrapping if the node already exists in gossip (CASSANDRA-5571)
 * Fix NPE while loading paxos state (CASSANDRA-6211)
 * cqlsh: add SHOW SESSION <tracing-session> command (CASSANDRA-6228)
Merged from 1.2:
 * (Hadoop) Require CFRR batchSize to be at least 2 (CASSANDRA-6114)
 * Add a warning for small LCS sstable size (CASSANDRA-6191)
 * Add ability to list specific KS/CF combinations in nodetool cfstats (CASSANDRA-4191)
 * Mark CF clean if a mutation raced the drop and got it marked dirty (CASSANDRA-5946)
 * Add a LOCAL_ONE consistency level (CASSANDRA-6202)
 * Limit CQL prepared statement cache by size instead of count (CASSANDRA-6107)
 * Tracing should log write failure rather than raw exceptions (CASSANDRA-6133)
 * lock access to TM.endpointToHostIdMap (CASSANDRA-6103)
 * Allow estimated memtable size to exceed slab allocator size (CASSANDRA-6078)
 * Start MeteredFlusher earlier to prevent OOM during CL replay (CASSANDRA-6087)
 * Avoid sending Truncate command to fat clients (CASSANDRA-6088)
 * Allow where clause conditions to be in parenthesis (CASSANDRA-6037)
 * Do not open non-ssl storage port if encryption option is all (CASSANDRA-3916)
 * Move batchlog replay to its own executor (CASSANDRA-6079)
 * Add tombstone debug threshold and histogram (CASSANDRA-6042, 6057)
 * Enable tcp keepalive on incoming connections (CASSANDRA-4053)
 * Fix fat client schema pull NPE (CASSANDRA-6089)
 * Fix memtable flushing for indexed tables (CASSANDRA-6112)
 * Fix skipping columns with multiple slices (CASSANDRA-6119)
 * Expose connected thrift + native client counts (CASSANDRA-5084)
 * Optimize auth setup (CASSANDRA-6122)
 * Trace index selection (CASSANDRA-6001)
 * Update sstablesPerReadHistogram to use biased sampling (CASSANDRA-6164)
 * Log UnknownColumnfamilyException when closing socket (CASSANDRA-5725)
 * Properly error out on CREATE INDEX for counters table (CASSANDRA-6160)
 * Handle JMX notification failure for repair (CASSANDRA-6097)
 * (Hadoop) Fetch no more than 128 splits in parallel (CASSANDRA-6169)
 * stress: add username/password authentication support (CASSANDRA-6068)
 * Fix indexed queries with row cache enabled on parent table (CASSANDRA-5732)
 * Fix compaction race during columnfamily drop (CASSANDRA-5957)
 * Fix validation of empty column names for compact tables (CASSANDRA-6152)
 * Skip replaying mutations that pass CRC but fail to deserialize (CASSANDRA-6183)
 * Rework token replacement to use replace_address (CASSANDRA-5916)
 * Fix altering column types (CASSANDRA-6185)
 * cqlsh: fix CREATE/ALTER WITH completion (CASSANDRA-6196)
 * add windows bat files for shell commands (CASSANDRA-6145)
 * Fix potential stack overflow during range tombstones insertion (CASSANDRA-6181)
 * (Hadoop) Make LOCAL_ONE the default consistency level (CASSANDRA-6214)


2.0.1
 * Fix bug that could allow reading deleted data temporarily (CASSANDRA-6025)
 * Improve memory use defaults (CASSANDRA-6059)
 * Make ThriftServer more easlly extensible (CASSANDRA-6058)
 * Remove Hadoop dependency from ITransportFactory (CASSANDRA-6062)
 * add file_cache_size_in_mb setting (CASSANDRA-5661)
 * Improve error message when yaml contains invalid properties (CASSANDRA-5958)
 * Improve leveled compaction's ability to find non-overlapping L0 compactions
   to work on concurrently (CASSANDRA-5921)
 * Notify indexer of columns shadowed by range tombstones (CASSANDRA-5614)
 * Log Merkle tree stats (CASSANDRA-2698)
 * Switch from crc32 to adler32 for compressed sstable checksums (CASSANDRA-5862)
 * Improve offheap memcpy performance (CASSANDRA-5884)
 * Use a range aware scanner for cleanup (CASSANDRA-2524)
 * Cleanup doesn't need to inspect sstables that contain only local data
   (CASSANDRA-5722)
 * Add ability for CQL3 to list partition keys (CASSANDRA-4536)
 * Improve native protocol serialization (CASSANDRA-5664)
 * Upgrade Thrift to 0.9.1 (CASSANDRA-5923)
 * Require superuser status for adding triggers (CASSANDRA-5963)
 * Make standalone scrubber handle old and new style leveled manifest
   (CASSANDRA-6005)
 * Fix paxos bugs (CASSANDRA-6012, 6013, 6023)
 * Fix paged ranges with multiple replicas (CASSANDRA-6004)
 * Fix potential AssertionError during tracing (CASSANDRA-6041)
 * Fix NPE in sstablesplit (CASSANDRA-6027)
 * Migrate pre-2.0 key/value/column aliases to system.schema_columns
   (CASSANDRA-6009)
 * Paging filter empty rows too agressively (CASSANDRA-6040)
 * Support variadic parameters for IN clauses (CASSANDRA-4210)
 * cqlsh: return the result of CAS writes (CASSANDRA-5796)
 * Fix validation of IN clauses with 2ndary indexes (CASSANDRA-6050)
 * Support named bind variables in CQL (CASSANDRA-6033)
Merged from 1.2:
 * Allow cache-keys-to-save to be set at runtime (CASSANDRA-5980)
 * Avoid second-guessing out-of-space state (CASSANDRA-5605)
 * Tuning knobs for dealing with large blobs and many CFs (CASSANDRA-5982)
 * (Hadoop) Fix CQLRW for thrift tables (CASSANDRA-6002)
 * Fix possible divide-by-zero in HHOM (CASSANDRA-5990)
 * Allow local batchlog writes for CL.ANY (CASSANDRA-5967)
 * Upgrade metrics-core to version 2.2.0 (CASSANDRA-5947)
 * Fix CqlRecordWriter with composite keys (CASSANDRA-5949)
 * Add snitch, schema version, cluster, partitioner to JMX (CASSANDRA-5881)
 * Allow disabling SlabAllocator (CASSANDRA-5935)
 * Make user-defined compaction JMX blocking (CASSANDRA-4952)
 * Fix streaming does not transfer wrapped range (CASSANDRA-5948)
 * Fix loading index summary containing empty key (CASSANDRA-5965)
 * Correctly handle limits in CompositesSearcher (CASSANDRA-5975)
 * Pig: handle CQL collections (CASSANDRA-5867)
 * Pass the updated cf to the PRSI index() method (CASSANDRA-5999)
 * Allow empty CQL3 batches (as no-op) (CASSANDRA-5994)
 * Support null in CQL3 functions (CASSANDRA-5910)
 * Replace the deprecated MapMaker with CacheLoader (CASSANDRA-6007)
 * Add SSTableDeletingNotification to DataTracker (CASSANDRA-6010)
 * Fix snapshots in use get deleted during snapshot repair (CASSANDRA-6011)
 * Move hints and exception count to o.a.c.metrics (CASSANDRA-6017)
 * Fix memory leak in snapshot repair (CASSANDRA-6047)
 * Fix sstable2sjon for CQL3 tables (CASSANDRA-5852)


2.0.0
 * Fix thrift validation when inserting into CQL3 tables (CASSANDRA-5138)
 * Fix periodic memtable flushing behavior with clean memtables (CASSANDRA-5931)
 * Fix dateOf() function for pre-2.0 timestamp columns (CASSANDRA-5928)
 * Fix SSTable unintentionally loads BF when opened for batch (CASSANDRA-5938)
 * Add stream session progress to JMX (CASSANDRA-4757)
 * Fix NPE during CAS operation (CASSANDRA-5925)
Merged from 1.2:
 * Fix getBloomFilterDiskSpaceUsed for AlwaysPresentFilter (CASSANDRA-5900)
 * Don't announce schema version until we've loaded the changes locally
   (CASSANDRA-5904)
 * Fix to support off heap bloom filters size greater than 2 GB (CASSANDRA-5903)
 * Properly handle parsing huge map and set literals (CASSANDRA-5893)


2.0.0-rc2
 * enable vnodes by default (CASSANDRA-5869)
 * fix CAS contention timeout (CASSANDRA-5830)
 * fix HsHa to respect max frame size (CASSANDRA-4573)
 * Fix (some) 2i on composite components omissions (CASSANDRA-5851)
 * cqlsh: add DESCRIBE FULL SCHEMA variant (CASSANDRA-5880)
Merged from 1.2:
 * Correctly validate sparse composite cells in scrub (CASSANDRA-5855)
 * Add KeyCacheHitRate metric to CF metrics (CASSANDRA-5868)
 * cqlsh: add support for multiline comments (CASSANDRA-5798)
 * Handle CQL3 SELECT duplicate IN restrictions on clustering columns
   (CASSANDRA-5856)


2.0.0-rc1
 * improve DecimalSerializer performance (CASSANDRA-5837)
 * fix potential spurious wakeup in AsyncOneResponse (CASSANDRA-5690)
 * fix schema-related trigger issues (CASSANDRA-5774)
 * Better validation when accessing CQL3 table from thrift (CASSANDRA-5138)
 * Fix assertion error during repair (CASSANDRA-5801)
 * Fix range tombstone bug (CASSANDRA-5805)
 * DC-local CAS (CASSANDRA-5797)
 * Add a native_protocol_version column to the system.local table (CASSANRDA-5819)
 * Use index_interval from cassandra.yaml when upgraded (CASSANDRA-5822)
 * Fix buffer underflow on socket close (CASSANDRA-5792)
Merged from 1.2:
 * Fix reading DeletionTime from 1.1-format sstables (CASSANDRA-5814)
 * cqlsh: add collections support to COPY (CASSANDRA-5698)
 * retry important messages for any IOException (CASSANDRA-5804)
 * Allow empty IN relations in SELECT/UPDATE/DELETE statements (CASSANDRA-5626)
 * cqlsh: fix crashing on Windows due to libedit detection (CASSANDRA-5812)
 * fix bulk-loading compressed sstables (CASSANDRA-5820)
 * (Hadoop) fix quoting in CqlPagingRecordReader and CqlRecordWriter
   (CASSANDRA-5824)
 * update default LCS sstable size to 160MB (CASSANDRA-5727)
 * Allow compacting 2Is via nodetool (CASSANDRA-5670)
 * Hex-encode non-String keys in OPP (CASSANDRA-5793)
 * nodetool history logging (CASSANDRA-5823)
 * (Hadoop) fix support for Thrift tables in CqlPagingRecordReader
   (CASSANDRA-5752)
 * add "all time blocked" to StatusLogger output (CASSANDRA-5825)
 * Future-proof inter-major-version schema migrations (CASSANDRA-5845)
 * (Hadoop) add CqlPagingRecordReader support for ReversedType in Thrift table
   (CASSANDRA-5718)
 * Add -no-snapshot option to scrub (CASSANDRA-5891)
 * Fix to support off heap bloom filters size greater than 2 GB (CASSANDRA-5903)
 * Properly handle parsing huge map and set literals (CASSANDRA-5893)
 * Fix LCS L0 compaction may overlap in L1 (CASSANDRA-5907)
 * New sstablesplit tool to split large sstables offline (CASSANDRA-4766)
 * Fix potential deadlock in native protocol server (CASSANDRA-5926)
 * Disallow incompatible type change in CQL3 (CASSANDRA-5882)
Merged from 1.1:
 * Correctly validate sparse composite cells in scrub (CASSANDRA-5855)


2.0.0-beta2
 * Replace countPendingHints with Hints Created metric (CASSANDRA-5746)
 * Allow nodetool with no args, and with help to run without a server (CASSANDRA-5734)
 * Cleanup AbstractType/TypeSerializer classes (CASSANDRA-5744)
 * Remove unimplemented cli option schema-mwt (CASSANDRA-5754)
 * Support range tombstones in thrift (CASSANDRA-5435)
 * Normalize table-manipulating CQL3 statements' class names (CASSANDRA-5759)
 * cqlsh: add missing table options to DESCRIBE output (CASSANDRA-5749)
 * Fix assertion error during repair (CASSANDRA-5757)
 * Fix bulkloader (CASSANDRA-5542)
 * Add LZ4 compression to the native protocol (CASSANDRA-5765)
 * Fix bugs in the native protocol v2 (CASSANDRA-5770)
 * CAS on 'primary key only' table (CASSANDRA-5715)
 * Support streaming SSTables of old versions (CASSANDRA-5772)
 * Always respect protocol version in native protocol (CASSANDRA-5778)
 * Fix ConcurrentModificationException during streaming (CASSANDRA-5782)
 * Update deletion timestamp in Commit#updatesWithPaxosTime (CASSANDRA-5787)
 * Thrift cas() method crashes if input columns are not sorted (CASSANDRA-5786)
 * Order columns names correctly when querying for CAS (CASSANDRA-5788)
 * Fix streaming retry (CASSANDRA-5775)
Merged from 1.2:
 * if no seeds can be a reached a node won't start in a ring by itself (CASSANDRA-5768)
 * add cassandra.unsafesystem property (CASSANDRA-5704)
 * (Hadoop) quote identifiers in CqlPagingRecordReader (CASSANDRA-5763)
 * Add replace_node functionality for vnodes (CASSANDRA-5337)
 * Add timeout events to query traces (CASSANDRA-5520)
 * Fix serialization of the LEFT gossip value (CASSANDRA-5696)
 * Pig: support for cql3 tables (CASSANDRA-5234)
 * Fix skipping range tombstones with reverse queries (CASSANDRA-5712)
 * Expire entries out of ThriftSessionManager (CASSANDRA-5719)
 * Don't keep ancestor information in memory (CASSANDRA-5342)
 * Expose native protocol server status in nodetool info (CASSANDRA-5735)
 * Fix pathetic performance of range tombstones (CASSANDRA-5677)
 * Fix querying with an empty (impossible) range (CASSANDRA-5573)
 * cqlsh: handle CUSTOM 2i in DESCRIBE output (CASSANDRA-5760)
 * Fix minor bug in Range.intersects(Bound) (CASSANDRA-5771)
 * cqlsh: handle disabled compression in DESCRIBE output (CASSANDRA-5766)
 * Ensure all UP events are notified on the native protocol (CASSANDRA-5769)
 * Fix formatting of sstable2json with multiple -k arguments (CASSANDRA-5781)
 * Don't rely on row marker for queries in general to hide lost markers
   after TTL expires (CASSANDRA-5762)
 * Sort nodetool help output (CASSANDRA-5776)
 * Fix column expiring during 2 phases compaction (CASSANDRA-5799)
 * now() is being rejected in INSERTs when inside collections (CASSANDRA-5795)


2.0.0-beta1
 * Add support for indexing clustered columns (CASSANDRA-5125)
 * Removed on-heap row cache (CASSANDRA-5348)
 * use nanotime consistently for node-local timeouts (CASSANDRA-5581)
 * Avoid unnecessary second pass on name-based queries (CASSANDRA-5577)
 * Experimental triggers (CASSANDRA-1311)
 * JEMalloc support for off-heap allocation (CASSANDRA-3997)
 * Single-pass compaction (CASSANDRA-4180)
 * Removed token range bisection (CASSANDRA-5518)
 * Removed compatibility with pre-1.2.5 sstables and network messages
   (CASSANDRA-5511)
 * removed PBSPredictor (CASSANDRA-5455)
 * CAS support (CASSANDRA-5062, 5441, 5442, 5443, 5619, 5667)
 * Leveled compaction performs size-tiered compactions in L0
   (CASSANDRA-5371, 5439)
 * Add yaml network topology snitch for mixed ec2/other envs (CASSANDRA-5339)
 * Log when a node is down longer than the hint window (CASSANDRA-4554)
 * Optimize tombstone creation for ExpiringColumns (CASSANDRA-4917)
 * Improve LeveledScanner work estimation (CASSANDRA-5250, 5407)
 * Replace compaction lock with runWithCompactionsDisabled (CASSANDRA-3430)
 * Change Message IDs to ints (CASSANDRA-5307)
 * Move sstable level information into the Stats component, removing the
   need for a separate Manifest file (CASSANDRA-4872)
 * avoid serializing to byte[] on commitlog append (CASSANDRA-5199)
 * make index_interval configurable per columnfamily (CASSANDRA-3961, CASSANDRA-5650)
 * add default_time_to_live (CASSANDRA-3974)
 * add memtable_flush_period_in_ms (CASSANDRA-4237)
 * replace supercolumns internally by composites (CASSANDRA-3237, 5123)
 * upgrade thrift to 0.9.0 (CASSANDRA-3719)
 * drop unnecessary keyspace parameter from user-defined compaction API
   (CASSANDRA-5139)
 * more robust solution to incomplete compactions + counters (CASSANDRA-5151)
 * Change order of directory searching for c*.in.sh (CASSANDRA-3983)
 * Add tool to reset SSTable compaction level for LCS (CASSANDRA-5271)
 * Allow custom configuration loader (CASSANDRA-5045)
 * Remove memory emergency pressure valve logic (CASSANDRA-3534)
 * Reduce request latency with eager retry (CASSANDRA-4705)
 * cqlsh: Remove ASSUME command (CASSANDRA-5331)
 * Rebuild BF when loading sstables if bloom_filter_fp_chance
   has changed since compaction (CASSANDRA-5015)
 * remove row-level bloom filters (CASSANDRA-4885)
 * Change Kernel Page Cache skipping into row preheating (disabled by default)
   (CASSANDRA-4937)
 * Improve repair by deciding on a gcBefore before sending
   out TreeRequests (CASSANDRA-4932)
 * Add an official way to disable compactions (CASSANDRA-5074)
 * Reenable ALTER TABLE DROP with new semantics (CASSANDRA-3919)
 * Add binary protocol versioning (CASSANDRA-5436)
 * Swap THshaServer for TThreadedSelectorServer (CASSANDRA-5530)
 * Add alias support to SELECT statement (CASSANDRA-5075)
 * Don't create empty RowMutations in CommitLogReplayer (CASSANDRA-5541)
 * Use range tombstones when dropping cfs/columns from schema (CASSANDRA-5579)
 * cqlsh: drop CQL2/CQL3-beta support (CASSANDRA-5585)
 * Track max/min column names in sstables to be able to optimize slice
   queries (CASSANDRA-5514, CASSANDRA-5595, CASSANDRA-5600)
 * Binary protocol: allow batching already prepared statements (CASSANDRA-4693)
 * Allow preparing timestamp, ttl and limit in CQL3 queries (CASSANDRA-4450)
 * Support native link w/o JNA in Java7 (CASSANDRA-3734)
 * Use SASL authentication in binary protocol v2 (CASSANDRA-5545)
 * Replace Thrift HsHa with LMAX Disruptor based implementation (CASSANDRA-5582)
 * cqlsh: Add row count to SELECT output (CASSANDRA-5636)
 * Include a timestamp with all read commands to determine column expiration
   (CASSANDRA-5149)
 * Streaming 2.0 (CASSANDRA-5286, 5699)
 * Conditional create/drop ks/table/index statements in CQL3 (CASSANDRA-2737)
 * more pre-table creation property validation (CASSANDRA-5693)
 * Redesign repair messages (CASSANDRA-5426)
 * Fix ALTER RENAME post-5125 (CASSANDRA-5702)
 * Disallow renaming a 2ndary indexed column (CASSANDRA-5705)
 * Rename Table to Keyspace (CASSANDRA-5613)
 * Ensure changing column_index_size_in_kb on different nodes don't corrupt the
   sstable (CASSANDRA-5454)
 * Move resultset type information into prepare, not execute (CASSANDRA-5649)
 * Auto paging in binary protocol (CASSANDRA-4415, 5714)
 * Don't tie client side use of AbstractType to JDBC (CASSANDRA-4495)
 * Adds new TimestampType to replace DateType (CASSANDRA-5723, CASSANDRA-5729)
Merged from 1.2:
 * make starting native protocol server idempotent (CASSANDRA-5728)
 * Fix loading key cache when a saved entry is no longer valid (CASSANDRA-5706)
 * Fix serialization of the LEFT gossip value (CASSANDRA-5696)
 * cqlsh: Don't show 'null' in place of empty values (CASSANDRA-5675)
 * Race condition in detecting version on a mixed 1.1/1.2 cluster
   (CASSANDRA-5692)
 * Fix skipping range tombstones with reverse queries (CASSANDRA-5712)
 * Expire entries out of ThriftSessionManager (CASSANRDA-5719)
 * Don't keep ancestor information in memory (CASSANDRA-5342)
 * cqlsh: fix handling of semicolons inside BATCH queries (CASSANDRA-5697)


1.2.6
 * Fix tracing when operation completes before all responses arrive
   (CASSANDRA-5668)
 * Fix cross-DC mutation forwarding (CASSANDRA-5632)
 * Reduce SSTableLoader memory usage (CASSANDRA-5555)
 * Scale hinted_handoff_throttle_in_kb to cluster size (CASSANDRA-5272)
 * (Hadoop) Add CQL3 input/output formats (CASSANDRA-4421, 5622)
 * (Hadoop) Fix InputKeyRange in CFIF (CASSANDRA-5536)
 * Fix dealing with ridiculously large max sstable sizes in LCS (CASSANDRA-5589)
 * Ignore pre-truncate hints (CASSANDRA-4655)
 * Move System.exit on OOM into a separate thread (CASSANDRA-5273)
 * Write row markers when serializing schema (CASSANDRA-5572)
 * Check only SSTables for the requested range when streaming (CASSANDRA-5569)
 * Improve batchlog replay behavior and hint ttl handling (CASSANDRA-5314)
 * Exclude localTimestamp from validation for tombstones (CASSANDRA-5398)
 * cqlsh: add custom prompt support (CASSANDRA-5539)
 * Reuse prepared statements in hot auth queries (CASSANDRA-5594)
 * cqlsh: add vertical output option (see EXPAND) (CASSANDRA-5597)
 * Add a rate limit option to stress (CASSANDRA-5004)
 * have BulkLoader ignore snapshots directories (CASSANDRA-5587)
 * fix SnitchProperties logging context (CASSANDRA-5602)
 * Expose whether jna is enabled and memory is locked via JMX (CASSANDRA-5508)
 * cqlsh: fix COPY FROM with ReversedType (CASSANDRA-5610)
 * Allow creating CUSTOM indexes on collections (CASSANDRA-5615)
 * Evaluate now() function at execution time (CASSANDRA-5616)
 * Expose detailed read repair metrics (CASSANDRA-5618)
 * Correct blob literal + ReversedType parsing (CASSANDRA-5629)
 * Allow GPFS to prefer the internal IP like EC2MRS (CASSANDRA-5630)
 * fix help text for -tspw cassandra-cli (CASSANDRA-5643)
 * don't throw away initial causes exceptions for internode encryption issues
   (CASSANDRA-5644)
 * Fix message spelling errors for cql select statements (CASSANDRA-5647)
 * Suppress custom exceptions thru jmx (CASSANDRA-5652)
 * Update CREATE CUSTOM INDEX syntax (CASSANDRA-5639)
 * Fix PermissionDetails.equals() method (CASSANDRA-5655)
 * Never allow partition key ranges in CQL3 without token() (CASSANDRA-5666)
 * Gossiper incorrectly drops AppState for an upgrading node (CASSANDRA-5660)
 * Connection thrashing during multi-region ec2 during upgrade, due to
   messaging version (CASSANDRA-5669)
 * Avoid over reconnecting in EC2MRS (CASSANDRA-5678)
 * Fix ReadResponseSerializer.serializedSize() for digest reads (CASSANDRA-5476)
 * allow sstable2json on 2i CFs (CASSANDRA-5694)
Merged from 1.1:
 * Remove buggy thrift max message length option (CASSANDRA-5529)
 * Fix NPE in Pig's widerow mode (CASSANDRA-5488)
 * Add split size parameter to Pig and disable split combination (CASSANDRA-5544)


1.2.5
 * make BytesToken.toString only return hex bytes (CASSANDRA-5566)
 * Ensure that submitBackground enqueues at least one task (CASSANDRA-5554)
 * fix 2i updates with identical values and timestamps (CASSANDRA-5540)
 * fix compaction throttling bursty-ness (CASSANDRA-4316)
 * reduce memory consumption of IndexSummary (CASSANDRA-5506)
 * remove per-row column name bloom filters (CASSANDRA-5492)
 * Include fatal errors in trace events (CASSANDRA-5447)
 * Ensure that PerRowSecondaryIndex is notified of row-level deletes
   (CASSANDRA-5445)
 * Allow empty blob literals in CQL3 (CASSANDRA-5452)
 * Fix streaming RangeTombstones at column index boundary (CASSANDRA-5418)
 * Fix preparing statements when current keyspace is not set (CASSANDRA-5468)
 * Fix SemanticVersion.isSupportedBy minor/patch handling (CASSANDRA-5496)
 * Don't provide oldCfId for post-1.1 system cfs (CASSANDRA-5490)
 * Fix primary range ignores replication strategy (CASSANDRA-5424)
 * Fix shutdown of binary protocol server (CASSANDRA-5507)
 * Fix repair -snapshot not working (CASSANDRA-5512)
 * Set isRunning flag later in binary protocol server (CASSANDRA-5467)
 * Fix use of CQL3 functions with descending clustering order (CASSANDRA-5472)
 * Disallow renaming columns one at a time for thrift table in CQL3
   (CASSANDRA-5531)
 * cqlsh: add CLUSTERING ORDER BY support to DESCRIBE (CASSANDRA-5528)
 * Add custom secondary index support to CQL3 (CASSANDRA-5484)
 * Fix repair hanging silently on unexpected error (CASSANDRA-5229)
 * Fix Ec2Snitch regression introduced by CASSANDRA-5171 (CASSANDRA-5432)
 * Add nodetool enablebackup/disablebackup (CASSANDRA-5556)
 * cqlsh: fix DESCRIBE after case insensitive USE (CASSANDRA-5567)
Merged from 1.1
 * Add retry mechanism to OTC for non-droppable_verbs (CASSANDRA-5393)
 * Use allocator information to improve memtable memory usage estimate
   (CASSANDRA-5497)
 * Fix trying to load deleted row into row cache on startup (CASSANDRA-4463)
 * fsync leveled manifest to avoid corruption (CASSANDRA-5535)
 * Fix Bound intersection computation (CASSANDRA-5551)
 * sstablescrub now respects max memory size in cassandra.in.sh (CASSANDRA-5562)


1.2.4
 * Ensure that PerRowSecondaryIndex updates see the most recent values
   (CASSANDRA-5397)
 * avoid duplicate index entries ind PrecompactedRow and
   ParallelCompactionIterable (CASSANDRA-5395)
 * remove the index entry on oldColumn when new column is a tombstone
   (CASSANDRA-5395)
 * Change default stream throughput from 400 to 200 mbps (CASSANDRA-5036)
 * Gossiper logs DOWN for symmetry with UP (CASSANDRA-5187)
 * Fix mixing prepared statements between keyspaces (CASSANDRA-5352)
 * Fix consistency level during bootstrap - strike 3 (CASSANDRA-5354)
 * Fix transposed arguments in AlreadyExistsException (CASSANDRA-5362)
 * Improve asynchronous hint delivery (CASSANDRA-5179)
 * Fix Guava dependency version (12.0 -> 13.0.1) for Maven (CASSANDRA-5364)
 * Validate that provided CQL3 collection value are < 64K (CASSANDRA-5355)
 * Make upgradeSSTable skip current version sstables by default (CASSANDRA-5366)
 * Optimize min/max timestamp collection (CASSANDRA-5373)
 * Invalid streamId in cql binary protocol when using invalid CL
   (CASSANDRA-5164)
 * Fix validation for IN where clauses with collections (CASSANDRA-5376)
 * Copy resultSet on count query to avoid ConcurrentModificationException
   (CASSANDRA-5382)
 * Correctly typecheck in CQL3 even with ReversedType (CASSANDRA-5386)
 * Fix streaming compressed files when using encryption (CASSANDRA-5391)
 * cassandra-all 1.2.0 pom missing netty dependency (CASSANDRA-5392)
 * Fix writetime/ttl functions on null values (CASSANDRA-5341)
 * Fix NPE during cql3 select with token() (CASSANDRA-5404)
 * IndexHelper.skipBloomFilters won't skip non-SHA filters (CASSANDRA-5385)
 * cqlsh: Print maps ordered by key, sort sets (CASSANDRA-5413)
 * Add null syntax support in CQL3 for inserts (CASSANDRA-3783)
 * Allow unauthenticated set_keyspace() calls (CASSANDRA-5423)
 * Fix potential incremental backups race (CASSANDRA-5410)
 * Fix prepared BATCH statements with batch-level timestamps (CASSANDRA-5415)
 * Allow overriding superuser setup delay (CASSANDRA-5430)
 * cassandra-shuffle with JMX usernames and passwords (CASSANDRA-5431)
Merged from 1.1:
 * cli: Quote ks and cf names in schema output when needed (CASSANDRA-5052)
 * Fix bad default for min/max timestamp in SSTableMetadata (CASSANDRA-5372)
 * Fix cf name extraction from manifest in Directories.migrateFile()
   (CASSANDRA-5242)
 * Support pluggable internode authentication (CASSANDRA-5401)


1.2.3
 * add check for sstable overlap within a level on startup (CASSANDRA-5327)
 * replace ipv6 colons in jmx object names (CASSANDRA-5298, 5328)
 * Avoid allocating SSTableBoundedScanner during repair when the range does
   not intersect the sstable (CASSANDRA-5249)
 * Don't lowercase property map keys (this breaks NTS) (CASSANDRA-5292)
 * Fix composite comparator with super columns (CASSANDRA-5287)
 * Fix insufficient validation of UPDATE queries against counter cfs
   (CASSANDRA-5300)
 * Fix PropertyFileSnitch default DC/Rack behavior (CASSANDRA-5285)
 * Handle null values when executing prepared statement (CASSANDRA-5081)
 * Add netty to pom dependencies (CASSANDRA-5181)
 * Include type arguments in Thrift CQLPreparedResult (CASSANDRA-5311)
 * Fix compaction not removing columns when bf_fp_ratio is 1 (CASSANDRA-5182)
 * cli: Warn about missing CQL3 tables in schema descriptions (CASSANDRA-5309)
 * Re-enable unknown option in replication/compaction strategies option for
   backward compatibility (CASSANDRA-4795)
 * Add binary protocol support to stress (CASSANDRA-4993)
 * cqlsh: Fix COPY FROM value quoting and null handling (CASSANDRA-5305)
 * Fix repair -pr for vnodes (CASSANDRA-5329)
 * Relax CL for auth queries for non-default users (CASSANDRA-5310)
 * Fix AssertionError during repair (CASSANDRA-5245)
 * Don't announce migrations to pre-1.2 nodes (CASSANDRA-5334)
Merged from 1.1:
 * Update offline scrub for 1.0 -> 1.1 directory structure (CASSANDRA-5195)
 * add tmp flag to Descriptor hashcode (CASSANDRA-4021)
 * fix logging of "Found table data in data directories" when only system tables
   are present (CASSANDRA-5289)
 * cli: Add JMX authentication support (CASSANDRA-5080)
 * nodetool: ability to repair specific range (CASSANDRA-5280)
 * Fix possible assertion triggered in SliceFromReadCommand (CASSANDRA-5284)
 * cqlsh: Add inet type support on Windows (ipv4-only) (CASSANDRA-4801)
 * Fix race when initializing ColumnFamilyStore (CASSANDRA-5350)
 * Add UseTLAB JVM flag (CASSANDRA-5361)


1.2.2
 * fix potential for multiple concurrent compactions of the same sstables
   (CASSANDRA-5256)
 * avoid no-op caching of byte[] on commitlog append (CASSANDRA-5199)
 * fix symlinks under data dir not working (CASSANDRA-5185)
 * fix bug in compact storage metadata handling (CASSANDRA-5189)
 * Validate login for USE queries (CASSANDRA-5207)
 * cli: remove default username and password (CASSANDRA-5208)
 * configure populate_io_cache_on_flush per-CF (CASSANDRA-4694)
 * allow configuration of internode socket buffer (CASSANDRA-3378)
 * Make sstable directory picking blacklist-aware again (CASSANDRA-5193)
 * Correctly expire gossip states for edge cases (CASSANDRA-5216)
 * Improve handling of directory creation failures (CASSANDRA-5196)
 * Expose secondary indicies to the rest of nodetool (CASSANDRA-4464)
 * Binary protocol: avoid sending notification for 0.0.0.0 (CASSANDRA-5227)
 * add UseCondCardMark XX jvm settings on jdk 1.7 (CASSANDRA-4366)
 * CQL3 refactor to allow conversion function (CASSANDRA-5226)
 * Fix drop of sstables in some circumstance (CASSANDRA-5232)
 * Implement caching of authorization results (CASSANDRA-4295)
 * Add support for LZ4 compression (CASSANDRA-5038)
 * Fix missing columns in wide rows queries (CASSANDRA-5225)
 * Simplify auth setup and make system_auth ks alterable (CASSANDRA-5112)
 * Stop compactions from hanging during bootstrap (CASSANDRA-5244)
 * fix compressed streaming sending extra chunk (CASSANDRA-5105)
 * Add CQL3-based implementations of IAuthenticator and IAuthorizer
   (CASSANDRA-4898)
 * Fix timestamp-based tomstone removal logic (CASSANDRA-5248)
 * cli: Add JMX authentication support (CASSANDRA-5080)
 * Fix forceFlush behavior (CASSANDRA-5241)
 * cqlsh: Add username autocompletion (CASSANDRA-5231)
 * Fix CQL3 composite partition key error (CASSANDRA-5240)
 * Allow IN clause on last clustering key (CASSANDRA-5230)
Merged from 1.1:
 * fix start key/end token validation for wide row iteration (CASSANDRA-5168)
 * add ConfigHelper support for Thrift frame and max message sizes (CASSANDRA-5188)
 * fix nodetool repair not fail on node down (CASSANDRA-5203)
 * always collect tombstone hints (CASSANDRA-5068)
 * Fix error when sourcing file in cqlsh (CASSANDRA-5235)


1.2.1
 * stream undelivered hints on decommission (CASSANDRA-5128)
 * GossipingPropertyFileSnitch loads saved dc/rack info if needed (CASSANDRA-5133)
 * drain should flush system CFs too (CASSANDRA-4446)
 * add inter_dc_tcp_nodelay setting (CASSANDRA-5148)
 * re-allow wrapping ranges for start_token/end_token range pairitspwng (CASSANDRA-5106)
 * fix validation compaction of empty rows (CASSANDRA-5136)
 * nodetool methods to enable/disable hint storage/delivery (CASSANDRA-4750)
 * disallow bloom filter false positive chance of 0 (CASSANDRA-5013)
 * add threadpool size adjustment methods to JMXEnabledThreadPoolExecutor and
   CompactionManagerMBean (CASSANDRA-5044)
 * fix hinting for dropped local writes (CASSANDRA-4753)
 * off-heap cache doesn't need mutable column container (CASSANDRA-5057)
 * apply disk_failure_policy to bad disks on initial directory creation
   (CASSANDRA-4847)
 * Optimize name-based queries to use ArrayBackedSortedColumns (CASSANDRA-5043)
 * Fall back to old manifest if most recent is unparseable (CASSANDRA-5041)
 * pool [Compressed]RandomAccessReader objects on the partitioned read path
   (CASSANDRA-4942)
 * Add debug logging to list filenames processed by Directories.migrateFile
   method (CASSANDRA-4939)
 * Expose black-listed directories via JMX (CASSANDRA-4848)
 * Log compaction merge counts (CASSANDRA-4894)
 * Minimize byte array allocation by AbstractData{Input,Output} (CASSANDRA-5090)
 * Add SSL support for the binary protocol (CASSANDRA-5031)
 * Allow non-schema system ks modification for shuffle to work (CASSANDRA-5097)
 * cqlsh: Add default limit to SELECT statements (CASSANDRA-4972)
 * cqlsh: fix DESCRIBE for 1.1 cfs in CQL3 (CASSANDRA-5101)
 * Correctly gossip with nodes >= 1.1.7 (CASSANDRA-5102)
 * Ensure CL guarantees on digest mismatch (CASSANDRA-5113)
 * Validate correctly selects on composite partition key (CASSANDRA-5122)
 * Fix exception when adding collection (CASSANDRA-5117)
 * Handle states for non-vnode clusters correctly (CASSANDRA-5127)
 * Refuse unrecognized replication and compaction strategy options (CASSANDRA-4795)
 * Pick the correct value validator in sstable2json for cql3 tables (CASSANDRA-5134)
 * Validate login for describe_keyspace, describe_keyspaces and set_keyspace
   (CASSANDRA-5144)
 * Fix inserting empty maps (CASSANDRA-5141)
 * Don't remove tokens from System table for node we know (CASSANDRA-5121)
 * fix streaming progress report for compresed files (CASSANDRA-5130)
 * Coverage analysis for low-CL queries (CASSANDRA-4858)
 * Stop interpreting dates as valid timeUUID value (CASSANDRA-4936)
 * Adds E notation for floating point numbers (CASSANDRA-4927)
 * Detect (and warn) unintentional use of the cql2 thrift methods when cql3 was
   intended (CASSANDRA-5172)
 * cli: Quote ks and cf names in schema output when needed (CASSANDRA-5052)
 * Fix cf name extraction from manifest in Directories.migrateFile() (CASSANDRA-5242)
 * Replace mistaken usage of commons-logging with slf4j (CASSANDRA-5464)
 * Ensure Jackson dependency matches lib (CASSANDRA-5126)
 * Expose droppable tombstone ratio stats over JMX (CASSANDRA-5159)
Merged from 1.1:
 * Simplify CompressedRandomAccessReader to work around JDK FD bug (CASSANDRA-5088)
 * Improve handling a changing target throttle rate mid-compaction (CASSANDRA-5087)
 * Pig: correctly decode row keys in widerow mode (CASSANDRA-5098)
 * nodetool repair command now prints progress (CASSANDRA-4767)
 * fix user defined compaction to run against 1.1 data directory (CASSANDRA-5118)
 * Fix CQL3 BATCH authorization caching (CASSANDRA-5145)
 * fix get_count returns incorrect value with TTL (CASSANDRA-5099)
 * better handling for mid-compaction failure (CASSANDRA-5137)
 * convert default marshallers list to map for better readability (CASSANDRA-5109)
 * fix ConcurrentModificationException in getBootstrapSource (CASSANDRA-5170)
 * fix sstable maxtimestamp for row deletes and pre-1.1.1 sstables (CASSANDRA-5153)
 * Fix thread growth on node removal (CASSANDRA-5175)
 * Make Ec2Region's datacenter name configurable (CASSANDRA-5155)


1.2.0
 * Disallow counters in collections (CASSANDRA-5082)
 * cqlsh: add unit tests (CASSANDRA-3920)
 * fix default bloom_filter_fp_chance for LeveledCompactionStrategy (CASSANDRA-5093)
Merged from 1.1:
 * add validation for get_range_slices with start_key and end_token (CASSANDRA-5089)


1.2.0-rc2
 * fix nodetool ownership display with vnodes (CASSANDRA-5065)
 * cqlsh: add DESCRIBE KEYSPACES command (CASSANDRA-5060)
 * Fix potential infinite loop when reloading CFS (CASSANDRA-5064)
 * Fix SimpleAuthorizer example (CASSANDRA-5072)
 * cqlsh: force CL.ONE for tracing and system.schema* queries (CASSANDRA-5070)
 * Includes cassandra-shuffle in the debian package (CASSANDRA-5058)
Merged from 1.1:
 * fix multithreaded compaction deadlock (CASSANDRA-4492)
 * fix temporarily missing schema after upgrade from pre-1.1.5 (CASSANDRA-5061)
 * Fix ALTER TABLE overriding compression options with defaults
   (CASSANDRA-4996, 5066)
 * fix specifying and altering crc_check_chance (CASSANDRA-5053)
 * fix Murmur3Partitioner ownership% calculation (CASSANDRA-5076)
 * Don't expire columns sooner than they should in 2ndary indexes (CASSANDRA-5079)


1.2-rc1
 * rename rpc_timeout settings to request_timeout (CASSANDRA-5027)
 * add BF with 0.1 FP to LCS by default (CASSANDRA-5029)
 * Fix preparing insert queries (CASSANDRA-5016)
 * Fix preparing queries with counter increment (CASSANDRA-5022)
 * Fix preparing updates with collections (CASSANDRA-5017)
 * Don't generate UUID based on other node address (CASSANDRA-5002)
 * Fix message when trying to alter a clustering key type (CASSANDRA-5012)
 * Update IAuthenticator to match the new IAuthorizer (CASSANDRA-5003)
 * Fix inserting only a key in CQL3 (CASSANDRA-5040)
 * Fix CQL3 token() function when used with strings (CASSANDRA-5050)
Merged from 1.1:
 * reduce log spam from invalid counter shards (CASSANDRA-5026)
 * Improve schema propagation performance (CASSANDRA-5025)
 * Fix for IndexHelper.IndexFor throws OOB Exception (CASSANDRA-5030)
 * cqlsh: make it possible to describe thrift CFs (CASSANDRA-4827)
 * cqlsh: fix timestamp formatting on some platforms (CASSANDRA-5046)


1.2-beta3
 * make consistency level configurable in cqlsh (CASSANDRA-4829)
 * fix cqlsh rendering of blob fields (CASSANDRA-4970)
 * fix cqlsh DESCRIBE command (CASSANDRA-4913)
 * save truncation position in system table (CASSANDRA-4906)
 * Move CompressionMetadata off-heap (CASSANDRA-4937)
 * allow CLI to GET cql3 columnfamily data (CASSANDRA-4924)
 * Fix rare race condition in getExpireTimeForEndpoint (CASSANDRA-4402)
 * acquire references to overlapping sstables during compaction so bloom filter
   doesn't get free'd prematurely (CASSANDRA-4934)
 * Don't share slice query filter in CQL3 SelectStatement (CASSANDRA-4928)
 * Separate tracing from Log4J (CASSANDRA-4861)
 * Exclude gcable tombstones from merkle-tree computation (CASSANDRA-4905)
 * Better printing of AbstractBounds for tracing (CASSANDRA-4931)
 * Optimize mostRecentTombstone check in CC.collectAllData (CASSANDRA-4883)
 * Change stream session ID to UUID to avoid collision from same node (CASSANDRA-4813)
 * Use Stats.db when bulk loading if present (CASSANDRA-4957)
 * Skip repair on system_trace and keyspaces with RF=1 (CASSANDRA-4956)
 * (cql3) Remove arbitrary SELECT limit (CASSANDRA-4918)
 * Correctly handle prepared operation on collections (CASSANDRA-4945)
 * Fix CQL3 LIMIT (CASSANDRA-4877)
 * Fix Stress for CQL3 (CASSANDRA-4979)
 * Remove cassandra specific exceptions from JMX interface (CASSANDRA-4893)
 * (CQL3) Force using ALLOW FILTERING on potentially inefficient queries (CASSANDRA-4915)
 * (cql3) Fix adding column when the table has collections (CASSANDRA-4982)
 * (cql3) Fix allowing collections with compact storage (CASSANDRA-4990)
 * (cql3) Refuse ttl/writetime function on collections (CASSANDRA-4992)
 * Replace IAuthority with new IAuthorizer (CASSANDRA-4874)
 * clqsh: fix KEY pseudocolumn escaping when describing Thrift tables
   in CQL3 mode (CASSANDRA-4955)
 * add basic authentication support for Pig CassandraStorage (CASSANDRA-3042)
 * fix CQL2 ALTER TABLE compaction_strategy_class altering (CASSANDRA-4965)
Merged from 1.1:
 * Fall back to old describe_splits if d_s_ex is not available (CASSANDRA-4803)
 * Improve error reporting when streaming ranges fail (CASSANDRA-5009)
 * Fix cqlsh timestamp formatting of timezone info (CASSANDRA-4746)
 * Fix assertion failure with leveled compaction (CASSANDRA-4799)
 * Check for null end_token in get_range_slice (CASSANDRA-4804)
 * Remove all remnants of removed nodes (CASSANDRA-4840)
 * Add aut-reloading of the log4j file in debian package (CASSANDRA-4855)
 * Fix estimated row cache entry size (CASSANDRA-4860)
 * reset getRangeSlice filter after finishing a row for get_paged_slice
   (CASSANDRA-4919)
 * expunge row cache post-truncate (CASSANDRA-4940)
 * Allow static CF definition with compact storage (CASSANDRA-4910)
 * Fix endless loop/compaction of schema_* CFs due to broken timestamps (CASSANDRA-4880)
 * Fix 'wrong class type' assertion in CounterColumn (CASSANDRA-4976)


1.2-beta2
 * fp rate of 1.0 disables BF entirely; LCS defaults to 1.0 (CASSANDRA-4876)
 * off-heap bloom filters for row keys (CASSANDRA_4865)
 * add extension point for sstable components (CASSANDRA-4049)
 * improve tracing output (CASSANDRA-4852, 4862)
 * make TRACE verb droppable (CASSANDRA-4672)
 * fix BulkLoader recognition of CQL3 columnfamilies (CASSANDRA-4755)
 * Sort commitlog segments for replay by id instead of mtime (CASSANDRA-4793)
 * Make hint delivery asynchronous (CASSANDRA-4761)
 * Pluggable Thrift transport factories for CLI and cqlsh (CASSANDRA-4609, 4610)
 * cassandra-cli: allow Double value type to be inserted to a column (CASSANDRA-4661)
 * Add ability to use custom TServerFactory implementations (CASSANDRA-4608)
 * optimize batchlog flushing to skip successful batches (CASSANDRA-4667)
 * include metadata for system keyspace itself in schema tables (CASSANDRA-4416)
 * add check to PropertyFileSnitch to verify presence of location for
   local node (CASSANDRA-4728)
 * add PBSPredictor consistency modeler (CASSANDRA-4261)
 * remove vestiges of Thrift unframed mode (CASSANDRA-4729)
 * optimize single-row PK lookups (CASSANDRA-4710)
 * adjust blockFor calculation to account for pending ranges due to node
   movement (CASSANDRA-833)
 * Change CQL version to 3.0.0 and stop accepting 3.0.0-beta1 (CASSANDRA-4649)
 * (CQL3) Make prepared statement global instead of per connection
   (CASSANDRA-4449)
 * Fix scrubbing of CQL3 created tables (CASSANDRA-4685)
 * (CQL3) Fix validation when using counter and regular columns in the same
   table (CASSANDRA-4706)
 * Fix bug starting Cassandra with simple authentication (CASSANDRA-4648)
 * Add support for batchlog in CQL3 (CASSANDRA-4545, 4738)
 * Add support for multiple column family outputs in CFOF (CASSANDRA-4208)
 * Support repairing only the local DC nodes (CASSANDRA-4747)
 * Use rpc_address for binary protocol and change default port (CASSANDRA-4751)
 * Fix use of collections in prepared statements (CASSANDRA-4739)
 * Store more information into peers table (CASSANDRA-4351, 4814)
 * Configurable bucket size for size tiered compaction (CASSANDRA-4704)
 * Run leveled compaction in parallel (CASSANDRA-4310)
 * Fix potential NPE during CFS reload (CASSANDRA-4786)
 * Composite indexes may miss results (CASSANDRA-4796)
 * Move consistency level to the protocol level (CASSANDRA-4734, 4824)
 * Fix Subcolumn slice ends not respected (CASSANDRA-4826)
 * Fix Assertion error in cql3 select (CASSANDRA-4783)
 * Fix list prepend logic (CQL3) (CASSANDRA-4835)
 * Add booleans as literals in CQL3 (CASSANDRA-4776)
 * Allow renaming PK columns in CQL3 (CASSANDRA-4822)
 * Fix binary protocol NEW_NODE event (CASSANDRA-4679)
 * Fix potential infinite loop in tombstone compaction (CASSANDRA-4781)
 * Remove system tables accounting from schema (CASSANDRA-4850)
 * (cql3) Force provided columns in clustering key order in
   'CLUSTERING ORDER BY' (CASSANDRA-4881)
 * Fix composite index bug (CASSANDRA-4884)
 * Fix short read protection for CQL3 (CASSANDRA-4882)
 * Add tracing support to the binary protocol (CASSANDRA-4699)
 * (cql3) Don't allow prepared marker inside collections (CASSANDRA-4890)
 * Re-allow order by on non-selected columns (CASSANDRA-4645)
 * Bug when composite index is created in a table having collections (CASSANDRA-4909)
 * log index scan subject in CompositesSearcher (CASSANDRA-4904)
Merged from 1.1:
 * add get[Row|Key]CacheEntries to CacheServiceMBean (CASSANDRA-4859)
 * fix get_paged_slice to wrap to next row correctly (CASSANDRA-4816)
 * fix indexing empty column values (CASSANDRA-4832)
 * allow JdbcDate to compose null Date objects (CASSANDRA-4830)
 * fix possible stackoverflow when compacting 1000s of sstables
   (CASSANDRA-4765)
 * fix wrong leveled compaction progress calculation (CASSANDRA-4807)
 * add a close() method to CRAR to prevent leaking file descriptors (CASSANDRA-4820)
 * fix potential infinite loop in get_count (CASSANDRA-4833)
 * fix compositeType.{get/from}String methods (CASSANDRA-4842)
 * (CQL) fix CREATE COLUMNFAMILY permissions check (CASSANDRA-4864)
 * Fix DynamicCompositeType same type comparison (CASSANDRA-4711)
 * Fix duplicate SSTable reference when stream session failed (CASSANDRA-3306)
 * Allow static CF definition with compact storage (CASSANDRA-4910)
 * Fix endless loop/compaction of schema_* CFs due to broken timestamps (CASSANDRA-4880)
 * Fix 'wrong class type' assertion in CounterColumn (CASSANDRA-4976)


1.2-beta1
 * add atomic_batch_mutate (CASSANDRA-4542, -4635)
 * increase default max_hint_window_in_ms to 3h (CASSANDRA-4632)
 * include message initiation time to replicas so they can more
   accurately drop timed-out requests (CASSANDRA-2858)
 * fix clientutil.jar dependencies (CASSANDRA-4566)
 * optimize WriteResponse (CASSANDRA-4548)
 * new metrics (CASSANDRA-4009)
 * redesign KEYS indexes to avoid read-before-write (CASSANDRA-2897)
 * debug tracing (CASSANDRA-1123)
 * parallelize row cache loading (CASSANDRA-4282)
 * Make compaction, flush JBOD-aware (CASSANDRA-4292)
 * run local range scans on the read stage (CASSANDRA-3687)
 * clean up ioexceptions (CASSANDRA-2116)
 * add disk_failure_policy (CASSANDRA-2118)
 * Introduce new json format with row level deletion (CASSANDRA-4054)
 * remove redundant "name" column from schema_keyspaces (CASSANDRA-4433)
 * improve "nodetool ring" handling of multi-dc clusters (CASSANDRA-3047)
 * update NTS calculateNaturalEndpoints to be O(N log N) (CASSANDRA-3881)
 * split up rpc timeout by operation type (CASSANDRA-2819)
 * rewrite key cache save/load to use only sequential i/o (CASSANDRA-3762)
 * update MS protocol with a version handshake + broadcast address id
   (CASSANDRA-4311)
 * multithreaded hint replay (CASSANDRA-4189)
 * add inter-node message compression (CASSANDRA-3127)
 * remove COPP (CASSANDRA-2479)
 * Track tombstone expiration and compact when tombstone content is
   higher than a configurable threshold, default 20% (CASSANDRA-3442, 4234)
 * update MurmurHash to version 3 (CASSANDRA-2975)
 * (CLI) track elapsed time for `delete' operation (CASSANDRA-4060)
 * (CLI) jline version is bumped to 1.0 to properly  support
   'delete' key function (CASSANDRA-4132)
 * Save IndexSummary into new SSTable 'Summary' component (CASSANDRA-2392, 4289)
 * Add support for range tombstones (CASSANDRA-3708)
 * Improve MessagingService efficiency (CASSANDRA-3617)
 * Avoid ID conflicts from concurrent schema changes (CASSANDRA-3794)
 * Set thrift HSHA server thread limit to unlimited by default (CASSANDRA-4277)
 * Avoids double serialization of CF id in RowMutation messages
   (CASSANDRA-4293)
 * stream compressed sstables directly with java nio (CASSANDRA-4297)
 * Support multiple ranges in SliceQueryFilter (CASSANDRA-3885)
 * Add column metadata to system column families (CASSANDRA-4018)
 * (cql3) Always use composite types by default (CASSANDRA-4329)
 * (cql3) Add support for set, map and list (CASSANDRA-3647)
 * Validate date type correctly (CASSANDRA-4441)
 * (cql3) Allow definitions with only a PK (CASSANDRA-4361)
 * (cql3) Add support for row key composites (CASSANDRA-4179)
 * improve DynamicEndpointSnitch by using reservoir sampling (CASSANDRA-4038)
 * (cql3) Add support for 2ndary indexes (CASSANDRA-3680)
 * (cql3) fix defining more than one PK to be invalid (CASSANDRA-4477)
 * remove schema agreement checking from all external APIs (Thrift, CQL and CQL3) (CASSANDRA-4487)
 * add Murmur3Partitioner and make it default for new installations (CASSANDRA-3772, 4621)
 * (cql3) update pseudo-map syntax to use map syntax (CASSANDRA-4497)
 * Finer grained exceptions hierarchy and provides error code with exceptions (CASSANDRA-3979)
 * Adds events push to binary protocol (CASSANDRA-4480)
 * Rewrite nodetool help (CASSANDRA-2293)
 * Make CQL3 the default for CQL (CASSANDRA-4640)
 * update stress tool to be able to use CQL3 (CASSANDRA-4406)
 * Accept all thrift update on CQL3 cf but don't expose their metadata (CASSANDRA-4377)
 * Replace Throttle with Guava's RateLimiter for HintedHandOff (CASSANDRA-4541)
 * fix counter add/get using CQL2 and CQL3 in stress tool (CASSANDRA-4633)
 * Add sstable count per level to cfstats (CASSANDRA-4537)
 * (cql3) Add ALTER KEYSPACE statement (CASSANDRA-4611)
 * (cql3) Allow defining default consistency levels (CASSANDRA-4448)
 * (cql3) Fix queries using LIMIT missing results (CASSANDRA-4579)
 * fix cross-version gossip messaging (CASSANDRA-4576)
 * added inet data type (CASSANDRA-4627)


1.1.6
 * Wait for writes on synchronous read digest mismatch (CASSANDRA-4792)
 * fix commitlog replay for nanotime-infected sstables (CASSANDRA-4782)
 * preflight check ttl for maximum of 20 years (CASSANDRA-4771)
 * (Pig) fix widerow input with single column rows (CASSANDRA-4789)
 * Fix HH to compact with correct gcBefore, which avoids wiping out
   undelivered hints (CASSANDRA-4772)
 * LCS will merge up to 32 L0 sstables as intended (CASSANDRA-4778)
 * NTS will default unconfigured DC replicas to zero (CASSANDRA-4675)
 * use default consistency level in counter validation if none is
   explicitly provide (CASSANDRA-4700)
 * Improve IAuthority interface by introducing fine-grained
   access permissions and grant/revoke commands (CASSANDRA-4490, 4644)
 * fix assumption error in CLI when updating/describing keyspace
   (CASSANDRA-4322)
 * Adds offline sstablescrub to debian packaging (CASSANDRA-4642)
 * Automatic fixing of overlapping leveled sstables (CASSANDRA-4644)
 * fix error when using ORDER BY with extended selections (CASSANDRA-4689)
 * (CQL3) Fix validation for IN queries for non-PK cols (CASSANDRA-4709)
 * fix re-created keyspace disappering after 1.1.5 upgrade
   (CASSANDRA-4698, 4752)
 * (CLI) display elapsed time in 2 fraction digits (CASSANDRA-3460)
 * add authentication support to sstableloader (CASSANDRA-4712)
 * Fix CQL3 'is reversed' logic (CASSANDRA-4716, 4759)
 * (CQL3) Don't return ReversedType in result set metadata (CASSANDRA-4717)
 * Backport adding AlterKeyspace statement (CASSANDRA-4611)
 * (CQL3) Correcty accept upper-case data types (CASSANDRA-4770)
 * Add binary protocol events for schema changes (CASSANDRA-4684)
Merged from 1.0:
 * Switch from NBHM to CHM in MessagingService's callback map, which
   prevents OOM in long-running instances (CASSANDRA-4708)


1.1.5
 * add SecondaryIndex.reload API (CASSANDRA-4581)
 * use millis + atomicint for commitlog segment creation instead of
   nanotime, which has issues under some hypervisors (CASSANDRA-4601)
 * fix FD leak in slice queries (CASSANDRA-4571)
 * avoid recursion in leveled compaction (CASSANDRA-4587)
 * increase stack size under Java7 to 180K
 * Log(info) schema changes (CASSANDRA-4547)
 * Change nodetool setcachecapcity to manipulate global caches (CASSANDRA-4563)
 * (cql3) fix setting compaction strategy (CASSANDRA-4597)
 * fix broken system.schema_* timestamps on system startup (CASSANDRA-4561)
 * fix wrong skip of cache saving (CASSANDRA-4533)
 * Avoid NPE when lost+found is in data dir (CASSANDRA-4572)
 * Respect five-minute flush moratorium after initial CL replay (CASSANDRA-4474)
 * Adds ntp as recommended in debian packaging (CASSANDRA-4606)
 * Configurable transport in CF Record{Reader|Writer} (CASSANDRA-4558)
 * (cql3) fix potential NPE with both equal and unequal restriction (CASSANDRA-4532)
 * (cql3) improves ORDER BY validation (CASSANDRA-4624)
 * Fix potential deadlock during counter writes (CASSANDRA-4578)
 * Fix cql error with ORDER BY when using IN (CASSANDRA-4612)
Merged from 1.0:
 * increase Xss to 160k to accomodate latest 1.6 JVMs (CASSANDRA-4602)
 * fix toString of hint destination tokens (CASSANDRA-4568)
 * Fix multiple values for CurrentLocal NodeID (CASSANDRA-4626)


1.1.4
 * fix offline scrub to catch >= out of order rows (CASSANDRA-4411)
 * fix cassandra-env.sh on RHEL and other non-dash-based systems
   (CASSANDRA-4494)
Merged from 1.0:
 * (Hadoop) fix setting key length for old-style mapred api (CASSANDRA-4534)
 * (Hadoop) fix iterating through a resultset consisting entirely
   of tombstoned rows (CASSANDRA-4466)


1.1.3
 * (cqlsh) add COPY TO (CASSANDRA-4434)
 * munmap commitlog segments before rename (CASSANDRA-4337)
 * (JMX) rename getRangeKeySample to sampleKeyRange to avoid returning
   multi-MB results as an attribute (CASSANDRA-4452)
 * flush based on data size, not throughput; overwritten columns no
   longer artificially inflate liveRatio (CASSANDRA-4399)
 * update default commitlog segment size to 32MB and total commitlog
   size to 32/1024 MB for 32/64 bit JVMs, respectively (CASSANDRA-4422)
 * avoid using global partitioner to estimate ranges in index sstables
   (CASSANDRA-4403)
 * restore pre-CASSANDRA-3862 approach to removing expired tombstones
   from row cache during compaction (CASSANDRA-4364)
 * (stress) support for CQL prepared statements (CASSANDRA-3633)
 * Correctly catch exception when Snappy cannot be loaded (CASSANDRA-4400)
 * (cql3) Support ORDER BY when IN condition is given in WHERE clause (CASSANDRA-4327)
 * (cql3) delete "component_index" column on DROP TABLE call (CASSANDRA-4420)
 * change nanoTime() to currentTimeInMillis() in schema related code (CASSANDRA-4432)
 * add a token generation tool (CASSANDRA-3709)
 * Fix LCS bug with sstable containing only 1 row (CASSANDRA-4411)
 * fix "Can't Modify Index Name" problem on CF update (CASSANDRA-4439)
 * Fix assertion error in getOverlappingSSTables during repair (CASSANDRA-4456)
 * fix nodetool's setcompactionthreshold command (CASSANDRA-4455)
 * Ensure compacted files are never used, to avoid counter overcount (CASSANDRA-4436)
Merged from 1.0:
 * Push the validation of secondary index values to the SecondaryIndexManager (CASSANDRA-4240)
 * allow dropping columns shadowed by not-yet-expired supercolumn or row
   tombstones in PrecompactedRow (CASSANDRA-4396)


1.1.2
 * Fix cleanup not deleting index entries (CASSANDRA-4379)
 * Use correct partitioner when saving + loading caches (CASSANDRA-4331)
 * Check schema before trying to export sstable (CASSANDRA-2760)
 * Raise a meaningful exception instead of NPE when PFS encounters
   an unconfigured node + no default (CASSANDRA-4349)
 * fix bug in sstable blacklisting with LCS (CASSANDRA-4343)
 * LCS no longer promotes tiny sstables out of L0 (CASSANDRA-4341)
 * skip tombstones during hint replay (CASSANDRA-4320)
 * fix NPE in compactionstats (CASSANDRA-4318)
 * enforce 1m min keycache for auto (CASSANDRA-4306)
 * Have DeletedColumn.isMFD always return true (CASSANDRA-4307)
 * (cql3) exeption message for ORDER BY constraints said primary filter can be
    an IN clause, which is misleading (CASSANDRA-4319)
 * (cql3) Reject (not yet supported) creation of 2ndardy indexes on tables with
   composite primary keys (CASSANDRA-4328)
 * Set JVM stack size to 160k for java 7 (CASSANDRA-4275)
 * cqlsh: add COPY command to load data from CSV flat files (CASSANDRA-4012)
 * CFMetaData.fromThrift to throw ConfigurationException upon error (CASSANDRA-4353)
 * Use CF comparator to sort indexed columns in SecondaryIndexManager
   (CASSANDRA-4365)
 * add strategy_options to the KSMetaData.toString() output (CASSANDRA-4248)
 * (cql3) fix range queries containing unqueried results (CASSANDRA-4372)
 * (cql3) allow updating column_alias types (CASSANDRA-4041)
 * (cql3) Fix deletion bug (CASSANDRA-4193)
 * Fix computation of overlapping sstable for leveled compaction (CASSANDRA-4321)
 * Improve scrub and allow to run it offline (CASSANDRA-4321)
 * Fix assertionError in StorageService.bulkLoad (CASSANDRA-4368)
 * (cqlsh) add option to authenticate to a keyspace at startup (CASSANDRA-4108)
 * (cqlsh) fix ASSUME functionality (CASSANDRA-4352)
 * Fix ColumnFamilyRecordReader to not return progress > 100% (CASSANDRA-3942)
Merged from 1.0:
 * Set gc_grace on index CF to 0 (CASSANDRA-4314)


1.1.1
 * add populate_io_cache_on_flush option (CASSANDRA-2635)
 * allow larger cache capacities than 2GB (CASSANDRA-4150)
 * add getsstables command to nodetool (CASSANDRA-4199)
 * apply parent CF compaction settings to secondary index CFs (CASSANDRA-4280)
 * preserve commitlog size cap when recycling segments at startup
   (CASSANDRA-4201)
 * (Hadoop) fix split generation regression (CASSANDRA-4259)
 * ignore min/max compactions settings in LCS, while preserving
   behavior that min=max=0 disables autocompaction (CASSANDRA-4233)
 * log number of rows read from saved cache (CASSANDRA-4249)
 * calculate exact size required for cleanup operations (CASSANDRA-1404)
 * avoid blocking additional writes during flush when the commitlog
   gets behind temporarily (CASSANDRA-1991)
 * enable caching on index CFs based on data CF cache setting (CASSANDRA-4197)
 * warn on invalid replication strategy creation options (CASSANDRA-4046)
 * remove [Freeable]Memory finalizers (CASSANDRA-4222)
 * include tombstone size in ColumnFamily.size, which can prevent OOM
   during sudden mass delete operations by yielding a nonzero liveRatio
   (CASSANDRA-3741)
 * Open 1 sstableScanner per level for leveled compaction (CASSANDRA-4142)
 * Optimize reads when row deletion timestamps allow us to restrict
   the set of sstables we check (CASSANDRA-4116)
 * add support for commitlog archiving and point-in-time recovery
   (CASSANDRA-3690)
 * avoid generating redundant compaction tasks during streaming
   (CASSANDRA-4174)
 * add -cf option to nodetool snapshot, and takeColumnFamilySnapshot to
   StorageService mbean (CASSANDRA-556)
 * optimize cleanup to drop entire sstables where possible (CASSANDRA-4079)
 * optimize truncate when autosnapshot is disabled (CASSANDRA-4153)
 * update caches to use byte[] keys to reduce memory overhead (CASSANDRA-3966)
 * add column limit to cli (CASSANDRA-3012, 4098)
 * clean up and optimize DataOutputBuffer, used by CQL compression and
   CompositeType (CASSANDRA-4072)
 * optimize commitlog checksumming (CASSANDRA-3610)
 * identify and blacklist corrupted SSTables from future compactions
   (CASSANDRA-2261)
 * Move CfDef and KsDef validation out of thrift (CASSANDRA-4037)
 * Expose API to repair a user provided range (CASSANDRA-3912)
 * Add way to force the cassandra-cli to refresh its schema (CASSANDRA-4052)
 * Avoid having replicate on write tasks stacking up at CL.ONE (CASSANDRA-2889)
 * (cql3) Backwards compatibility for composite comparators in non-cql3-aware
   clients (CASSANDRA-4093)
 * (cql3) Fix order by for reversed queries (CASSANDRA-4160)
 * (cql3) Add ReversedType support (CASSANDRA-4004)
 * (cql3) Add timeuuid type (CASSANDRA-4194)
 * (cql3) Minor fixes (CASSANDRA-4185)
 * (cql3) Fix prepared statement in BATCH (CASSANDRA-4202)
 * (cql3) Reduce the list of reserved keywords (CASSANDRA-4186)
 * (cql3) Move max/min compaction thresholds to compaction strategy options
   (CASSANDRA-4187)
 * Fix exception during move when localhost is the only source (CASSANDRA-4200)
 * (cql3) Allow paging through non-ordered partitioner results (CASSANDRA-3771)
 * (cql3) Fix drop index (CASSANDRA-4192)
 * (cql3) Don't return range ghosts anymore (CASSANDRA-3982)
 * fix re-creating Keyspaces/ColumnFamilies with the same name as dropped
   ones (CASSANDRA-4219)
 * fix SecondaryIndex LeveledManifest save upon snapshot (CASSANDRA-4230)
 * fix missing arrayOffset in FBUtilities.hash (CASSANDRA-4250)
 * (cql3) Add name of parameters in CqlResultSet (CASSANDRA-4242)
 * (cql3) Correctly validate order by queries (CASSANDRA-4246)
 * rename stress to cassandra-stress for saner packaging (CASSANDRA-4256)
 * Fix exception on colum metadata with non-string comparator (CASSANDRA-4269)
 * Check for unknown/invalid compression options (CASSANDRA-4266)
 * (cql3) Adds simple access to column timestamp and ttl (CASSANDRA-4217)
 * (cql3) Fix range queries with secondary indexes (CASSANDRA-4257)
 * Better error messages from improper input in cli (CASSANDRA-3865)
 * Try to stop all compaction upon Keyspace or ColumnFamily drop (CASSANDRA-4221)
 * (cql3) Allow keyspace properties to contain hyphens (CASSANDRA-4278)
 * (cql3) Correctly validate keyspace access in create table (CASSANDRA-4296)
 * Avoid deadlock in migration stage (CASSANDRA-3882)
 * Take supercolumn names and deletion info into account in memtable throughput
   (CASSANDRA-4264)
 * Add back backward compatibility for old style replication factor (CASSANDRA-4294)
 * Preserve compatibility with pre-1.1 index queries (CASSANDRA-4262)
Merged from 1.0:
 * Fix super columns bug where cache is not updated (CASSANDRA-4190)
 * fix maxTimestamp to include row tombstones (CASSANDRA-4116)
 * (CLI) properly handle quotes in create/update keyspace commands (CASSANDRA-4129)
 * Avoids possible deadlock during bootstrap (CASSANDRA-4159)
 * fix stress tool that hangs forever on timeout or error (CASSANDRA-4128)
 * stress tool to return appropriate exit code on failure (CASSANDRA-4188)
 * fix compaction NPE when out of disk space and assertions disabled
   (CASSANDRA-3985)
 * synchronize LCS getEstimatedTasks to avoid CME (CASSANDRA-4255)
 * ensure unique streaming session id's (CASSANDRA-4223)
 * kick off background compaction when min/max thresholds change
   (CASSANDRA-4279)
 * improve ability of STCS.getBuckets to deal with 100s of 1000s of
   sstables, such as when convertinb back from LCS (CASSANDRA-4287)
 * Oversize integer in CQL throws NumberFormatException (CASSANDRA-4291)
 * fix 1.0.x node join to mixed version cluster, other nodes >= 1.1 (CASSANDRA-4195)
 * Fix LCS splitting sstable base on uncompressed size (CASSANDRA-4419)
 * Push the validation of secondary index values to the SecondaryIndexManager (CASSANDRA-4240)
 * Don't purge columns during upgradesstables (CASSANDRA-4462)
 * Make cqlsh work with piping (CASSANDRA-4113)
 * Validate arguments for nodetool decommission (CASSANDRA-4061)
 * Report thrift status in nodetool info (CASSANDRA-4010)


1.1.0-final
 * average a reduced liveRatio estimate with the previous one (CASSANDRA-4065)
 * Allow KS and CF names up to 48 characters (CASSANDRA-4157)
 * fix stress build (CASSANDRA-4140)
 * add time remaining estimate to nodetool compactionstats (CASSANDRA-4167)
 * (cql) fix NPE in cql3 ALTER TABLE (CASSANDRA-4163)
 * (cql) Add support for CL.TWO and CL.THREE in CQL (CASSANDRA-4156)
 * (cql) Fix type in CQL3 ALTER TABLE preventing update (CASSANDRA-4170)
 * (cql) Throw invalid exception from CQL3 on obsolete options (CASSANDRA-4171)
 * (cqlsh) fix recognizing uppercase SELECT keyword (CASSANDRA-4161)
 * Pig: wide row support (CASSANDRA-3909)
Merged from 1.0:
 * avoid streaming empty files with bulk loader if sstablewriter errors out
   (CASSANDRA-3946)


1.1-rc1
 * Include stress tool in binary builds (CASSANDRA-4103)
 * (Hadoop) fix wide row iteration when last row read was deleted
   (CASSANDRA-4154)
 * fix read_repair_chance to really default to 0.1 in the cli (CASSANDRA-4114)
 * Adds caching and bloomFilterFpChange to CQL options (CASSANDRA-4042)
 * Adds posibility to autoconfigure size of the KeyCache (CASSANDRA-4087)
 * fix KEYS index from skipping results (CASSANDRA-3996)
 * Remove sliced_buffer_size_in_kb dead option (CASSANDRA-4076)
 * make loadNewSStable preserve sstable version (CASSANDRA-4077)
 * Respect 1.0 cache settings as much as possible when upgrading
   (CASSANDRA-4088)
 * relax path length requirement for sstable files when upgrading on
   non-Windows platforms (CASSANDRA-4110)
 * fix terminination of the stress.java when errors were encountered
   (CASSANDRA-4128)
 * Move CfDef and KsDef validation out of thrift (CASSANDRA-4037)
 * Fix get_paged_slice (CASSANDRA-4136)
 * CQL3: Support slice with exclusive start and stop (CASSANDRA-3785)
Merged from 1.0:
 * support PropertyFileSnitch in bulk loader (CASSANDRA-4145)
 * add auto_snapshot option allowing disabling snapshot before drop/truncate
   (CASSANDRA-3710)
 * allow short snitch names (CASSANDRA-4130)


1.1-beta2
 * rename loaded sstables to avoid conflicts with local snapshots
   (CASSANDRA-3967)
 * start hint replay as soon as FD notifies that the target is back up
   (CASSANDRA-3958)
 * avoid unproductive deserializing of cached rows during compaction
   (CASSANDRA-3921)
 * fix concurrency issues with CQL keyspace creation (CASSANDRA-3903)
 * Show Effective Owership via Nodetool ring <keyspace> (CASSANDRA-3412)
 * Update ORDER BY syntax for CQL3 (CASSANDRA-3925)
 * Fix BulkRecordWriter to not throw NPE if reducer gets no map data from Hadoop (CASSANDRA-3944)
 * Fix bug with counters in super columns (CASSANDRA-3821)
 * Remove deprecated merge_shard_chance (CASSANDRA-3940)
 * add a convenient way to reset a node's schema (CASSANDRA-2963)
 * fix for intermittent SchemaDisagreementException (CASSANDRA-3884)
 * CLI `list <CF>` to limit number of columns and their order (CASSANDRA-3012)
 * ignore deprecated KsDef/CfDef/ColumnDef fields in native schema (CASSANDRA-3963)
 * CLI to report when unsupported column_metadata pair was given (CASSANDRA-3959)
 * reincarnate removed and deprecated KsDef/CfDef attributes (CASSANDRA-3953)
 * Fix race between writes and read for cache (CASSANDRA-3862)
 * perform static initialization of StorageProxy on start-up (CASSANDRA-3797)
 * support trickling fsync() on writes (CASSANDRA-3950)
 * expose counters for unavailable/timeout exceptions given to thrift clients (CASSANDRA-3671)
 * avoid quadratic startup time in LeveledManifest (CASSANDRA-3952)
 * Add type information to new schema_ columnfamilies and remove thrift
   serialization for schema (CASSANDRA-3792)
 * add missing column validator options to the CLI help (CASSANDRA-3926)
 * skip reading saved key cache if CF's caching strategy is NONE or ROWS_ONLY (CASSANDRA-3954)
 * Unify migration code (CASSANDRA-4017)
Merged from 1.0:
 * cqlsh: guess correct version of Python for Arch Linux (CASSANDRA-4090)
 * (CLI) properly handle quotes in create/update keyspace commands (CASSANDRA-4129)
 * Avoids possible deadlock during bootstrap (CASSANDRA-4159)
 * fix stress tool that hangs forever on timeout or error (CASSANDRA-4128)
 * Fix super columns bug where cache is not updated (CASSANDRA-4190)
 * stress tool to return appropriate exit code on failure (CASSANDRA-4188)


1.0.9
 * improve index sampling performance (CASSANDRA-4023)
 * always compact away deleted hints immediately after handoff (CASSANDRA-3955)
 * delete hints from dropped ColumnFamilies on handoff instead of
   erroring out (CASSANDRA-3975)
 * add CompositeType ref to the CLI doc for create/update column family (CASSANDRA-3980)
 * Pig: support Counter ColumnFamilies (CASSANDRA-3973)
 * Pig: Composite column support (CASSANDRA-3684)
 * Avoid NPE during repair when a keyspace has no CFs (CASSANDRA-3988)
 * Fix division-by-zero error on get_slice (CASSANDRA-4000)
 * don't change manifest level for cleanup, scrub, and upgradesstables
   operations under LeveledCompactionStrategy (CASSANDRA-3989, 4112)
 * fix race leading to super columns assertion failure (CASSANDRA-3957)
 * fix NPE on invalid CQL delete command (CASSANDRA-3755)
 * allow custom types in CLI's assume command (CASSANDRA-4081)
 * fix totalBytes count for parallel compactions (CASSANDRA-3758)
 * fix intermittent NPE in get_slice (CASSANDRA-4095)
 * remove unnecessary asserts in native code interfaces (CASSANDRA-4096)
 * Validate blank keys in CQL to avoid assertion errors (CASSANDRA-3612)
 * cqlsh: fix bad decoding of some column names (CASSANDRA-4003)
 * cqlsh: fix incorrect padding with unicode chars (CASSANDRA-4033)
 * Fix EC2 snitch incorrectly reporting region (CASSANDRA-4026)
 * Shut down thrift during decommission (CASSANDRA-4086)
 * Expose nodetool cfhistograms for 2ndary indexes (CASSANDRA-4063)
Merged from 0.8:
 * Fix ConcurrentModificationException in gossiper (CASSANDRA-4019)


1.1-beta1
 * (cqlsh)
   + add SOURCE and CAPTURE commands, and --file option (CASSANDRA-3479)
   + add ALTER COLUMNFAMILY WITH (CASSANDRA-3523)
   + bundle Python dependencies with Cassandra (CASSANDRA-3507)
   + added to Debian package (CASSANDRA-3458)
   + display byte data instead of erroring out on decode failure
     (CASSANDRA-3874)
 * add nodetool rebuild_index (CASSANDRA-3583)
 * add nodetool rangekeysample (CASSANDRA-2917)
 * Fix streaming too much data during move operations (CASSANDRA-3639)
 * Nodetool and CLI connect to localhost by default (CASSANDRA-3568)
 * Reduce memory used by primary index sample (CASSANDRA-3743)
 * (Hadoop) separate input/output configurations (CASSANDRA-3197, 3765)
 * avoid returning internal Cassandra classes over JMX (CASSANDRA-2805)
 * add row-level isolation via SnapTree (CASSANDRA-2893)
 * Optimize key count estimation when opening sstable on startup
   (CASSANDRA-2988)
 * multi-dc replication optimization supporting CL > ONE (CASSANDRA-3577)
 * add command to stop compactions (CASSANDRA-1740, 3566, 3582)
 * multithreaded streaming (CASSANDRA-3494)
 * removed in-tree redhat spec (CASSANDRA-3567)
 * "defragment" rows for name-based queries under STCS, again (CASSANDRA-2503)
 * Recycle commitlog segments for improved performance
   (CASSANDRA-3411, 3543, 3557, 3615)
 * update size-tiered compaction to prioritize small tiers (CASSANDRA-2407)
 * add message expiration logic to OutboundTcpConnection (CASSANDRA-3005)
 * off-heap cache to use sun.misc.Unsafe instead of JNA (CASSANDRA-3271)
 * EACH_QUORUM is only supported for writes (CASSANDRA-3272)
 * replace compactionlock use in schema migration by checking CFS.isValid
   (CASSANDRA-3116)
 * recognize that "SELECT first ... *" isn't really "SELECT *" (CASSANDRA-3445)
 * Use faster bytes comparison (CASSANDRA-3434)
 * Bulk loader is no longer a fat client, (HADOOP) bulk load output format
   (CASSANDRA-3045)
 * (Hadoop) add support for KeyRange.filter
 * remove assumption that keys and token are in bijection
   (CASSANDRA-1034, 3574, 3604)
 * always remove endpoints from delevery queue in HH (CASSANDRA-3546)
 * fix race between cf flush and its 2ndary indexes flush (CASSANDRA-3547)
 * fix potential race in AES when a repair fails (CASSANDRA-3548)
 * Remove columns shadowed by a deleted container even when we cannot purge
   (CASSANDRA-3538)
 * Improve memtable slice iteration performance (CASSANDRA-3545)
 * more efficient allocation of small bloom filters (CASSANDRA-3618)
 * Use separate writer thread in SSTableSimpleUnsortedWriter (CASSANDRA-3619)
 * fsync the directory after new sstable or commitlog segment are created (CASSANDRA-3250)
 * fix minor issues reported by FindBugs (CASSANDRA-3658)
 * global key/row caches (CASSANDRA-3143, 3849)
 * optimize memtable iteration during range scan (CASSANDRA-3638)
 * introduce 'crc_check_chance' in CompressionParameters to support
   a checksum percentage checking chance similarly to read-repair (CASSANDRA-3611)
 * a way to deactivate global key/row cache on per-CF basis (CASSANDRA-3667)
 * fix LeveledCompactionStrategy broken because of generation pre-allocation
   in LeveledManifest (CASSANDRA-3691)
 * finer-grained control over data directories (CASSANDRA-2749)
 * Fix ClassCastException during hinted handoff (CASSANDRA-3694)
 * Upgrade Thrift to 0.7 (CASSANDRA-3213)
 * Make stress.java insert operation to use microseconds (CASSANDRA-3725)
 * Allows (internally) doing a range query with a limit of columns instead of
   rows (CASSANDRA-3742)
 * Allow rangeSlice queries to be start/end inclusive/exclusive (CASSANDRA-3749)
 * Fix BulkLoader to support new SSTable layout and add stream
   throttling to prevent an NPE when there is no yaml config (CASSANDRA-3752)
 * Allow concurrent schema migrations (CASSANDRA-1391, 3832)
 * Add SnapshotCommand to trigger snapshot on remote node (CASSANDRA-3721)
 * Make CFMetaData conversions to/from thrift/native schema inverses
   (CASSANDRA_3559)
 * Add initial code for CQL 3.0-beta (CASSANDRA-2474, 3781, 3753)
 * Add wide row support for ColumnFamilyInputFormat (CASSANDRA-3264)
 * Allow extending CompositeType comparator (CASSANDRA-3657)
 * Avoids over-paging during get_count (CASSANDRA-3798)
 * Add new command to rebuild a node without (repair) merkle tree calculations
   (CASSANDRA-3483, 3922)
 * respect not only row cache capacity but caching mode when
   trying to read data (CASSANDRA-3812)
 * fix system tests (CASSANDRA-3827)
 * CQL support for altering row key type in ALTER TABLE (CASSANDRA-3781)
 * turn compression on by default (CASSANDRA-3871)
 * make hexToBytes refuse invalid input (CASSANDRA-2851)
 * Make secondary indexes CF inherit compression and compaction from their
   parent CF (CASSANDRA-3877)
 * Finish cleanup up tombstone purge code (CASSANDRA-3872)
 * Avoid NPE on aboarted stream-out sessions (CASSANDRA-3904)
 * BulkRecordWriter throws NPE for counter columns (CASSANDRA-3906)
 * Support compression using BulkWriter (CASSANDRA-3907)


1.0.8
 * fix race between cleanup and flush on secondary index CFSes (CASSANDRA-3712)
 * avoid including non-queried nodes in rangeslice read repair
   (CASSANDRA-3843)
 * Only snapshot CF being compacted for snapshot_before_compaction
   (CASSANDRA-3803)
 * Log active compactions in StatusLogger (CASSANDRA-3703)
 * Compute more accurate compaction score per level (CASSANDRA-3790)
 * Return InvalidRequest when using a keyspace that doesn't exist
   (CASSANDRA-3764)
 * disallow user modification of System keyspace (CASSANDRA-3738)
 * allow using sstable2json on secondary index data (CASSANDRA-3738)
 * (cqlsh) add DESCRIBE COLUMNFAMILIES (CASSANDRA-3586)
 * (cqlsh) format blobs correctly and use colors to improve output
   readability (CASSANDRA-3726)
 * synchronize BiMap of bootstrapping tokens (CASSANDRA-3417)
 * show index options in CLI (CASSANDRA-3809)
 * add optional socket timeout for streaming (CASSANDRA-3838)
 * fix truncate not to leave behind non-CFS backed secondary indexes
   (CASSANDRA-3844)
 * make CLI `show schema` to use output stream directly instead
   of StringBuilder (CASSANDRA-3842)
 * remove the wait on hint future during write (CASSANDRA-3870)
 * (cqlsh) ignore missing CfDef opts (CASSANDRA-3933)
 * (cqlsh) look for cqlshlib relative to realpath (CASSANDRA-3767)
 * Fix short read protection (CASSANDRA-3934)
 * Make sure infered and actual schema match (CASSANDRA-3371)
 * Fix NPE during HH delivery (CASSANDRA-3677)
 * Don't put boostrapping node in 'hibernate' status (CASSANDRA-3737)
 * Fix double quotes in windows bat files (CASSANDRA-3744)
 * Fix bad validator lookup (CASSANDRA-3789)
 * Fix soft reset in EC2MultiRegionSnitch (CASSANDRA-3835)
 * Don't leave zombie connections with THSHA thrift server (CASSANDRA-3867)
 * (cqlsh) fix deserialization of data (CASSANDRA-3874)
 * Fix removetoken force causing an inconsistent state (CASSANDRA-3876)
 * Fix ahndling of some types with Pig (CASSANDRA-3886)
 * Don't allow to drop the system keyspace (CASSANDRA-3759)
 * Make Pig deletes disabled by default and configurable (CASSANDRA-3628)
Merged from 0.8:
 * (Pig) fix CassandraStorage to use correct comparator in Super ColumnFamily
   case (CASSANDRA-3251)
 * fix thread safety issues in commitlog replay, primarily affecting
   systems with many (100s) of CF definitions (CASSANDRA-3751)
 * Fix relevant tombstone ignored with super columns (CASSANDRA-3875)


1.0.7
 * fix regression in HH page size calculation (CASSANDRA-3624)
 * retry failed stream on IOException (CASSANDRA-3686)
 * allow configuring bloom_filter_fp_chance (CASSANDRA-3497)
 * attempt hint delivery every ten minutes, or when failure detector
   notifies us that a node is back up, whichever comes first.  hint
   handoff throttle delay default changed to 1ms, from 50 (CASSANDRA-3554)
 * add nodetool setstreamthroughput (CASSANDRA-3571)
 * fix assertion when dropping a columnfamily with no sstables (CASSANDRA-3614)
 * more efficient allocation of small bloom filters (CASSANDRA-3618)
 * CLibrary.createHardLinkWithExec() to check for errors (CASSANDRA-3101)
 * Avoid creating empty and non cleaned writer during compaction (CASSANDRA-3616)
 * stop thrift service in shutdown hook so we can quiesce MessagingService
   (CASSANDRA-3335)
 * (CQL) compaction_strategy_options and compression_parameters for
   CREATE COLUMNFAMILY statement (CASSANDRA-3374)
 * Reset min/max compaction threshold when creating size tiered compaction
   strategy (CASSANDRA-3666)
 * Don't ignore IOException during compaction (CASSANDRA-3655)
 * Fix assertion error for CF with gc_grace=0 (CASSANDRA-3579)
 * Shutdown ParallelCompaction reducer executor after use (CASSANDRA-3711)
 * Avoid < 0 value for pending tasks in leveled compaction (CASSANDRA-3693)
 * (Hadoop) Support TimeUUID in Pig CassandraStorage (CASSANDRA-3327)
 * Check schema is ready before continuing boostrapping (CASSANDRA-3629)
 * Catch overflows during parsing of chunk_length_kb (CASSANDRA-3644)
 * Improve stream protocol mismatch errors (CASSANDRA-3652)
 * Avoid multiple thread doing HH to the same target (CASSANDRA-3681)
 * Add JMX property for rp_timeout_in_ms (CASSANDRA-2940)
 * Allow DynamicCompositeType to compare component of different types
   (CASSANDRA-3625)
 * Flush non-cfs backed secondary indexes (CASSANDRA-3659)
 * Secondary Indexes should report memory consumption (CASSANDRA-3155)
 * fix for SelectStatement start/end key are not set correctly
   when a key alias is involved (CASSANDRA-3700)
 * fix CLI `show schema` command insert of an extra comma in
   column_metadata (CASSANDRA-3714)
Merged from 0.8:
 * avoid logging (harmless) exception when GC takes < 1ms (CASSANDRA-3656)
 * prevent new nodes from thinking down nodes are up forever (CASSANDRA-3626)
 * use correct list of replicas for LOCAL_QUORUM reads when read repair
   is disabled (CASSANDRA-3696)
 * block on flush before compacting hints (may prevent OOM) (CASSANDRA-3733)


1.0.6
 * (CQL) fix cqlsh support for replicate_on_write (CASSANDRA-3596)
 * fix adding to leveled manifest after streaming (CASSANDRA-3536)
 * filter out unavailable cipher suites when using encryption (CASSANDRA-3178)
 * (HADOOP) add old-style api support for CFIF and CFRR (CASSANDRA-2799)
 * Support TimeUUIDType column names in Stress.java tool (CASSANDRA-3541)
 * (CQL) INSERT/UPDATE/DELETE/TRUNCATE commands should allow CF names to
   be qualified by keyspace (CASSANDRA-3419)
 * always remove endpoints from delevery queue in HH (CASSANDRA-3546)
 * fix race between cf flush and its 2ndary indexes flush (CASSANDRA-3547)
 * fix potential race in AES when a repair fails (CASSANDRA-3548)
 * fix default value validation usage in CLI SET command (CASSANDRA-3553)
 * Optimize componentsFor method for compaction and startup time
   (CASSANDRA-3532)
 * (CQL) Proper ColumnFamily metadata validation on CREATE COLUMNFAMILY
   (CASSANDRA-3565)
 * fix compression "chunk_length_kb" option to set correct kb value for
   thrift/avro (CASSANDRA-3558)
 * fix missing response during range slice repair (CASSANDRA-3551)
 * 'describe ring' moved from CLI to nodetool and available through JMX (CASSANDRA-3220)
 * add back partitioner to sstable metadata (CASSANDRA-3540)
 * fix NPE in get_count for counters (CASSANDRA-3601)
Merged from 0.8:
 * remove invalid assertion that table was opened before dropping it
   (CASSANDRA-3580)
 * range and index scans now only send requests to enough replicas to
   satisfy requested CL + RR (CASSANDRA-3598)
 * use cannonical host for local node in nodetool info (CASSANDRA-3556)
 * remove nonlocal DC write optimization since it only worked with
   CL.ONE or CL.LOCAL_QUORUM (CASSANDRA-3577, 3585)
 * detect misuses of CounterColumnType (CASSANDRA-3422)
 * turn off string interning in json2sstable, take 2 (CASSANDRA-2189)
 * validate compression parameters on add/update of the ColumnFamily
   (CASSANDRA-3573)
 * Check for 0.0.0.0 is incorrect in CFIF (CASSANDRA-3584)
 * Increase vm.max_map_count in debian packaging (CASSANDRA-3563)
 * gossiper will never add itself to saved endpoints (CASSANDRA-3485)


1.0.5
 * revert CASSANDRA-3407 (see CASSANDRA-3540)
 * fix assertion error while forwarding writes to local nodes (CASSANDRA-3539)


1.0.4
 * fix self-hinting of timed out read repair updates and make hinted handoff
   less prone to OOMing a coordinator (CASSANDRA-3440)
 * expose bloom filter sizes via JMX (CASSANDRA-3495)
 * enforce RP tokens 0..2**127 (CASSANDRA-3501)
 * canonicalize paths exposed through JMX (CASSANDRA-3504)
 * fix "liveSize" stat when sstables are removed (CASSANDRA-3496)
 * add bloom filter FP rates to nodetool cfstats (CASSANDRA-3347)
 * record partitioner in sstable metadata component (CASSANDRA-3407)
 * add new upgradesstables nodetool command (CASSANDRA-3406)
 * skip --debug requirement to see common exceptions in CLI (CASSANDRA-3508)
 * fix incorrect query results due to invalid max timestamp (CASSANDRA-3510)
 * make sstableloader recognize compressed sstables (CASSANDRA-3521)
 * avoids race in OutboundTcpConnection in multi-DC setups (CASSANDRA-3530)
 * use SETLOCAL in cassandra.bat (CASSANDRA-3506)
 * fix ConcurrentModificationException in Table.all() (CASSANDRA-3529)
Merged from 0.8:
 * fix concurrence issue in the FailureDetector (CASSANDRA-3519)
 * fix array out of bounds error in counter shard removal (CASSANDRA-3514)
 * avoid dropping tombstones when they might still be needed to shadow
   data in a different sstable (CASSANDRA-2786)


1.0.3
 * revert name-based query defragmentation aka CASSANDRA-2503 (CASSANDRA-3491)
 * fix invalidate-related test failures (CASSANDRA-3437)
 * add next-gen cqlsh to bin/ (CASSANDRA-3188, 3131, 3493)
 * (CQL) fix handling of rows with no columns (CASSANDRA-3424, 3473)
 * fix querying supercolumns by name returning only a subset of
   subcolumns or old subcolumn versions (CASSANDRA-3446)
 * automatically compute sha1 sum for uncompressed data files (CASSANDRA-3456)
 * fix reading metadata/statistics component for version < h (CASSANDRA-3474)
 * add sstable forward-compatibility (CASSANDRA-3478)
 * report compression ratio in CFSMBean (CASSANDRA-3393)
 * fix incorrect size exception during streaming of counters (CASSANDRA-3481)
 * (CQL) fix for counter decrement syntax (CASSANDRA-3418)
 * Fix race introduced by CASSANDRA-2503 (CASSANDRA-3482)
 * Fix incomplete deletion of delivered hints (CASSANDRA-3466)
 * Avoid rescheduling compactions when no compaction was executed
   (CASSANDRA-3484)
 * fix handling of the chunk_length_kb compression options (CASSANDRA-3492)
Merged from 0.8:
 * fix updating CF row_cache_provider (CASSANDRA-3414)
 * CFMetaData.convertToThrift method to set RowCacheProvider (CASSANDRA-3405)
 * acquire compactionlock during truncate (CASSANDRA-3399)
 * fix displaying cfdef entries for super columnfamilies (CASSANDRA-3415)
 * Make counter shard merging thread safe (CASSANDRA-3178)
 * Revert CASSANDRA-2855
 * Fix bug preventing the use of efficient cross-DC writes (CASSANDRA-3472)
 * `describe ring` command for CLI (CASSANDRA-3220)
 * (Hadoop) skip empty rows when entire row is requested, redux (CASSANDRA-2855)


1.0.2
 * "defragment" rows for name-based queries under STCS (CASSANDRA-2503)
 * Add timing information to cassandra-cli GET/SET/LIST queries (CASSANDRA-3326)
 * Only create one CompressionMetadata object per sstable (CASSANDRA-3427)
 * cleanup usage of StorageService.setMode() (CASSANDRA-3388)
 * Avoid large array allocation for compressed chunk offsets (CASSANDRA-3432)
 * fix DecimalType bytebuffer marshalling (CASSANDRA-3421)
 * fix bug that caused first column in per row indexes to be ignored
   (CASSANDRA-3441)
 * add JMX call to clean (failed) repair sessions (CASSANDRA-3316)
 * fix sstableloader reference acquisition bug (CASSANDRA-3438)
 * fix estimated row size regression (CASSANDRA-3451)
 * make sure we don't return more columns than asked (CASSANDRA-3303, 3395)
Merged from 0.8:
 * acquire compactionlock during truncate (CASSANDRA-3399)
 * fix displaying cfdef entries for super columnfamilies (CASSANDRA-3415)


1.0.1
 * acquire references during index build to prevent delete problems
   on Windows (CASSANDRA-3314)
 * describe_ring should include datacenter/topology information (CASSANDRA-2882)
 * Thrift sockets are not properly buffered (CASSANDRA-3261)
 * performance improvement for bytebufferutil compare function (CASSANDRA-3286)
 * add system.versions ColumnFamily (CASSANDRA-3140)
 * reduce network copies (CASSANDRA-3333, 3373)
 * limit nodetool to 32MB of heap (CASSANDRA-3124)
 * (CQL) update parser to accept "timestamp" instead of "date" (CASSANDRA-3149)
 * Fix CLI `show schema` to include "compression_options" (CASSANDRA-3368)
 * Snapshot to include manifest under LeveledCompactionStrategy (CASSANDRA-3359)
 * (CQL) SELECT query should allow CF name to be qualified by keyspace (CASSANDRA-3130)
 * (CQL) Fix internal application error specifying 'using consistency ...'
   in lower case (CASSANDRA-3366)
 * fix Deflate compression when compression actually makes the data bigger
   (CASSANDRA-3370)
 * optimize UUIDGen to avoid lock contention on InetAddress.getLocalHost
   (CASSANDRA-3387)
 * tolerate index being dropped mid-mutation (CASSANDRA-3334, 3313)
 * CompactionManager is now responsible for checking for new candidates
   post-task execution, enabling more consistent leveled compaction
   (CASSANDRA-3391)
 * Cache HSHA threads (CASSANDRA-3372)
 * use CF/KS names as snapshot prefix for drop + truncate operations
   (CASSANDRA-2997)
 * Break bloom filters up to avoid heap fragmentation (CASSANDRA-2466)
 * fix cassandra hanging on jsvc stop (CASSANDRA-3302)
 * Avoid leveled compaction getting blocked on errors (CASSANDRA-3408)
 * Make reloading the compaction strategy safe (CASSANDRA-3409)
 * ignore 0.8 hints even if compaction begins before we try to purge
   them (CASSANDRA-3385)
 * remove procrun (bin\daemon) from Cassandra source tree and
   artifacts (CASSANDRA-3331)
 * make cassandra compile under JDK7 (CASSANDRA-3275)
 * remove dependency of clientutil.jar to FBUtilities (CASSANDRA-3299)
 * avoid truncation errors by using long math on long values (CASSANDRA-3364)
 * avoid clock drift on some Windows machine (CASSANDRA-3375)
 * display cache provider in cli 'describe keyspace' command (CASSANDRA-3384)
 * fix incomplete topology information in describe_ring (CASSANDRA-3403)
 * expire dead gossip states based on time (CASSANDRA-2961)
 * improve CompactionTask extensibility (CASSANDRA-3330)
 * Allow one leveled compaction task to kick off another (CASSANDRA-3363)
 * allow encryption only between datacenters (CASSANDRA-2802)
Merged from 0.8:
 * fix truncate allowing data to be replayed post-restart (CASSANDRA-3297)
 * make iwriter final in IndexWriter to avoid NPE (CASSANDRA-2863)
 * (CQL) update grammar to require key clause in DELETE statement
   (CASSANDRA-3349)
 * (CQL) allow numeric keyspace names in USE statement (CASSANDRA-3350)
 * (Hadoop) skip empty rows when slicing the entire row (CASSANDRA-2855)
 * Fix handling of tombstone by SSTableExport/Import (CASSANDRA-3357)
 * fix ColumnIndexer to use long offsets (CASSANDRA-3358)
 * Improved CLI exceptions (CASSANDRA-3312)
 * Fix handling of tombstone by SSTableExport/Import (CASSANDRA-3357)
 * Only count compaction as active (for throttling) when they have
   successfully acquired the compaction lock (CASSANDRA-3344)
 * Display CLI version string on startup (CASSANDRA-3196)
 * (Hadoop) make CFIF try rpc_address or fallback to listen_address
   (CASSANDRA-3214)
 * (Hadoop) accept comma delimited lists of initial thrift connections
   (CASSANDRA-3185)
 * ColumnFamily min_compaction_threshold should be >= 2 (CASSANDRA-3342)
 * (Pig) add 0.8+ types and key validation type in schema (CASSANDRA-3280)
 * Fix completely removing column metadata using CLI (CASSANDRA-3126)
 * CLI `describe cluster;` output should be on separate lines for separate versions
   (CASSANDRA-3170)
 * fix changing durable_writes keyspace option during CF creation
   (CASSANDRA-3292)
 * avoid locking on update when no indexes are involved (CASSANDRA-3386)
 * fix assertionError during repair with ordered partitioners (CASSANDRA-3369)
 * correctly serialize key_validation_class for avro (CASSANDRA-3391)
 * don't expire counter tombstone after streaming (CASSANDRA-3394)
 * prevent nodes that failed to join from hanging around forever
   (CASSANDRA-3351)
 * remove incorrect optimization from slice read path (CASSANDRA-3390)
 * Fix race in AntiEntropyService (CASSANDRA-3400)


1.0.0-final
 * close scrubbed sstable fd before deleting it (CASSANDRA-3318)
 * fix bug preventing obsolete commitlog segments from being removed
   (CASSANDRA-3269)
 * tolerate whitespace in seed CDL (CASSANDRA-3263)
 * Change default heap thresholds to max(min(1/2 ram, 1G), min(1/4 ram, 8GB))
   (CASSANDRA-3295)
 * Fix broken CompressedRandomAccessReaderTest (CASSANDRA-3298)
 * (CQL) fix type information returned for wildcard queries (CASSANDRA-3311)
 * add estimated tasks to LeveledCompactionStrategy (CASSANDRA-3322)
 * avoid including compaction cache-warming in keycache stats (CASSANDRA-3325)
 * run compaction and hinted handoff threads at MIN_PRIORITY (CASSANDRA-3308)
 * default hsha thrift server to cpu core count in rpc pool (CASSANDRA-3329)
 * add bin\daemon to binary tarball for Windows service (CASSANDRA-3331)
 * Fix places where uncompressed size of sstables was use in place of the
   compressed one (CASSANDRA-3338)
 * Fix hsha thrift server (CASSANDRA-3346)
 * Make sure repair only stream needed sstables (CASSANDRA-3345)


1.0.0-rc2
 * Log a meaningful warning when a node receives a message for a repair session
   that doesn't exist anymore (CASSANDRA-3256)
 * test for NUMA policy support as well as numactl presence (CASSANDRA-3245)
 * Fix FD leak when internode encryption is enabled (CASSANDRA-3257)
 * Remove incorrect assertion in mergeIterator (CASSANDRA-3260)
 * FBUtilities.hexToBytes(String) to throw NumberFormatException when string
   contains non-hex characters (CASSANDRA-3231)
 * Keep SimpleSnitch proximity ordering unchanged from what the Strategy
   generates, as intended (CASSANDRA-3262)
 * remove Scrub from compactionstats when finished (CASSANDRA-3255)
 * fix counter entry in jdbc TypesMap (CASSANDRA-3268)
 * fix full queue scenario for ParallelCompactionIterator (CASSANDRA-3270)
 * fix bootstrap process (CASSANDRA-3285)
 * don't try delivering hints if when there isn't any (CASSANDRA-3176)
 * CLI documentation change for ColumnFamily `compression_options` (CASSANDRA-3282)
 * ignore any CF ids sent by client for adding CF/KS (CASSANDRA-3288)
 * remove obsolete hints on first startup (CASSANDRA-3291)
 * use correct ISortedColumns for time-optimized reads (CASSANDRA-3289)
 * Evict gossip state immediately when a token is taken over by a new IP
   (CASSANDRA-3259)


1.0.0-rc1
 * Update CQL to generate microsecond timestamps by default (CASSANDRA-3227)
 * Fix counting CFMetadata towards Memtable liveRatio (CASSANDRA-3023)
 * Kill server on wrapped OOME such as from FileChannel.map (CASSANDRA-3201)
 * remove unnecessary copy when adding to row cache (CASSANDRA-3223)
 * Log message when a full repair operation completes (CASSANDRA-3207)
 * Fix streamOutSession keeping sstables references forever if the remote end
   dies (CASSANDRA-3216)
 * Remove dynamic_snitch boolean from example configuration (defaulting to
   true) and set default badness threshold to 0.1 (CASSANDRA-3229)
 * Base choice of random or "balanced" token on bootstrap on whether
   schema definitions were found (CASSANDRA-3219)
 * Fixes for LeveledCompactionStrategy score computation, prioritization,
   scheduling, and performance (CASSANDRA-3224, 3234)
 * parallelize sstable open at server startup (CASSANDRA-2988)
 * fix handling of exceptions writing to OutboundTcpConnection (CASSANDRA-3235)
 * Allow using quotes in "USE <keyspace>;" CLI command (CASSANDRA-3208)
 * Don't allow any cache loading exceptions to halt startup (CASSANDRA-3218)
 * Fix sstableloader --ignores option (CASSANDRA-3247)
 * File descriptor limit increased in packaging (CASSANDRA-3206)
 * Fix deadlock in commit log during flush (CASSANDRA-3253)


1.0.0-beta1
 * removed binarymemtable (CASSANDRA-2692)
 * add commitlog_total_space_in_mb to prevent fragmented logs (CASSANDRA-2427)
 * removed commitlog_rotation_threshold_in_mb configuration (CASSANDRA-2771)
 * make AbstractBounds.normalize de-overlapp overlapping ranges (CASSANDRA-2641)
 * replace CollatingIterator, ReducingIterator with MergeIterator
   (CASSANDRA-2062)
 * Fixed the ability to set compaction strategy in cli using create column
   family command (CASSANDRA-2778)
 * clean up tmp files after failed compaction (CASSANDRA-2468)
 * restrict repair streaming to specific columnfamilies (CASSANDRA-2280)
 * don't bother persisting columns shadowed by a row tombstone (CASSANDRA-2589)
 * reset CF and SC deletion times after gc_grace (CASSANDRA-2317)
 * optimize away seek when compacting wide rows (CASSANDRA-2879)
 * single-pass streaming (CASSANDRA-2677, 2906, 2916, 3003)
 * use reference counting for deleting sstables instead of relying on GC
   (CASSANDRA-2521, 3179)
 * store hints as serialized mutations instead of pointers to data row
   (CASSANDRA-2045)
 * store hints in the coordinator node instead of in the closest replica
   (CASSANDRA-2914)
 * add row_cache_keys_to_save CF option (CASSANDRA-1966)
 * check column family validity in nodetool repair (CASSANDRA-2933)
 * use lazy initialization instead of class initialization in NodeId
   (CASSANDRA-2953)
 * add paging to get_count (CASSANDRA-2894)
 * fix "short reads" in [multi]get (CASSANDRA-2643, 3157, 3192)
 * add optional compression for sstables (CASSANDRA-47, 2994, 3001, 3128)
 * add scheduler JMX metrics (CASSANDRA-2962)
 * add block level checksum for compressed data (CASSANDRA-1717)
 * make column family backed column map pluggable and introduce unsynchronized
   ArrayList backed one to speedup reads (CASSANDRA-2843, 3165, 3205)
 * refactoring of the secondary index api (CASSANDRA-2982)
 * make CL > ONE reads wait for digest reconciliation before returning
   (CASSANDRA-2494)
 * fix missing logging for some exceptions (CASSANDRA-2061)
 * refactor and optimize ColumnFamilyStore.files(...) and Descriptor.fromFilename(String)
   and few other places responsible for work with SSTable files (CASSANDRA-3040)
 * Stop reading from sstables once we know we have the most recent columns,
   for query-by-name requests (CASSANDRA-2498)
 * Add query-by-column mode to stress.java (CASSANDRA-3064)
 * Add "install" command to cassandra.bat (CASSANDRA-292)
 * clean up KSMetadata, CFMetadata from unnecessary
   Thrift<->Avro conversion methods (CASSANDRA-3032)
 * Add timeouts to client request schedulers (CASSANDRA-3079, 3096)
 * Cli to use hashes rather than array of hashes for strategy options (CASSANDRA-3081)
 * LeveledCompactionStrategy (CASSANDRA-1608, 3085, 3110, 3087, 3145, 3154, 3182)
 * Improvements of the CLI `describe` command (CASSANDRA-2630)
 * reduce window where dropped CF sstables may not be deleted (CASSANDRA-2942)
 * Expose gossip/FD info to JMX (CASSANDRA-2806)
 * Fix streaming over SSL when compressed SSTable involved (CASSANDRA-3051)
 * Add support for pluggable secondary index implementations (CASSANDRA-3078)
 * remove compaction_thread_priority setting (CASSANDRA-3104)
 * generate hints for replicas that timeout, not just replicas that are known
   to be down before starting (CASSANDRA-2034)
 * Add throttling for internode streaming (CASSANDRA-3080)
 * make the repair of a range repair all replica (CASSANDRA-2610, 3194)
 * expose the ability to repair the first range (as returned by the
   partitioner) of a node (CASSANDRA-2606)
 * Streams Compression (CASSANDRA-3015)
 * add ability to use multiple threads during a single compaction
   (CASSANDRA-2901)
 * make AbstractBounds.normalize support overlapping ranges (CASSANDRA-2641)
 * fix of the CQL count() behavior (CASSANDRA-3068)
 * use TreeMap backed column families for the SSTable simple writers
   (CASSANDRA-3148)
 * fix inconsistency of the CLI syntax when {} should be used instead of [{}]
   (CASSANDRA-3119)
 * rename CQL type names to match expected SQL behavior (CASSANDRA-3149, 3031)
 * Arena-based allocation for memtables (CASSANDRA-2252, 3162, 3163, 3168)
 * Default RR chance to 0.1 (CASSANDRA-3169)
 * Add RowLevel support to secondary index API (CASSANDRA-3147)
 * Make SerializingCacheProvider the default if JNA is available (CASSANDRA-3183)
 * Fix backwards compatibilty for CQL memtable properties (CASSANDRA-3190)
 * Add five-minute delay before starting compactions on a restarted server
   (CASSANDRA-3181)
 * Reduce copies done for intra-host messages (CASSANDRA-1788, 3144)
 * support of compaction strategy option for stress.java (CASSANDRA-3204)
 * make memtable throughput and column count thresholds no-ops (CASSANDRA-2449)
 * Return schema information along with the resultSet in CQL (CASSANDRA-2734)
 * Add new DecimalType (CASSANDRA-2883)
 * Fix assertion error in RowRepairResolver (CASSANDRA-3156)
 * Reduce unnecessary high buffer sizes (CASSANDRA-3171)
 * Pluggable compaction strategy (CASSANDRA-1610)
 * Add new broadcast_address config option (CASSANDRA-2491)


0.8.7
 * Kill server on wrapped OOME such as from FileChannel.map (CASSANDRA-3201)
 * Allow using quotes in "USE <keyspace>;" CLI command (CASSANDRA-3208)
 * Log message when a full repair operation completes (CASSANDRA-3207)
 * Don't allow any cache loading exceptions to halt startup (CASSANDRA-3218)
 * Fix sstableloader --ignores option (CASSANDRA-3247)
 * File descriptor limit increased in packaging (CASSANDRA-3206)
 * Log a meaningfull warning when a node receive a message for a repair session
   that doesn't exist anymore (CASSANDRA-3256)
 * Fix FD leak when internode encryption is enabled (CASSANDRA-3257)
 * FBUtilities.hexToBytes(String) to throw NumberFormatException when string
   contains non-hex characters (CASSANDRA-3231)
 * Keep SimpleSnitch proximity ordering unchanged from what the Strategy
   generates, as intended (CASSANDRA-3262)
 * remove Scrub from compactionstats when finished (CASSANDRA-3255)
 * Fix tool .bat files when CASSANDRA_HOME contains spaces (CASSANDRA-3258)
 * Force flush of status table when removing/updating token (CASSANDRA-3243)
 * Evict gossip state immediately when a token is taken over by a new IP (CASSANDRA-3259)
 * Fix bug where the failure detector can take too long to mark a host
   down (CASSANDRA-3273)
 * (Hadoop) allow wrapping ranges in queries (CASSANDRA-3137)
 * (Hadoop) check all interfaces for a match with split location
   before falling back to random replica (CASSANDRA-3211)
 * (Hadoop) Make Pig storage handle implements LoadMetadata (CASSANDRA-2777)
 * (Hadoop) Fix exception during PIG 'dump' (CASSANDRA-2810)
 * Fix stress COUNTER_GET option (CASSANDRA-3301)
 * Fix missing fields in CLI `show schema` output (CASSANDRA-3304)
 * Nodetool no longer leaks threads and closes JMX connections (CASSANDRA-3309)
 * fix truncate allowing data to be replayed post-restart (CASSANDRA-3297)
 * Move SimpleAuthority and SimpleAuthenticator to examples (CASSANDRA-2922)
 * Fix handling of tombstone by SSTableExport/Import (CASSANDRA-3357)
 * Fix transposition in cfHistograms (CASSANDRA-3222)
 * Allow using number as DC name when creating keyspace in CQL (CASSANDRA-3239)
 * Force flush of system table after updating/removing a token (CASSANDRA-3243)


0.8.6
 * revert CASSANDRA-2388
 * change TokenRange.endpoints back to listen/broadcast address to match
   pre-1777 behavior, and add TokenRange.rpc_endpoints instead (CASSANDRA-3187)
 * avoid trying to watch cassandra-topology.properties when loaded from jar
   (CASSANDRA-3138)
 * prevent users from creating keyspaces with LocalStrategy replication
   (CASSANDRA-3139)
 * fix CLI `show schema;` to output correct keyspace definition statement
   (CASSANDRA-3129)
 * CustomTThreadPoolServer to log TTransportException at DEBUG level
   (CASSANDRA-3142)
 * allow topology sort to work with non-unique rack names between
   datacenters (CASSANDRA-3152)
 * Improve caching of same-version Messages on digest and repair paths
   (CASSANDRA-3158)
 * Randomize choice of first replica for counter increment (CASSANDRA-2890)
 * Fix using read_repair_chance instead of merge_shard_change (CASSANDRA-3202)
 * Avoid streaming data to nodes that already have it, on move as well as
   decommission (CASSANDRA-3041)
 * Fix divide by zero error in GCInspector (CASSANDRA-3164)
 * allow quoting of the ColumnFamily name in CLI `create column family`
   statement (CASSANDRA-3195)
 * Fix rolling upgrade from 0.7 to 0.8 problem (CASSANDRA-3166)
 * Accomodate missing encryption_options in IncomingTcpConnection.stream
   (CASSANDRA-3212)


0.8.5
 * fix NPE when encryption_options is unspecified (CASSANDRA-3007)
 * include column name in validation failure exceptions (CASSANDRA-2849)
 * make sure truncate clears out the commitlog so replay won't re-
   populate with truncated data (CASSANDRA-2950)
 * fix NPE when debug logging is enabled and dropped CF is present
   in a commitlog segment (CASSANDRA-3021)
 * fix cassandra.bat when CASSANDRA_HOME contains spaces (CASSANDRA-2952)
 * fix to SSTableSimpleUnsortedWriter bufferSize calculation (CASSANDRA-3027)
 * make cleanup and normal compaction able to skip empty rows
   (rows containing nothing but expired tombstones) (CASSANDRA-3039)
 * work around native memory leak in com.sun.management.GarbageCollectorMXBean
   (CASSANDRA-2868)
 * validate that column names in column_metadata are not equal to key_alias
   on create/update of the ColumnFamily and CQL 'ALTER' statement (CASSANDRA-3036)
 * return an InvalidRequestException if an indexed column is assigned
   a value larger than 64KB (CASSANDRA-3057)
 * fix of numeric-only and string column names handling in CLI "drop index"
   (CASSANDRA-3054)
 * prune index scan resultset back to original request for lazy
   resultset expansion case (CASSANDRA-2964)
 * (Hadoop) fail jobs when Cassandra node has failed but TaskTracker
   has not (CASSANDRA-2388)
 * fix dynamic snitch ignoring nodes when read_repair_chance is zero
   (CASSANDRA-2662)
 * avoid retaining references to dropped CFS objects in
   CompactionManager.estimatedCompactions (CASSANDRA-2708)
 * expose rpc timeouts per host in MessagingServiceMBean (CASSANDRA-2941)
 * avoid including cwd in classpath for deb and rpm packages (CASSANDRA-2881)
 * remove gossip state when a new IP takes over a token (CASSANDRA-3071)
 * allow sstable2json to work on index sstable files (CASSANDRA-3059)
 * always hint counters (CASSANDRA-3099)
 * fix log4j initialization in EmbeddedCassandraService (CASSANDRA-2857)
 * remove gossip state when a new IP takes over a token (CASSANDRA-3071)
 * work around native memory leak in com.sun.management.GarbageCollectorMXBean
    (CASSANDRA-2868)
 * fix UnavailableException with writes at CL.EACH_QUORM (CASSANDRA-3084)
 * fix parsing of the Keyspace and ColumnFamily names in numeric
   and string representations in CLI (CASSANDRA-3075)
 * fix corner cases in Range.differenceToFetch (CASSANDRA-3084)
 * fix ip address String representation in the ring cache (CASSANDRA-3044)
 * fix ring cache compatibility when mixing pre-0.8.4 nodes with post-
   in the same cluster (CASSANDRA-3023)
 * make repair report failure when a node participating dies (instead of
   hanging forever) (CASSANDRA-2433)
 * fix handling of the empty byte buffer by ReversedType (CASSANDRA-3111)
 * Add validation that Keyspace names are case-insensitively unique (CASSANDRA-3066)
 * catch invalid key_validation_class before instantiating UpdateColumnFamily (CASSANDRA-3102)
 * make Range and Bounds objects client-safe (CASSANDRA-3108)
 * optionally skip log4j configuration (CASSANDRA-3061)
 * bundle sstableloader with the debian package (CASSANDRA-3113)
 * don't try to build secondary indexes when there is none (CASSANDRA-3123)
 * improve SSTableSimpleUnsortedWriter speed for large rows (CASSANDRA-3122)
 * handle keyspace arguments correctly in nodetool snapshot (CASSANDRA-3038)
 * Fix SSTableImportTest on windows (CASSANDRA-3043)
 * expose compactionThroughputMbPerSec through JMX (CASSANDRA-3117)
 * log keyspace and CF of large rows being compacted


0.8.4
 * change TokenRing.endpoints to be a list of rpc addresses instead of
   listen/broadcast addresses (CASSANDRA-1777)
 * include files-to-be-streamed in StreamInSession.getSources (CASSANDRA-2972)
 * use JAVA env var in cassandra-env.sh (CASSANDRA-2785, 2992)
 * avoid doing read for no-op replicate-on-write at CL=1 (CASSANDRA-2892)
 * refuse counter write for CL.ANY (CASSANDRA-2990)
 * switch back to only logging recent dropped messages (CASSANDRA-3004)
 * always deserialize RowMutation for counters (CASSANDRA-3006)
 * ignore saved replication_factor strategy_option for NTS (CASSANDRA-3011)
 * make sure pre-truncate CL segments are discarded (CASSANDRA-2950)


0.8.3
 * add ability to drop local reads/writes that are going to timeout
   (CASSANDRA-2943)
 * revamp token removal process, keep gossip states for 3 days (CASSANDRA-2496)
 * don't accept extra args for 0-arg nodetool commands (CASSANDRA-2740)
 * log unavailableexception details at debug level (CASSANDRA-2856)
 * expose data_dir though jmx (CASSANDRA-2770)
 * don't include tmp files as sstable when create cfs (CASSANDRA-2929)
 * log Java classpath on startup (CASSANDRA-2895)
 * keep gossipped version in sync with actual on migration coordinator
   (CASSANDRA-2946)
 * use lazy initialization instead of class initialization in NodeId
   (CASSANDRA-2953)
 * check column family validity in nodetool repair (CASSANDRA-2933)
 * speedup bytes to hex conversions dramatically (CASSANDRA-2850)
 * Flush memtables on shutdown when durable writes are disabled
   (CASSANDRA-2958)
 * improved POSIX compatibility of start scripts (CASsANDRA-2965)
 * add counter support to Hadoop InputFormat (CASSANDRA-2981)
 * fix bug where dirty commitlog segments were removed (and avoid keeping
   segments with no post-flush activity permanently dirty) (CASSANDRA-2829)
 * fix throwing exception with batch mutation of counter super columns
   (CASSANDRA-2949)
 * ignore system tables during repair (CASSANDRA-2979)
 * throw exception when NTS is given replication_factor as an option
   (CASSANDRA-2960)
 * fix assertion error during compaction of counter CFs (CASSANDRA-2968)
 * avoid trying to create index names, when no index exists (CASSANDRA-2867)
 * don't sample the system table when choosing a bootstrap token
   (CASSANDRA-2825)
 * gossiper notifies of local state changes (CASSANDRA-2948)
 * add asynchronous and half-sync/half-async (hsha) thrift servers
   (CASSANDRA-1405)
 * fix potential use of free'd native memory in SerializingCache
   (CASSANDRA-2951)
 * prune index scan resultset back to original request for lazy
   resultset expansion case (CASSANDRA-2964)
 * (Hadoop) fail jobs when Cassandra node has failed but TaskTracker
    has not (CASSANDRA-2388)


0.8.2
 * CQL:
   - include only one row per unique key for IN queries (CASSANDRA-2717)
   - respect client timestamp on full row deletions (CASSANDRA-2912)
 * improve thread-safety in StreamOutSession (CASSANDRA-2792)
 * allow deleting a row and updating indexed columns in it in the
   same mutation (CASSANDRA-2773)
 * Expose number of threads blocked on submitting memtable to flush
   in JMX (CASSANDRA-2817)
 * add ability to return "endpoints" to nodetool (CASSANDRA-2776)
 * Add support for multiple (comma-delimited) coordinator addresses
   to ColumnFamilyInputFormat (CASSANDRA-2807)
 * fix potential NPE while scheduling read repair for range slice
   (CASSANDRA-2823)
 * Fix race in SystemTable.getCurrentLocalNodeId (CASSANDRA-2824)
 * Correctly set default for replicate_on_write (CASSANDRA-2835)
 * improve nodetool compactionstats formatting (CASSANDRA-2844)
 * fix index-building status display (CASSANDRA-2853)
 * fix CLI perpetuating obsolete KsDef.replication_factor (CASSANDRA-2846)
 * improve cli treatment of multiline comments (CASSANDRA-2852)
 * handle row tombstones correctly in EchoedRow (CASSANDRA-2786)
 * add MessagingService.get[Recently]DroppedMessages and
   StorageService.getExceptionCount (CASSANDRA-2804)
 * fix possibility of spurious UnavailableException for LOCAL_QUORUM
   reads with dynamic snitch + read repair disabled (CASSANDRA-2870)
 * add ant-optional as dependence for the debian package (CASSANDRA-2164)
 * add option to specify limit for get_slice in the CLI (CASSANDRA-2646)
 * decrease HH page size (CASSANDRA-2832)
 * reset cli keyspace after dropping the current one (CASSANDRA-2763)
 * add KeyRange option to Hadoop inputformat (CASSANDRA-1125)
 * fix protocol versioning (CASSANDRA-2818, 2860)
 * support spaces in path to log4j configuration (CASSANDRA-2383)
 * avoid including inferred types in CF update (CASSANDRA-2809)
 * fix JMX bulkload call (CASSANDRA-2908)
 * fix updating KS with durable_writes=false (CASSANDRA-2907)
 * add simplified facade to SSTableWriter for bulk loading use
   (CASSANDRA-2911)
 * fix re-using index CF sstable names after drop/recreate (CASSANDRA-2872)
 * prepend CF to default index names (CASSANDRA-2903)
 * fix hint replay (CASSANDRA-2928)
 * Properly synchronize repair's merkle tree computation (CASSANDRA-2816)


0.8.1
 * CQL:
   - support for insert, delete in BATCH (CASSANDRA-2537)
   - support for IN to SELECT, UPDATE (CASSANDRA-2553)
   - timestamp support for INSERT, UPDATE, and BATCH (CASSANDRA-2555)
   - TTL support (CASSANDRA-2476)
   - counter support (CASSANDRA-2473)
   - ALTER COLUMNFAMILY (CASSANDRA-1709)
   - DROP INDEX (CASSANDRA-2617)
   - add SCHEMA/TABLE as aliases for KS/CF (CASSANDRA-2743)
   - server handles wait-for-schema-agreement (CASSANDRA-2756)
   - key alias support (CASSANDRA-2480)
 * add support for comparator parameters and a generic ReverseType
   (CASSANDRA-2355)
 * add CompositeType and DynamicCompositeType (CASSANDRA-2231)
 * optimize batches containing multiple updates to the same row
   (CASSANDRA-2583)
 * adjust hinted handoff page size to avoid OOM with large columns
   (CASSANDRA-2652)
 * mark BRAF buffer invalid post-flush so we don't re-flush partial
   buffers again, especially on CL writes (CASSANDRA-2660)
 * add DROP INDEX support to CLI (CASSANDRA-2616)
 * don't perform HH to client-mode [storageproxy] nodes (CASSANDRA-2668)
 * Improve forceDeserialize/getCompactedRow encapsulation (CASSANDRA-2659)
 * Don't write CounterUpdateColumn to disk in tests (CASSANDRA-2650)
 * Add sstable bulk loading utility (CASSANDRA-1278)
 * avoid replaying hints to dropped columnfamilies (CASSANDRA-2685)
 * add placeholders for missing rows in range query pseudo-RR (CASSANDRA-2680)
 * remove no-op HHOM.renameHints (CASSANDRA-2693)
 * clone super columns to avoid modifying them during flush (CASSANDRA-2675)
 * allow writes to bypass the commitlog for certain keyspaces (CASSANDRA-2683)
 * avoid NPE when bypassing commitlog during memtable flush (CASSANDRA-2781)
 * Added support for making bootstrap retry if nodes flap (CASSANDRA-2644)
 * Added statusthrift to nodetool to report if thrift server is running (CASSANDRA-2722)
 * Fixed rows being cached if they do not exist (CASSANDRA-2723)
 * Support passing tableName and cfName to RowCacheProviders (CASSANDRA-2702)
 * close scrub file handles (CASSANDRA-2669)
 * throttle migration replay (CASSANDRA-2714)
 * optimize column serializer creation (CASSANDRA-2716)
 * Added support for making bootstrap retry if nodes flap (CASSANDRA-2644)
 * Added statusthrift to nodetool to report if thrift server is running
   (CASSANDRA-2722)
 * Fixed rows being cached if they do not exist (CASSANDRA-2723)
 * fix truncate/compaction race (CASSANDRA-2673)
 * workaround large resultsets causing large allocation retention
   by nio sockets (CASSANDRA-2654)
 * fix nodetool ring use with Ec2Snitch (CASSANDRA-2733)
 * fix removing columns and subcolumns that are supressed by a row or
   supercolumn tombstone during replica resolution (CASSANDRA-2590)
 * support sstable2json against snapshot sstables (CASSANDRA-2386)
 * remove active-pull schema requests (CASSANDRA-2715)
 * avoid marking entire list of sstables as actively being compacted
   in multithreaded compaction (CASSANDRA-2765)
 * seek back after deserializing a row to update cache with (CASSANDRA-2752)
 * avoid skipping rows in scrub for counter column family (CASSANDRA-2759)
 * fix ConcurrentModificationException in repair when dealing with 0.7 node
   (CASSANDRA-2767)
 * use threadsafe collections for StreamInSession (CASSANDRA-2766)
 * avoid infinite loop when creating merkle tree (CASSANDRA-2758)
 * avoids unmarking compacting sstable prematurely in cleanup (CASSANDRA-2769)
 * fix NPE when the commit log is bypassed (CASSANDRA-2718)
 * don't throw an exception in SS.isRPCServerRunning (CASSANDRA-2721)
 * make stress.jar executable (CASSANDRA-2744)
 * add daemon mode to java stress (CASSANDRA-2267)
 * expose the DC and rack of a node through JMX and nodetool ring (CASSANDRA-2531)
 * fix cache mbean getSize (CASSANDRA-2781)
 * Add Date, Float, Double, and Boolean types (CASSANDRA-2530)
 * Add startup flag to renew counter node id (CASSANDRA-2788)
 * add jamm agent to cassandra.bat (CASSANDRA-2787)
 * fix repair hanging if a neighbor has nothing to send (CASSANDRA-2797)
 * purge tombstone even if row is in only one sstable (CASSANDRA-2801)
 * Fix wrong purge of deleted cf during compaction (CASSANDRA-2786)
 * fix race that could result in Hadoop writer failing to throw an
   exception encountered after close() (CASSANDRA-2755)
 * fix scan wrongly throwing assertion error (CASSANDRA-2653)
 * Always use even distribution for merkle tree with RandomPartitionner
   (CASSANDRA-2841)
 * fix describeOwnership for OPP (CASSANDRA-2800)
 * ensure that string tokens do not contain commas (CASSANDRA-2762)


0.8.0-final
 * fix CQL grammar warning and cqlsh regression from CASSANDRA-2622
 * add ant generate-cql-html target (CASSANDRA-2526)
 * update CQL consistency levels (CASSANDRA-2566)
 * debian packaging fixes (CASSANDRA-2481, 2647)
 * fix UUIDType, IntegerType for direct buffers (CASSANDRA-2682, 2684)
 * switch to native Thrift for Hadoop map/reduce (CASSANDRA-2667)
 * fix StackOverflowError when building from eclipse (CASSANDRA-2687)
 * only provide replication_factor to strategy_options "help" for
   SimpleStrategy, OldNetworkTopologyStrategy (CASSANDRA-2678, 2713)
 * fix exception adding validators to non-string columns (CASSANDRA-2696)
 * avoid instantiating DatabaseDescriptor in JDBC (CASSANDRA-2694)
 * fix potential stack overflow during compaction (CASSANDRA-2626)
 * clone super columns to avoid modifying them during flush (CASSANDRA-2675)
 * reset underlying iterator in EchoedRow constructor (CASSANDRA-2653)


0.8.0-rc1
 * faster flushes and compaction from fixing excessively pessimistic
   rebuffering in BRAF (CASSANDRA-2581)
 * fix returning null column values in the python cql driver (CASSANDRA-2593)
 * fix merkle tree splitting exiting early (CASSANDRA-2605)
 * snapshot_before_compaction directory name fix (CASSANDRA-2598)
 * Disable compaction throttling during bootstrap (CASSANDRA-2612)
 * fix CQL treatment of > and < operators in range slices (CASSANDRA-2592)
 * fix potential double-application of counter updates on commitlog replay
   by moving replay position from header to sstable metadata (CASSANDRA-2419)
 * JDBC CQL driver exposes getColumn for access to timestamp
 * JDBC ResultSetMetadata properties added to AbstractType
 * r/m clustertool (CASSANDRA-2607)
 * add support for presenting row key as a column in CQL result sets
   (CASSANDRA-2622)
 * Don't allow {LOCAL|EACH}_QUORUM unless strategy is NTS (CASSANDRA-2627)
 * validate keyspace strategy_options during CQL create (CASSANDRA-2624)
 * fix empty Result with secondary index when limit=1 (CASSANDRA-2628)
 * Fix regression where bootstrapping a node with no schema fails
   (CASSANDRA-2625)
 * Allow removing LocationInfo sstables (CASSANDRA-2632)
 * avoid attempting to replay mutations from dropped keyspaces (CASSANDRA-2631)
 * avoid using cached position of a key when GT is requested (CASSANDRA-2633)
 * fix counting bloom filter true positives (CASSANDRA-2637)
 * initialize local ep state prior to gossip startup if needed (CASSANDRA-2638)
 * fix counter increment lost after restart (CASSANDRA-2642)
 * add quote-escaping via backslash to CLI (CASSANDRA-2623)
 * fix pig example script (CASSANDRA-2487)
 * fix dynamic snitch race in adding latencies (CASSANDRA-2618)
 * Start/stop cassandra after more important services such as mdadm in
   debian packaging (CASSANDRA-2481)


0.8.0-beta2
 * fix NPE compacting index CFs (CASSANDRA-2528)
 * Remove checking all column families on startup for compaction candidates
   (CASSANDRA-2444)
 * validate CQL create keyspace options (CASSANDRA-2525)
 * fix nodetool setcompactionthroughput (CASSANDRA-2550)
 * move	gossip heartbeat back to its own thread (CASSANDRA-2554)
 * validate cql TRUNCATE columnfamily before truncating (CASSANDRA-2570)
 * fix batch_mutate for mixed standard-counter mutations (CASSANDRA-2457)
 * disallow making schema changes to system keyspace (CASSANDRA-2563)
 * fix sending mutation messages multiple times (CASSANDRA-2557)
 * fix incorrect use of NBHM.size in ReadCallback that could cause
   reads to time out even when responses were received (CASSANDRA-2552)
 * trigger read repair correctly for LOCAL_QUORUM reads (CASSANDRA-2556)
 * Allow configuring the number of compaction thread (CASSANDRA-2558)
 * forceUserDefinedCompaction will attempt to compact what it is given
   even if the pessimistic estimate is that there is not enough disk space;
   automatic compactions will only compact 2 or more sstables (CASSANDRA-2575)
 * refuse to apply migrations with older timestamps than the current
   schema (CASSANDRA-2536)
 * remove unframed Thrift transport option
 * include indexes in snapshots (CASSANDRA-2596)
 * improve ignoring of obsolete mutations in index maintenance (CASSANDRA-2401)
 * recognize attempt to drop just the index while leaving the column
   definition alone (CASSANDRA-2619)


0.8.0-beta1
 * remove Avro RPC support (CASSANDRA-926)
 * support for columns that act as incr/decr counters
   (CASSANDRA-1072, 1937, 1944, 1936, 2101, 2093, 2288, 2105, 2384, 2236, 2342,
   2454)
 * CQL (CASSANDRA-1703, 1704, 1705, 1706, 1707, 1708, 1710, 1711, 1940,
   2124, 2302, 2277, 2493)
 * avoid double RowMutation serialization on write path (CASSANDRA-1800)
 * make NetworkTopologyStrategy the default (CASSANDRA-1960)
 * configurable internode encryption (CASSANDRA-1567, 2152)
 * human readable column names in sstable2json output (CASSANDRA-1933)
 * change default JMX port to 7199 (CASSANDRA-2027)
 * backwards compatible internal messaging (CASSANDRA-1015)
 * atomic switch of memtables and sstables (CASSANDRA-2284)
 * add pluggable SeedProvider (CASSANDRA-1669)
 * Fix clustertool to not throw exception when calling get_endpoints (CASSANDRA-2437)
 * upgrade to thrift 0.6 (CASSANDRA-2412)
 * repair works on a token range instead of full ring (CASSANDRA-2324)
 * purge tombstones from row cache (CASSANDRA-2305)
 * push replication_factor into strategy_options (CASSANDRA-1263)
 * give snapshots the same name on each node (CASSANDRA-1791)
 * remove "nodetool loadbalance" (CASSANDRA-2448)
 * multithreaded compaction (CASSANDRA-2191)
 * compaction throttling (CASSANDRA-2156)
 * add key type information and alias (CASSANDRA-2311, 2396)
 * cli no longer divides read_repair_chance by 100 (CASSANDRA-2458)
 * made CompactionInfo.getTaskType return an enum (CASSANDRA-2482)
 * add a server-wide cap on measured memtable memory usage and aggressively
   flush to keep under that threshold (CASSANDRA-2006)
 * add unified UUIDType (CASSANDRA-2233)
 * add off-heap row cache support (CASSANDRA-1969)


0.7.5
 * improvements/fixes to PIG driver (CASSANDRA-1618, CASSANDRA-2387,
   CASSANDRA-2465, CASSANDRA-2484)
 * validate index names (CASSANDRA-1761)
 * reduce contention on Table.flusherLock (CASSANDRA-1954)
 * try harder to detect failures during streaming, cleaning up temporary
   files more reliably (CASSANDRA-2088)
 * shut down server for OOM on a Thrift thread (CASSANDRA-2269)
 * fix tombstone handling in repair and sstable2json (CASSANDRA-2279)
 * preserve version when streaming data from old sstables (CASSANDRA-2283)
 * don't start repair if a neighboring node is marked as dead (CASSANDRA-2290)
 * purge tombstones from row cache (CASSANDRA-2305)
 * Avoid seeking when sstable2json exports the entire file (CASSANDRA-2318)
 * clear Built flag in system table when dropping an index (CASSANDRA-2320)
 * don't allow arbitrary argument for stress.java (CASSANDRA-2323)
 * validate values for index predicates in get_indexed_slice (CASSANDRA-2328)
 * queue secondary indexes for flush before the parent (CASSANDRA-2330)
 * allow job configuration to set the CL used in Hadoop jobs (CASSANDRA-2331)
 * add memtable_flush_queue_size defaulting to 4 (CASSANDRA-2333)
 * Allow overriding of initial_token, storage_port and rpc_port from system
   properties (CASSANDRA-2343)
 * fix comparator used for non-indexed secondary expressions in index scan
   (CASSANDRA-2347)
 * ensure size calculation and write phase of large-row compaction use
   the same threshold for TTL expiration (CASSANDRA-2349)
 * fix race when iterating CFs during add/drop (CASSANDRA-2350)
 * add ConsistencyLevel command to CLI (CASSANDRA-2354)
 * allow negative numbers in the cli (CASSANDRA-2358)
 * hard code serialVersionUID for tokens class (CASSANDRA-2361)
 * fix potential infinite loop in ByteBufferUtil.inputStream (CASSANDRA-2365)
 * fix encoding bugs in HintedHandoffManager, SystemTable when default
   charset is not UTF8 (CASSANDRA-2367)
 * avoids having removed node reappearing in Gossip (CASSANDRA-2371)
 * fix incorrect truncation of long to int when reading columns via block
   index (CASSANDRA-2376)
 * fix NPE during stream session (CASSANDRA-2377)
 * fix race condition that could leave orphaned data files when dropping CF or
   KS (CASSANDRA-2381)
 * fsync statistics component on write (CASSANDRA-2382)
 * fix duplicate results from CFS.scan (CASSANDRA-2406)
 * add IntegerType to CLI help (CASSANDRA-2414)
 * avoid caching token-only decoratedkeys (CASSANDRA-2416)
 * convert mmap assertion to if/throw so scrub can catch it (CASSANDRA-2417)
 * don't overwrite gc log (CASSANDR-2418)
 * invalidate row cache for streamed row to avoid inconsitencies
   (CASSANDRA-2420)
 * avoid copies in range/index scans (CASSANDRA-2425)
 * make sure we don't wipe data during cleanup if the node has not join
   the ring (CASSANDRA-2428)
 * Try harder to close files after compaction (CASSANDRA-2431)
 * re-set bootstrapped flag after move finishes (CASSANDRA-2435)
 * display validation_class in CLI 'describe keyspace' (CASSANDRA-2442)
 * make cleanup compactions cleanup the row cache (CASSANDRA-2451)
 * add column fields validation to scrub (CASSANDRA-2460)
 * use 64KB flush buffer instead of in_memory_compaction_limit (CASSANDRA-2463)
 * fix backslash substitutions in CLI (CASSANDRA-2492)
 * disable cache saving for system CFS (CASSANDRA-2502)
 * fixes for verifying destination availability under hinted conditions
   so UE can be thrown intead of timing out (CASSANDRA-2514)
 * fix update of validation class in column metadata (CASSANDRA-2512)
 * support LOCAL_QUORUM, EACH_QUORUM CLs outside of NTS (CASSANDRA-2516)
 * preserve version when streaming data from old sstables (CASSANDRA-2283)
 * fix backslash substitutions in CLI (CASSANDRA-2492)
 * count a row deletion as one operation towards memtable threshold
   (CASSANDRA-2519)
 * support LOCAL_QUORUM, EACH_QUORUM CLs outside of NTS (CASSANDRA-2516)


0.7.4
 * add nodetool join command (CASSANDRA-2160)
 * fix secondary indexes on pre-existing or streamed data (CASSANDRA-2244)
 * initialize endpoint in gossiper earlier (CASSANDRA-2228)
 * add ability to write to Cassandra from Pig (CASSANDRA-1828)
 * add rpc_[min|max]_threads (CASSANDRA-2176)
 * add CL.TWO, CL.THREE (CASSANDRA-2013)
 * avoid exporting an un-requested row in sstable2json, when exporting
   a key that does not exist (CASSANDRA-2168)
 * add incremental_backups option (CASSANDRA-1872)
 * add configurable row limit to Pig loadfunc (CASSANDRA-2276)
 * validate column values in batches as well as single-Column inserts
   (CASSANDRA-2259)
 * move sample schema from cassandra.yaml to schema-sample.txt,
   a cli scripts (CASSANDRA-2007)
 * avoid writing empty rows when scrubbing tombstoned rows (CASSANDRA-2296)
 * fix assertion error in range and index scans for CL < ALL
   (CASSANDRA-2282)
 * fix commitlog replay when flush position refers to data that didn't
   get synced before server died (CASSANDRA-2285)
 * fix fd leak in sstable2json with non-mmap'd i/o (CASSANDRA-2304)
 * reduce memory use during streaming of multiple sstables (CASSANDRA-2301)
 * purge tombstoned rows from cache after GCGraceSeconds (CASSANDRA-2305)
 * allow zero replicas in a NTS datacenter (CASSANDRA-1924)
 * make range queries respect snitch for local replicas (CASSANDRA-2286)
 * fix HH delivery when column index is larger than 2GB (CASSANDRA-2297)
 * make 2ary indexes use parent CF flush thresholds during initial build
   (CASSANDRA-2294)
 * update memtable_throughput to be a long (CASSANDRA-2158)


0.7.3
 * Keep endpoint state until aVeryLongTime (CASSANDRA-2115)
 * lower-latency read repair (CASSANDRA-2069)
 * add hinted_handoff_throttle_delay_in_ms option (CASSANDRA-2161)
 * fixes for cache save/load (CASSANDRA-2172, -2174)
 * Handle whole-row deletions in CFOutputFormat (CASSANDRA-2014)
 * Make memtable_flush_writers flush in parallel (CASSANDRA-2178)
 * Add compaction_preheat_key_cache option (CASSANDRA-2175)
 * refactor stress.py to have only one copy of the format string
   used for creating row keys (CASSANDRA-2108)
 * validate index names for \w+ (CASSANDRA-2196)
 * Fix Cassandra cli to respect timeout if schema does not settle
   (CASSANDRA-2187)
 * fix for compaction and cleanup writing old-format data into new-version
   sstable (CASSANDRA-2211, -2216)
 * add nodetool scrub (CASSANDRA-2217, -2240)
 * fix sstable2json large-row pagination (CASSANDRA-2188)
 * fix EOFing on requests for the last bytes in a file (CASSANDRA-2213)
 * fix BufferedRandomAccessFile bugs (CASSANDRA-2218, -2241)
 * check for memtable flush_after_mins exceeded every 10s (CASSANDRA-2183)
 * fix cache saving on Windows (CASSANDRA-2207)
 * add validateSchemaAgreement call + synchronization to schema
   modification operations (CASSANDRA-2222)
 * fix for reversed slice queries on large rows (CASSANDRA-2212)
 * fat clients were writing local data (CASSANDRA-2223)
 * set DEFAULT_MEMTABLE_LIFETIME_IN_MINS to 24h
 * improve detection and cleanup of partially-written sstables
   (CASSANDRA-2206)
 * fix supercolumn de/serialization when subcolumn comparator is different
   from supercolumn's (CASSANDRA-2104)
 * fix starting up on Windows when CASSANDRA_HOME contains whitespace
   (CASSANDRA-2237)
 * add [get|set][row|key]cacheSavePeriod to JMX (CASSANDRA-2100)
 * fix Hadoop ColumnFamilyOutputFormat dropping of mutations
   when batch fills up (CASSANDRA-2255)
 * move file deletions off of scheduledtasks executor (CASSANDRA-2253)


0.7.2
 * copy DecoratedKey.key when inserting into caches to avoid retaining
   a reference to the underlying buffer (CASSANDRA-2102)
 * format subcolumn names with subcomparator (CASSANDRA-2136)
 * fix column bloom filter deserialization (CASSANDRA-2165)


0.7.1
 * refactor MessageDigest creation code. (CASSANDRA-2107)
 * buffer network stack to avoid inefficient small TCP messages while avoiding
   the nagle/delayed ack problem (CASSANDRA-1896)
 * check log4j configuration for changes every 10s (CASSANDRA-1525, 1907)
 * more-efficient cross-DC replication (CASSANDRA-1530, -2051, -2138)
 * avoid polluting page cache with commitlog or sstable writes
   and seq scan operations (CASSANDRA-1470)
 * add RMI authentication options to nodetool (CASSANDRA-1921)
 * make snitches configurable at runtime (CASSANDRA-1374)
 * retry hadoop split requests on connection failure (CASSANDRA-1927)
 * implement describeOwnership for BOP, COPP (CASSANDRA-1928)
 * make read repair behave as expected for ConsistencyLevel > ONE
   (CASSANDRA-982, 2038)
 * distributed test harness (CASSANDRA-1859, 1964)
 * reduce flush lock contention (CASSANDRA-1930)
 * optimize supercolumn deserialization (CASSANDRA-1891)
 * fix CFMetaData.apply to only compare objects of the same class
   (CASSANDRA-1962)
 * allow specifying specific SSTables to compact from JMX (CASSANDRA-1963)
 * fix race condition in MessagingService.targets (CASSANDRA-1959, 2094, 2081)
 * refuse to open sstables from a future version (CASSANDRA-1935)
 * zero-copy reads (CASSANDRA-1714)
 * fix copy bounds for word Text in wordcount demo (CASSANDRA-1993)
 * fixes for contrib/javautils (CASSANDRA-1979)
 * check more frequently for memtable expiration (CASSANDRA-2000)
 * fix writing SSTable column count statistics (CASSANDRA-1976)
 * fix streaming of multiple CFs during bootstrap (CASSANDRA-1992)
 * explicitly set JVM GC new generation size with -Xmn (CASSANDRA-1968)
 * add short options for CLI flags (CASSANDRA-1565)
 * make keyspace argument to "describe keyspace" in CLI optional
   when authenticated to keyspace already (CASSANDRA-2029)
 * added option to specify -Dcassandra.join_ring=false on startup
   to allow "warm spare" nodes or performing JMX maintenance before
   joining the ring (CASSANDRA-526)
 * log migrations at INFO (CASSANDRA-2028)
 * add CLI verbose option in file mode (CASSANDRA-2030)
 * add single-line "--" comments to CLI (CASSANDRA-2032)
 * message serialization tests (CASSANDRA-1923)
 * switch from ivy to maven-ant-tasks (CASSANDRA-2017)
 * CLI attempts to block for new schema to propagate (CASSANDRA-2044)
 * fix potential overflow in nodetool cfstats (CASSANDRA-2057)
 * add JVM shutdownhook to sync commitlog (CASSANDRA-1919)
 * allow nodes to be up without being part of  normal traffic (CASSANDRA-1951)
 * fix CLI "show keyspaces" with null options on NTS (CASSANDRA-2049)
 * fix possible ByteBuffer race conditions (CASSANDRA-2066)
 * reduce garbage generated by MessagingService to prevent load spikes
   (CASSANDRA-2058)
 * fix math in RandomPartitioner.describeOwnership (CASSANDRA-2071)
 * fix deletion of sstable non-data components (CASSANDRA-2059)
 * avoid blocking gossip while deleting handoff hints (CASSANDRA-2073)
 * ignore messages from newer versions, keep track of nodes in gossip
   regardless of version (CASSANDRA-1970)
 * cache writing moved to CompactionManager to reduce i/o contention and
   updated to use non-cache-polluting writes (CASSANDRA-2053)
 * page through large rows when exporting to JSON (CASSANDRA-2041)
 * add flush_largest_memtables_at and reduce_cache_sizes_at options
   (CASSANDRA-2142)
 * add cli 'describe cluster' command (CASSANDRA-2127)
 * add cli support for setting username/password at 'connect' command
   (CASSANDRA-2111)
 * add -D option to Stress.java to allow reading hosts from a file
   (CASSANDRA-2149)
 * bound hints CF throughput between 32M and 256M (CASSANDRA-2148)
 * continue starting when invalid saved cache entries are encountered
   (CASSANDRA-2076)
 * add max_hint_window_in_ms option (CASSANDRA-1459)


0.7.0-final
 * fix offsets to ByteBuffer.get (CASSANDRA-1939)


0.7.0-rc4
 * fix cli crash after backgrounding (CASSANDRA-1875)
 * count timeouts in storageproxy latencies, and include latency
   histograms in StorageProxyMBean (CASSANDRA-1893)
 * fix CLI get recognition of supercolumns (CASSANDRA-1899)
 * enable keepalive on intra-cluster sockets (CASSANDRA-1766)
 * count timeouts towards dynamicsnitch latencies (CASSANDRA-1905)
 * Expose index-building status in JMX + cli schema description
   (CASSANDRA-1871)
 * allow [LOCAL|EACH]_QUORUM to be used with non-NetworkTopology
   replication Strategies
 * increased amount of index locks for faster commitlog replay
 * collect secondary index tombstones immediately (CASSANDRA-1914)
 * revert commitlog changes from #1780 (CASSANDRA-1917)
 * change RandomPartitioner min token to -1 to avoid collision w/
   tokens on actual nodes (CASSANDRA-1901)
 * examine the right nibble when validating TimeUUID (CASSANDRA-1910)
 * include secondary indexes in cleanup (CASSANDRA-1916)
 * CFS.scrubDataDirectories should also cleanup invalid secondary indexes
   (CASSANDRA-1904)
 * ability to disable/enable gossip on nodes to force them down
   (CASSANDRA-1108)


0.7.0-rc3
 * expose getNaturalEndpoints in StorageServiceMBean taking byte[]
   key; RMI cannot serialize ByteBuffer (CASSANDRA-1833)
 * infer org.apache.cassandra.locator for replication strategy classes
   when not otherwise specified
 * validation that generates less garbage (CASSANDRA-1814)
 * add TTL support to CLI (CASSANDRA-1838)
 * cli defaults to bytestype for subcomparator when creating
   column families (CASSANDRA-1835)
 * unregister index MBeans when index is dropped (CASSANDRA-1843)
 * make ByteBufferUtil.clone thread-safe (CASSANDRA-1847)
 * change exception for read requests during bootstrap from
   InvalidRequest to Unavailable (CASSANDRA-1862)
 * respect row-level tombstones post-flush in range scans
   (CASSANDRA-1837)
 * ReadResponseResolver check digests against each other (CASSANDRA-1830)
 * return InvalidRequest when remove of subcolumn without supercolumn
   is requested (CASSANDRA-1866)
 * flush before repair (CASSANDRA-1748)
 * SSTableExport validates key order (CASSANDRA-1884)
 * large row support for SSTableExport (CASSANDRA-1867)
 * Re-cache hot keys post-compaction without hitting disk (CASSANDRA-1878)
 * manage read repair in coordinator instead of data source, to
   provide latency information to dynamic snitch (CASSANDRA-1873)


0.7.0-rc2
 * fix live-column-count of slice ranges including tombstoned supercolumn
   with live subcolumn (CASSANDRA-1591)
 * rename o.a.c.internal.AntientropyStage -> AntiEntropyStage,
   o.a.c.request.Request_responseStage -> RequestResponseStage,
   o.a.c.internal.Internal_responseStage -> InternalResponseStage
 * add AbstractType.fromString (CASSANDRA-1767)
 * require index_type to be present when specifying index_name
   on ColumnDef (CASSANDRA-1759)
 * fix add/remove index bugs in CFMetadata (CASSANDRA-1768)
 * rebuild Strategy during system_update_keyspace (CASSANDRA-1762)
 * cli updates prompt to ... in continuation lines (CASSANDRA-1770)
 * support multiple Mutations per key in hadoop ColumnFamilyOutputFormat
   (CASSANDRA-1774)
 * improvements to Debian init script (CASSANDRA-1772)
 * use local classloader to check for version.properties (CASSANDRA-1778)
 * Validate that column names in column_metadata are valid for the
   defined comparator, and decode properly in cli (CASSANDRA-1773)
 * use cross-platform newlines in cli (CASSANDRA-1786)
 * add ExpiringColumn support to sstable import/export (CASSANDRA-1754)
 * add flush for each append to periodic commitlog mode; added
   periodic_without_flush option to disable this (CASSANDRA-1780)
 * close file handle used for post-flush truncate (CASSANDRA-1790)
 * various code cleanup (CASSANDRA-1793, -1794, -1795)
 * fix range queries against wrapped range (CASSANDRA-1781)
 * fix consistencylevel calculations for NetworkTopologyStrategy
   (CASSANDRA-1804)
 * cli support index type enum names (CASSANDRA-1810)
 * improved validation of column_metadata (CASSANDRA-1813)
 * reads at ConsistencyLevel > 1 throw UnavailableException
   immediately if insufficient live nodes exist (CASSANDRA-1803)
 * copy bytebuffers for local writes to avoid retaining the entire
   Thrift frame (CASSANDRA-1801)
 * fix NPE adding index to column w/o prior metadata (CASSANDRA-1764)
 * reduce fat client timeout (CASSANDRA-1730)
 * fix botched merge of CASSANDRA-1316


0.7.0-rc1
 * fix compaction and flush races with schema updates (CASSANDRA-1715)
 * add clustertool, config-converter, sstablekeys, and schematool
   Windows .bat files (CASSANDRA-1723)
 * reject range queries received during bootstrap (CASSANDRA-1739)
 * fix wrapping-range queries on non-minimum token (CASSANDRA-1700)
 * add nodetool cfhistogram (CASSANDRA-1698)
 * limit repaired ranges to what the nodes have in common (CASSANDRA-1674)
 * index scan treats missing columns as not matching secondary
   expressions (CASSANDRA-1745)
 * Fix misuse of DataOutputBuffer.getData in AntiEntropyService
   (CASSANDRA-1729)
 * detect and warn when obsolete version of JNA is present (CASSANDRA-1760)
 * reduce fat client timeout (CASSANDRA-1730)
 * cleanup smallest CFs first to increase free temp space for larger ones
   (CASSANDRA-1811)
 * Update windows .bat files to work outside of main Cassandra
   directory (CASSANDRA-1713)
 * fix read repair regression from 0.6.7 (CASSANDRA-1727)
 * more-efficient read repair (CASSANDRA-1719)
 * fix hinted handoff replay (CASSANDRA-1656)
 * log type of dropped messages (CASSANDRA-1677)
 * upgrade to SLF4J 1.6.1
 * fix ByteBuffer bug in ExpiringColumn.updateDigest (CASSANDRA-1679)
 * fix IntegerType.getString (CASSANDRA-1681)
 * make -Djava.net.preferIPv4Stack=true the default (CASSANDRA-628)
 * add INTERNAL_RESPONSE verb to differentiate from responses related
   to client requests (CASSANDRA-1685)
 * log tpstats when dropping messages (CASSANDRA-1660)
 * include unreachable nodes in describeSchemaVersions (CASSANDRA-1678)
 * Avoid dropping messages off the client request path (CASSANDRA-1676)
 * fix jna errno reporting (CASSANDRA-1694)
 * add friendlier error for UnknownHostException on startup (CASSANDRA-1697)
 * include jna dependency in RPM package (CASSANDRA-1690)
 * add --skip-keys option to stress.py (CASSANDRA-1696)
 * improve cli handling of non-string keys and column names
   (CASSANDRA-1701, -1693)
 * r/m extra subcomparator line in cli keyspaces output (CASSANDRA-1712)
 * add read repair chance to cli "show keyspaces"
 * upgrade to ConcurrentLinkedHashMap 1.1 (CASSANDRA-975)
 * fix index scan routing (CASSANDRA-1722)
 * fix tombstoning of supercolumns in range queries (CASSANDRA-1734)
 * clear endpoint cache after updating keyspace metadata (CASSANDRA-1741)
 * fix wrapping-range queries on non-minimum token (CASSANDRA-1700)
 * truncate includes secondary indexes (CASSANDRA-1747)
 * retain reference to PendingFile sstables (CASSANDRA-1749)
 * fix sstableimport regression (CASSANDRA-1753)
 * fix for bootstrap when no non-system tables are defined (CASSANDRA-1732)
 * handle replica unavailability in index scan (CASSANDRA-1755)
 * fix service initialization order deadlock (CASSANDRA-1756)
 * multi-line cli commands (CASSANDRA-1742)
 * fix race between snapshot and compaction (CASSANDRA-1736)
 * add listEndpointsPendingHints, deleteHintsForEndpoint JMX methods
   (CASSANDRA-1551)


0.7.0-beta3
 * add strategy options to describe_keyspace output (CASSANDRA-1560)
 * log warning when using randomly generated token (CASSANDRA-1552)
 * re-organize JMX into .db, .net, .internal, .request (CASSANDRA-1217)
 * allow nodes to change IPs between restarts (CASSANDRA-1518)
 * remember ring state between restarts by default (CASSANDRA-1518)
 * flush index built flag so we can read it before log replay (CASSANDRA-1541)
 * lock row cache updates to prevent race condition (CASSANDRA-1293)
 * remove assertion causing rare (and harmless) error messages in
   commitlog (CASSANDRA-1330)
 * fix moving nodes with no keyspaces defined (CASSANDRA-1574)
 * fix unbootstrap when no data is present in a transfer range (CASSANDRA-1573)
 * take advantage of AVRO-495 to simplify our avro IDL (CASSANDRA-1436)
 * extend authorization hierarchy to column family (CASSANDRA-1554)
 * deletion support in secondary indexes (CASSANDRA-1571)
 * meaningful error message for invalid replication strategy class
   (CASSANDRA-1566)
 * allow keyspace creation with RF > N (CASSANDRA-1428)
 * improve cli error handling (CASSANDRA-1580)
 * add cache save/load ability (CASSANDRA-1417, 1606, 1647)
 * add StorageService.getDrainProgress (CASSANDRA-1588)
 * Disallow bootstrap to an in-use token (CASSANDRA-1561)
 * Allow dynamic secondary index creation and destruction (CASSANDRA-1532)
 * log auto-guessed memtable thresholds (CASSANDRA-1595)
 * add ColumnDef support to cli (CASSANDRA-1583)
 * reduce index sample time by 75% (CASSANDRA-1572)
 * add cli support for column, strategy metadata (CASSANDRA-1578, 1612)
 * add cli support for schema modification (CASSANDRA-1584)
 * delete temp files on failed compactions (CASSANDRA-1596)
 * avoid blocking for dead nodes during removetoken (CASSANDRA-1605)
 * remove ConsistencyLevel.ZERO (CASSANDRA-1607)
 * expose in-progress compaction type in jmx (CASSANDRA-1586)
 * removed IClock & related classes from internals (CASSANDRA-1502)
 * fix removing tokens from SystemTable on decommission and removetoken
   (CASSANDRA-1609)
 * include CF metadata in cli 'show keyspaces' (CASSANDRA-1613)
 * switch from Properties to HashMap in PropertyFileSnitch to
   avoid synchronization bottleneck (CASSANDRA-1481)
 * PropertyFileSnitch configuration file renamed to
   cassandra-topology.properties
 * add cli support for get_range_slices (CASSANDRA-1088, CASSANDRA-1619)
 * Make memtable flush thresholds per-CF instead of global
   (CASSANDRA-1007, 1637)
 * add cli support for binary data without CfDef hints (CASSANDRA-1603)
 * fix building SSTable statistics post-stream (CASSANDRA-1620)
 * fix potential infinite loop in 2ary index queries (CASSANDRA-1623)
 * allow creating NTS keyspaces with no replicas configured (CASSANDRA-1626)
 * add jmx histogram of sstables accessed per read (CASSANDRA-1624)
 * remove system_rename_column_family and system_rename_keyspace from the
   client API until races can be fixed (CASSANDRA-1630, CASSANDRA-1585)
 * add cli sanity tests (CASSANDRA-1582)
 * update GC settings in cassandra.bat (CASSANDRA-1636)
 * cli support for index queries (CASSANDRA-1635)
 * cli support for updating schema memtable settings (CASSANDRA-1634)
 * cli --file option (CASSANDRA-1616)
 * reduce automatically chosen memtable sizes by 50% (CASSANDRA-1641)
 * move endpoint cache from snitch to strategy (CASSANDRA-1643)
 * fix commitlog recovery deleting the newly-created segment as well as
   the old ones (CASSANDRA-1644)
 * upgrade to Thrift 0.5 (CASSANDRA-1367)
 * renamed CL.DCQUORUM to LOCAL_QUORUM and DCQUORUMSYNC to EACH_QUORUM
 * cli truncate support (CASSANDRA-1653)
 * update GC settings in cassandra.bat (CASSANDRA-1636)
 * avoid logging when a node's ip/token is gossipped back to it (CASSANDRA-1666)


0.7-beta2
 * always use UTF-8 for hint keys (CASSANDRA-1439)
 * remove cassandra.yaml dependency from Hadoop and Pig (CASSADRA-1322)
 * expose CfDef metadata in describe_keyspaces (CASSANDRA-1363)
 * restore use of mmap_index_only option (CASSANDRA-1241)
 * dropping a keyspace with no column families generated an error
   (CASSANDRA-1378)
 * rename RackAwareStrategy to OldNetworkTopologyStrategy, RackUnawareStrategy
   to SimpleStrategy, DatacenterShardStrategy to NetworkTopologyStrategy,
   AbstractRackAwareSnitch to AbstractNetworkTopologySnitch (CASSANDRA-1392)
 * merge StorageProxy.mutate, mutateBlocking (CASSANDRA-1396)
 * faster UUIDType, LongType comparisons (CASSANDRA-1386, 1393)
 * fix setting read_repair_chance from CLI addColumnFamily (CASSANDRA-1399)
 * fix updates to indexed columns (CASSANDRA-1373)
 * fix race condition leaving to FileNotFoundException (CASSANDRA-1382)
 * fix sharded lock hash on index write path (CASSANDRA-1402)
 * add support for GT/E, LT/E in subordinate index clauses (CASSANDRA-1401)
 * cfId counter got out of sync when CFs were added (CASSANDRA-1403)
 * less chatty schema updates (CASSANDRA-1389)
 * rename column family mbeans. 'type' will now include either
   'IndexColumnFamilies' or 'ColumnFamilies' depending on the CFS type.
   (CASSANDRA-1385)
 * disallow invalid keyspace and column family names. This includes name that
   matches a '^\w+' regex. (CASSANDRA-1377)
 * use JNA, if present, to take snapshots (CASSANDRA-1371)
 * truncate hints if starting 0.7 for the first time (CASSANDRA-1414)
 * fix FD leak in single-row slicepredicate queries (CASSANDRA-1416)
 * allow index expressions against columns that are not part of the
   SlicePredicate (CASSANDRA-1410)
 * config-converter properly handles snitches and framed support
   (CASSANDRA-1420)
 * remove keyspace argument from multiget_count (CASSANDRA-1422)
 * allow specifying cassandra.yaml location as (local or remote) URL
   (CASSANDRA-1126)
 * fix using DynamicEndpointSnitch with NetworkTopologyStrategy
   (CASSANDRA-1429)
 * Add CfDef.default_validation_class (CASSANDRA-891)
 * fix EstimatedHistogram.max (CASSANDRA-1413)
 * quorum read optimization (CASSANDRA-1622)
 * handle zero-length (or missing) rows during HH paging (CASSANDRA-1432)
 * include secondary indexes during schema migrations (CASSANDRA-1406)
 * fix commitlog header race during schema change (CASSANDRA-1435)
 * fix ColumnFamilyStoreMBeanIterator to use new type name (CASSANDRA-1433)
 * correct filename generated by xml->yaml converter (CASSANDRA-1419)
 * add CMSInitiatingOccupancyFraction=75 and UseCMSInitiatingOccupancyOnly
   to default JVM options
 * decrease jvm heap for cassandra-cli (CASSANDRA-1446)
 * ability to modify keyspaces and column family definitions on a live cluster
   (CASSANDRA-1285)
 * support for Hadoop Streaming [non-jvm map/reduce via stdin/out]
   (CASSANDRA-1368)
 * Move persistent sstable stats from the system table to an sstable component
   (CASSANDRA-1430)
 * remove failed bootstrap attempt from pending ranges when gossip times
   it out after 1h (CASSANDRA-1463)
 * eager-create tcp connections to other cluster members (CASSANDRA-1465)
 * enumerate stages and derive stage from message type instead of
   transmitting separately (CASSANDRA-1465)
 * apply reversed flag during collation from different data sources
   (CASSANDRA-1450)
 * make failure to remove commitlog segment non-fatal (CASSANDRA-1348)
 * correct ordering of drain operations so CL.recover is no longer
   necessary (CASSANDRA-1408)
 * removed keyspace from describe_splits method (CASSANDRA-1425)
 * rename check_schema_agreement to describe_schema_versions
   (CASSANDRA-1478)
 * fix QUORUM calculation for RF > 3 (CASSANDRA-1487)
 * remove tombstones during non-major compactions when bloom filter
   verifies that row does not exist in other sstables (CASSANDRA-1074)
 * nodes that coordinated a loadbalance in the past could not be seen by
   newly added nodes (CASSANDRA-1467)
 * exposed endpoint states (gossip details) via jmx (CASSANDRA-1467)
 * ensure that compacted sstables are not included when new readers are
   instantiated (CASSANDRA-1477)
 * by default, calculate heap size and memtable thresholds at runtime (CASSANDRA-1469)
 * fix races dealing with adding/dropping keyspaces and column families in
   rapid succession (CASSANDRA-1477)
 * clean up of Streaming system (CASSANDRA-1503, 1504, 1506)
 * add options to configure Thrift socket keepalive and buffer sizes (CASSANDRA-1426)
 * make contrib CassandraServiceDataCleaner recursive (CASSANDRA-1509)
 * min, max compaction threshold are configurable and persistent
   per-ColumnFamily (CASSANDRA-1468)
 * fix replaying the last mutation in a commitlog unnecessarily
   (CASSANDRA-1512)
 * invoke getDefaultUncaughtExceptionHandler from DTPE with the original
   exception rather than the ExecutionException wrapper (CASSANDRA-1226)
 * remove Clock from the Thrift (and Avro) API (CASSANDRA-1501)
 * Close intra-node sockets when connection is broken (CASSANDRA-1528)
 * RPM packaging spec file (CASSANDRA-786)
 * weighted request scheduler (CASSANDRA-1485)
 * treat expired columns as deleted (CASSANDRA-1539)
 * make IndexInterval configurable (CASSANDRA-1488)
 * add describe_snitch to Thrift API (CASSANDRA-1490)
 * MD5 authenticator compares plain text submitted password with MD5'd
   saved property, instead of vice versa (CASSANDRA-1447)
 * JMX MessagingService pending and completed counts (CASSANDRA-1533)
 * fix race condition processing repair responses (CASSANDRA-1511)
 * make repair blocking (CASSANDRA-1511)
 * create EndpointSnitchInfo and MBean to expose rack and DC (CASSANDRA-1491)
 * added option to contrib/word_count to output results back to Cassandra
   (CASSANDRA-1342)
 * rewrite Hadoop ColumnFamilyRecordWriter to pool connections, retry to
   multiple Cassandra nodes, and smooth impact on the Cassandra cluster
   by using smaller batch sizes (CASSANDRA-1434)
 * fix setting gc_grace_seconds via CLI (CASSANDRA-1549)
 * support TTL'd index values (CASSANDRA-1536)
 * make removetoken work like decommission (CASSANDRA-1216)
 * make cli comparator-aware and improve quote rules (CASSANDRA-1523,-1524)
 * make nodetool compact and cleanup blocking (CASSANDRA-1449)
 * add memtable, cache information to GCInspector logs (CASSANDRA-1558)
 * enable/disable HintedHandoff via JMX (CASSANDRA-1550)
 * Ignore stray files in the commit log directory (CASSANDRA-1547)
 * Disallow bootstrap to an in-use token (CASSANDRA-1561)


0.7-beta1
 * sstable versioning (CASSANDRA-389)
 * switched to slf4j logging (CASSANDRA-625)
 * add (optional) expiration time for column (CASSANDRA-699)
 * access levels for authentication/authorization (CASSANDRA-900)
 * add ReadRepairChance to CF definition (CASSANDRA-930)
 * fix heisenbug in system tests, especially common on OS X (CASSANDRA-944)
 * convert to byte[] keys internally and all public APIs (CASSANDRA-767)
 * ability to alter schema definitions on a live cluster (CASSANDRA-44)
 * renamed configuration file to cassandra.xml, and log4j.properties to
   log4j-server.properties, which must now be loaded from
   the classpath (which is how our scripts in bin/ have always done it)
   (CASSANDRA-971)
 * change get_count to require a SlicePredicate. create multi_get_count
   (CASSANDRA-744)
 * re-organized endpointsnitch implementations and added SimpleSnitch
   (CASSANDRA-994)
 * Added preload_row_cache option (CASSANDRA-946)
 * add CRC to commitlog header (CASSANDRA-999)
 * removed deprecated batch_insert and get_range_slice methods (CASSANDRA-1065)
 * add truncate thrift method (CASSANDRA-531)
 * http mini-interface using mx4j (CASSANDRA-1068)
 * optimize away copy of sliced row on memtable read path (CASSANDRA-1046)
 * replace constant-size 2GB mmaped segments and special casing for index
   entries spanning segment boundaries, with SegmentedFile that computes
   segments that always contain entire entries/rows (CASSANDRA-1117)
 * avoid reading large rows into memory during compaction (CASSANDRA-16)
 * added hadoop OutputFormat (CASSANDRA-1101)
 * efficient Streaming (no more anticompaction) (CASSANDRA-579)
 * split commitlog header into separate file and add size checksum to
   mutations (CASSANDRA-1179)
 * avoid allocating a new byte[] for each mutation on replay (CASSANDRA-1219)
 * revise HH schema to be per-endpoint (CASSANDRA-1142)
 * add joining/leaving status to nodetool ring (CASSANDRA-1115)
 * allow multiple repair sessions per node (CASSANDRA-1190)
 * optimize away MessagingService for local range queries (CASSANDRA-1261)
 * make framed transport the default so malformed requests can't OOM the
   server (CASSANDRA-475)
 * significantly faster reads from row cache (CASSANDRA-1267)
 * take advantage of row cache during range queries (CASSANDRA-1302)
 * make GCGraceSeconds a per-ColumnFamily value (CASSANDRA-1276)
 * keep persistent row size and column count statistics (CASSANDRA-1155)
 * add IntegerType (CASSANDRA-1282)
 * page within a single row during hinted handoff (CASSANDRA-1327)
 * push DatacenterShardStrategy configuration into keyspace definition,
   eliminating datacenter.properties. (CASSANDRA-1066)
 * optimize forward slices starting with '' and single-index-block name
   queries by skipping the column index (CASSANDRA-1338)
 * streaming refactor (CASSANDRA-1189)
 * faster comparison for UUID types (CASSANDRA-1043)
 * secondary index support (CASSANDRA-749 and subtasks)
 * make compaction buckets deterministic (CASSANDRA-1265)


0.6.6
 * Allow using DynamicEndpointSnitch with RackAwareStrategy (CASSANDRA-1429)
 * remove the remaining vestiges of the unfinished DatacenterShardStrategy
   (replaced by NetworkTopologyStrategy in 0.7)


0.6.5
 * fix key ordering in range query results with RandomPartitioner
   and ConsistencyLevel > ONE (CASSANDRA-1145)
 * fix for range query starting with the wrong token range (CASSANDRA-1042)
 * page within a single row during hinted handoff (CASSANDRA-1327)
 * fix compilation on non-sun JDKs (CASSANDRA-1061)
 * remove String.trim() call on row keys in batch mutations (CASSANDRA-1235)
 * Log summary of dropped messages instead of spamming log (CASSANDRA-1284)
 * add dynamic endpoint snitch (CASSANDRA-981)
 * fix streaming for keyspaces with hyphens in their name (CASSANDRA-1377)
 * fix errors in hard-coded bloom filter optKPerBucket by computing it
   algorithmically (CASSANDRA-1220
 * remove message deserialization stage, and uncap read/write stages
   so slow reads/writes don't block gossip processing (CASSANDRA-1358)
 * add jmx port configuration to Debian package (CASSANDRA-1202)
 * use mlockall via JNA, if present, to prevent Linux from swapping
   out parts of the JVM (CASSANDRA-1214)


0.6.4
 * avoid queuing multiple hint deliveries for the same endpoint
   (CASSANDRA-1229)
 * better performance for and stricter checking of UTF8 column names
   (CASSANDRA-1232)
 * extend option to lower compaction priority to hinted handoff
   as well (CASSANDRA-1260)
 * log errors in gossip instead of re-throwing (CASSANDRA-1289)
 * avoid aborting commitlog replay prematurely if a flushed-but-
   not-removed commitlog segment is encountered (CASSANDRA-1297)
 * fix duplicate rows being read during mapreduce (CASSANDRA-1142)
 * failure detection wasn't closing command sockets (CASSANDRA-1221)
 * cassandra-cli.bat works on windows (CASSANDRA-1236)
 * pre-emptively drop requests that cannot be processed within RPCTimeout
   (CASSANDRA-685)
 * add ack to Binary write verb and update CassandraBulkLoader
   to wait for acks for each row (CASSANDRA-1093)
 * added describe_partitioner Thrift method (CASSANDRA-1047)
 * Hadoop jobs no longer require the Cassandra storage-conf.xml
   (CASSANDRA-1280, CASSANDRA-1047)
 * log thread pool stats when GC is excessive (CASSANDRA-1275)
 * remove gossip message size limit (CASSANDRA-1138)
 * parallelize local and remote reads during multiget, and respect snitch
   when determining whether to do local read for CL.ONE (CASSANDRA-1317)
 * fix read repair to use requested consistency level on digest mismatch,
   rather than assuming QUORUM (CASSANDRA-1316)
 * process digest mismatch re-reads in parallel (CASSANDRA-1323)
 * switch hints CF comparator to BytesType (CASSANDRA-1274)


0.6.3
 * retry to make streaming connections up to 8 times. (CASSANDRA-1019)
 * reject describe_ring() calls on invalid keyspaces (CASSANDRA-1111)
 * fix cache size calculation for size of 100% (CASSANDRA-1129)
 * fix cache capacity only being recalculated once (CASSANDRA-1129)
 * remove hourly scan of all hints on the off chance that the gossiper
   missed a status change; instead, expose deliverHintsToEndpoint to JMX
   so it can be done manually, if necessary (CASSANDRA-1141)
 * don't reject reads at CL.ALL (CASSANDRA-1152)
 * reject deletions to supercolumns in CFs containing only standard
   columns (CASSANDRA-1139)
 * avoid preserving login information after client disconnects
   (CASSANDRA-1057)
 * prefer sun jdk to openjdk in debian init script (CASSANDRA-1174)
 * detect partioner config changes between restarts and fail fast
   (CASSANDRA-1146)
 * use generation time to resolve node token reassignment disagreements
   (CASSANDRA-1118)
 * restructure the startup ordering of Gossiper and MessageService to avoid
   timing anomalies (CASSANDRA-1160)
 * detect incomplete commit log hearders (CASSANDRA-1119)
 * force anti-entropy service to stream files on the stream stage to avoid
   sending streams out of order (CASSANDRA-1169)
 * remove inactive stream managers after AES streams files (CASSANDRA-1169)
 * allow removing entire row through batch_mutate Deletion (CASSANDRA-1027)
 * add JMX metrics for row-level bloom filter false positives (CASSANDRA-1212)
 * added a redhat init script to contrib (CASSANDRA-1201)
 * use midpoint when bootstrapping a new machine into range with not
   much data yet instead of random token (CASSANDRA-1112)
 * kill server on OOM in executor stage as well as Thrift (CASSANDRA-1226)
 * remove opportunistic repairs, when two machines with overlapping replica
   responsibilities happen to finish major compactions of the same CF near
   the same time.  repairs are now fully manual (CASSANDRA-1190)
 * add ability to lower compaction priority (default is no change from 0.6.2)
   (CASSANDRA-1181)


0.6.2
 * fix contrib/word_count build. (CASSANDRA-992)
 * split CommitLogExecutorService into BatchCommitLogExecutorService and
   PeriodicCommitLogExecutorService (CASSANDRA-1014)
 * add latency histograms to CFSMBean (CASSANDRA-1024)
 * make resolving timestamp ties deterministic by using value bytes
   as a tiebreaker (CASSANDRA-1039)
 * Add option to turn off Hinted Handoff (CASSANDRA-894)
 * fix windows startup (CASSANDRA-948)
 * make concurrent_reads, concurrent_writes configurable at runtime via JMX
   (CASSANDRA-1060)
 * disable GCInspector on non-Sun JVMs (CASSANDRA-1061)
 * fix tombstone handling in sstable rows with no other data (CASSANDRA-1063)
 * fix size of row in spanned index entries (CASSANDRA-1056)
 * install json2sstable, sstable2json, and sstablekeys to Debian package
 * StreamingService.StreamDestinations wouldn't empty itself after streaming
   finished (CASSANDRA-1076)
 * added Collections.shuffle(splits) before returning the splits in
   ColumnFamilyInputFormat (CASSANDRA-1096)
 * do not recalculate cache capacity post-compaction if it's been manually
   modified (CASSANDRA-1079)
 * better defaults for flush sorter + writer executor queue sizes
   (CASSANDRA-1100)
 * windows scripts for SSTableImport/Export (CASSANDRA-1051)
 * windows script for nodetool (CASSANDRA-1113)
 * expose PhiConvictThreshold (CASSANDRA-1053)
 * make repair of RF==1 a no-op (CASSANDRA-1090)
 * improve default JVM GC options (CASSANDRA-1014)
 * fix SlicePredicate serialization inside Hadoop jobs (CASSANDRA-1049)
 * close Thrift sockets in Hadoop ColumnFamilyRecordReader (CASSANDRA-1081)


0.6.1
 * fix NPE in sstable2json when no excluded keys are given (CASSANDRA-934)
 * keep the replica set constant throughout the read repair process
   (CASSANDRA-937)
 * allow querying getAllRanges with empty token list (CASSANDRA-933)
 * fix command line arguments inversion in clustertool (CASSANDRA-942)
 * fix race condition that could trigger a false-positive assertion
   during post-flush discard of old commitlog segments (CASSANDRA-936)
 * fix neighbor calculation for anti-entropy repair (CASSANDRA-924)
 * perform repair even for small entropy differences (CASSANDRA-924)
 * Use hostnames in CFInputFormat to allow Hadoop's naive string-based
   locality comparisons to work (CASSANDRA-955)
 * cache read-only BufferedRandomAccessFile length to avoid
   3 system calls per invocation (CASSANDRA-950)
 * nodes with IPv6 (and no IPv4) addresses could not join cluster
   (CASSANDRA-969)
 * Retrieve the correct number of undeleted columns, if any, from
   a supercolumn in a row that had been deleted previously (CASSANDRA-920)
 * fix index scans that cross the 2GB mmap boundaries for both mmap
   and standard i/o modes (CASSANDRA-866)
 * expose drain via nodetool (CASSANDRA-978)


0.6.0-RC1
 * JMX drain to flush memtables and run through commit log (CASSANDRA-880)
 * Bootstrapping can skip ranges under the right conditions (CASSANDRA-902)
 * fix merging row versions in range_slice for CL > ONE (CASSANDRA-884)
 * default write ConsistencyLeven chaned from ZERO to ONE
 * fix for index entries spanning mmap buffer boundaries (CASSANDRA-857)
 * use lexical comparison if time part of TimeUUIDs are the same
   (CASSANDRA-907)
 * bound read, mutation, and response stages to fix possible OOM
   during log replay (CASSANDRA-885)
 * Use microseconds-since-epoch (UTC) in cli, instead of milliseconds
 * Treat batch_mutate Deletion with null supercolumn as "apply this predicate
   to top level supercolumns" (CASSANDRA-834)
 * Streaming destination nodes do not update their JMX status (CASSANDRA-916)
 * Fix internal RPC timeout calculation (CASSANDRA-911)
 * Added Pig loadfunc to contrib/pig (CASSANDRA-910)


0.6.0-beta3
 * fix compaction bucketing bug (CASSANDRA-814)
 * update windows batch file (CASSANDRA-824)
 * deprecate KeysCachedFraction configuration directive in favor
   of KeysCached; move to unified-per-CF key cache (CASSANDRA-801)
 * add invalidateRowCache to ColumnFamilyStoreMBean (CASSANDRA-761)
 * send Handoff hints to natural locations to reduce load on
   remaining nodes in a failure scenario (CASSANDRA-822)
 * Add RowWarningThresholdInMB configuration option to warn before very
   large rows get big enough to threaten node stability, and -x option to
   be able to remove them with sstable2json if the warning is unheeded
   until it's too late (CASSANDRA-843)
 * Add logging of GC activity (CASSANDRA-813)
 * fix ConcurrentModificationException in commitlog discard (CASSANDRA-853)
 * Fix hardcoded row count in Hadoop RecordReader (CASSANDRA-837)
 * Add a jmx status to the streaming service and change several DEBUG
   messages to INFO (CASSANDRA-845)
 * fix classpath in cassandra-cli.bat for Windows (CASSANDRA-858)
 * allow re-specifying host, port to cassandra-cli if invalid ones
   are first tried (CASSANDRA-867)
 * fix race condition handling rpc timeout in the coordinator
   (CASSANDRA-864)
 * Remove CalloutLocation and StagingFileDirectory from storage-conf files
   since those settings are no longer used (CASSANDRA-878)
 * Parse a long from RowWarningThresholdInMB instead of an int (CASSANDRA-882)
 * Remove obsolete ControlPort code from DatabaseDescriptor (CASSANDRA-886)
 * move skipBytes side effect out of assert (CASSANDRA-899)
 * add "double getLoad" to StorageServiceMBean (CASSANDRA-898)
 * track row stats per CF at compaction time (CASSANDRA-870)
 * disallow CommitLogDirectory matching a DataFileDirectory (CASSANDRA-888)
 * default key cache size is 200k entries, changed from 10% (CASSANDRA-863)
 * add -Dcassandra-foreground=yes to cassandra.bat
 * exit if cluster name is changed unexpectedly (CASSANDRA-769)


0.6.0-beta1/beta2
 * add batch_mutate thrift command, deprecating batch_insert (CASSANDRA-336)
 * remove get_key_range Thrift API, deprecated in 0.5 (CASSANDRA-710)
 * add optional login() Thrift call for authentication (CASSANDRA-547)
 * support fat clients using gossiper and StorageProxy to perform
   replication in-process [jvm-only] (CASSANDRA-535)
 * support mmapped I/O for reads, on by default on 64bit JVMs
   (CASSANDRA-408, CASSANDRA-669)
 * improve insert concurrency, particularly during Hinted Handoff
   (CASSANDRA-658)
 * faster network code (CASSANDRA-675)
 * stress.py moved to contrib (CASSANDRA-635)
 * row caching [must be explicitly enabled per-CF in config] (CASSANDRA-678)
 * present a useful measure of compaction progress in JMX (CASSANDRA-599)
 * add bin/sstablekeys (CASSNADRA-679)
 * add ConsistencyLevel.ANY (CASSANDRA-687)
 * make removetoken remove nodes from gossip entirely (CASSANDRA-644)
 * add ability to set cache sizes at runtime (CASSANDRA-708)
 * report latency and cache hit rate statistics with lifetime totals
   instead of average over the last minute (CASSANDRA-702)
 * support get_range_slice for RandomPartitioner (CASSANDRA-745)
 * per-keyspace replication factory and replication strategy (CASSANDRA-620)
 * track latency in microseconds (CASSANDRA-733)
 * add describe_ Thrift methods, deprecating get_string_property and
   get_string_list_property
 * jmx interface for tracking operation mode and streams in general.
   (CASSANDRA-709)
 * keep memtables in sorted order to improve range query performance
   (CASSANDRA-799)
 * use while loop instead of recursion when trimming sstables compaction list
   to avoid blowing stack in pathological cases (CASSANDRA-804)
 * basic Hadoop map/reduce support (CASSANDRA-342)


0.5.1
 * ensure all files for an sstable are streamed to the same directory.
   (CASSANDRA-716)
 * more accurate load estimate for bootstrapping (CASSANDRA-762)
 * tolerate dead or unavailable bootstrap target on write (CASSANDRA-731)
 * allow larger numbers of keys (> 140M) in a sstable bloom filter
   (CASSANDRA-790)
 * include jvm argument improvements from CASSANDRA-504 in debian package
 * change streaming chunk size to 32MB to accomodate Windows XP limitations
   (was 64MB) (CASSANDRA-795)
 * fix get_range_slice returning results in the wrong order (CASSANDRA-781)


0.5.0 final
 * avoid attempting to delete temporary bootstrap files twice (CASSANDRA-681)
 * fix bogus NaN in nodeprobe cfstats output (CASSANDRA-646)
 * provide a policy for dealing with single thread executors w/ a full queue
   (CASSANDRA-694)
 * optimize inner read in MessagingService, vastly improving multiple-node
   performance (CASSANDRA-675)
 * wait for table flush before streaming data back to a bootstrapping node.
   (CASSANDRA-696)
 * keep track of bootstrapping sources by table so that bootstrapping doesn't
   give the indication of finishing early (CASSANDRA-673)


0.5.0 RC3
 * commit the correct version of the patch for CASSANDRA-663


0.5.0 RC2 (unreleased)
 * fix bugs in converting get_range_slice results to Thrift
   (CASSANDRA-647, CASSANDRA-649)
 * expose java.util.concurrent.TimeoutException in StorageProxy methods
   (CASSANDRA-600)
 * TcpConnectionManager was holding on to disconnected connections,
   giving the false indication they were being used. (CASSANDRA-651)
 * Remove duplicated write. (CASSANDRA-662)
 * Abort bootstrap if IP is already in the token ring (CASSANDRA-663)
 * increase default commitlog sync period, and wait for last sync to
   finish before submitting another (CASSANDRA-668)


0.5.0 RC1
 * Fix potential NPE in get_range_slice (CASSANDRA-623)
 * add CRC32 to commitlog entries (CASSANDRA-605)
 * fix data streaming on windows (CASSANDRA-630)
 * GC compacted sstables after cleanup and compaction (CASSANDRA-621)
 * Speed up anti-entropy validation (CASSANDRA-629)
 * Fix anti-entropy assertion error (CASSANDRA-639)
 * Fix pending range conflicts when bootstapping or moving
   multiple nodes at once (CASSANDRA-603)
 * Handle obsolete gossip related to node movement in the case where
   one or more nodes is down when the movement occurs (CASSANDRA-572)
 * Include dead nodes in gossip to avoid a variety of problems
   and fix HH to removed nodes (CASSANDRA-634)
 * return an InvalidRequestException for mal-formed SlicePredicates
   (CASSANDRA-643)
 * fix bug determining closest neighbor for use in multiple datacenters
   (CASSANDRA-648)
 * Vast improvements in anticompaction speed (CASSANDRA-607)
 * Speed up log replay and writes by avoiding redundant serializations
   (CASSANDRA-652)


0.5.0 beta 2
 * Bootstrap improvements (several tickets)
 * add nodeprobe repair anti-entropy feature (CASSANDRA-193, CASSANDRA-520)
 * fix possibility of partition when many nodes restart at once
   in clusters with multiple seeds (CASSANDRA-150)
 * fix NPE in get_range_slice when no data is found (CASSANDRA-578)
 * fix potential NPE in hinted handoff (CASSANDRA-585)
 * fix cleanup of local "system" keyspace (CASSANDRA-576)
 * improve computation of cluster load balance (CASSANDRA-554)
 * added super column read/write, column count, and column/row delete to
   cassandra-cli (CASSANDRA-567, CASSANDRA-594)
 * fix returning live subcolumns of deleted supercolumns (CASSANDRA-583)
 * respect JAVA_HOME in bin/ scripts (several tickets)
 * add StorageService.initClient for fat clients on the JVM (CASSANDRA-535)
   (see contrib/client_only for an example of use)
 * make consistency_level functional in get_range_slice (CASSANDRA-568)
 * optimize key deserialization for RandomPartitioner (CASSANDRA-581)
 * avoid GCing tombstones except on major compaction (CASSANDRA-604)
 * increase failure conviction threshold, resulting in less nodes
   incorrectly (and temporarily) marked as down (CASSANDRA-610)
 * respect memtable thresholds during log replay (CASSANDRA-609)
 * support ConsistencyLevel.ALL on read (CASSANDRA-584)
 * add nodeprobe removetoken command (CASSANDRA-564)


0.5.0 beta
 * Allow multiple simultaneous flushes, improving flush throughput
   on multicore systems (CASSANDRA-401)
 * Split up locks to improve write and read throughput on multicore systems
   (CASSANDRA-444, CASSANDRA-414)
 * More efficient use of memory during compaction (CASSANDRA-436)
 * autobootstrap option: when enabled, all non-seed nodes will attempt
   to bootstrap when started, until bootstrap successfully
   completes. -b option is removed.  (CASSANDRA-438)
 * Unless a token is manually specified in the configuration xml,
   a bootstraping node will use a token that gives it half the
   keys from the most-heavily-loaded node in the cluster,
   instead of generating a random token.
   (CASSANDRA-385, CASSANDRA-517)
 * Miscellaneous bootstrap fixes (several tickets)
 * Ability to change a node's token even after it has data on it
   (CASSANDRA-541)
 * Ability to decommission a live node from the ring (CASSANDRA-435)
 * Semi-automatic loadbalancing via nodeprobe (CASSANDRA-192)
 * Add ability to set compaction thresholds at runtime via
   JMX / nodeprobe.  (CASSANDRA-465)
 * Add "comment" field to ColumnFamily definition. (CASSANDRA-481)
 * Additional JMX metrics (CASSANDRA-482)
 * JSON based export and import tools (several tickets)
 * Hinted Handoff fixes (several tickets)
 * Add key cache to improve read performance (CASSANDRA-423)
 * Simplified construction of custom ReplicationStrategy classes
   (CASSANDRA-497)
 * Graphical application (Swing) for ring integrity verification and
   visualization was added to contrib (CASSANDRA-252)
 * Add DCQUORUM, DCQUORUMSYNC consistency levels and corresponding
   ReplicationStrategy / EndpointSnitch classes.  Experimental.
   (CASSANDRA-492)
 * Web client interface added to contrib (CASSANDRA-457)
 * More-efficient flush for Random, CollatedOPP partitioners
   for normal writes (CASSANDRA-446) and bulk load (CASSANDRA-420)
 * Add MemtableFlushAfterMinutes, a global replacement for the old
   per-CF FlushPeriodInMinutes setting (CASSANDRA-463)
 * optimizations to slice reading (CASSANDRA-350) and supercolumn
   queries (CASSANDRA-510)
 * force binding to given listenaddress for nodes with multiple
   interfaces (CASSANDRA-546)
 * stress.py benchmarking tool improvements (several tickets)
 * optimized replica placement code (CASSANDRA-525)
 * faster log replay on restart (CASSANDRA-539, CASSANDRA-540)
 * optimized local-node writes (CASSANDRA-558)
 * added get_range_slice, deprecating get_key_range (CASSANDRA-344)
 * expose TimedOutException to thrift (CASSANDRA-563)


0.4.2
 * Add validation disallowing null keys (CASSANDRA-486)
 * Fix race conditions in TCPConnectionManager (CASSANDRA-487)
 * Fix using non-utf8-aware comparison as a sanity check.
   (CASSANDRA-493)
 * Improve default garbage collector options (CASSANDRA-504)
 * Add "nodeprobe flush" (CASSANDRA-505)
 * remove NotFoundException from get_slice throws list (CASSANDRA-518)
 * fix get (not get_slice) of entire supercolumn (CASSANDRA-508)
 * fix null token during bootstrap (CASSANDRA-501)


0.4.1
 * Fix FlushPeriod columnfamily configuration regression
   (CASSANDRA-455)
 * Fix long column name support (CASSANDRA-460)
 * Fix for serializing a row that only contains tombstones
   (CASSANDRA-458)
 * Fix for discarding unneeded commitlog segments (CASSANDRA-459)
 * Add SnapshotBeforeCompaction configuration option (CASSANDRA-426)
 * Fix compaction abort under insufficient disk space (CASSANDRA-473)
 * Fix reading subcolumn slice from tombstoned CF (CASSANDRA-484)
 * Fix race condition in RVH causing occasional NPE (CASSANDRA-478)


0.4.0
 * fix get_key_range problems when a node is down (CASSANDRA-440)
   and add UnavailableException to more Thrift methods
 * Add example EndPointSnitch contrib code (several tickets)


0.4.0 RC2
 * fix SSTable generation clash during compaction (CASSANDRA-418)
 * reject method calls with null parameters (CASSANDRA-308)
 * properly order ranges in nodeprobe output (CASSANDRA-421)
 * fix logging of certain errors on executor threads (CASSANDRA-425)


0.4.0 RC1
 * Bootstrap feature is live; use -b on startup (several tickets)
 * Added multiget api (CASSANDRA-70)
 * fix Deadlock with SelectorManager.doProcess and TcpConnection.write
   (CASSANDRA-392)
 * remove key cache b/c of concurrency bugs in third-party
   CLHM library (CASSANDRA-405)
 * update non-major compaction logic to use two threshold values
   (CASSANDRA-407)
 * add periodic / batch commitlog sync modes (several tickets)
 * inline BatchMutation into batch_insert params (CASSANDRA-403)
 * allow setting the logging level at runtime via mbean (CASSANDRA-402)
 * change default comparator to BytesType (CASSANDRA-400)
 * add forwards-compatible ConsistencyLevel parameter to get_key_range
   (CASSANDRA-322)
 * r/m special case of blocking for local destination when writing with
   ConsistencyLevel.ZERO (CASSANDRA-399)
 * Fixes to make BinaryMemtable [bulk load interface] useful (CASSANDRA-337);
   see contrib/bmt_example for an example of using it.
 * More JMX properties added (several tickets)
 * Thrift changes (several tickets)
    - Merged _super get methods with the normal ones; return values
      are now of ColumnOrSuperColumn.
    - Similarly, merged batch_insert_super into batch_insert.



0.4.0 beta
 * On-disk data format has changed to allow billions of keys/rows per
   node instead of only millions
 * Multi-keyspace support
 * Scan all sstables for all queries to avoid situations where
   different types of operation on the same ColumnFamily could
   disagree on what data was present
 * Snapshot support via JMX
 * Thrift API has changed a _lot_:
    - removed time-sorted CFs; instead, user-defined comparators
      may be defined on the column names, which are now byte arrays.
      Default comparators are provided for UTF8, Bytes, Ascii, Long (i64),
      and UUID types.
    - removed colon-delimited strings in thrift api in favor of explicit
      structs such as ColumnPath, ColumnParent, etc.  Also normalized
      thrift struct and argument naming.
    - Added columnFamily argument to get_key_range.
    - Change signature of get_slice to accept starting and ending
      columns as well as an offset.  (This allows use of indexes.)
      Added "ascending" flag to allow reasonably-efficient reverse
      scans as well.  Removed get_slice_by_range as redundant.
    - get_key_range operates on one CF at a time
    - changed `block` boolean on insert methods to ConsistencyLevel enum,
      with options of NONE, ONE, QUORUM, and ALL.
    - added similar consistency_level parameter to read methods
    - column-name-set slice with no names given now returns zero columns
      instead of all of them.  ("all" can run your server out of memory.
      use a range-based slice with a high max column count instead.)
 * Removed the web interface. Node information can now be obtained by
   using the newly introduced nodeprobe utility.
 * More JMX stats
 * Remove magic values from internals (e.g. special key to indicate
   when to flush memtables)
 * Rename configuration "table" to "keyspace"
 * Moved to crash-only design; no more shutdown (just kill the process)
 * Lots of bug fixes

Full list of issues resolved in 0.4 is at https://issues.apache.org/jira/secure/IssueNavigator.jspa?reset=true&&pid=12310865&fixfor=12313862&resolution=1&sorter/field=issuekey&sorter/order=DESC


0.3.0 RC3
 * Fix potential deadlock under load in TCPConnection.
   (CASSANDRA-220)


0.3.0 RC2
 * Fix possible data loss when server is stopped after replaying
   log but before new inserts force memtable flush.
   (CASSANDRA-204)
 * Added BUGS file


0.3.0 RC1
 * Range queries on keys, including user-defined key collation
 * Remove support
 * Workarounds for a weird bug in JDK select/register that seems
   particularly common on VM environments. Cassandra should deploy
   fine on EC2 now
 * Much improved infrastructure: the beginnings of a decent test suite
   ("ant test" for unit tests; "nosetests" for system tests), code
   coverage reporting, etc.
 * Expanded node status reporting via JMX
 * Improved error reporting/logging on both server and client
 * Reduced memory footprint in default configuration
 * Combined blocking and non-blocking versions of insert APIs
 * Added FlushPeriodInMinutes configuration parameter to force
   flushing of infrequently-updated ColumnFamilies<|MERGE_RESOLUTION|>--- conflicted
+++ resolved
@@ -1,11 +1,5 @@
 4.0
-<<<<<<< HEAD
-=======
  * cassandra-stress throws NPE if insert section isn't specified in user profile (CASSSANDRA-14426)
- * Improve LatencyMetrics performance by reducing write path processing (CASSANDRA-14281)
- * Add network authz (CASSANDRA-13985)
- * Use the correct IP/Port for Streaming when localAddress is left unbound (CASSANDAR-14389)
->>>>>>> 71a27ee2
  * nodetool listsnapshots is missing local system keyspace snapshots (CASSANDRA-14381)
  * CVE-2017-5929 Security vulnerability and redefine default log rotation policy (CASSANDRA-14183)
  * Fix sstablemetadata date string for minLocalDeletionTime (CASSANDRA-14132)
