--- conflicted
+++ resolved
@@ -1,11 +1,7 @@
-<<<<<<< HEAD
 DSE 5.0.6
  * Perform repair sync sequentially to avoid overloading coordinator (APOLLO-216)
 Merged from 3.0.X
-=======
-3.0.11
  * Fixed flacky SSTableRewriterTest: check file counts before calling validateCFS (CASSANDRA-12348)
->>>>>>> d2344683
  * Fix deserialization of 2.x DeletedCells (CASSANDRA-12620)
  * Add parent repair session id to anticompaction log message (CASSANDRA-12186)
  * Improve contention handling on failure to acquire MV lock for streaming and hints (CASSANDRA-12905)
