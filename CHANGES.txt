--- conflicted
+++ resolved
@@ -1,4 +1,3 @@
-<<<<<<< HEAD
 DSE 5.1.0
  * Replace open source Python driver with Datastax Enterprise driver (APOLLO-349)
  * Fix OutOfSpaceTest broken by APOLLO-227 (APOLLO-350)
@@ -49,8 +48,6 @@
  * Add support for arithmetic operators (CASSANDRA-11935)
 
 
-=======
->>>>>>> 3acdcaf8
 3.11.0
  * Move to FastThreadLocalThread and FastThreadLocal (CASSANDRA-13034)
  * nodetool stopdaemon errors out (CASSANDRA-13030)
@@ -59,10 +56,7 @@
  * More fixes to the TokenAllocator (CASSANDRA-12990)
  * NoReplicationTokenAllocator should work with zero replication factor (CASSANDRA-12983)
 Merged from 3.0:
-<<<<<<< HEAD
-=======
  * Fix UPDATE queries with empty IN restrictions (CASSANDRA-13152)
->>>>>>> 3acdcaf8
  * Fix handling of partition with partition-level deletion plus
    live rows in sstabledump (CASSANDRA-13177)
  * Provide user workaround when system_schema.columns does not contain entries
@@ -191,11 +185,8 @@
  * Indexer is not correctly invoked when building indexes over sstables (CASSANDRA-13075)
  * Read repair is not blocking repair to finish in foreground repair (CASSANDRA-13115)
  * Stress daemon help is incorrect(CASSANDRA-12563)
-<<<<<<< HEAD
  * Read repair is not blocking repair to finish in foreground repair (CASSANDRA-13115)
  * Stress daemon help is incorrect (CASSANDRA-12563)
-=======
->>>>>>> 3acdcaf8
  * Remove ALTER TYPE support (CASSANDRA-12443)
  * Fix assertion for certain legacy range tombstone pattern (CASSANDRA-12203)
  * Replace empty strings with null values if they cannot be converted (CASSANDRA-12794)
@@ -274,10 +265,7 @@
  * Temporarily fix bug that creates commit log when running offline tools (CASSANDRA-8616)
  * Reduce granuality of OpOrder.Group during index build (CASSANDRA-12796)
  * Test bind parameters and unset parameters in InsertUpdateIfConditionTest (CASSANDRA-12980)
-<<<<<<< HEAD
  * Do not specify local address on outgoing connection when listen_on_broadcast_address is set (CASSANDRA-12673)
-=======
->>>>>>> 3acdcaf8
  * Use saved tokens when setting local tokens on StorageService.joinRing (CASSANDRA-12935)
  * cqlsh: fix DESC TYPES errors (CASSANDRA-12914)
  * Fix leak on skipped SSTables in sstableupgrade (CASSANDRA-12899)
