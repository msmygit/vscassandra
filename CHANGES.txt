--- conflicted
+++ resolved
@@ -1,11 +1,7 @@
 3.0.17
-<<<<<<< HEAD
-=======
  * Deprecate background repair and probablistic read_repair_chance table options
    (CASSANDRA-13910)
  * Add missed CQL keywords to documentation (CASSANDRA-14359)
- * Fix unbounded validation compactions on repair / revert CASSANDRA-13797 (CASSANDRA-14332)
->>>>>>> e42d9e7d
  * Avoid deadlock when running nodetool refresh before node is fully up (CASSANDRA-14310)
  * Handle all exceptions when opening sstables (CASSANDRA-14202)
  * Handle incompletely written hint descriptors during startup (CASSANDRA-14080)
