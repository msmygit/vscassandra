0.8-dev
 * avoid double RowMutation serialization on write path (CASSANDRA-1800)
 * adds support for columns that act as incr/decr counters (CASSANDRA-1072)
 * make NetworkTopologyStrategy the default (CASSANDRA-1960)


0.7.1-dev
 * buffer network stack to avoid inefficient small TCP messages while avoiding
   the nagle/delayed ack problem (CASSANDRA-1896)
 * check log4j configuration for changes every 10s (CASSANDRA-1525, 1907)
 * more-efficient cross-DC replication (CASSANDRA-1530)
 * upgrade to TFastFramedTransport (CASSANDRA-1743)
 * avoid polluting page cache with commitlog or sstable writes
   and seq scan operations (CASSANDRA-1470)
 * add RMI authentication options to nodetool (CASSANDRA-1921)
 * make snitches configurable at runtime (CASSANDRA-1374)
 * retry hadoop split requests on connection failure (CASSANDRA-1927)
 * implement describeOwnership for BOP, COPP (CASSANDRA-1928)
 * make read repair behave as expected for ConsistencyLevel > ONE
   (CASSANDRA-982)
 * distributed test harness (CASSANDRA-1859)
 * reduce flush lock contention (CASSANDRA-1930)
 * optimize supercolumn deserialization (CASSANDRA-1891)
 * fix CFMetaData.apply to only compare objects of the same class 
   (CASSANDRA-1962)
 * allow specifying specific SSTables to compact from JMX (CASSANDRA-1963)
 * fix race condition in MessagingService.targets (CASSANDRA-1959)
<<<<<<< HEAD
 * zero-copy reads (CASSANDRA-1714)
=======
 * refuse to open sstables from a future version (CASSANDRA-1935)
 * zero-copy reads (CASSANDRA-1714)
 * fix copy bounds for word Text in wordcount demo (CASSANDRA-1993)

>>>>>>> 2a3a497f

0.7.0-final
 * fix offsets to ByteBuffer.get (CASSANDRA-1939)


0.7.0-rc4
 * fix cli crash after backgrounding (CASSANDRA-1875)
 * count timeouts in storageproxy latencies, and include latency 
   histograms in StorageProxyMBean (CASSANDRA-1893)
 * fix CLI get recognition of supercolumns (CASSANDRA-1899)
 * enable keepalive on intra-cluster sockets (CASSANDRA-1766)
 * count timeouts towards dynamicsnitch latencies (CASSANDRA-1905)
 * Expose index-building status in JMX + cli schema description
   (CASSANDRA-1871)
 * allow [LOCAL|EACH]_QUORUM to be used with non-NetworkTopology 
   replication Strategies
 * increased amount of index locks for faster commitlog replay
 * collect secondary index tombstones immediately (CASSANDRA-1914)
 * revert commitlog changes from #1780 (CASSANDRA-1917)
 * change RandomPartitioner min token to -1 to avoid collision w/
   tokens on actual nodes (CASSANDRA-1901)
 * examine the right nibble when validating TimeUUID (CASSANDRA-1910)
 * include secondary indexes in cleanup (CASSANDRA-1916)
 * CFS.scrubDataDirectories should also cleanup invalid secondary indexes
   (CASSANDRA-1904)
 * ability to disable/enable gossip on nodes to force them down
   (CASSANDRA-1108)


0.7.0-rc3
 * expose getNaturalEndpoints in StorageServiceMBean taking byte[]
   key; RMI cannot serialize ByteBuffer (CASSANDRA-1833)
 * infer org.apache.cassandra.locator for replication strategy classes
   when not otherwise specified
 * validation that generates less garbage (CASSANDRA-1814)
 * add TTL support to CLI (CASSANDRA-1838)
 * cli defaults to bytestype for subcomparator when creating
   column families (CASSANDRA-1835)
 * unregister index MBeans when index is dropped (CASSANDRA-1843)
 * make ByteBufferUtil.clone thread-safe (CASSANDRA-1847)
 * change exception for read requests during bootstrap from 
   InvalidRequest to Unavailable (CASSANDRA-1862)
 * respect row-level tombstones post-flush in range scans
   (CASSANDRA-1837)
 * ReadResponseResolver check digests against each other (CASSANDRA-1830)
 * return InvalidRequest when remove of subcolumn without supercolumn
   is requested (CASSANDRA-1866)
 * flush before repair (CASSANDRA-1748)
 * SSTableExport validates key order (CASSANDRA-1884)
 * large row support for SSTableExport (CASSANDRA-1867)
 * Re-cache hot keys post-compaction without hitting disk (CASSANDRA-1878)
 * manage read repair in coordinator instead of data source, to
   provide latency information to dynamic snitch (CASSANDRA-1873)


0.7.0-rc2
 * fix live-column-count of slice ranges including tombstoned supercolumn 
   with live subcolumn (CASSANDRA-1591)
 * rename o.a.c.internal.AntientropyStage -> AntiEntropyStage,
   o.a.c.request.Request_responseStage -> RequestResponseStage,
   o.a.c.internal.Internal_responseStage -> InternalResponseStage
 * add AbstractType.fromString (CASSANDRA-1767)
 * require index_type to be present when specifying index_name
   on ColumnDef (CASSANDRA-1759)
 * fix add/remove index bugs in CFMetadata (CASSANDRA-1768)
 * rebuild Strategy during system_update_keyspace (CASSANDRA-1762)
 * cli updates prompt to ... in continuation lines (CASSANDRA-1770)
 * support multiple Mutations per key in hadoop ColumnFamilyOutputFormat
   (CASSANDRA-1774)
 * improvements to Debian init script (CASSANDRA-1772)
 * use local classloader to check for version.properties (CASSANDRA-1778)
 * Validate that column names in column_metadata are valid for the
   defined comparator, and decode properly in cli (CASSANDRA-1773)
 * use cross-platform newlines in cli (CASSANDRA-1786)
 * add ExpiringColumn support to sstable import/export (CASSANDRA-1754)
 * add flush for each append to periodic commitlog mode; added
   periodic_without_flush option to disable this (CASSANDRA-1780)
 * close file handle used for post-flush truncate (CASSANDRA-1790)
 * various code cleanup (CASSANDRA-1793, -1794, -1795)
 * fix range queries against wrapped range (CASSANDRA-1781)
 * fix consistencylevel calculations for NetworkTopologyStrategy
   (CASSANDRA-1804)
 * cli support index type enum names (CASSANDRA-1810)
 * improved validation of column_metadata (CASSANDRA-1813)
 * reads at ConsistencyLevel > 1 throw UnavailableException
   immediately if insufficient live nodes exist (CASSANDRA-1803)
 * copy bytebuffers for local writes to avoid retaining the entire
   Thrift frame (CASSANDRA-1801)
 * fix NPE adding index to column w/o prior metadata (CASSANDRA-1764)
 * reduce fat client timeout (CASSANDRA-1730)
 * fix botched merge of CASSANDRA-1316


0.7.0-rc1
 * fix compaction and flush races with schema updates (CASSANDRA-1715)
 * add clustertool, config-converter, sstablekeys, and schematool 
   Windows .bat files (CASSANDRA-1723)
 * reject range queries received during bootstrap (CASSANDRA-1739)
 * fix wrapping-range queries on non-minimum token (CASSANDRA-1700)
 * add nodetool cfhistogram (CASSANDRA-1698)
 * limit repaired ranges to what the nodes have in common (CASSANDRA-1674)
 * index scan treats missing columns as not matching secondary
   expressions (CASSANDRA-1745)
 * Fix misuse of DataOutputBuffer.getData in AntiEntropyService
   (CASSANDRA-1729)
 * detect and warn when obsolete version of JNA is present (CASSANDRA-1760)
 * reduce fat client timeout (CASSANDRA-1730)
 * cleanup smallest CFs first to increase free temp space for larger ones
   (CASSANDRA-1811)
 * Update windows .bat files to work outside of main Cassandra
   directory (CASSANDRA-1713)
 * fix read repair regression from 0.6.7 (CASSANDRA-1727)
 * more-efficient read repair (CASSANDRA-1719)
 * fix hinted handoff replay (CASSANDRA-1656)
 * log type of dropped messages (CASSANDRA-1677)
 * upgrade to SLF4J 1.6.1
 * fix ByteBuffer bug in ExpiringColumn.updateDigest (CASSANDRA-1679)
 * fix IntegerType.getString (CASSANDRA-1681)
 * log tpstats when dropping messages (CASSANDRA-1660)
 * make -Djava.net.preferIPv4Stack=true the default (CASSANDRA-628)
 * add INTERNAL_RESPONSE verb to differentiate from responses related
   to client requests (CASSANDRA-1685)
 * log tpstats when dropping messages (CASSANDRA-1660)
 * include unreachable nodes in describeSchemaVersions (CASSANDRA-1678)
 * Avoid dropping messages off the client request path (CASSANDRA-1676)
 * fix jna errno reporting (CASSANDRA-1694)
 * add friendlier error for UnknownHostException on startup (CASSANDRA-1697)
 * include jna dependency in RPM package (CASSANDRA-1690)
 * add --skip-keys option to stress.py (CASSANDRA-1696)
 * improve cli handling of non-string keys and column names 
   (CASSANDRA-1701, -1693)
 * r/m extra subcomparator line in cli keyspaces output (CASSANDRA-1712)
 * add read repair chance to cli "show keyspaces"
 * upgrade to ConcurrentLinkedHashMap 1.1 (CASSANDRA-975)
 * fix index scan routing (CASSANDRA-1722)
 * fix tombstoning of supercolumns in range queries (CASSANDRA-1734)
 * clear endpoint cache after updating keyspace metadata (CASSANDRA-1741)
 * fix wrapping-range queries on non-minimum token (CASSANDRA-1700)
 * truncate includes secondary indexes (CASSANDRA-1747)
 * retain reference to PendingFile sstables (CASSANDRA-1749)
 * fix sstableimport regression (CASSANDRA-1753)
 * fix for bootstrap when no non-system tables are defined (CASSANDRA-1732)
 * handle replica unavailability in index scan (CASSANDRA-1755)
 * fix service initialization order deadlock (CASSANDRA-1756)
 * multi-line cli commands (CASSANDRA-1742)
 * fix race between snapshot and compaction (CASSANDRA-1736)


0.7.0-beta3
 * add strategy options to describe_keyspace output (CASSANDRA-1560)
 * log warning when using randomly generated token (CASSANDRA-1552)
 * re-organize JMX into .db, .net, .internal, .request (CASSANDRA-1217)
 * allow nodes to change IPs between restarts (CASSANDRA-1518)
 * remember ring state between restarts by default (CASSANDRA-1518)
 * flush index built flag so we can read it before log replay (CASSANDRA-1541)
 * lock row cache updates to prevent race condition (CASSANDRA-1293)
 * remove assertion causing rare (and harmless) error messages in
   commitlog (CASSANDRA-1330)
 * fix moving nodes with no keyspaces defined (CASSANDRA-1574)
 * fix unbootstrap when no data is present in a transfer range (CASSANDRA-1573)
 * take advantage of AVRO-495 to simplify our avro IDL (CASSANDRA-1436)
 * extend authorization hierarchy to column family (CASSANDRA-1554)
 * deletion support in secondary indexes (CASSANDRA-1571)
 * meaningful error message for invalid replication strategy class 
   (CASSANDRA-1566)
 * allow keyspace creation with RF > N (CASSANDRA-1428)
 * improve cli error handling (CASSANDRA-1580)
 * add cache save/load ability (CASSANDRA-1417, 1606, 1647)
 * add StorageService.getDrainProgress (CASSANDRA-1588)
 * Disallow bootstrap to an in-use token (CASSANDRA-1561)
 * Allow dynamic secondary index creation and destruction (CASSANDRA-1532)
 * log auto-guessed memtable thresholds (CASSANDRA-1595)
 * add ColumnDef support to cli (CASSANDRA-1583)
 * reduce index sample time by 75% (CASSANDRA-1572)
 * add cli support for column, strategy metadata (CASSANDRA-1578, 1612)
 * add cli support for schema modification (CASSANDRA-1584)
 * delete temp files on failed compactions (CASSANDRA-1596)
 * avoid blocking for dead nodes during removetoken (CASSANDRA-1605)
 * remove ConsistencyLevel.ZERO (CASSANDRA-1607)
 * expose in-progress compaction type in jmx (CASSANDRA-1586)
 * removed IClock & related classes from internals (CASSANDRA-1502)
 * fix removing tokens from SystemTable on decommission and removetoken
   (CASSANDRA-1609)
 * include CF metadata in cli 'show keyspaces' (CASSANDRA-1613)
 * switch from Properties to HashMap in PropertyFileSnitch to
   avoid synchronization bottleneck (CASSANDRA-1481)
 * PropertyFileSnitch configuration file renamed to 
   cassandra-topology.properties
 * add cli support for get_range_slices (CASSANDRA-1088, CASSANDRA-1619)
 * Make memtable flush thresholds per-CF instead of global 
   (CASSANDRA-1007, 1637)
 * add cli support for binary data without CfDef hints (CASSANDRA-1603)
 * fix building SSTable statistics post-stream (CASSANDRA-1620)
 * fix potential infinite loop in 2ary index queries (CASSANDRA-1623)
 * allow creating NTS keyspaces with no replicas configured (CASSANDRA-1626)
 * add jmx histogram of sstables accessed per read (CASSANDRA-1624)
 * remove system_rename_column_family and system_rename_keyspace from the
   client API until races can be fixed (CASSANDRA-1630, CASSANDRA-1585)
 * add cli sanity tests (CASSANDRA-1582)
 * update GC settings in cassandra.bat (CASSANDRA-1636)
 * cli support for index queries (CASSANDRA-1635)
 * cli support for updating schema memtable settings (CASSANDRA-1634)
 * cli --file option (CASSANDRA-1616)
 * reduce automatically chosen memtable sizes by 50% (CASSANDRA-1641)
 * move endpoint cache from snitch to strategy (CASSANDRA-1643)
 * fix commitlog recovery deleting the newly-created segment as well as
   the old ones (CASSANDRA-1644)
 * upgrade to Thrift 0.5 (CASSANDRA-1367)
 * renamed CL.DCQUORUM to LOCAL_QUORUM and DCQUORUMSYNC to EACH_QUORUM
 * cli truncate support (CASSANDRA-1653)
 * update GC settings in cassandra.bat (CASSANDRA-1636)
 * avoid logging when a node's ip/token is gossipped back to it (CASSANDRA-1666)


0.7-beta2
 * always use UTF-8 for hint keys (CASSANDRA-1439)
 * remove cassandra.yaml dependency from Hadoop and Pig (CASSADRA-1322)
 * expose CfDef metadata in describe_keyspaces (CASSANDRA-1363)
 * restore use of mmap_index_only option (CASSANDRA-1241)
 * dropping a keyspace with no column families generated an error 
   (CASSANDRA-1378)
 * rename RackAwareStrategy to OldNetworkTopologyStrategy, RackUnawareStrategy 
   to SimpleStrategy, DatacenterShardStrategy to NetworkTopologyStrategy,
   AbstractRackAwareSnitch to AbstractNetworkTopologySnitch (CASSANDRA-1392)
 * merge StorageProxy.mutate, mutateBlocking (CASSANDRA-1396)
 * faster UUIDType, LongType comparisons (CASSANDRA-1386, 1393)
 * fix setting read_repair_chance from CLI addColumnFamily (CASSANDRA-1399)
 * fix updates to indexed columns (CASSANDRA-1373)
 * fix race condition leaving to FileNotFoundException (CASSANDRA-1382)
 * fix sharded lock hash on index write path (CASSANDRA-1402)
 * add support for GT/E, LT/E in subordinate index clauses (CASSANDRA-1401)
 * cfId counter got out of sync when CFs were added (CASSANDRA-1403)
 * less chatty schema updates (CASSANDRA-1389)
 * rename column family mbeans. 'type' will now include either 
   'IndexColumnFamilies' or 'ColumnFamilies' depending on the CFS type.
   (CASSANDRA-1385)
 * disallow invalid keyspace and column family names. This includes name that
   matches a '^\w+' regex. (CASSANDRA-1377)
 * use JNA, if present, to take snapshots (CASSANDRA-1371)
 * truncate hints if starting 0.7 for the first time (CASSANDRA-1414)
 * fix FD leak in single-row slicepredicate queries (CASSANDRA-1416)
 * allow index expressions against columns that are not part of the 
   SlicePredicate (CASSANDRA-1410)
 * config-converter properly handles snitches and framed support 
   (CASSANDRA-1420)
 * remove keyspace argument from multiget_count (CASSANDRA-1422)
 * allow specifying cassandra.yaml location as (local or remote) URL
   (CASSANDRA-1126)
 * fix using DynamicEndpointSnitch with NetworkTopologyStrategy
   (CASSANDRA-1429)
 * Add CfDef.default_validation_class (CASSANDRA-891)
 * fix EstimatedHistogram.max (CASSANDRA-1413)
 * quorum read optimization (CASSANDRA-1622)
 * handle zero-length (or missing) rows during HH paging (CASSANDRA-1432)
 * include secondary indexes during schema migrations (CASSANDRA-1406)
 * fix commitlog header race during schema change (CASSANDRA-1435)
 * fix ColumnFamilyStoreMBeanIterator to use new type name (CASSANDRA-1433)
 * correct filename generated by xml->yaml converter (CASSANDRA-1419)
 * add CMSInitiatingOccupancyFraction=75 and UseCMSInitiatingOccupancyOnly
   to default JVM options
 * decrease jvm heap for cassandra-cli (CASSANDRA-1446)
 * ability to modify keyspaces and column family definitions on a live cluster
   (CASSANDRA-1285)
 * support for Hadoop Streaming [non-jvm map/reduce via stdin/out]
   (CASSANDRA-1368)
 * Move persistent sstable stats from the system table to an sstable component
   (CASSANDRA-1430)
 * remove failed bootstrap attempt from pending ranges when gossip times
   it out after 1h (CASSANDRA-1463)
 * eager-create tcp connections to other cluster members (CASSANDRA-1465)
 * enumerate stages and derive stage from message type instead of 
   transmitting separately (CASSANDRA-1465)
 * apply reversed flag during collation from different data sources
   (CASSANDRA-1450)
 * make failure to remove comitlog segment non-fatal (CASSANDRA-1348)
 * correct ordering of drain operations so CL.recover is no longer 
   necessary (CASSANDRA-1408)
 * removed keyspace from describe_splits method (CASSANDRA-1425)
 * rename check_schema_agreement to describe_schema_versions
   (CASSANDRA-1478)
 * fix QUORUM calculation for RF > 3 (CASSANDRA-1487)
 * remove tombstones during non-major compactions when bloom filter
   verifies that row does not exist in other sstables (CASSANDRA-1074)
 * nodes that coordinated a loadbalance in the past could not be seen by
   newly added nodes (CASSANDRA-1467)
 * exposed endpoint states (gossip details) via jmx (CASSANDRA-1467)
 * ensure that compacted sstables are not included when new readers are
   instantiated (CASSANDRA-1477)
 * by default, calculate heap size and memtable thresholds at runtime (CASSANDRA-1469)
 * fix races dealing with adding/dropping keyspaces and column families in
   rapid succession (CASSANDRA-1477)
 * clean up of Streaming system (CASSANDRA-1503, 1504, 1506)
 * add options to configure Thrift socket keepalive and buffer sizes (CASSANDRA-1426)
 * make contrib CassandraServiceDataCleaner recursive (CASSANDRA-1509)
 * min, max compaction threshold are configurable and persistent 
   per-ColumnFamily (CASSANDRA-1468)
 * fix replaying the last mutation in a commitlog unnecessarily 
   (CASSANDRA-1512)
 * invoke getDefaultUncaughtExceptionHandler from DTPE with the original
   exception rather than the ExecutionException wrapper (CASSANDRA-1226)
 * remove Clock from the Thrift (and Avro) API (CASSANDRA-1501)
 * Close intra-node sockets when connection is broken (CASSANDRA-1528)
 * RPM packaging spec file (CASSANDRA-786)
 * weighted request scheduler (CASSANDRA-1485)
 * treat expired columns as deleted (CASSANDRA-1539)
 * make IndexInterval configurable (CASSANDRA-1488)
 * add describe_snitch to Thrift API (CASSANDRA-1490)
 * MD5 authenticator compares plain text submitted password with MD5'd
   saved property, instead of vice versa (CASSANDRA-1447)
 * JMX MessagingService pending and completed counts (CASSANDRA-1533)
 * fix race condition processing repair responses (CASSANDRA-1511)
 * make repair blocking (CASSANDRA-1511)
 * create EndpointSnitchInfo and MBean to expose rack and DC (CASSANDRA-1491)
 * added option to contrib/word_count to output results back to Cassandra
   (CASSANDRA-1342)
 * rewrite Hadoop ColumnFamilyRecordWriter to pool connections, retry to
   multiple Cassandra nodes, and smooth impact on the Cassandra cluster
   by using smaller batch sizes (CASSANDRA-1434)
 * fix setting gc_grace_seconds via CLI (CASSANDRA-1549)
 * support TTL'd index values (CASSANDRA-1536)
 * make removetoken work like decommission (CASSANDRA-1216)
 * make cli comparator-aware and improve quote rules (CASSANDRA-1523,-1524)
 * make nodetool compact and cleanup blocking (CASSANDRA-1449)
 * add memtable, cache information to GCInspector logs (CASSANDRA-1558)
 * enable/disable HintedHandoff via JMX (CASSANDRA-1550)
 * Ignore stray files in the commit log directory (CASSANDRA-1547)
 * Disallow bootstrap to an in-use token (CASSANDRA-1561)


0.7-beta1
 * sstable versioning (CASSANDRA-389)
 * switched to slf4j logging (CASSANDRA-625)
 * add (optional) expiration time for column (CASSANDRA-699)
 * access levels for authentication/authorization (CASSANDRA-900)
 * add ReadRepairChance to CF definition (CASSANDRA-930)
 * fix heisenbug in system tests, especially common on OS X (CASSANDRA-944)
 * convert to byte[] keys internally and all public APIs (CASSANDRA-767)
 * ability to alter schema definitions on a live cluster (CASSANDRA-44)
 * renamed configuration file to cassandra.xml, and log4j.properties to
   log4j-server.properties, which must now be loaded from
   the classpath (which is how our scripts in bin/ have always done it)
   (CASSANDRA-971)
 * change get_count to require a SlicePredicate. create multi_get_count
   (CASSANDRA-744)
 * re-organized endpointsnitch implementations and added SimpleSnitch
   (CASSANDRA-994)
 * Added preload_row_cache option (CASSANDRA-946)
 * add CRC to commitlog header (CASSANDRA-999)
 * removed deprecated batch_insert and get_range_slice methods (CASSANDRA-1065)
 * add truncate thrift method (CASSANDRA-531)
 * http mini-interface using mx4j (CASSANDRA-1068)
 * optimize away copy of sliced row on memtable read path (CASSANDRA-1046)
 * replace constant-size 2GB mmaped segments and special casing for index 
   entries spanning segment boundaries, with SegmentedFile that computes 
   segments that always contain entire entries/rows (CASSANDRA-1117)
 * avoid reading large rows into memory during compaction (CASSANDRA-16)
 * added hadoop OutputFormat (CASSANDRA-1101)
 * efficient Streaming (no more anticompaction) (CASSANDRA-579)
 * split commitlog header into separate file and add size checksum to
   mutations (CASSANDRA-1179)
 * avoid allocating a new byte[] for each mutation on replay (CASSANDRA-1219)
 * revise HH schema to be per-endpoint (CASSANDRA-1142)
 * add joining/leaving status to nodetool ring (CASSANDRA-1115)
 * allow multiple repair sessions per node (CASSANDRA-1190)
 * optimize away MessagingService for local range queries (CASSANDRA-1261)
 * make framed transport the default so malformed requests can't OOM the 
   server (CASSANDRA-475)
 * significantly faster reads from row cache (CASSANDRA-1267)
 * take advantage of row cache during range queries (CASSANDRA-1302)
 * make GCGraceSeconds a per-ColumnFamily value (CASSANDRA-1276)
 * keep persistent row size and column count statistics (CASSANDRA-1155)
 * add IntegerType (CASSANDRA-1282)
 * page within a single row during hinted handoff (CASSANDRA-1327)
 * push DatacenterShardStrategy configuration into keyspace definition,
   eliminating datacenter.properties. (CASSANDRA-1066)
 * optimize forward slices starting with '' and single-index-block name 
   queries by skipping the column index (CASSANDRA-1338)
 * streaming refactor (CASSANDRA-1189)
 * faster comparison for UUID types (CASSANDRA-1043)
 * secondary index support (CASSANDRA-749 and subtasks)
 * make compaction buckets deterministic (CASSANDRA-1265)


0.6.6
 * Allow using DynamicEndpointSnitch with RackAwareStrategy (CASSANDRA-1429)
 * remove the remaining vestiges of the unfinished DatacenterShardStrategy 
   (replaced by NetworkTopologyStrategy in 0.7)
   

0.6.5
 * fix key ordering in range query results with RandomPartitioner
   and ConsistencyLevel > ONE (CASSANDRA-1145)
 * fix for range query starting with the wrong token range (CASSANDRA-1042)
 * page within a single row during hinted handoff (CASSANDRA-1327)
 * fix compilation on non-sun JDKs (CASSANDRA-1061)
 * remove String.trim() call on row keys in batch mutations (CASSANDRA-1235)
 * Log summary of dropped messages instead of spamming log (CASSANDRA-1284)
 * add dynamic endpoint snitch (CASSANDRA-981)
 * fix streaming for keyspaces with hyphens in their name (CASSANDRA-1377)
 * fix errors in hard-coded bloom filter optKPerBucket by computing it
   algorithmically (CASSANDRA-1220
 * remove message deserialization stage, and uncap read/write stages
   so slow reads/writes don't block gossip processing (CASSANDRA-1358)
 * add jmx port configuration to Debian package (CASSANDRA-1202)
 * use mlockall via JNA, if present, to prevent Linux from swapping
   out parts of the JVM (CASSANDRA-1214)


0.6.4
 * avoid queuing multiple hint deliveries for the same endpoint
   (CASSANDRA-1229)
 * better performance for and stricter checking of UTF8 column names
   (CASSANDRA-1232)
 * extend option to lower compaction priority to hinted handoff
   as well (CASSANDRA-1260)
 * log errors in gossip instead of re-throwing (CASSANDRA-1289)
 * avoid aborting commitlog replay prematurely if a flushed-but-
   not-removed commitlog segment is encountered (CASSANDRA-1297)
 * fix duplicate rows being read during mapreduce (CASSANDRA-1142)
 * failure detection wasn't closing command sockets (CASSANDRA-1221)
 * cassandra-cli.bat works on windows (CASSANDRA-1236)
 * pre-emptively drop requests that cannot be processed within RPCTimeout
   (CASSANDRA-685)
 * add ack to Binary write verb and update CassandraBulkLoader
   to wait for acks for each row (CASSANDRA-1093)
 * added describe_partitioner Thrift method (CASSANDRA-1047)
 * Hadoop jobs no longer require the Cassandra storage-conf.xml
   (CASSANDRA-1280, CASSANDRA-1047)
 * log thread pool stats when GC is excessive (CASSANDRA-1275)
 * remove gossip message size limit (CASSANDRA-1138)
 * parallelize local and remote reads during multiget, and respect snitch 
   when determining whether to do local read for CL.ONE (CASSANDRA-1317)
 * fix read repair to use requested consistency level on digest mismatch,
   rather than assuming QUORUM (CASSANDRA-1316)
 * process digest mismatch re-reads in parallel (CASSANDRA-1323)
 * switch hints CF comparator to BytesType (CASSANDRA-1274)


0.6.3
 * retry to make streaming connections up to 8 times. (CASSANDRA-1019)
 * reject describe_ring() calls on invalid keyspaces (CASSANDRA-1111)
 * fix cache size calculation for size of 100% (CASSANDRA-1129)
 * fix cache capacity only being recalculated once (CASSANDRA-1129)
 * remove hourly scan of all hints on the off chance that the gossiper
   missed a status change; instead, expose deliverHintsToEndpoint to JMX
   so it can be done manually, if necessary (CASSANDRA-1141)
 * don't reject reads at CL.ALL (CASSANDRA-1152)
 * reject deletions to supercolumns in CFs containing only standard
   columns (CASSANDRA-1139)
 * avoid preserving login information after client disconnects
   (CASSANDRA-1057)
 * prefer sun jdk to openjdk in debian init script (CASSANDRA-1174)
 * detect partioner config changes between restarts and fail fast 
   (CASSANDRA-1146)
 * use generation time to resolve node token reassignment disagreements
   (CASSANDRA-1118)
 * restructure the startup ordering of Gossiper and MessageService to avoid
   timing anomalies (CASSANDRA-1160)
 * detect incomplete commit log hearders (CASSANDRA-1119)
 * force anti-entropy service to stream files on the stream stage to avoid
   sending streams out of order (CASSANDRA-1169)
 * remove inactive stream managers after AES streams files (CASSANDRA-1169)
 * allow removing entire row through batch_mutate Deletion (CASSANDRA-1027)
 * add JMX metrics for row-level bloom filter false positives (CASSANDRA-1212)
 * added a redhat init script to contrib (CASSANDRA-1201)
 * use midpoint when bootstrapping a new machine into range with not
   much data yet instead of random token (CASSANDRA-1112)
 * kill server on OOM in executor stage as well as Thrift (CASSANDRA-1226)
 * remove opportunistic repairs, when two machines with overlapping replica
   responsibilities happen to finish major compactions of the same CF near
   the same time.  repairs are now fully manual (CASSANDRA-1190)
 * add ability to lower compaction priority (default is no change from 0.6.2)
   (CASSANDRA-1181)


0.6.2
 * fix contrib/word_count build. (CASSANDRA-992)
 * split CommitLogExecutorService into BatchCommitLogExecutorService and 
   PeriodicCommitLogExecutorService (CASSANDRA-1014)
 * add latency histograms to CFSMBean (CASSANDRA-1024)
 * make resolving timestamp ties deterministic by using value bytes
   as a tiebreaker (CASSANDRA-1039)
 * Add option to turn off Hinted Handoff (CASSANDRA-894)
 * fix windows startup (CASSANDRA-948)
 * make concurrent_reads, concurrent_writes configurable at runtime via JMX
   (CASSANDRA-1060)
 * disable GCInspector on non-Sun JVMs (CASSANDRA-1061)
 * fix tombstone handling in sstable rows with no other data (CASSANDRA-1063)
 * fix size of row in spanned index entries (CASSANDRA-1056)
 * install json2sstable, sstable2json, and sstablekeys to Debian package
 * StreamingService.StreamDestinations wouldn't empty itself after streaming
   finished (CASSANDRA-1076)
 * added Collections.shuffle(splits) before returning the splits in 
   ColumnFamilyInputFormat (CASSANDRA-1096)
 * do not recalculate cache capacity post-compaction if it's been manually 
   modified (CASSANDRA-1079)
 * better defaults for flush sorter + writer executor queue sizes
   (CASSANDRA-1100)
 * windows scripts for SSTableImport/Export (CASSANDRA-1051)
 * windows script for nodetool (CASSANDRA-1113)
 * expose PhiConvictThreshold (CASSANDRA-1053)
 * make repair of RF==1 a no-op (CASSANDRA-1090)
 * improve default JVM GC options (CASSANDRA-1014)
 * fix SlicePredicate serialization inside Hadoop jobs (CASSANDRA-1049)
 * close Thrift sockets in Hadoop ColumnFamilyRecordReader (CASSANDRA-1081)


0.6.1
 * fix NPE in sstable2json when no excluded keys are given (CASSANDRA-934)
 * keep the replica set constant throughout the read repair process
   (CASSANDRA-937)
 * allow querying getAllRanges with empty token list (CASSANDRA-933)
 * fix command line arguments inversion in clustertool (CASSANDRA-942)
 * fix race condition that could trigger a false-positive assertion
   during post-flush discard of old commitlog segments (CASSANDRA-936)
 * fix neighbor calculation for anti-entropy repair (CASSANDRA-924)
 * perform repair even for small entropy differences (CASSANDRA-924)
 * Use hostnames in CFInputFormat to allow Hadoop's naive string-based
   locality comparisons to work (CASSANDRA-955)
 * cache read-only BufferedRandomAccessFile length to avoid
   3 system calls per invocation (CASSANDRA-950)
 * nodes with IPv6 (and no IPv4) addresses could not join cluster
   (CASSANDRA-969)
 * Retrieve the correct number of undeleted columns, if any, from
   a supercolumn in a row that had been deleted previously (CASSANDRA-920)
 * fix index scans that cross the 2GB mmap boundaries for both mmap
   and standard i/o modes (CASSANDRA-866)
 * expose drain via nodetool (CASSANDRA-978)


0.6.0-RC1
 * JMX drain to flush memtables and run through commit log (CASSANDRA-880)
 * Bootstrapping can skip ranges under the right conditions (CASSANDRA-902)
 * fix merging row versions in range_slice for CL > ONE (CASSANDRA-884)
 * default write ConsistencyLeven chaned from ZERO to ONE
 * fix for index entries spanning mmap buffer boundaries (CASSANDRA-857)
 * use lexical comparison if time part of TimeUUIDs are the same 
   (CASSANDRA-907)
 * bound read, mutation, and response stages to fix possible OOM
   during log replay (CASSANDRA-885)
 * Use microseconds-since-epoch (UTC) in cli, instead of milliseconds
 * Treat batch_mutate Deletion with null supercolumn as "apply this predicate 
   to top level supercolumns" (CASSANDRA-834)
 * Streaming destination nodes do not update their JMX status (CASSANDRA-916)
 * Fix internal RPC timeout calculation (CASSANDRA-911)
 * Added Pig loadfunc to contrib/pig (CASSANDRA-910)


0.6.0-beta3
 * fix compaction bucketing bug (CASSANDRA-814)
 * update windows batch file (CASSANDRA-824)
 * deprecate KeysCachedFraction configuration directive in favor
   of KeysCached; move to unified-per-CF key cache (CASSANDRA-801)
 * add invalidateRowCache to ColumnFamilyStoreMBean (CASSANDRA-761)
 * send Handoff hints to natural locations to reduce load on
   remaining nodes in a failure scenario (CASSANDRA-822)
 * Add RowWarningThresholdInMB configuration option to warn before very 
   large rows get big enough to threaten node stability, and -x option to
   be able to remove them with sstable2json if the warning is unheeded
   until it's too late (CASSANDRA-843)
 * Add logging of GC activity (CASSANDRA-813)
 * fix ConcurrentModificationException in commitlog discard (CASSANDRA-853)
 * Fix hardcoded row count in Hadoop RecordReader (CASSANDRA-837)
 * Add a jmx status to the streaming service and change several DEBUG
   messages to INFO (CASSANDRA-845)
 * fix classpath in cassandra-cli.bat for Windows (CASSANDRA-858)
 * allow re-specifying host, port to cassandra-cli if invalid ones
   are first tried (CASSANDRA-867)
 * fix race condition handling rpc timeout in the coordinator
   (CASSANDRA-864)
 * Remove CalloutLocation and StagingFileDirectory from storage-conf files 
   since those settings are no longer used (CASSANDRA-878)
 * Parse a long from RowWarningThresholdInMB instead of an int (CASSANDRA-882)
 * Remove obsolete ControlPort code from DatabaseDescriptor (CASSANDRA-886)
 * move skipBytes side effect out of assert (CASSANDRA-899)
 * add "double getLoad" to StorageServiceMBean (CASSANDRA-898)
 * track row stats per CF at compaction time (CASSANDRA-870)
 * disallow CommitLogDirectory matching a DataFileDirectory (CASSANDRA-888)
 * default key cache size is 200k entries, changed from 10% (CASSANDRA-863)
 * add -Dcassandra-foreground=yes to cassandra.bat
 * exit if cluster name is changed unexpectedly (CASSANDRA-769)


0.6.0-beta1/beta2
 * add batch_mutate thrift command, deprecating batch_insert (CASSANDRA-336)
 * remove get_key_range Thrift API, deprecated in 0.5 (CASSANDRA-710)
 * add optional login() Thrift call for authentication (CASSANDRA-547)
 * support fat clients using gossiper and StorageProxy to perform
   replication in-process [jvm-only] (CASSANDRA-535)
 * support mmapped I/O for reads, on by default on 64bit JVMs 
   (CASSANDRA-408, CASSANDRA-669)
 * improve insert concurrency, particularly during Hinted Handoff
   (CASSANDRA-658)
 * faster network code (CASSANDRA-675)
 * stress.py moved to contrib (CASSANDRA-635)
 * row caching [must be explicitly enabled per-CF in config] (CASSANDRA-678)
 * present a useful measure of compaction progress in JMX (CASSANDRA-599)
 * add bin/sstablekeys (CASSNADRA-679)
 * add ConsistencyLevel.ANY (CASSANDRA-687)
 * make removetoken remove nodes from gossip entirely (CASSANDRA-644)
 * add ability to set cache sizes at runtime (CASSANDRA-708)
 * report latency and cache hit rate statistics with lifetime totals
   instead of average over the last minute (CASSANDRA-702)
 * support get_range_slice for RandomPartitioner (CASSANDRA-745)
 * per-keyspace replication factory and replication strategy (CASSANDRA-620)
 * track latency in microseconds (CASSANDRA-733)
 * add describe_ Thrift methods, deprecating get_string_property and 
   get_string_list_property
 * jmx interface for tracking operation mode and streams in general.
   (CASSANDRA-709)
 * keep memtables in sorted order to improve range query performance
   (CASSANDRA-799)
 * use while loop instead of recursion when trimming sstables compaction list 
   to avoid blowing stack in pathological cases (CASSANDRA-804)
 * basic Hadoop map/reduce support (CASSANDRA-342)


0.5.1
 * ensure all files for an sstable are streamed to the same directory.
   (CASSANDRA-716)
 * more accurate load estimate for bootstrapping (CASSANDRA-762)
 * tolerate dead or unavailable bootstrap target on write (CASSANDRA-731)
 * allow larger numbers of keys (> 140M) in a sstable bloom filter
   (CASSANDRA-790)
 * include jvm argument improvements from CASSANDRA-504 in debian package
 * change streaming chunk size to 32MB to accomodate Windows XP limitations
   (was 64MB) (CASSANDRA-795)
 * fix get_range_slice returning results in the wrong order (CASSANDRA-781)
 

0.5.0 final
 * avoid attempting to delete temporary bootstrap files twice (CASSANDRA-681)
 * fix bogus NaN in nodeprobe cfstats output (CASSANDRA-646)
 * provide a policy for dealing with single thread executors w/ a full queue
   (CASSANDRA-694)
 * optimize inner read in MessagingService, vastly improving multiple-node
   performance (CASSANDRA-675)
 * wait for table flush before streaming data back to a bootstrapping node.
   (CASSANDRA-696)
 * keep track of bootstrapping sources by table so that bootstrapping doesn't 
   give the indication of finishing early (CASSANDRA-673)


0.5.0 RC3
 * commit the correct version of the patch for CASSANDRA-663


0.5.0 RC2 (unreleased)
 * fix bugs in converting get_range_slice results to Thrift 
   (CASSANDRA-647, CASSANDRA-649)
 * expose java.util.concurrent.TimeoutException in StorageProxy methods
   (CASSANDRA-600)
 * TcpConnectionManager was holding on to disconnected connections, 
   giving the false indication they were being used. (CASSANDRA-651)
 * Remove duplicated write. (CASSANDRA-662)
 * Abort bootstrap if IP is already in the token ring (CASSANDRA-663)
 * increase default commitlog sync period, and wait for last sync to 
   finish before submitting another (CASSANDRA-668)


0.5.0 RC1
 * Fix potential NPE in get_range_slice (CASSANDRA-623)
 * add CRC32 to commitlog entries (CASSANDRA-605)
 * fix data streaming on windows (CASSANDRA-630)
 * GC compacted sstables after cleanup and compaction (CASSANDRA-621)
 * Speed up anti-entropy validation (CASSANDRA-629)
 * Fix anti-entropy assertion error (CASSANDRA-639)
 * Fix pending range conflicts when bootstapping or moving
   multiple nodes at once (CASSANDRA-603)
 * Handle obsolete gossip related to node movement in the case where
   one or more nodes is down when the movement occurs (CASSANDRA-572)
 * Include dead nodes in gossip to avoid a variety of problems
   and fix HH to removed nodes (CASSANDRA-634)
 * return an InvalidRequestException for mal-formed SlicePredicates
   (CASSANDRA-643)
 * fix bug determining closest neighbor for use in multiple datacenters
   (CASSANDRA-648)
 * Vast improvements in anticompaction speed (CASSANDRA-607)
 * Speed up log replay and writes by avoiding redundant serializations
   (CASSANDRA-652)


0.5.0 beta 2
 * Bootstrap improvements (several tickets)
 * add nodeprobe repair anti-entropy feature (CASSANDRA-193, CASSANDRA-520)
 * fix possibility of partition when many nodes restart at once
   in clusters with multiple seeds (CASSANDRA-150)
 * fix NPE in get_range_slice when no data is found (CASSANDRA-578)
 * fix potential NPE in hinted handoff (CASSANDRA-585)
 * fix cleanup of local "system" keyspace (CASSANDRA-576)
 * improve computation of cluster load balance (CASSANDRA-554)
 * added super column read/write, column count, and column/row delete to
   cassandra-cli (CASSANDRA-567, CASSANDRA-594)
 * fix returning live subcolumns of deleted supercolumns (CASSANDRA-583)
 * respect JAVA_HOME in bin/ scripts (several tickets)
 * add StorageService.initClient for fat clients on the JVM (CASSANDRA-535)
   (see contrib/client_only for an example of use)
 * make consistency_level functional in get_range_slice (CASSANDRA-568)
 * optimize key deserialization for RandomPartitioner (CASSANDRA-581)
 * avoid GCing tombstones except on major compaction (CASSANDRA-604)
 * increase failure conviction threshold, resulting in less nodes
   incorrectly (and temporarily) marked as down (CASSANDRA-610)
 * respect memtable thresholds during log replay (CASSANDRA-609)
 * support ConsistencyLevel.ALL on read (CASSANDRA-584)
 * add nodeprobe removetoken command (CASSANDRA-564)


0.5.0 beta
 * Allow multiple simultaneous flushes, improving flush throughput 
   on multicore systems (CASSANDRA-401)
 * Split up locks to improve write and read throughput on multicore systems
   (CASSANDRA-444, CASSANDRA-414)
 * More efficient use of memory during compaction (CASSANDRA-436)
 * autobootstrap option: when enabled, all non-seed nodes will attempt
   to bootstrap when started, until bootstrap successfully
   completes. -b option is removed.  (CASSANDRA-438)
 * Unless a token is manually specified in the configuration xml,
   a bootstraping node will use a token that gives it half the
   keys from the most-heavily-loaded node in the cluster,
   instead of generating a random token. 
   (CASSANDRA-385, CASSANDRA-517)
 * Miscellaneous bootstrap fixes (several tickets)
 * Ability to change a node's token even after it has data on it
   (CASSANDRA-541)
 * Ability to decommission a live node from the ring (CASSANDRA-435)
 * Semi-automatic loadbalancing via nodeprobe (CASSANDRA-192)
 * Add ability to set compaction thresholds at runtime via
   JMX / nodeprobe.  (CASSANDRA-465)
 * Add "comment" field to ColumnFamily definition. (CASSANDRA-481)
 * Additional JMX metrics (CASSANDRA-482)
 * JSON based export and import tools (several tickets)
 * Hinted Handoff fixes (several tickets)
 * Add key cache to improve read performance (CASSANDRA-423)
 * Simplified construction of custom ReplicationStrategy classes
   (CASSANDRA-497)
 * Graphical application (Swing) for ring integrity verification and 
   visualization was added to contrib (CASSANDRA-252)
 * Add DCQUORUM, DCQUORUMSYNC consistency levels and corresponding
   ReplicationStrategy / EndpointSnitch classes.  Experimental.
   (CASSANDRA-492)
 * Web client interface added to contrib (CASSANDRA-457)
 * More-efficient flush for Random, CollatedOPP partitioners 
   for normal writes (CASSANDRA-446) and bulk load (CASSANDRA-420)
 * Add MemtableFlushAfterMinutes, a global replacement for the old 
   per-CF FlushPeriodInMinutes setting (CASSANDRA-463)
 * optimizations to slice reading (CASSANDRA-350) and supercolumn
   queries (CASSANDRA-510)
 * force binding to given listenaddress for nodes with multiple
   interfaces (CASSANDRA-546)
 * stress.py benchmarking tool improvements (several tickets)
 * optimized replica placement code (CASSANDRA-525)
 * faster log replay on restart (CASSANDRA-539, CASSANDRA-540)
 * optimized local-node writes (CASSANDRA-558)
 * added get_range_slice, deprecating get_key_range (CASSANDRA-344)
 * expose TimedOutException to thrift (CASSANDRA-563)
 

0.4.2
 * Add validation disallowing null keys (CASSANDRA-486)
 * Fix race conditions in TCPConnectionManager (CASSANDRA-487)
 * Fix using non-utf8-aware comparison as a sanity check.
   (CASSANDRA-493)
 * Improve default garbage collector options (CASSANDRA-504)
 * Add "nodeprobe flush" (CASSANDRA-505)
 * remove NotFoundException from get_slice throws list (CASSANDRA-518)
 * fix get (not get_slice) of entire supercolumn (CASSANDRA-508)
 * fix null token during bootstrap (CASSANDRA-501)


0.4.1
 * Fix FlushPeriod columnfamily configuration regression
   (CASSANDRA-455)
 * Fix long column name support (CASSANDRA-460)
 * Fix for serializing a row that only contains tombstones
   (CASSANDRA-458)
 * Fix for discarding unneeded commitlog segments (CASSANDRA-459)
 * Add SnapshotBeforeCompaction configuration option (CASSANDRA-426)
 * Fix compaction abort under insufficient disk space (CASSANDRA-473)
 * Fix reading subcolumn slice from tombstoned CF (CASSANDRA-484)
 * Fix race condition in RVH causing occasional NPE (CASSANDRA-478)


0.4.0
 * fix get_key_range problems when a node is down (CASSANDRA-440)
   and add UnavailableException to more Thrift methods
 * Add example EndPointSnitch contrib code (several tickets)


0.4.0 RC2
 * fix SSTable generation clash during compaction (CASSANDRA-418)
 * reject method calls with null parameters (CASSANDRA-308)
 * properly order ranges in nodeprobe output (CASSANDRA-421)
 * fix logging of certain errors on executor threads (CASSANDRA-425)


0.4.0 RC1
 * Bootstrap feature is live; use -b on startup (several tickets)
 * Added multiget api (CASSANDRA-70)
 * fix Deadlock with SelectorManager.doProcess and TcpConnection.write
   (CASSANDRA-392)
 * remove key cache b/c of concurrency bugs in third-party
   CLHM library (CASSANDRA-405)
 * update non-major compaction logic to use two threshold values
   (CASSANDRA-407)
 * add periodic / batch commitlog sync modes (several tickets)
 * inline BatchMutation into batch_insert params (CASSANDRA-403)
 * allow setting the logging level at runtime via mbean (CASSANDRA-402)
 * change default comparator to BytesType (CASSANDRA-400)
 * add forwards-compatible ConsistencyLevel parameter to get_key_range
   (CASSANDRA-322)
 * r/m special case of blocking for local destination when writing with 
   ConsistencyLevel.ZERO (CASSANDRA-399)
 * Fixes to make BinaryMemtable [bulk load interface] useful (CASSANDRA-337);
   see contrib/bmt_example for an example of using it.
 * More JMX properties added (several tickets)
 * Thrift changes (several tickets)
    - Merged _super get methods with the normal ones; return values
      are now of ColumnOrSuperColumn.
    - Similarly, merged batch_insert_super into batch_insert.



0.4.0 beta
 * On-disk data format has changed to allow billions of keys/rows per
   node instead of only millions
 * Multi-keyspace support
 * Scan all sstables for all queries to avoid situations where
   different types of operation on the same ColumnFamily could
   disagree on what data was present
 * Snapshot support via JMX
 * Thrift API has changed a _lot_:
    - removed time-sorted CFs; instead, user-defined comparators
      may be defined on the column names, which are now byte arrays.
      Default comparators are provided for UTF8, Bytes, Ascii, Long (i64),
      and UUID types.
    - removed colon-delimited strings in thrift api in favor of explicit
      structs such as ColumnPath, ColumnParent, etc.  Also normalized
      thrift struct and argument naming.
    - Added columnFamily argument to get_key_range.
    - Change signature of get_slice to accept starting and ending
      columns as well as an offset.  (This allows use of indexes.)
      Added "ascending" flag to allow reasonably-efficient reverse
      scans as well.  Removed get_slice_by_range as redundant.
    - get_key_range operates on one CF at a time
    - changed `block` boolean on insert methods to ConsistencyLevel enum,
      with options of NONE, ONE, QUORUM, and ALL.
    - added similar consistency_level parameter to read methods
    - column-name-set slice with no names given now returns zero columns
      instead of all of them.  ("all" can run your server out of memory.
      use a range-based slice with a high max column count instead.)
 * Removed the web interface. Node information can now be obtained by 
   using the newly introduced nodeprobe utility.
 * More JMX stats
 * Remove magic values from internals (e.g. special key to indicate
   when to flush memtables)
 * Rename configuration "table" to "keyspace"
 * Moved to crash-only design; no more shutdown (just kill the process)
 * Lots of bug fixes

Full list of issues resolved in 0.4 is at https://issues.apache.org/jira/secure/IssueNavigator.jspa?reset=true&&pid=12310865&fixfor=12313862&resolution=1&sorter/field=issuekey&sorter/order=DESC


0.3.0 RC3
 * Fix potential deadlock under load in TCPConnection.
   (CASSANDRA-220)


0.3.0 RC2
 * Fix possible data loss when server is stopped after replaying
   log but before new inserts force memtable flush.
   (CASSANDRA-204)
 * Added BUGS file


0.3.0 RC1
 * Range queries on keys, including user-defined key collation
 * Remove support
 * Workarounds for a weird bug in JDK select/register that seems
   particularly common on VM environments. Cassandra should deploy
   fine on EC2 now
 * Much improved infrastructure: the beginnings of a decent test suite
   ("ant test" for unit tests; "nosetests" for system tests), code
   coverage reporting, etc.
 * Expanded node status reporting via JMX
 * Improved error reporting/logging on both server and client
 * Reduced memory footprint in default configuration
 * Combined blocking and non-blocking versions of insert APIs
 * Added FlushPeriodInMinutes configuration parameter to force
   flushing of infrequently-updated ColumnFamilies<|MERGE_RESOLUTION|>--- conflicted
+++ resolved
@@ -25,14 +25,10 @@
    (CASSANDRA-1962)
  * allow specifying specific SSTables to compact from JMX (CASSANDRA-1963)
  * fix race condition in MessagingService.targets (CASSANDRA-1959)
-<<<<<<< HEAD
  * zero-copy reads (CASSANDRA-1714)
-=======
  * refuse to open sstables from a future version (CASSANDRA-1935)
- * zero-copy reads (CASSANDRA-1714)
  * fix copy bounds for word Text in wordcount demo (CASSANDRA-1993)
 
->>>>>>> 2a3a497f
 
 0.7.0-final
  * fix offsets to ByteBuffer.get (CASSANDRA-1939)
