4.0
<<<<<<< HEAD
=======
 * Upgrade SLF4J from 1.7.7 to 1.7.25
 * Default for start_native_transport now true if not set in config (CASSANDRA-13656)
 * Don't add localhost to the graph when calculating where to stream from (CASSANDRA-13583)
>>>>>>> 95ccf2de
 * Allow skipping equality-restricted clustering columns in ORDER BY clause (CASSANDRA-10271)
 * Use common nowInSec for validation compactions (CASSANDRA-13671)
 * Improve handling of IR prepare failures (CASSANDRA-13672)
 * Send IR coordinator messages synchronously (CASSANDRA-13673)
 * Flush system.repair table before IR finalize promise (CASSANDRA-13660)
 * Fix column filter creation for wildcard queries (CASSANDRA-13650)
 * Add 'nodetool getbatchlogreplaythrottle' and 'nodetool setbatchlogreplaythrottle' (CASSANDRA-13614)
 * fix race condition in PendingRepairManager (CASSANDRA-13659)
 * Allow noop incremental repair state transitions (CASSANDRA-13658)
 * Run repair with down replicas (CASSANDRA-10446)
 * Added started & completed repair metrics (CASSANDRA-13598)
 * Added started & completed repair metrics (CASSANDRA-13598)
 * Improve secondary index (re)build failure and concurrency handling (CASSANDRA-10130)
 * Improve calculation of available disk space for compaction (CASSANDRA-13068)
 * Change the accessibility of RowCacheSerializer for third party row cache plugins (CASSANDRA-13579)
 * Allow sub-range repairs for a preview of repaired data (CASSANDRA-13570)
 * NPE in IR cleanup when columnfamily has no sstables (CASSANDRA-13585)
 * Fix Randomness of stress values (CASSANDRA-12744)
 * Allow selecting Map values and Set elements (CASSANDRA-7396)
 * Fast and garbage-free Streaming Histogram (CASSANDRA-13444)
 * Update repairTime for keyspaces on completion (CASSANDRA-13539)
 * Add configurable upper bound for validation executor threads (CASSANDRA-13521)
 * Bring back maxHintTTL propery (CASSANDRA-12982)
 * Add testing guidelines (CASSANDRA-13497)
 * Add more repair metrics (CASSANDRA-13531)
 * RangeStreamer should be smarter when picking endpoints for streaming (CASSANDRA-4650)
 * Avoid rewrapping an exception thrown for cache load functions (CASSANDRA-13367)
 * Log time elapsed for each incremental repair phase (CASSANDRA-13498)
 * Add multiple table operation support to cassandra-stress (CASSANDRA-8780)
 * Fix incorrect cqlsh results when selecting same columns multiple times (CASSANDRA-13262)
 * Fix WriteResponseHandlerTest is sensitive to test execution order (CASSANDRA-13421)
 * Improve incremental repair logging (CASSANDRA-13468)
 * Start compaction when incremental repair finishes (CASSANDRA-13454)
 * Add repair streaming preview (CASSANDRA-13257)
 * Cleanup isIncremental/repairedAt usage (CASSANDRA-13430)
 * Change protocol to allow sending key space independent of query string (CASSANDRA-10145)
 * Make gc_log and gc_warn settable at runtime (CASSANDRA-12661)
 * Take number of files in L0 in account when estimating remaining compaction tasks (CASSANDRA-13354)
 * Skip building views during base table streams on range movements (CASSANDRA-13065)
 * Improve error messages for +/- operations on maps and tuples (CASSANDRA-13197)
 * Remove deprecated repair JMX APIs (CASSANDRA-11530)
 * Fix version check to enable streaming keep-alive (CASSANDRA-12929)
 * Make it possible to monitor an ideal consistency level separate from actual consistency level (CASSANDRA-13289)
 * Outbound TCP connections ignore internode authenticator (CASSANDRA-13324)
 * Upgrade junit from 4.6 to 4.12 (CASSANDRA-13360)
 * Cleanup ParentRepairSession after repairs (CASSANDRA-13359)
 * Upgrade snappy-java to 1.1.2.6 (CASSANDRA-13336)
 * Incremental repair not streaming correct sstables (CASSANDRA-13328)
 * Upgrade the jna version to 4.3.0 (CASSANDRA-13300)
 * Add the currentTimestamp, currentDate, currentTime and currentTimeUUID functions (CASSANDRA-13132)
 * Remove config option index_interval (CASSANDRA-10671)
 * Reduce lock contention for collection types and serializers (CASSANDRA-13271)
 * Make it possible to override MessagingService.Verb ids (CASSANDRA-13283)
 * Avoid synchronized on prepareForRepair in ActiveRepairService (CASSANDRA-9292)
 * Adds the ability to use uncompressed chunks in compressed files (CASSANDRA-10520)
 * Don't flush sstables when streaming for incremental repair (CASSANDRA-13226)
 * Remove unused method (CASSANDRA-13227)
 * Fix minor bugs related to #9143 (CASSANDRA-13217)
 * Output warning if user increases RF (CASSANDRA-13079)
 * Remove pre-3.0 streaming compatibility code for 4.0 (CASSANDRA-13081)
 * Add support for + and - operations on dates (CASSANDRA-11936)
 * Fix consistency of incrementally repaired data (CASSANDRA-9143)
 * Increase commitlog version (CASSANDRA-13161)
 * Make TableMetadata immutable, optimize Schema (CASSANDRA-9425)
 * Refactor ColumnCondition (CASSANDRA-12981)
 * Parallelize streaming of different keyspaces (CASSANDRA-4663)
 * Improved compactions metrics (CASSANDRA-13015)
 * Speed-up start-up sequence by avoiding un-needed flushes (CASSANDRA-13031)
 * Use Caffeine (W-TinyLFU) for on-heap caches (CASSANDRA-10855)
 * Thrift removal (CASSANDRA-11115)
 * Remove pre-3.0 compatibility code for 4.0 (CASSANDRA-12716)
 * Add column definition kind to dropped columns in schema (CASSANDRA-12705)
 * Add (automate) Nodetool Documentation (CASSANDRA-12672)
 * Update bundled cqlsh python driver to 3.7.0 (CASSANDRA-12736)
 * Reject invalid replication settings when creating or altering a keyspace (CASSANDRA-12681)
 * Clean up the SSTableReader#getScanner API wrt removal of RateLimiter (CASSANDRA-12422)
 * Use new token allocation for non bootstrap case as well (CASSANDRA-13080)
 * Avoid byte-array copy when key cache is disabled (CASSANDRA-13084)
 * Require forceful decommission if number of nodes is less than replication factor (CASSANDRA-12510)
 * Allow IN restrictions on column families with collections (CASSANDRA-12654)
 * Log message size in trace message in OutboundTcpConnection (CASSANDRA-13028)
 * Add timeUnit Days for cassandra-stress (CASSANDRA-13029)
 * Add mutation size and batch metrics (CASSANDRA-12649)
 * Add method to get size of endpoints to TokenMetadata (CASSANDRA-12999)
 * Expose time spent waiting in thread pool queue (CASSANDRA-8398)
 * Conditionally update index built status to avoid unnecessary flushes (CASSANDRA-12969)
 * cqlsh auto completion: refactor definition of compaction strategy options (CASSANDRA-12946)
 * Add support for arithmetic operators (CASSANDRA-11935)
 * Add histogram for delay to deliver hints (CASSANDRA-13234)
 * Fix cqlsh automatic protocol downgrade regression (CASSANDRA-13307)
 * Changing `max_hint_window_in_ms` at runtime (CASSANDRA-11720)
<<<<<<< HEAD
 * Nodetool repair can hang forever if we lose the notification for the repair completing/failing (CASSANDRA-13480)
 * Anticompaction can cause noisy log messages (CASSANDRA-13684)

=======
 * Trivial format error in StorageProxy (CASSANDRA-13551)
 * Nodetool repair can hang forever if we lose the notification for the repair completing/failing (CASSANDRA-13480)
 * Anticompaction can cause noisy log messages (CASSANDRA-13684)


>>>>>>> 95ccf2de
3.11.1
 * "ignore" option is ignored in sstableloader (CASSANDRA-13721)
 * Deadlock in AbstractCommitLogSegmentManager (CASSANDRA-13652)
 * Duplicate the buffer before passing it to analyser in SASI operation (CASSANDRA-13512)
 * Properly evict pstmts from prepared statements cache (CASSANDRA-13641)
Merged from 3.0:
<<<<<<< HEAD
=======
 * Fixed ambiguous output of nodetool tablestats command (CASSANDRA-13722)
 * Purge tombstones created by expired cells (CASSANDRA-13643)
>>>>>>> 95ccf2de
 * Make concat work with iterators that have different subsets of columns (CASSANDRA-13482)
 * Set test.runners based on cores and memory size (CASSANDRA-13078)
 * Allow different NUMACTL_ARGS to be passed in (CASSANDRA-13557)
 * Fix secondary index queries on COMPACT tables (CASSANDRA-13627)
 * Nodetool listsnapshots output is missing a newline, if there are no snapshots (CASSANDRA-13568)
Merged from 2.2:
 * Fix queries with LIMIT and filtering on clustering columns (CASSANDRA-11223)
 * Fix potential NPE when resume bootstrap fails (CASSANDRA-13272)
 * Fix toJSONString for the UDT, tuple and collection types (CASSANDRA-13592)
 * Fix nested Tuples/UDTs validation (CASSANDRA-13646)
Merged from 2.1:
 * Clone HeartBeatState when building gossip messages. Make its generation/version volatile (CASSANDRA-13700)

3.11.0
 * Allow native function calls in CQLSSTableWriter (CASSANDRA-12606)
 * Replace string comparison with regex/number checks in MessagingService test (CASSANDRA-13216)
 * Fix formatting of duration columns in CQLSH (CASSANDRA-13549)
 * Fix the problem with duplicated rows when using paging with SASI (CASSANDRA-13302)
 * Allow CONTAINS statements filtering on the partition key and it’s parts (CASSANDRA-13275)
 * Fall back to even ranges calculation in clusters with vnodes when tokens are distributed unevenly (CASSANDRA-13229)
 * Fix duration type validation to prevent overflow (CASSANDRA-13218)
 * Forbid unsupported creation of SASI indexes over partition key columns (CASSANDRA-13228)
 * Reject multiple values for a key in CQL grammar. (CASSANDRA-13369)
 * UDA fails without input rows (CASSANDRA-13399)
 * Fix compaction-stress by using daemonInitialization (CASSANDRA-13188)
 * V5 protocol flags decoding broken (CASSANDRA-13443)
 * Use write lock not read lock for removing sstables from compaction strategies. (CASSANDRA-13422)
 * Use corePoolSize equal to maxPoolSize in JMXEnabledThreadPoolExecutors (CASSANDRA-13329)
 * Avoid rebuilding SASI indexes containing no values (CASSANDRA-12962)
 * Add charset to Analyser input stream (CASSANDRA-13151)
 * Fix testLimitSSTables flake caused by concurrent flush (CASSANDRA-12820)
 * cdc column addition strikes again (CASSANDRA-13382)
 * Fix static column indexes (CASSANDRA-13277)
 * DataOutputBuffer.asNewBuffer broken (CASSANDRA-13298)
 * unittest CipherFactoryTest failed on MacOS (CASSANDRA-13370)
 * Forbid SELECT restrictions and CREATE INDEX over non-frozen UDT columns (CASSANDRA-13247)
 * Default logging we ship will incorrectly print "?:?" for "%F:%L" pattern (CASSANDRA-13317)
 * Possible AssertionError in UnfilteredRowIteratorWithLowerBound (CASSANDRA-13366)
 * Support unaligned memory access for AArch64 (CASSANDRA-13326)
 * Improve SASI range iterator efficiency on intersection with an empty range (CASSANDRA-12915).
 * Fix equality comparisons of columns using the duration type (CASSANDRA-13174)
 * Move to FastThreadLocalThread and FastThreadLocal (CASSANDRA-13034)
 * nodetool stopdaemon errors out (CASSANDRA-13030)
 * Tables in system_distributed should not use gcgs of 0 (CASSANDRA-12954)
 * Fix primary index calculation for SASI (CASSANDRA-12910)
 * More fixes to the TokenAllocator (CASSANDRA-12990)
 * NoReplicationTokenAllocator should work with zero replication factor (CASSANDRA-12983)
 * Address message coalescing regression (CASSANDRA-12676)
 * Delete illegal character from StandardTokenizerImpl.jflex (CASSANDRA-13417)
 * Fix cqlsh automatic protocol downgrade regression (CASSANDRA-13307)
 * Tracing payload not passed from QueryMessage to tracing session (CASSANDRA-12835)
Merged from 3.0:
 * Ensure int overflow doesn't occur when calculating large partition warning size (CASSANDRA-13172)
 * Ensure consistent view of partition columns between coordinator and replica in ColumnFilter (CASSANDRA-13004)
 * Failed unregistering mbean during drop keyspace (CASSANDRA-13346)
 * nodetool scrub/cleanup/upgradesstables exit code is wrong (CASSANDRA-13542)
 * Fix the reported number of sstable data files accessed per read (CASSANDRA-13120)
 * Fix schema digest mismatch during rolling upgrades from versions before 3.0.12 (CASSANDRA-13559)
 * Upgrade JNA version to 4.4.0 (CASSANDRA-13072)
 * Interned ColumnIdentifiers should use minimal ByteBuffers (CASSANDRA-13533)
 * Fix repair process violating start/end token limits for small ranges (CASSANDRA-13052)
 * Add storage port options to sstableloader (CASSANDRA-13518)
 * Properly handle quoted index names in cqlsh DESCRIBE output (CASSANDRA-12847)
 * Fix NPE in StorageService.excise() (CASSANDRA-13163)
 * Expire OutboundTcpConnection messages by a single Thread (CASSANDRA-13265)
 * Fail repair if insufficient responses received (CASSANDRA-13397)
 * Fix SSTableLoader fail when the loaded table contains dropped columns (CASSANDRA-13276)
 * Avoid name clashes in CassandraIndexTest (CASSANDRA-13427)
 * Handling partially written hint files (CASSANDRA-12728)
 * Interrupt replaying hints on decommission (CASSANDRA-13308)
 * Handling partially written hint files (CASSANDRA-12728)
 * Fix NPE issue in StorageService (CASSANDRA-13060)
 * Make reading of range tombstones more reliable (CASSANDRA-12811)
 * Fix startup problems due to schema tables not completely flushed (CASSANDRA-12213)
 * Fix view builder bug that can filter out data on restart (CASSANDRA-13405)
 * Fix 2i page size calculation when there are no regular columns (CASSANDRA-13400)
 * Fix the conversion of 2.X expired rows without regular column data (CASSANDRA-13395)
 * Fix hint delivery when using ext+internal IPs with prefer_local enabled (CASSANDRA-13020)
 * Legacy deserializer can create empty range tombstones (CASSANDRA-13341)
 * Legacy caching options can prevent 3.0 upgrade (CASSANDRA-13384)
 * Use the Kernel32 library to retrieve the PID on Windows and fix startup checks (CASSANDRA-13333)
 * Fix code to not exchange schema across major versions (CASSANDRA-13274)
 * Dropping column results in "corrupt" SSTable (CASSANDRA-13337)
 * Bugs handling range tombstones in the sstable iterators (CASSANDRA-13340)
 * Fix CONTAINS filtering for null collections (CASSANDRA-13246)
 * Applying: Use a unique metric reservoir per test run when using Cassandra-wide metrics residing in MBeans (CASSANDRA-13216)
 * Propagate row deletions in 2i tables on upgrade (CASSANDRA-13320)
 * Slice.isEmpty() returns false for some empty slices (CASSANDRA-13305)
 * Add formatted row output to assertEmpty in CQL Tester (CASSANDRA-13238)
 * Prevent data loss on upgrade 2.1 - 3.0 by adding component separator to LogRecord absolute path (CASSANDRA-13294)
 * Improve testing on macOS by eliminating sigar logging (CASSANDRA-13233)
 * Cqlsh copy-from should error out when csv contains invalid data for collections (CASSANDRA-13071)
 * Update c.yaml doc for offheap memtables (CASSANDRA-13179)
 * Faster StreamingHistogram (CASSANDRA-13038)
 * Legacy deserializer can create unexpected boundary range tombstones (CASSANDRA-13237)
 * Remove unnecessary assertion from AntiCompactionTest (CASSANDRA-13070)
 * Fix cqlsh COPY for dates before 1900 (CASSANDRA-13185)
 * Use keyspace replication settings on system.size_estimates table (CASSANDRA-9639)
 * Add vm.max_map_count StartupCheck (CASSANDRA-13008)
 * Obfuscate password in stress-graphs (CASSANDRA-12233)
 * Hint related logging should include the IP address of the destination in addition to
   host ID (CASSANDRA-13205)
 * Reloading logback.xml does not work (CASSANDRA-13173)
 * Lightweight transactions temporarily fail after upgrade from 2.1 to 3.0 (CASSANDRA-13109)
 * Duplicate rows after upgrading from 2.1.16 to 3.0.10/3.9 (CASSANDRA-13125)
 * Fix UPDATE queries with empty IN restrictions (CASSANDRA-13152)
 * Fix handling of partition with partition-level deletion plus
   live rows in sstabledump (CASSANDRA-13177)
 * Provide user workaround when system_schema.columns does not contain entries
   for a table that's in system_schema.tables (CASSANDRA-13180)
 * Nodetool upgradesstables/scrub/compact ignores system tables (CASSANDRA-13410)
 * Fix schema version calculation for rolling upgrades (CASSANDRA-13441)
Merged from 2.2:
 * Nodes started with join_ring=False should be able to serve requests when authentication is enabled (CASSANDRA-11381)
 * cqlsh COPY FROM: increment error count only for failures, not for attempts (CASSANDRA-13209)
 * Avoid starting gossiper in RemoveTest (CASSANDRA-13407)
 * Fix weightedSize() for row-cache reported by JMX and NodeTool (CASSANDRA-13393)
 * Fix JVM metric names (CASSANDRA-13103)
 * Honor truststore-password parameter in cassandra-stress (CASSANDRA-12773)
 * Discard in-flight shadow round responses (CASSANDRA-12653)
 * Don't anti-compact repaired data to avoid inconsistencies (CASSANDRA-13153)
 * Wrong logger name in AnticompactionTask (CASSANDRA-13343)
 * Commitlog replay may fail if last mutation is within 4 bytes of end of segment (CASSANDRA-13282)
 * Fix queries updating multiple time the same list (CASSANDRA-13130)
 * Fix GRANT/REVOKE when keyspace isn't specified (CASSANDRA-13053)
 * Avoid race on receiver by starting streaming sender thread after sending init message (CASSANDRA-12886)
 * Fix "multiple versions of ant detected..." when running ant test (CASSANDRA-13232)
 * Coalescing strategy sleeps too much (CASSANDRA-13090)
 * Fix flaky LongLeveledCompactionStrategyTest (CASSANDRA-12202)
 * Fix failing COPY TO STDOUT (CASSANDRA-12497)
 * Fix ColumnCounter::countAll behaviour for reverse queries (CASSANDRA-13222)
 * Exceptions encountered calling getSeeds() breaks OTC thread (CASSANDRA-13018)
 * Fix negative mean latency metric (CASSANDRA-12876)
 * Use only one file pointer when creating commitlog segments (CASSANDRA-12539)
Merged from 2.1:
 * Fix 2ndary index queries on partition keys for tables with static columns (CASSANDRA-13147)
 * Fix ParseError unhashable type list in cqlsh copy from (CASSANDRA-13364)
 * Remove unused repositories (CASSANDRA-13278)
 * Log stacktrace of uncaught exceptions (CASSANDRA-13108)
 * Use portable stderr for java error in startup (CASSANDRA-13211)
 * Fix Thread Leak in OutboundTcpConnection (CASSANDRA-13204)
 * Upgrade netty version to fix memory leak with client encryption (CASSANDRA-13114)
 * Coalescing strategy can enter infinite loop (CASSANDRA-13159)


3.10
 * Fix secondary index queries regression (CASSANDRA-13013)
 * Add duration type to the protocol V5 (CASSANDRA-12850)
 * Fix duration type validation (CASSANDRA-13143)
 * Fix flaky GcCompactionTest (CASSANDRA-12664)
 * Fix TestHintedHandoff.hintedhandoff_decom_test (CASSANDRA-13058)
 * Fixed query monitoring for range queries (CASSANDRA-13050)
 * Remove outboundBindAny configuration property (CASSANDRA-12673)
 * Use correct bounds for all-data range when filtering (CASSANDRA-12666)
 * Remove timing window in test case (CASSANDRA-12875)
 * Resolve unit testing without JCE security libraries installed (CASSANDRA-12945)
 * Fix inconsistencies in cassandra-stress load balancing policy (CASSANDRA-12919)
 * Fix validation of non-frozen UDT cells (CASSANDRA-12916)
 * Don't shut down socket input/output on StreamSession (CASSANDRA-12903)
 * Fix Murmur3PartitionerTest (CASSANDRA-12858)
 * Move cqlsh syntax rules into separate module and allow easier customization (CASSANDRA-12897)
 * Fix CommitLogSegmentManagerTest (CASSANDRA-12283)
 * Fix cassandra-stress truncate option (CASSANDRA-12695)
 * Fix crossNode value when receiving messages (CASSANDRA-12791)
 * Don't load MX4J beans twice (CASSANDRA-12869)
 * Extend native protocol request flags, add versions to SUPPORTED, and introduce ProtocolVersion enum (CASSANDRA-12838)
 * Set JOINING mode when running pre-join tasks (CASSANDRA-12836)
 * remove net.mintern.primitive library due to license issue (CASSANDRA-12845)
 * Properly format IPv6 addresses when logging JMX service URL (CASSANDRA-12454)
 * Optimize the vnode allocation for single replica per DC (CASSANDRA-12777)
 * Use non-token restrictions for bounds when token restrictions are overridden (CASSANDRA-12419)
 * Fix CQLSH auto completion for PER PARTITION LIMIT (CASSANDRA-12803)
 * Use different build directories for Eclipse and Ant (CASSANDRA-12466)
 * Avoid potential AttributeError in cqlsh due to no table metadata (CASSANDRA-12815)
 * Fix RandomReplicationAwareTokenAllocatorTest.testExistingCluster (CASSANDRA-12812)
 * Upgrade commons-codec to 1.9 (CASSANDRA-12790)
 * Add duration data type (CASSANDRA-11873)
 * Make the fanout size for LeveledCompactionStrategy to be configurable (CASSANDRA-11550)
 * Fix timeout in ReplicationAwareTokenAllocatorTest (CASSANDRA-12784)
 * Improve sum aggregate functions (CASSANDRA-12417)
 * Make cassandra.yaml docs for batch_size_*_threshold_in_kb reflect changes in CASSANDRA-10876 (CASSANDRA-12761)
 * cqlsh fails to format collections when using aliases (CASSANDRA-11534)
 * Check for hash conflicts in prepared statements (CASSANDRA-12733)
 * Exit query parsing upon first error (CASSANDRA-12598)
 * Fix cassandra-stress to use single seed in UUID generation (CASSANDRA-12729)
 * CQLSSTableWriter does not allow Update statement (CASSANDRA-12450)
 * Config class uses boxed types but DD exposes primitive types (CASSANDRA-12199)
 * Add pre- and post-shutdown hooks to Storage Service (CASSANDRA-12461)
 * Add hint delivery metrics (CASSANDRA-12693)
 * Remove IndexInfo cache from FileIndexInfoRetriever (CASSANDRA-12731)
 * ColumnIndex does not reuse buffer (CASSANDRA-12502)
 * cdc column addition still breaks schema migration tasks (CASSANDRA-12697)
 * Upgrade metrics-reporter dependencies (CASSANDRA-12089)
 * Tune compaction thread count via nodetool (CASSANDRA-12248)
 * Add +=/-= shortcut syntax for update queries (CASSANDRA-12232)
 * Include repair session IDs in repair start message (CASSANDRA-12532)
 * Add a blocking task to Index, run before joining the ring (CASSANDRA-12039)
 * Fix NPE when using CQLSSTableWriter (CASSANDRA-12667)
 * Support optional backpressure strategies at the coordinator (CASSANDRA-9318)
 * Make randompartitioner work with new vnode allocation (CASSANDRA-12647)
 * Fix cassandra-stress graphing (CASSANDRA-12237)
 * Allow filtering on partition key columns for queries without secondary indexes (CASSANDRA-11031)
 * Fix Cassandra Stress reporting thread model and precision (CASSANDRA-12585)
 * Add JMH benchmarks.jar (CASSANDRA-12586)
 * Cleanup uses of AlterTableStatementColumn (CASSANDRA-12567)
 * Add keep-alive to streaming (CASSANDRA-11841)
 * Tracing payload is passed through newSession(..) (CASSANDRA-11706)
 * avoid deleting non existing sstable files and improve related log messages (CASSANDRA-12261)
 * json/yaml output format for nodetool compactionhistory (CASSANDRA-12486)
 * Retry all internode messages once after a connection is
   closed and reopened (CASSANDRA-12192)
 * Add support to rebuild from targeted replica (CASSANDRA-9875)
 * Add sequence distribution type to cassandra stress (CASSANDRA-12490)
 * "SELECT * FROM foo LIMIT ;" does not error out (CASSANDRA-12154)
 * Define executeLocally() at the ReadQuery Level (CASSANDRA-12474)
 * Extend read/write failure messages with a map of replica addresses
   to error codes in the v5 native protocol (CASSANDRA-12311)
 * Fix rebuild of SASI indexes with existing index files (CASSANDRA-12374)
 * Let DatabaseDescriptor not implicitly startup services (CASSANDRA-9054, 12550)
 * Fix clustering indexes in presence of static columns in SASI (CASSANDRA-12378)
 * Fix queries on columns with reversed type on SASI indexes (CASSANDRA-12223)
 * Added slow query log (CASSANDRA-12403)
 * Count full coordinated request against timeout (CASSANDRA-12256)
 * Allow TTL with null value on insert and update (CASSANDRA-12216)
 * Make decommission operation resumable (CASSANDRA-12008)
 * Add support to one-way targeted repair (CASSANDRA-9876)
 * Remove clientutil jar (CASSANDRA-11635)
 * Fix compaction throughput throttle (CASSANDRA-12366, CASSANDRA-12717)
 * Delay releasing Memtable memory on flush until PostFlush has finished running (CASSANDRA-12358)
 * Cassandra stress should dump all setting on startup (CASSANDRA-11914)
 * Make it possible to compact a given token range (CASSANDRA-10643)
 * Allow updating DynamicEndpointSnitch properties via JMX (CASSANDRA-12179)
 * Collect metrics on queries by consistency level (CASSANDRA-7384)
 * Add support for GROUP BY to SELECT statement (CASSANDRA-10707)
 * Deprecate memtable_cleanup_threshold and update default for memtable_flush_writers (CASSANDRA-12228)
 * Upgrade to OHC 0.4.4 (CASSANDRA-12133)
 * Add version command to cassandra-stress (CASSANDRA-12258)
 * Create compaction-stress tool (CASSANDRA-11844)
 * Garbage-collecting compaction operation and schema option (CASSANDRA-7019)
 * Add beta protocol flag for v5 native protocol (CASSANDRA-12142)
 * Support filtering on non-PRIMARY KEY columns in the CREATE
   MATERIALIZED VIEW statement's WHERE clause (CASSANDRA-10368)
 * Unify STDOUT and SYSTEMLOG logback format (CASSANDRA-12004)
 * COPY FROM should raise error for non-existing input files (CASSANDRA-12174)
 * Faster write path (CASSANDRA-12269)
 * Option to leave omitted columns in INSERT JSON unset (CASSANDRA-11424)
 * Support json/yaml output in nodetool tpstats (CASSANDRA-12035)
 * Expose metrics for successful/failed authentication attempts (CASSANDRA-10635)
 * Prepend snapshot name with "truncated" or "dropped" when a snapshot
   is taken before truncating or dropping a table (CASSANDRA-12178)
 * Optimize RestrictionSet (CASSANDRA-12153)
 * cqlsh does not automatically downgrade CQL version (CASSANDRA-12150)
 * Omit (de)serialization of state variable in UDAs (CASSANDRA-9613)
 * Create a system table to expose prepared statements (CASSANDRA-8831)
 * Reuse DataOutputBuffer from ColumnIndex (CASSANDRA-11970)
 * Remove DatabaseDescriptor dependency from SegmentedFile (CASSANDRA-11580)
 * Add supplied username to authentication error messages (CASSANDRA-12076)
 * Remove pre-startup check for open JMX port (CASSANDRA-12074)
 * Remove compaction Severity from DynamicEndpointSnitch (CASSANDRA-11738)
 * Restore resumable hints delivery (CASSANDRA-11960)
 * Properly record CAS contention (CASSANDRA-12626)
Merged from 3.0:
 * Dump threads when unit tests time out (CASSANDRA-13117)
 * Better error when modifying function permissions without explicit keyspace (CASSANDRA-12925)
 * Indexer is not correctly invoked when building indexes over sstables (CASSANDRA-13075)
 * Stress daemon help is incorrect (CASSANDRA-12563)
 * Read repair is not blocking repair to finish in foreground repair (CASSANDRA-13115)
 * Replace empty strings with null values if they cannot be converted (CASSANDRA-12794)
 * Remove support for non-JavaScript UDFs (CASSANDRA-12883)
 * Fix deserialization of 2.x DeletedCells (CASSANDRA-12620)
 * Add parent repair session id to anticompaction log message (CASSANDRA-12186)
 * Improve contention handling on failure to acquire MV lock for streaming and hints (CASSANDRA-12905)
 * Fix DELETE and UPDATE queries with empty IN restrictions (CASSANDRA-12829)
 * Mark MVs as built after successful bootstrap (CASSANDRA-12984)
 * Estimated TS drop-time histogram updated with Cell.NO_DELETION_TIME (CASSANDRA-13040)
 * Nodetool compactionstats fails with NullPointerException (CASSANDRA-13021)
 * Thread local pools never cleaned up (CASSANDRA-13033)
 * Set RPC_READY to false when draining or if a node is marked as shutdown (CASSANDRA-12781)
 * CQL often queries static columns unnecessarily (CASSANDRA-12768)
 * Make sure sstables only get committed when it's safe to discard commit log records (CASSANDRA-12956)
 * Reject default_time_to_live option when creating or altering MVs (CASSANDRA-12868)
 * Nodetool should use a more sane max heap size (CASSANDRA-12739)
 * LocalToken ensures token values are cloned on heap (CASSANDRA-12651)
 * AnticompactionRequestSerializer serializedSize is incorrect (CASSANDRA-12934)
 * Prevent reloading of logback.xml from UDF sandbox (CASSANDRA-12535)
 * Reenable HeapPool (CASSANDRA-12900)
 * Disallow offheap_buffers memtable allocation (CASSANDRA-11039)
 * Fix CommitLogSegmentManagerTest (CASSANDRA-12283)
 * Pass root cause to CorruptBlockException when uncompression failed (CASSANDRA-12889)
 * Batch with multiple conditional updates for the same partition causes AssertionError (CASSANDRA-12867)
 * Make AbstractReplicationStrategy extendable from outside its package (CASSANDRA-12788)
 * Don't tell users to turn off consistent rangemovements during rebuild. (CASSANDRA-12296)
 * Fix CommitLogTest.testDeleteIfNotDirty (CASSANDRA-12854)
 * Avoid deadlock due to MV lock contention (CASSANDRA-12689)
 * Fix for KeyCacheCqlTest flakiness (CASSANDRA-12801)
 * Include SSTable filename in compacting large row message (CASSANDRA-12384)
 * Fix potential socket leak (CASSANDRA-12329, CASSANDRA-12330)
 * Fix ViewTest.testCompaction (CASSANDRA-12789)
 * Improve avg aggregate functions (CASSANDRA-12417)
 * Preserve quoted reserved keyword column names in MV creation (CASSANDRA-11803)
 * nodetool stopdaemon errors out (CASSANDRA-12646)
 * Split materialized view mutations on build to prevent OOM (CASSANDRA-12268)
 * mx4j does not work in 3.0.8 (CASSANDRA-12274)
 * Abort cqlsh copy-from in case of no answer after prolonged period of time (CASSANDRA-12740)
 * Avoid sstable corrupt exception due to dropped static column (CASSANDRA-12582)
 * Make stress use client mode to avoid checking commit log size on startup (CASSANDRA-12478)
 * Fix exceptions with new vnode allocation (CASSANDRA-12715)
 * Unify drain and shutdown processes (CASSANDRA-12509)
 * Fix NPE in ComponentOfSlice.isEQ() (CASSANDRA-12706)
 * Fix failure in LogTransactionTest (CASSANDRA-12632)
 * Fix potentially incomplete non-frozen UDT values when querying with the
   full primary key specified (CASSANDRA-12605)
 * Make sure repaired tombstones are dropped when only_purge_repaired_tombstones is enabled (CASSANDRA-12703)
 * Skip writing MV mutations to commitlog on mutation.applyUnsafe() (CASSANDRA-11670)
 * Establish consistent distinction between non-existing partition and NULL value for LWTs on static columns (CASSANDRA-12060)
 * Extend ColumnIdentifier.internedInstances key to include the type that generated the byte buffer (CASSANDRA-12516)
 * Handle composite prefixes with final EOC=0 as in 2.x and refactor LegacyLayout.decodeBound (CASSANDRA-12423)
 * select_distinct_with_deletions_test failing on non-vnode environments (CASSANDRA-11126)
 * Stack Overflow returned to queries while upgrading (CASSANDRA-12527)
 * Fix legacy regex for temporary files from 2.2 (CASSANDRA-12565)
 * Add option to state current gc_grace_seconds to tools/bin/sstablemetadata (CASSANDRA-12208)
 * Fix file system race condition that may cause LogAwareFileLister to fail to classify files (CASSANDRA-11889)
 * Fix file handle leaks due to simultaneous compaction/repair and
   listing snapshots, calculating snapshot sizes, or making schema
   changes (CASSANDRA-11594)
 * Fix nodetool repair exits with 0 for some errors (CASSANDRA-12508)
 * Do not shut down BatchlogManager twice during drain (CASSANDRA-12504)
 * Disk failure policy should not be invoked on out of space (CASSANDRA-12385)
 * Calculate last compacted key on startup (CASSANDRA-6216)
 * Add schema to snapshot manifest, add USING TIMESTAMP clause to ALTER TABLE statements (CASSANDRA-7190)
 * If CF has no clustering columns, any row cache is full partition cache (CASSANDRA-12499)
 * Correct log message for statistics of offheap memtable flush (CASSANDRA-12776)
 * Explicitly set locale for string validation (CASSANDRA-12541,CASSANDRA-12542,CASSANDRA-12543,CASSANDRA-12545)
Merged from 2.2:
 * Fix speculative retry bugs (CASSANDRA-13009)
 * Fix handling of nulls and unsets in IN conditions (CASSANDRA-12981)
 * Fix race causing infinite loop if Thrift server is stopped before it starts listening (CASSANDRA-12856)
 * CompactionTasks now correctly drops sstables out of compaction when not enough disk space is available (CASSANDRA-12979)
 * Fix DynamicEndpointSnitch noop in multi-datacenter situations (CASSANDRA-13074)
 * cqlsh copy-from: encode column names to avoid primary key parsing errors (CASSANDRA-12909)
 * Temporarily fix bug that creates commit log when running offline tools (CASSANDRA-8616)
 * Reduce granuality of OpOrder.Group during index build (CASSANDRA-12796)
 * Test bind parameters and unset parameters in InsertUpdateIfConditionTest (CASSANDRA-12980)
 * Use saved tokens when setting local tokens on StorageService.joinRing (CASSANDRA-12935)
 * cqlsh: fix DESC TYPES errors (CASSANDRA-12914)
 * Fix leak on skipped SSTables in sstableupgrade (CASSANDRA-12899)
 * Avoid blocking gossip during pending range calculation (CASSANDRA-12281)
 * Fix purgeability of tombstones with max timestamp (CASSANDRA-12792)
 * Fail repair if participant dies during sync or anticompaction (CASSANDRA-12901)
 * cqlsh COPY: unprotected pk values before converting them if not using prepared statements (CASSANDRA-12863)
 * Fix Util.spinAssertEquals (CASSANDRA-12283)
 * Fix potential NPE for compactionstats (CASSANDRA-12462)
 * Prepare legacy authenticate statement if credentials table initialised after node startup (CASSANDRA-12813)
 * Change cassandra.wait_for_tracing_events_timeout_secs default to 0 (CASSANDRA-12754)
 * Clean up permissions when a UDA is dropped (CASSANDRA-12720)
 * Limit colUpdateTimeDelta histogram updates to reasonable deltas (CASSANDRA-11117)
 * Fix leak errors and execution rejected exceptions when draining (CASSANDRA-12457)
 * Fix merkle tree depth calculation (CASSANDRA-12580)
 * Make Collections deserialization more robust (CASSANDRA-12618)
 * Fix exceptions when enabling gossip on nodes that haven't joined the ring (CASSANDRA-12253)
 * Fix authentication problem when invoking cqlsh copy from a SOURCE command (CASSANDRA-12642)
 * Decrement pending range calculator jobs counter in finally block
 * cqlshlib tests: increase default execute timeout (CASSANDRA-12481)
 * Forward writes to replacement node when replace_address != broadcast_address (CASSANDRA-8523)
 * Fail repair on non-existing table (CASSANDRA-12279)
 * Enable repair -pr and -local together (fix regression of CASSANDRA-7450) (CASSANDRA-12522)
 * Better handle invalid system roles table (CASSANDRA-12700)
 * Split consistent range movement flag correction (CASSANDRA-12786)
Merged from 2.1:
 * cqlsh copy-from: sort user type fields in csv (CASSANDRA-12959)
 * Don't skip sstables based on maxLocalDeletionTime (CASSANDRA-12765)


3.8, 3.9
 * Fix value skipping with counter columns (CASSANDRA-11726)
 * Fix nodetool tablestats miss SSTable count (CASSANDRA-12205)
 * Fixed flacky SSTablesIteratedTest (CASSANDRA-12282)
 * Fixed flacky SSTableRewriterTest: check file counts before calling validateCFS (CASSANDRA-12348)
 * cqlsh: Fix handling of $$-escaped strings (CASSANDRA-12189)
 * Fix SSL JMX requiring truststore containing server cert (CASSANDRA-12109)
 * RTE from new CDC column breaks in flight queries (CASSANDRA-12236)
 * Fix hdr logging for single operation workloads (CASSANDRA-12145)
 * Fix SASI PREFIX search in CONTAINS mode with partial terms (CASSANDRA-12073)
 * Increase size of flushExecutor thread pool (CASSANDRA-12071)
 * Partial revert of CASSANDRA-11971, cannot recycle buffer in SP.sendMessagesToNonlocalDC (CASSANDRA-11950)
 * Upgrade netty to 4.0.39 (CASSANDRA-12032, CASSANDRA-12034)
 * Improve details in compaction log message (CASSANDRA-12080)
 * Allow unset values in CQLSSTableWriter (CASSANDRA-11911)
 * Chunk cache to request compressor-compatible buffers if pool space is exhausted (CASSANDRA-11993)
 * Remove DatabaseDescriptor dependencies from SequentialWriter (CASSANDRA-11579)
 * Move skip_stop_words filter before stemming (CASSANDRA-12078)
 * Support seek() in EncryptedFileSegmentInputStream (CASSANDRA-11957)
 * SSTable tools mishandling LocalPartitioner (CASSANDRA-12002)
 * When SEPWorker assigned work, set thread name to match pool (CASSANDRA-11966)
 * Add cross-DC latency metrics (CASSANDRA-11596)
 * Allow terms in selection clause (CASSANDRA-10783)
 * Add bind variables to trace (CASSANDRA-11719)
 * Switch counter shards' clock to timestamps (CASSANDRA-9811)
 * Introduce HdrHistogram and response/service/wait separation to stress tool (CASSANDRA-11853)
 * entry-weighers in QueryProcessor should respect partitionKeyBindIndexes field (CASSANDRA-11718)
 * Support older ant versions (CASSANDRA-11807)
 * Estimate compressed on disk size when deciding if sstable size limit reached (CASSANDRA-11623)
 * cassandra-stress profiles should support case sensitive schemas (CASSANDRA-11546)
 * Remove DatabaseDescriptor dependency from FileUtils (CASSANDRA-11578)
 * Faster streaming (CASSANDRA-9766)
 * Add prepared query parameter to trace for "Execute CQL3 prepared query" session (CASSANDRA-11425)
 * Add repaired percentage metric (CASSANDRA-11503)
 * Add Change-Data-Capture (CASSANDRA-8844)
Merged from 3.0:
 * Fix paging for 2.x to 3.x upgrades (CASSANDRA-11195)
 * Fix clean interval not sent to commit log for empty memtable flush (CASSANDRA-12436)
 * Fix potential resource leak in RMIServerSocketFactoryImpl (CASSANDRA-12331)
 * Make sure compaction stats are updated when compaction is interrupted (CASSANDRA-12100)
 * Change commitlog and sstables to track dirty and clean intervals (CASSANDRA-11828)
 * NullPointerException during compaction on table with static columns (CASSANDRA-12336)
 * Fixed ConcurrentModificationException when reading metrics in GraphiteReporter (CASSANDRA-11823)
 * Fix upgrade of super columns on thrift (CASSANDRA-12335)
 * Fixed flacky BlacklistingCompactionsTest, switched to fixed size types and increased corruption size (CASSANDRA-12359)
 * Rerun ReplicationAwareTokenAllocatorTest on failure to avoid flakiness (CASSANDRA-12277)
 * Exception when computing read-repair for range tombstones (CASSANDRA-12263)
 * Lost counter writes in compact table and static columns (CASSANDRA-12219)
 * AssertionError with MVs on updating a row that isn't indexed due to a null value (CASSANDRA-12247)
 * Disable RR and speculative retry with EACH_QUORUM reads (CASSANDRA-11980)
 * Add option to override compaction space check (CASSANDRA-12180)
 * Faster startup by only scanning each directory for temporary files once (CASSANDRA-12114)
 * Respond with v1/v2 protocol header when responding to driver that attempts
   to connect with too low of a protocol version (CASSANDRA-11464)
 * NullPointerExpception when reading/compacting table (CASSANDRA-11988)
 * Fix problem with undeleteable rows on upgrade to new sstable format (CASSANDRA-12144)
 * Fix potential bad messaging service message for paged range reads
   within mixed-version 3.x clusters (CASSANDRA-12249)
 * Fix paging logic for deleted partitions with static columns (CASSANDRA-12107)
 * Wait until the message is being send to decide which serializer must be used (CASSANDRA-11393)
 * Fix migration of static thrift column names with non-text comparators (CASSANDRA-12147)
 * Fix upgrading sparse tables that are incorrectly marked as dense (CASSANDRA-11315)
 * Fix reverse queries ignoring range tombstones (CASSANDRA-11733)
 * Avoid potential race when rebuilding CFMetaData (CASSANDRA-12098)
 * Avoid missing sstables when getting the canonical sstables (CASSANDRA-11996)
 * Always select the live sstables when getting sstables in bounds (CASSANDRA-11944)
 * Fix column ordering of results with static columns for Thrift requests in
   a mixed 2.x/3.x cluster, also fix potential non-resolved duplication of
   those static columns in query results (CASSANDRA-12123)
 * Avoid digest mismatch with empty but static rows (CASSANDRA-12090)
 * Fix EOF exception when altering column type (CASSANDRA-11820)
 * Fix potential race in schema during new table creation (CASSANDRA-12083)
 * cqlsh: fix error handling in rare COPY FROM failure scenario (CASSANDRA-12070)
 * Disable autocompaction during drain (CASSANDRA-11878)
 * Add a metrics timer to MemtablePool and use it to track time spent blocked on memory in MemtableAllocator (CASSANDRA-11327)
 * Fix upgrading schema with super columns with non-text subcomparators (CASSANDRA-12023)
 * Add TimeWindowCompactionStrategy (CASSANDRA-9666)
 * Fix JsonTransformer output of partition with deletion info (CASSANDRA-12418)
 * Fix NPE in SSTableLoader when specifying partial directory path (CASSANDRA-12609)
Merged from 2.2:
 * Add local address entry in PropertyFileSnitch (CASSANDRA-11332)
 * cqlsh copy: fix missing counter values (CASSANDRA-12476)
 * Move migration tasks to non-periodic queue, assure flush executor shutdown after non-periodic executor (CASSANDRA-12251)
 * cqlsh copy: fixed possible race in initializing feeding thread (CASSANDRA-11701)
 * Only set broadcast_rpc_address on Ec2MultiRegionSnitch if it's not set (CASSANDRA-11357)
 * Update StorageProxy range metrics for timeouts, failures and unavailables (CASSANDRA-9507)
 * Add Sigar to classes included in clientutil.jar (CASSANDRA-11635)
 * Add decay to histograms and timers used for metrics (CASSANDRA-11752)
 * Fix hanging stream session (CASSANDRA-10992)
 * Fix INSERT JSON, fromJson() support of smallint, tinyint types (CASSANDRA-12371)
 * Restore JVM metric export for metric reporters (CASSANDRA-12312)
 * Release sstables of failed stream sessions only when outgoing transfers are finished (CASSANDRA-11345)
 * Wait for tracing events before returning response and query at same consistency level client side (CASSANDRA-11465)
 * cqlsh copyutil should get host metadata by connected address (CASSANDRA-11979)
 * Fixed cqlshlib.test.remove_test_db (CASSANDRA-12214)
 * Synchronize ThriftServer::stop() (CASSANDRA-12105)
 * Use dedicated thread for JMX notifications (CASSANDRA-12146)
 * Improve streaming synchronization and fault tolerance (CASSANDRA-11414)
 * MemoryUtil.getShort() should return an unsigned short also for architectures not supporting unaligned memory accesses (CASSANDRA-11973)
Merged from 2.1:
 * Fix queries with empty ByteBuffer values in clustering column restrictions (CASSANDRA-12127)
 * Disable passing control to post-flush after flush failure to prevent data loss (CASSANDRA-11828)
 * Allow STCS-in-L0 compactions to reduce scope with LCS (CASSANDRA-12040)
 * cannot use cql since upgrading python to 2.7.11+ (CASSANDRA-11850)
 * Fix filtering on clustering columns when 2i is used (CASSANDRA-11907)


3.0.8
 * Fix potential race in schema during new table creation (CASSANDRA-12083)
 * cqlsh: fix error handling in rare COPY FROM failure scenario (CASSANDRA-12070)
 * Disable autocompaction during drain (CASSANDRA-11878)
 * Add a metrics timer to MemtablePool and use it to track time spent blocked on memory in MemtableAllocator (CASSANDRA-11327)
 * Fix upgrading schema with super columns with non-text subcomparators (CASSANDRA-12023)
 * Add TimeWindowCompactionStrategy (CASSANDRA-9666)
Merged from 2.2:
 * Allow nodetool info to run with readonly JMX access (CASSANDRA-11755)
 * Validate bloom_filter_fp_chance against lowest supported
   value when the table is created (CASSANDRA-11920)
 * Don't send erroneous NEW_NODE notifications on restart (CASSANDRA-11038)
 * StorageService shutdown hook should use a volatile variable (CASSANDRA-11984)
Merged from 2.1:
 * Add system property to set the max number of native transport requests in queue (CASSANDRA-11363)
 * Fix queries with empty ByteBuffer values in clustering column restrictions (CASSANDRA-12127)
 * Disable passing control to post-flush after flush failure to prevent data loss (CASSANDRA-11828)
 * Allow STCS-in-L0 compactions to reduce scope with LCS (CASSANDRA-12040)
 * cannot use cql since upgrading python to 2.7.11+ (CASSANDRA-11850)
 * Fix filtering on clustering columns when 2i is used (CASSANDRA-11907)
 * Avoid stalling paxos when the paxos state expires (CASSANDRA-12043)
 * Remove finished incoming streaming connections from MessagingService (CASSANDRA-11854)
 * Don't try to get sstables for non-repairing column families (CASSANDRA-12077)
 * Avoid marking too many sstables as repaired (CASSANDRA-11696)
 * Prevent select statements with clustering key > 64k (CASSANDRA-11882)
 * Fix clock skew corrupting other nodes with paxos (CASSANDRA-11991)
 * Remove distinction between non-existing static columns and existing but null in LWTs (CASSANDRA-9842)
 * Cache local ranges when calculating repair neighbors (CASSANDRA-11934)
 * Allow LWT operation on static column with only partition keys (CASSANDRA-10532)
 * Create interval tree over canonical sstables to avoid missing sstables during streaming (CASSANDRA-11886)
 * cqlsh COPY FROM: shutdown parent cluster after forking, to avoid corrupting SSL connections (CASSANDRA-11749)


3.7
 * Support multiple folders for user defined compaction tasks (CASSANDRA-11765)
 * Fix race in CompactionStrategyManager's pause/resume (CASSANDRA-11922)
Merged from 3.0:
 * Fix legacy serialization of Thrift-generated non-compound range tombstones
   when communicating with 2.x nodes (CASSANDRA-11930)
 * Fix Directories instantiations where CFS.initialDirectories should be used (CASSANDRA-11849)
 * Avoid referencing DatabaseDescriptor in AbstractType (CASSANDRA-11912)
 * Don't use static dataDirectories field in Directories instances (CASSANDRA-11647)
 * Fix sstables not being protected from removal during index build (CASSANDRA-11905)
 * cqlsh: Suppress stack trace from Read/WriteFailures (CASSANDRA-11032)
 * Remove unneeded code to repair index summaries that have
   been improperly down-sampled (CASSANDRA-11127)
 * Avoid WriteTimeoutExceptions during commit log replay due to materialized
   view lock contention (CASSANDRA-11891)
 * Prevent OOM failures on SSTable corruption, improve tests for corruption detection (CASSANDRA-9530)
 * Use CFS.initialDirectories when clearing snapshots (CASSANDRA-11705)
 * Allow compaction strategies to disable early open (CASSANDRA-11754)
 * Refactor Materialized View code (CASSANDRA-11475)
 * Update Java Driver (CASSANDRA-11615)
Merged from 2.2:
 * Persist local metadata earlier in startup sequence (CASSANDRA-11742)
 * cqlsh: fix tab completion for case-sensitive identifiers (CASSANDRA-11664)
 * Avoid showing estimated key as -1 in tablestats (CASSANDRA-11587)
 * Fix possible race condition in CommitLog.recover (CASSANDRA-11743)
 * Enable client encryption in sstableloader with cli options (CASSANDRA-11708)
 * Possible memory leak in NIODataInputStream (CASSANDRA-11867)
 * Add seconds to cqlsh tracing session duration (CASSANDRA-11753)
 * Fix commit log replay after out-of-order flush completion (CASSANDRA-9669)
 * Prohibit Reversed Counter type as part of the PK (CASSANDRA-9395)
 * cqlsh: correctly handle non-ascii chars in error messages (CASSANDRA-11626)
Merged from 2.1:
 * Run CommitLog tests with different compression settings (CASSANDRA-9039)
 * cqlsh: apply current keyspace to source command (CASSANDRA-11152)
 * Clear out parent repair session if repair coordinator dies (CASSANDRA-11824)
 * Set default streaming_socket_timeout_in_ms to 24 hours (CASSANDRA-11840)
 * Do not consider local node a valid source during replace (CASSANDRA-11848)
 * Add message dropped tasks to nodetool netstats (CASSANDRA-11855)
 * Avoid holding SSTableReaders for duration of incremental repair (CASSANDRA-11739)


3.6
 * Correctly migrate schema for frozen UDTs during 2.x -> 3.x upgrades
   (does not affect any released versions) (CASSANDRA-11613)
 * Allow server startup if JMX is configured directly (CASSANDRA-11725)
 * Prevent direct memory OOM on buffer pool allocations (CASSANDRA-11710)
 * Enhanced Compaction Logging (CASSANDRA-10805)
 * Make prepared statement cache size configurable (CASSANDRA-11555)
 * Integrated JMX authentication and authorization (CASSANDRA-10091)
 * Add units to stress ouput (CASSANDRA-11352)
 * Fix PER PARTITION LIMIT for single and multi partitions queries (CASSANDRA-11603)
 * Add uncompressed chunk cache for RandomAccessReader (CASSANDRA-5863)
 * Clarify ClusteringPrefix hierarchy (CASSANDRA-11213)
 * Always perform collision check before joining ring (CASSANDRA-10134)
 * SSTableWriter output discrepancy (CASSANDRA-11646)
 * Fix potential timeout in NativeTransportService.testConcurrentDestroys (CASSANDRA-10756)
 * Support large partitions on the 3.0 sstable format (CASSANDRA-11206,11763)
 * Add support to rebuild from specific range (CASSANDRA-10406)
 * Optimize the overlapping lookup by calculating all the
   bounds in advance (CASSANDRA-11571)
 * Support json/yaml output in nodetool tablestats (CASSANDRA-5977)
 * (stress) Add datacenter option to -node options (CASSANDRA-11591)
 * Fix handling of empty slices (CASSANDRA-11513)
 * Make number of cores used by cqlsh COPY visible to testing code (CASSANDRA-11437)
 * Allow filtering on clustering columns for queries without secondary indexes (CASSANDRA-11310)
 * Refactor Restriction hierarchy (CASSANDRA-11354)
 * Eliminate allocations in R/W path (CASSANDRA-11421)
 * Update Netty to 4.0.36 (CASSANDRA-11567)
 * Fix PER PARTITION LIMIT for queries requiring post-query ordering (CASSANDRA-11556)
 * Allow instantiation of UDTs and tuples in UDFs (CASSANDRA-10818)
 * Support UDT in CQLSSTableWriter (CASSANDRA-10624)
 * Support for non-frozen user-defined types, updating
   individual fields of user-defined types (CASSANDRA-7423)
 * Make LZ4 compression level configurable (CASSANDRA-11051)
 * Allow per-partition LIMIT clause in CQL (CASSANDRA-7017)
 * Make custom filtering more extensible with UserExpression (CASSANDRA-11295)
 * Improve field-checking and error reporting in cassandra.yaml (CASSANDRA-10649)
 * Print CAS stats in nodetool proxyhistograms (CASSANDRA-11507)
 * More user friendly error when providing an invalid token to nodetool (CASSANDRA-9348)
 * Add static column support to SASI index (CASSANDRA-11183)
 * Support EQ/PREFIX queries in SASI CONTAINS mode without tokenization (CASSANDRA-11434)
 * Support LIKE operator in prepared statements (CASSANDRA-11456)
 * Add a command to see if a Materialized View has finished building (CASSANDRA-9967)
 * Log endpoint and port associated with streaming operation (CASSANDRA-8777)
 * Print sensible units for all log messages (CASSANDRA-9692)
 * Upgrade Netty to version 4.0.34 (CASSANDRA-11096)
 * Break the CQL grammar into separate Parser and Lexer (CASSANDRA-11372)
 * Compress only inter-dc traffic by default (CASSANDRA-8888)
 * Add metrics to track write amplification (CASSANDRA-11420)
 * cassandra-stress: cannot handle "value-less" tables (CASSANDRA-7739)
 * Add/drop multiple columns in one ALTER TABLE statement (CASSANDRA-10411)
 * Add require_endpoint_verification opt for internode encryption (CASSANDRA-9220)
 * Add auto import java.util for UDF code block (CASSANDRA-11392)
 * Add --hex-format option to nodetool getsstables (CASSANDRA-11337)
 * sstablemetadata should print sstable min/max token (CASSANDRA-7159)
 * Do not wrap CassandraException in TriggerExecutor (CASSANDRA-9421)
 * COPY TO should have higher double precision (CASSANDRA-11255)
 * Stress should exit with non-zero status after failure (CASSANDRA-10340)
 * Add client to cqlsh SHOW_SESSION (CASSANDRA-8958)
 * Fix nodetool tablestats keyspace level metrics (CASSANDRA-11226)
 * Store repair options in parent_repair_history (CASSANDRA-11244)
 * Print current leveling in sstableofflinerelevel (CASSANDRA-9588)
 * Change repair message for keyspaces with RF 1 (CASSANDRA-11203)
 * Remove hard-coded SSL cipher suites and protocols (CASSANDRA-10508)
 * Improve concurrency in CompactionStrategyManager (CASSANDRA-10099)
 * (cqlsh) interpret CQL type for formatting blobs (CASSANDRA-11274)
 * Refuse to start and print txn log information in case of disk
   corruption (CASSANDRA-10112)
 * Resolve some eclipse-warnings (CASSANDRA-11086)
 * (cqlsh) Show static columns in a different color (CASSANDRA-11059)
 * Allow to remove TTLs on table with default_time_to_live (CASSANDRA-11207)
Merged from 3.0:
 * Disallow creating view with a static column (CASSANDRA-11602)
 * Reduce the amount of object allocations caused by the getFunctions methods (CASSANDRA-11593)
 * Potential error replaying commitlog with smallint/tinyint/date/time types (CASSANDRA-11618)
 * Fix queries with filtering on counter columns (CASSANDRA-11629)
 * Improve tombstone printing in sstabledump (CASSANDRA-11655)
 * Fix paging for range queries where all clustering columns are specified (CASSANDRA-11669)
 * Don't require HEAP_NEW_SIZE to be set when using G1 (CASSANDRA-11600)
 * Fix sstabledump not showing cells after tombstone marker (CASSANDRA-11654)
 * Ignore all LocalStrategy keyspaces for streaming and other related
   operations (CASSANDRA-11627)
 * Ensure columnfilter covers indexed columns for thrift 2i queries (CASSANDRA-11523)
 * Only open one sstable scanner per sstable (CASSANDRA-11412)
 * Option to specify ProtocolVersion in cassandra-stress (CASSANDRA-11410)
 * ArithmeticException in avgFunctionForDecimal (CASSANDRA-11485)
 * LogAwareFileLister should only use OLD sstable files in current folder to determine disk consistency (CASSANDRA-11470)
 * Notify indexers of expired rows during compaction (CASSANDRA-11329)
 * Properly respond with ProtocolError when a v1/v2 native protocol
   header is received (CASSANDRA-11464)
 * Validate that num_tokens and initial_token are consistent with one another (CASSANDRA-10120)
Merged from 2.2:
 * Exit JVM if JMX server fails to startup (CASSANDRA-11540)
 * Produce a heap dump when exiting on OOM (CASSANDRA-9861)
 * Restore ability to filter on clustering columns when using a 2i (CASSANDRA-11510)
 * JSON datetime formatting needs timezone (CASSANDRA-11137)
 * Fix is_dense recalculation for Thrift-updated tables (CASSANDRA-11502)
 * Remove unnescessary file existence check during anticompaction (CASSANDRA-11660)
 * Add missing files to debian packages (CASSANDRA-11642)
 * Avoid calling Iterables::concat in loops during ModificationStatement::getFunctions (CASSANDRA-11621)
 * cqlsh: COPY FROM should use regular inserts for single statement batches and
   report errors correctly if workers processes crash on initialization (CASSANDRA-11474)
 * Always close cluster with connection in CqlRecordWriter (CASSANDRA-11553)
 * Allow only DISTINCT queries with partition keys restrictions (CASSANDRA-11339)
 * CqlConfigHelper no longer requires both a keystore and truststore to work (CASSANDRA-11532)
 * Make deprecated repair methods backward-compatible with previous notification service (CASSANDRA-11430)
 * IncomingStreamingConnection version check message wrong (CASSANDRA-11462)
Merged from 2.1:
 * Support mlockall on IBM POWER arch (CASSANDRA-11576)
 * Add option to disable use of severity in DynamicEndpointSnitch (CASSANDRA-11737)
 * cqlsh COPY FROM fails for null values with non-prepared statements (CASSANDRA-11631)
 * Make cython optional in pylib/setup.py (CASSANDRA-11630)
 * Change order of directory searching for cassandra.in.sh to favor local one (CASSANDRA-11628)
 * cqlsh COPY FROM fails with []{} chars in UDT/tuple fields/values (CASSANDRA-11633)
 * clqsh: COPY FROM throws TypeError with Cython extensions enabled (CASSANDRA-11574)
 * cqlsh: COPY FROM ignores NULL values in conversion (CASSANDRA-11549)
 * Validate levels when building LeveledScanner to avoid overlaps with orphaned sstables (CASSANDRA-9935)


3.5
 * StaticTokenTreeBuilder should respect posibility of duplicate tokens (CASSANDRA-11525)
 * Correctly fix potential assertion error during compaction (CASSANDRA-11353)
 * Avoid index segment stitching in RAM which lead to OOM on big SSTable files (CASSANDRA-11383)
 * Fix clustering and row filters for LIKE queries on clustering columns (CASSANDRA-11397)
Merged from 3.0:
 * Fix rare NPE on schema upgrade from 2.x to 3.x (CASSANDRA-10943)
 * Improve backoff policy for cqlsh COPY FROM (CASSANDRA-11320)
 * Improve IF NOT EXISTS check in CREATE INDEX (CASSANDRA-11131)
 * Upgrade ohc to 0.4.3
 * Enable SO_REUSEADDR for JMX RMI server sockets (CASSANDRA-11093)
 * Allocate merkletrees with the correct size (CASSANDRA-11390)
 * Support streaming pre-3.0 sstables (CASSANDRA-10990)
 * Add backpressure to compressed or encrypted commit log (CASSANDRA-10971)
 * SSTableExport supports secondary index tables (CASSANDRA-11330)
 * Fix sstabledump to include missing info in debug output (CASSANDRA-11321)
 * Establish and implement canonical bulk reading workload(s) (CASSANDRA-10331)
 * Fix paging for IN queries on tables without clustering columns (CASSANDRA-11208)
 * Remove recursive call from CompositesSearcher (CASSANDRA-11304)
 * Fix filtering on non-primary key columns for queries without index (CASSANDRA-6377)
 * Fix sstableloader fail when using materialized view (CASSANDRA-11275)
Merged from 2.2:
 * DatabaseDescriptor should log stacktrace in case of Eception during seed provider creation (CASSANDRA-11312)
 * Use canonical path for directory in SSTable descriptor (CASSANDRA-10587)
 * Add cassandra-stress keystore option (CASSANDRA-9325)
 * Dont mark sstables as repairing with sub range repairs (CASSANDRA-11451)
 * Notify when sstables change after cancelling compaction (CASSANDRA-11373)
 * cqlsh: COPY FROM should check that explicit column names are valid (CASSANDRA-11333)
 * Add -Dcassandra.start_gossip startup option (CASSANDRA-10809)
 * Fix UTF8Validator.validate() for modified UTF-8 (CASSANDRA-10748)
 * Clarify that now() function is calculated on the coordinator node in CQL documentation (CASSANDRA-10900)
 * Fix bloom filter sizing with LCS (CASSANDRA-11344)
 * (cqlsh) Fix error when result is 0 rows with EXPAND ON (CASSANDRA-11092)
 * Add missing newline at end of bin/cqlsh (CASSANDRA-11325)
 * Unresolved hostname leads to replace being ignored (CASSANDRA-11210)
 * Only log yaml config once, at startup (CASSANDRA-11217)
 * Reference leak with parallel repairs on the same table (CASSANDRA-11215)
Merged from 2.1:
 * Add a -j parameter to scrub/cleanup/upgradesstables to state how
   many threads to use (CASSANDRA-11179)
 * COPY FROM on large datasets: fix progress report and debug performance (CASSANDRA-11053)
 * InvalidateKeys should have a weak ref to key cache (CASSANDRA-11176)


3.4
 * (cqlsh) add cqlshrc option to always connect using ssl (CASSANDRA-10458)
 * Cleanup a few resource warnings (CASSANDRA-11085)
 * Allow custom tracing implementations (CASSANDRA-10392)
 * Extract LoaderOptions to be able to be used from outside (CASSANDRA-10637)
 * fix OnDiskIndexTest to properly treat empty ranges (CASSANDRA-11205)
 * fix TrackerTest to handle new notifications (CASSANDRA-11178)
 * add SASI validation for partitioner and complex columns (CASSANDRA-11169)
 * Add caching of encrypted credentials in PasswordAuthenticator (CASSANDRA-7715)
 * fix SASI memtable switching on flush (CASSANDRA-11159)
 * Remove duplicate offline compaction tracking (CASSANDRA-11148)
 * fix EQ semantics of analyzed SASI indexes (CASSANDRA-11130)
 * Support long name output for nodetool commands (CASSANDRA-7950)
 * Encrypted hints (CASSANDRA-11040)
 * SASI index options validation (CASSANDRA-11136)
 * Optimize disk seek using min/max column name meta data when the LIMIT clause is used
   (CASSANDRA-8180)
 * Add LIKE support to CQL3 (CASSANDRA-11067)
 * Generic Java UDF types (CASSANDRA-10819)
 * cqlsh: Include sub-second precision in timestamps by default (CASSANDRA-10428)
 * Set javac encoding to utf-8 (CASSANDRA-11077)
 * Integrate SASI index into Cassandra (CASSANDRA-10661)
 * Add --skip-flush option to nodetool snapshot
 * Skip values for non-queried columns (CASSANDRA-10657)
 * Add support for secondary indexes on static columns (CASSANDRA-8103)
 * CommitLogUpgradeTestMaker creates broken commit logs (CASSANDRA-11051)
 * Add metric for number of dropped mutations (CASSANDRA-10866)
 * Simplify row cache invalidation code (CASSANDRA-10396)
 * Support user-defined compaction through nodetool (CASSANDRA-10660)
 * Stripe view locks by key and table ID to reduce contention (CASSANDRA-10981)
 * Add nodetool gettimeout and settimeout commands (CASSANDRA-10953)
 * Add 3.0 metadata to sstablemetadata output (CASSANDRA-10838)
Merged from 3.0:
 * MV should only query complex columns included in the view (CASSANDRA-11069)
 * Failed aggregate creation breaks server permanently (CASSANDRA-11064)
 * Add sstabledump tool (CASSANDRA-7464)
 * Introduce backpressure for hints (CASSANDRA-10972)
 * Fix ClusteringPrefix not being able to read tombstone range boundaries (CASSANDRA-11158)
 * Prevent logging in sandboxed state (CASSANDRA-11033)
 * Disallow drop/alter operations of UDTs used by UDAs (CASSANDRA-10721)
 * Add query time validation method on Index (CASSANDRA-11043)
 * Avoid potential AssertionError in mixed version cluster (CASSANDRA-11128)
 * Properly handle hinted handoff after topology changes (CASSANDRA-5902)
 * AssertionError when listing sstable files on inconsistent disk state (CASSANDRA-11156)
 * Fix wrong rack counting and invalid conditions check for TokenAllocation
   (CASSANDRA-11139)
 * Avoid creating empty hint files (CASSANDRA-11090)
 * Fix leak detection strong reference loop using weak reference (CASSANDRA-11120)
 * Configurie BatchlogManager to stop delayed tasks on shutdown (CASSANDRA-11062)
 * Hadoop integration is incompatible with Cassandra Driver 3.0.0 (CASSANDRA-11001)
 * Add dropped_columns to the list of schema table so it gets handled
   properly (CASSANDRA-11050)
 * Fix NPE when using forceRepairRangeAsync without DC (CASSANDRA-11239)
Merged from 2.2:
 * Preserve order for preferred SSL cipher suites (CASSANDRA-11164)
 * Range.compareTo() violates the contract of Comparable (CASSANDRA-11216)
 * Avoid NPE when serializing ErrorMessage with null message (CASSANDRA-11167)
 * Replacing an aggregate with a new version doesn't reset INITCOND (CASSANDRA-10840)
 * (cqlsh) cqlsh cannot be called through symlink (CASSANDRA-11037)
 * fix ohc and java-driver pom dependencies in build.xml (CASSANDRA-10793)
 * Protect from keyspace dropped during repair (CASSANDRA-11065)
 * Handle adding fields to a UDT in SELECT JSON and toJson() (CASSANDRA-11146)
 * Better error message for cleanup (CASSANDRA-10991)
 * cqlsh pg-style-strings broken if line ends with ';' (CASSANDRA-11123)
 * Always persist upsampled index summaries (CASSANDRA-10512)
 * (cqlsh) Fix inconsistent auto-complete (CASSANDRA-10733)
 * Make SELECT JSON and toJson() threadsafe (CASSANDRA-11048)
 * Fix SELECT on tuple relations for mixed ASC/DESC clustering order (CASSANDRA-7281)
 * Use cloned TokenMetadata in size estimates to avoid race against membership check
   (CASSANDRA-10736)
 * (cqlsh) Support utf-8/cp65001 encoding on Windows (CASSANDRA-11030)
 * Fix paging on DISTINCT queries repeats result when first row in partition changes
   (CASSANDRA-10010)
 * (cqlsh) Support timezone conversion using pytz (CASSANDRA-10397)
 * cqlsh: change default encoding to UTF-8 (CASSANDRA-11124)
Merged from 2.1:
 * Checking if an unlogged batch is local is inefficient (CASSANDRA-11529)
 * Fix out-of-space error treatment in memtable flushing (CASSANDRA-11448).
 * Don't do defragmentation if reading from repaired sstables (CASSANDRA-10342)
 * Fix streaming_socket_timeout_in_ms not enforced (CASSANDRA-11286)
 * Avoid dropping message too quickly due to missing unit conversion (CASSANDRA-11302)
 * Don't remove FailureDetector history on removeEndpoint (CASSANDRA-10371)
 * Only notify if repair status changed (CASSANDRA-11172)
 * Use logback setting for 'cassandra -v' command (CASSANDRA-10767)
 * Fix sstableloader to unthrottle streaming by default (CASSANDRA-9714)
 * Fix incorrect warning in 'nodetool status' (CASSANDRA-10176)
 * Properly release sstable ref when doing offline scrub (CASSANDRA-10697)
 * Improve nodetool status performance for large cluster (CASSANDRA-7238)
 * Gossiper#isEnabled is not thread safe (CASSANDRA-11116)
 * Avoid major compaction mixing repaired and unrepaired sstables in DTCS (CASSANDRA-11113)
 * Make it clear what DTCS timestamp_resolution is used for (CASSANDRA-11041)
 * (cqlsh) Display milliseconds when datetime overflows (CASSANDRA-10625)


3.3
 * Avoid infinite loop if owned range is smaller than number of
   data dirs (CASSANDRA-11034)
 * Avoid bootstrap hanging when existing nodes have no data to stream (CASSANDRA-11010)
Merged from 3.0:
 * Remove double initialization of newly added tables (CASSANDRA-11027)
 * Filter keys searcher results by target range (CASSANDRA-11104)
 * Fix deserialization of legacy read commands (CASSANDRA-11087)
 * Fix incorrect computation of deletion time in sstable metadata (CASSANDRA-11102)
 * Avoid memory leak when collecting sstable metadata (CASSANDRA-11026)
 * Mutations do not block for completion under view lock contention (CASSANDRA-10779)
 * Invalidate legacy schema tables when unloading them (CASSANDRA-11071)
 * (cqlsh) handle INSERT and UPDATE statements with LWT conditions correctly
   (CASSANDRA-11003)
 * Fix DISTINCT queries in mixed version clusters (CASSANDRA-10762)
 * Migrate build status for indexes along with legacy schema (CASSANDRA-11046)
 * Ensure SSTables for legacy KEYS indexes can be read (CASSANDRA-11045)
 * Added support for IBM zSystems architecture (CASSANDRA-11054)
 * Update CQL documentation (CASSANDRA-10899)
 * Check the column name, not cell name, for dropped columns when reading
   legacy sstables (CASSANDRA-11018)
 * Don't attempt to index clustering values of static rows (CASSANDRA-11021)
 * Remove checksum files after replaying hints (CASSANDRA-10947)
 * Support passing base table metadata to custom 2i validation (CASSANDRA-10924)
 * Ensure stale index entries are purged during reads (CASSANDRA-11013)
 * (cqlsh) Also apply --connect-timeout to control connection
   timeout (CASSANDRA-10959)
 * Fix AssertionError when removing from list using UPDATE (CASSANDRA-10954)
 * Fix UnsupportedOperationException when reading old sstable with range
   tombstone (CASSANDRA-10743)
 * MV should use the maximum timestamp of the primary key (CASSANDRA-10910)
 * Fix potential assertion error during compaction (CASSANDRA-10944)
Merged from 2.2:
 * maxPurgeableTimestamp needs to check memtables too (CASSANDRA-9949)
 * Apply change to compaction throughput in real time (CASSANDRA-10025)
 * (cqlsh) encode input correctly when saving history
 * Fix potential NPE on ORDER BY queries with IN (CASSANDRA-10955)
 * Start L0 STCS-compactions even if there is a L0 -> L1 compaction
   going (CASSANDRA-10979)
 * Make UUID LSB unique per process (CASSANDRA-7925)
 * Avoid NPE when performing sstable tasks (scrub etc.) (CASSANDRA-10980)
 * Make sure client gets tombstone overwhelmed warning (CASSANDRA-9465)
 * Fix error streaming section more than 2GB (CASSANDRA-10961)
 * Histogram buckets exposed in jmx are sorted incorrectly (CASSANDRA-10975)
 * Enable GC logging by default (CASSANDRA-10140)
 * Optimize pending range computation (CASSANDRA-9258)
 * Skip commit log and saved cache directories in SSTable version startup check (CASSANDRA-10902)
 * drop/alter user should be case sensitive (CASSANDRA-10817)
Merged from 2.1:
 * test_bulk_round_trip_blogposts is failing occasionally (CASSANDRA-10938)
 * Fix isJoined return true only after becoming cluster member (CASANDRA-11007)
 * Fix bad gossip generation seen in long-running clusters (CASSANDRA-10969)
 * Avoid NPE when incremental repair fails (CASSANDRA-10909)
 * Unmark sstables compacting once they are done in cleanup/scrub/upgradesstables (CASSANDRA-10829)
 * Allow simultaneous bootstrapping with strict consistency when no vnodes are used (CASSANDRA-11005)
 * Log a message when major compaction does not result in a single file (CASSANDRA-10847)
 * (cqlsh) fix cqlsh_copy_tests when vnodes are disabled (CASSANDRA-10997)
 * (cqlsh) Add request timeout option to cqlsh (CASSANDRA-10686)
 * Avoid AssertionError while submitting hint with LWT (CASSANDRA-10477)
 * If CompactionMetadata is not in stats file, use index summary instead (CASSANDRA-10676)
 * Retry sending gossip syn multiple times during shadow round (CASSANDRA-8072)
 * Fix pending range calculation during moves (CASSANDRA-10887)
 * Sane default (200Mbps) for inter-DC streaming througput (CASSANDRA-8708)



3.2
 * Make sure tokens don't exist in several data directories (CASSANDRA-6696)
 * Add requireAuthorization method to IAuthorizer (CASSANDRA-10852)
 * Move static JVM options to conf/jvm.options file (CASSANDRA-10494)
 * Fix CassandraVersion to accept x.y version string (CASSANDRA-10931)
 * Add forceUserDefinedCleanup to allow more flexible cleanup (CASSANDRA-10708)
 * (cqlsh) allow setting TTL with COPY (CASSANDRA-9494)
 * Fix counting of received sstables in streaming (CASSANDRA-10949)
 * Implement hints compression (CASSANDRA-9428)
 * Fix potential assertion error when reading static columns (CASSANDRA-10903)
 * Fix EstimatedHistogram creation in nodetool tablehistograms (CASSANDRA-10859)
 * Establish bootstrap stream sessions sequentially (CASSANDRA-6992)
 * Sort compactionhistory output by timestamp (CASSANDRA-10464)
 * More efficient BTree removal (CASSANDRA-9991)
 * Make tablehistograms accept the same syntax as tablestats (CASSANDRA-10149)
 * Group pending compactions based on table (CASSANDRA-10718)
 * Add compressor name in sstablemetadata output (CASSANDRA-9879)
 * Fix type casting for counter columns (CASSANDRA-10824)
 * Prevent running Cassandra as root (CASSANDRA-8142)
 * bound maximum in-flight commit log replay mutation bytes to 64 megabytes (CASSANDRA-8639)
 * Normalize all scripts (CASSANDRA-10679)
 * Make compression ratio much more accurate (CASSANDRA-10225)
 * Optimize building of Clustering object when only one is created (CASSANDRA-10409)
 * Make index building pluggable (CASSANDRA-10681)
 * Add sstable flush observer (CASSANDRA-10678)
 * Improve NTS endpoints calculation (CASSANDRA-10200)
 * Improve performance of the folderSize function (CASSANDRA-10677)
 * Add support for type casting in selection clause (CASSANDRA-10310)
 * Added graphing option to cassandra-stress (CASSANDRA-7918)
 * Abort in-progress queries that time out (CASSANDRA-7392)
 * Add transparent data encryption core classes (CASSANDRA-9945)
Merged from 3.0:
 * Better handling of SSL connection errors inter-node (CASSANDRA-10816)
 * Avoid NoSuchElementException when executing empty batch (CASSANDRA-10711)
 * Avoid building PartitionUpdate in toString (CASSANDRA-10897)
 * Reduce heap spent when receiving many SSTables (CASSANDRA-10797)
 * Add back support for 3rd party auth providers to bulk loader (CASSANDRA-10873)
 * Eliminate the dependency on jgrapht for UDT resolution (CASSANDRA-10653)
 * (Hadoop) Close Clusters and Sessions in Hadoop Input/Output classes (CASSANDRA-10837)
 * Fix sstableloader not working with upper case keyspace name (CASSANDRA-10806)
Merged from 2.2:
 * jemalloc detection fails due to quoting issues in regexv (CASSANDRA-10946)
 * (cqlsh) show correct column names for empty result sets (CASSANDRA-9813)
 * Add new types to Stress (CASSANDRA-9556)
 * Add property to allow listening on broadcast interface (CASSANDRA-9748)
Merged from 2.1:
 * Match cassandra-loader options in COPY FROM (CASSANDRA-9303)
 * Fix binding to any address in CqlBulkRecordWriter (CASSANDRA-9309)
 * cqlsh fails to decode utf-8 characters for text typed columns (CASSANDRA-10875)
 * Log error when stream session fails (CASSANDRA-9294)
 * Fix bugs in commit log archiving startup behavior (CASSANDRA-10593)
 * (cqlsh) further optimise COPY FROM (CASSANDRA-9302)
 * Allow CREATE TABLE WITH ID (CASSANDRA-9179)
 * Make Stress compiles within eclipse (CASSANDRA-10807)
 * Cassandra Daemon should print JVM arguments (CASSANDRA-10764)
 * Allow cancellation of index summary redistribution (CASSANDRA-8805)


3.1.1
Merged from 3.0:
  * Fix upgrade data loss due to range tombstone deleting more data than then should
    (CASSANDRA-10822)


3.1
Merged from 3.0:
 * Avoid MV race during node decommission (CASSANDRA-10674)
 * Disable reloading of GossipingPropertyFileSnitch (CASSANDRA-9474)
 * Handle single-column deletions correction in materialized views
   when the column is part of the view primary key (CASSANDRA-10796)
 * Fix issue with datadir migration on upgrade (CASSANDRA-10788)
 * Fix bug with range tombstones on reverse queries and test coverage for
   AbstractBTreePartition (CASSANDRA-10059)
 * Remove 64k limit on collection elements (CASSANDRA-10374)
 * Remove unclear Indexer.indexes() method (CASSANDRA-10690)
 * Fix NPE on stream read error (CASSANDRA-10771)
 * Normalize cqlsh DESC output (CASSANDRA-10431)
 * Rejects partition range deletions when columns are specified (CASSANDRA-10739)
 * Fix error when saving cached key for old format sstable (CASSANDRA-10778)
 * Invalidate prepared statements on DROP INDEX (CASSANDRA-10758)
 * Fix SELECT statement with IN restrictions on partition key,
   ORDER BY and LIMIT (CASSANDRA-10729)
 * Improve stress performance over 1k threads (CASSANDRA-7217)
 * Wait for migration responses to complete before bootstrapping (CASSANDRA-10731)
 * Unable to create a function with argument of type Inet (CASSANDRA-10741)
 * Fix backward incompatibiliy in CqlInputFormat (CASSANDRA-10717)
 * Correctly preserve deletion info on updated rows when notifying indexers
   of single-row deletions (CASSANDRA-10694)
 * Notify indexers of partition delete during cleanup (CASSANDRA-10685)
 * Keep the file open in trySkipCache (CASSANDRA-10669)
 * Updated trigger example (CASSANDRA-10257)
Merged from 2.2:
 * Verify tables in pseudo-system keyspaces at startup (CASSANDRA-10761)
 * Fix IllegalArgumentException in DataOutputBuffer.reallocate for large buffers (CASSANDRA-10592)
 * Show CQL help in cqlsh in web browser (CASSANDRA-7225)
 * Serialize on disk the proper SSTable compression ratio (CASSANDRA-10775)
 * Reject index queries while the index is building (CASSANDRA-8505)
 * CQL.textile syntax incorrectly includes optional keyspace for aggregate SFUNC and FINALFUNC (CASSANDRA-10747)
 * Fix JSON update with prepared statements (CASSANDRA-10631)
 * Don't do anticompaction after subrange repair (CASSANDRA-10422)
 * Fix SimpleDateType type compatibility (CASSANDRA-10027)
 * (Hadoop) fix splits calculation (CASSANDRA-10640)
 * (Hadoop) ensure that Cluster instances are always closed (CASSANDRA-10058)
Merged from 2.1:
 * Fix Stress profile parsing on Windows (CASSANDRA-10808)
 * Fix incremental repair hang when replica is down (CASSANDRA-10288)
 * Optimize the way we check if a token is repaired in anticompaction (CASSANDRA-10768)
 * Add proper error handling to stream receiver (CASSANDRA-10774)
 * Warn or fail when changing cluster topology live (CASSANDRA-10243)
 * Status command in debian/ubuntu init script doesn't work (CASSANDRA-10213)
 * Some DROP ... IF EXISTS incorrectly result in exceptions on non-existing KS (CASSANDRA-10658)
 * DeletionTime.compareTo wrong in rare cases (CASSANDRA-10749)
 * Force encoding when computing statement ids (CASSANDRA-10755)
 * Properly reject counters as map keys (CASSANDRA-10760)
 * Fix the sstable-needs-cleanup check (CASSANDRA-10740)
 * (cqlsh) Print column names before COPY operation (CASSANDRA-8935)
 * Fix CompressedInputStream for proper cleanup (CASSANDRA-10012)
 * (cqlsh) Support counters in COPY commands (CASSANDRA-9043)
 * Try next replica if not possible to connect to primary replica on
   ColumnFamilyRecordReader (CASSANDRA-2388)
 * Limit window size in DTCS (CASSANDRA-10280)
 * sstableloader does not use MAX_HEAP_SIZE env parameter (CASSANDRA-10188)
 * (cqlsh) Improve COPY TO performance and error handling (CASSANDRA-9304)
 * Create compression chunk for sending file only (CASSANDRA-10680)
 * Forbid compact clustering column type changes in ALTER TABLE (CASSANDRA-8879)
 * Reject incremental repair with subrange repair (CASSANDRA-10422)
 * Add a nodetool command to refresh size_estimates (CASSANDRA-9579)
 * Invalidate cache after stream receive task is completed (CASSANDRA-10341)
 * Reject counter writes in CQLSSTableWriter (CASSANDRA-10258)
 * Remove superfluous COUNTER_MUTATION stage mapping (CASSANDRA-10605)


3.0
 * Fix AssertionError while flushing memtable due to materialized views
   incorrectly inserting empty rows (CASSANDRA-10614)
 * Store UDA initcond as CQL literal in the schema table, instead of a blob (CASSANDRA-10650)
 * Don't use -1 for the position of partition key in schema (CASSANDRA-10491)
 * Fix distinct queries in mixed version cluster (CASSANDRA-10573)
 * Skip sstable on clustering in names query (CASSANDRA-10571)
 * Remove value skipping as it breaks read-repair (CASSANDRA-10655)
 * Fix bootstrapping with MVs (CASSANDRA-10621)
 * Make sure EACH_QUORUM reads are using NTS (CASSANDRA-10584)
 * Fix MV replica filtering for non-NetworkTopologyStrategy (CASSANDRA-10634)
 * (Hadoop) fix CIF describeSplits() not handling 0 size estimates (CASSANDRA-10600)
 * Fix reading of legacy sstables (CASSANDRA-10590)
 * Use CQL type names in schema metadata tables (CASSANDRA-10365)
 * Guard batchlog replay against integer division by zero (CASSANDRA-9223)
 * Fix bug when adding a column to thrift with the same name than a primary key (CASSANDRA-10608)
 * Add client address argument to IAuthenticator::newSaslNegotiator (CASSANDRA-8068)
 * Fix implementation of LegacyLayout.LegacyBoundComparator (CASSANDRA-10602)
 * Don't use 'names query' read path for counters (CASSANDRA-10572)
 * Fix backward compatibility for counters (CASSANDRA-10470)
 * Remove memory_allocator paramter from cassandra.yaml (CASSANDRA-10581,10628)
 * Execute the metadata reload task of all registered indexes on CFS::reload (CASSANDRA-10604)
 * Fix thrift cas operations with defined columns (CASSANDRA-10576)
 * Fix PartitionUpdate.operationCount()for updates with static column operations (CASSANDRA-10606)
 * Fix thrift get() queries with defined columns (CASSANDRA-10586)
 * Fix marking of indexes as built and removed (CASSANDRA-10601)
 * Skip initialization of non-registered 2i instances, remove Index::getIndexName (CASSANDRA-10595)
 * Fix batches on multiple tables (CASSANDRA-10554)
 * Ensure compaction options are validated when updating KeyspaceMetadata (CASSANDRA-10569)
 * Flatten Iterator Transformation Hierarchy (CASSANDRA-9975)
 * Remove token generator (CASSANDRA-5261)
 * RolesCache should not be created for any authenticator that does not requireAuthentication (CASSANDRA-10562)
 * Fix LogTransaction checking only a single directory for files (CASSANDRA-10421)
 * Fix handling of range tombstones when reading old format sstables (CASSANDRA-10360)
 * Aggregate with Initial Condition fails with C* 3.0 (CASSANDRA-10367)
Merged from 2.2:
 * (cqlsh) show partial trace if incomplete after max_trace_wait (CASSANDRA-7645)
 * Use most up-to-date version of schema for system tables (CASSANDRA-10652)
 * Deprecate memory_allocator in cassandra.yaml (CASSANDRA-10581,10628)
 * Expose phi values from failure detector via JMX and tweak debug
   and trace logging (CASSANDRA-9526)
 * Fix IllegalArgumentException in DataOutputBuffer.reallocate for large buffers (CASSANDRA-10592)
Merged from 2.1:
 * Shutdown compaction in drain to prevent leak (CASSANDRA-10079)
 * (cqlsh) fix COPY using wrong variable name for time_format (CASSANDRA-10633)
 * Do not run SizeEstimatesRecorder if a node is not a member of the ring (CASSANDRA-9912)
 * Improve handling of dead nodes in gossip (CASSANDRA-10298)
 * Fix logback-tools.xml incorrectly configured for outputing to System.err
   (CASSANDRA-9937)
 * Fix streaming to catch exception so retry not fail (CASSANDRA-10557)
 * Add validation method to PerRowSecondaryIndex (CASSANDRA-10092)
 * Support encrypted and plain traffic on the same port (CASSANDRA-10559)
 * Do STCS in DTCS windows (CASSANDRA-10276)
 * Avoid repetition of JVM_OPTS in debian package (CASSANDRA-10251)
 * Fix potential NPE from handling result of SIM.highestSelectivityIndex (CASSANDRA-10550)
 * Fix paging issues with partitions containing only static columns data (CASSANDRA-10381)
 * Fix conditions on static columns (CASSANDRA-10264)
 * AssertionError: attempted to delete non-existing file CommitLog (CASSANDRA-10377)
 * Fix sorting for queries with an IN condition on partition key columns (CASSANDRA-10363)


3.0-rc2
 * Fix SELECT DISTINCT queries between 2.2.2 nodes and 3.0 nodes (CASSANDRA-10473)
 * Remove circular references in SegmentedFile (CASSANDRA-10543)
 * Ensure validation of indexed values only occurs once per-partition (CASSANDRA-10536)
 * Fix handling of static columns for range tombstones in thrift (CASSANDRA-10174)
 * Support empty ColumnFilter for backward compatility on empty IN (CASSANDRA-10471)
 * Remove Pig support (CASSANDRA-10542)
 * Fix LogFile throws Exception when assertion is disabled (CASSANDRA-10522)
 * Revert CASSANDRA-7486, make CMS default GC, move GC config to
   conf/jvm.options (CASSANDRA-10403)
 * Fix TeeingAppender causing some logs to be truncated/empty (CASSANDRA-10447)
 * Allow EACH_QUORUM for reads (CASSANDRA-9602)
 * Fix potential ClassCastException while upgrading (CASSANDRA-10468)
 * Fix NPE in MVs on update (CASSANDRA-10503)
 * Only include modified cell data in indexing deltas (CASSANDRA-10438)
 * Do not load keyspace when creating sstable writer (CASSANDRA-10443)
 * If node is not yet gossiping write all MV updates to batchlog only (CASSANDRA-10413)
 * Re-populate token metadata after commit log recovery (CASSANDRA-10293)
 * Provide additional metrics for materialized views (CASSANDRA-10323)
 * Flush system schema tables after local schema changes (CASSANDRA-10429)
Merged from 2.2:
 * Reduce contention getting instances of CompositeType (CASSANDRA-10433)
 * Fix the regression when using LIMIT with aggregates (CASSANDRA-10487)
 * Avoid NoClassDefFoundError during DataDescriptor initialization on windows (CASSANDRA-10412)
 * Preserve case of quoted Role & User names (CASSANDRA-10394)
 * cqlsh pg-style-strings broken (CASSANDRA-10484)
 * cqlsh prompt includes name of keyspace after failed `use` statement (CASSANDRA-10369)
Merged from 2.1:
 * (cqlsh) Distinguish negative and positive infinity in output (CASSANDRA-10523)
 * (cqlsh) allow custom time_format for COPY TO (CASSANDRA-8970)
 * Don't allow startup if the node's rack has changed (CASSANDRA-10242)
 * (cqlsh) show partial trace if incomplete after max_trace_wait (CASSANDRA-7645)
 * Allow LOCAL_JMX to be easily overridden (CASSANDRA-10275)
 * Mark nodes as dead even if they've already left (CASSANDRA-10205)


3.0.0-rc1
 * Fix mixed version read request compatibility for compact static tables
   (CASSANDRA-10373)
 * Fix paging of DISTINCT with static and IN (CASSANDRA-10354)
 * Allow MATERIALIZED VIEW's SELECT statement to restrict primary key
   columns (CASSANDRA-9664)
 * Move crc_check_chance out of compression options (CASSANDRA-9839)
 * Fix descending iteration past end of BTreeSearchIterator (CASSANDRA-10301)
 * Transfer hints to a different node on decommission (CASSANDRA-10198)
 * Check partition keys for CAS operations during stmt validation (CASSANDRA-10338)
 * Add custom query expressions to SELECT (CASSANDRA-10217)
 * Fix minor bugs in MV handling (CASSANDRA-10362)
 * Allow custom indexes with 0,1 or multiple target columns (CASSANDRA-10124)
 * Improve MV schema representation (CASSANDRA-9921)
 * Add flag to enable/disable coordinator batchlog for MV writes (CASSANDRA-10230)
 * Update cqlsh COPY for new internal driver serialization interface (CASSANDRA-10318)
 * Give index implementations more control over rebuild operations (CASSANDRA-10312)
 * Update index file format (CASSANDRA-10314)
 * Add "shadowable" row tombstones to deal with mv timestamp issues (CASSANDRA-10261)
 * CFS.loadNewSSTables() broken for pre-3.0 sstables
 * Cache selected index in read command to reduce lookups (CASSANDRA-10215)
 * Small optimizations of sstable index serialization (CASSANDRA-10232)
 * Support for both encrypted and unencrypted native transport connections (CASSANDRA-9590)
Merged from 2.2:
 * Configurable page size in cqlsh (CASSANDRA-9855)
 * Defer default role manager setup until all nodes are on 2.2+ (CASSANDRA-9761)
 * Handle missing RoleManager in config after upgrade to 2.2 (CASSANDRA-10209)
Merged from 2.1:
 * Bulk Loader API could not tolerate even node failure (CASSANDRA-10347)
 * Avoid misleading pushed notifications when multiple nodes
   share an rpc_address (CASSANDRA-10052)
 * Fix dropping undroppable when message queue is full (CASSANDRA-10113)
 * Fix potential ClassCastException during paging (CASSANDRA-10352)
 * Prevent ALTER TYPE from creating circular references (CASSANDRA-10339)
 * Fix cache handling of 2i and base tables (CASSANDRA-10155, 10359)
 * Fix NPE in nodetool compactionhistory (CASSANDRA-9758)
 * (Pig) support BulkOutputFormat as a URL parameter (CASSANDRA-7410)
 * BATCH statement is broken in cqlsh (CASSANDRA-10272)
 * (cqlsh) Make cqlsh PEP8 Compliant (CASSANDRA-10066)
 * (cqlsh) Fix error when starting cqlsh with --debug (CASSANDRA-10282)
 * Scrub, Cleanup and Upgrade do not unmark compacting until all operations
   have completed, regardless of the occurence of exceptions (CASSANDRA-10274)


3.0.0-beta2
 * Fix columns returned by AbstractBtreePartitions (CASSANDRA-10220)
 * Fix backward compatibility issue due to AbstractBounds serialization bug (CASSANDRA-9857)
 * Fix startup error when upgrading nodes (CASSANDRA-10136)
 * Base table PRIMARY KEY can be assumed to be NOT NULL in MV creation (CASSANDRA-10147)
 * Improve batchlog write patch (CASSANDRA-9673)
 * Re-apply MaterializedView updates on commitlog replay (CASSANDRA-10164)
 * Require AbstractType.isByteOrderComparable declaration in constructor (CASSANDRA-9901)
 * Avoid digest mismatch on upgrade to 3.0 (CASSANDRA-9554)
 * Fix Materialized View builder when adding multiple MVs (CASSANDRA-10156)
 * Choose better poolingOptions for protocol v4 in cassandra-stress (CASSANDRA-10182)
 * Fix LWW bug affecting Materialized Views (CASSANDRA-10197)
 * Ensures frozen sets and maps are always sorted (CASSANDRA-10162)
 * Don't deadlock when flushing CFS backed custom indexes (CASSANDRA-10181)
 * Fix double flushing of secondary index tables (CASSANDRA-10180)
 * Fix incorrect handling of range tombstones in thrift (CASSANDRA-10046)
 * Only use batchlog when paired materialized view replica is remote (CASSANDRA-10061)
 * Reuse TemporalRow when updating multiple MaterializedViews (CASSANDRA-10060)
 * Validate gc_grace_seconds for batchlog writes and MVs (CASSANDRA-9917)
 * Fix sstablerepairedset (CASSANDRA-10132)
Merged from 2.2:
 * Cancel transaction for sstables we wont redistribute index summary
   for (CASSANDRA-10270)
 * Retry snapshot deletion after compaction and gc on Windows (CASSANDRA-10222)
 * Fix failure to start with space in directory path on Windows (CASSANDRA-10239)
 * Fix repair hang when snapshot failed (CASSANDRA-10057)
 * Fall back to 1/4 commitlog volume for commitlog_total_space on small disks
   (CASSANDRA-10199)
Merged from 2.1:
 * Added configurable warning threshold for GC duration (CASSANDRA-8907)
 * Fix handling of streaming EOF (CASSANDRA-10206)
 * Only check KeyCache when it is enabled
 * Change streaming_socket_timeout_in_ms default to 1 hour (CASSANDRA-8611)
 * (cqlsh) update list of CQL keywords (CASSANDRA-9232)
 * Add nodetool gettraceprobability command (CASSANDRA-10234)
Merged from 2.0:
 * Fix rare race where older gossip states can be shadowed (CASSANDRA-10366)
 * Fix consolidating racks violating the RF contract (CASSANDRA-10238)
 * Disallow decommission when node is in drained state (CASSANDRA-8741)


2.2.1
 * Fix race during construction of commit log (CASSANDRA-10049)
 * Fix LeveledCompactionStrategyTest (CASSANDRA-9757)
 * Fix broken UnbufferedDataOutputStreamPlus.writeUTF (CASSANDRA-10203)
 * (cqlsh) default load-from-file encoding to utf-8 (CASSANDRA-9898)
 * Avoid returning Permission.NONE when failing to query users table (CASSANDRA-10168)
 * (cqlsh) add CLEAR command (CASSANDRA-10086)
 * Support string literals as Role names for compatibility (CASSANDRA-10135)
Merged from 2.1:
 * Only check KeyCache when it is enabled
 * Change streaming_socket_timeout_in_ms default to 1 hour (CASSANDRA-8611)
 * (cqlsh) update list of CQL keywords (CASSANDRA-9232)


3.0.0-beta1
 * Redesign secondary index API (CASSANDRA-9459, 7771, 9041)
 * Fix throwing ReadFailure instead of ReadTimeout on range queries (CASSANDRA-10125)
 * Rewrite hinted handoff (CASSANDRA-6230)
 * Fix query on static compact tables (CASSANDRA-10093)
 * Fix race during construction of commit log (CASSANDRA-10049)
 * Add option to only purge repaired tombstones (CASSANDRA-6434)
 * Change authorization handling for MVs (CASSANDRA-9927)
 * Add custom JMX enabled executor for UDF sandbox (CASSANDRA-10026)
 * Fix row deletion bug for Materialized Views (CASSANDRA-10014)
 * Support mixed-version clusters with Cassandra 2.1 and 2.2 (CASSANDRA-9704)
 * Fix multiple slices on RowSearchers (CASSANDRA-10002)
 * Fix bug in merging of collections (CASSANDRA-10001)
 * Optimize batchlog replay to avoid full scans (CASSANDRA-7237)
 * Repair improvements when using vnodes (CASSANDRA-5220)
 * Disable scripted UDFs by default (CASSANDRA-9889)
 * Bytecode inspection for Java-UDFs (CASSANDRA-9890)
 * Use byte to serialize MT hash length (CASSANDRA-9792)
 * Replace usage of Adler32 with CRC32 (CASSANDRA-8684)
 * Fix migration to new format from 2.1 SSTable (CASSANDRA-10006)
 * SequentialWriter should extend BufferedDataOutputStreamPlus (CASSANDRA-9500)
 * Use the same repairedAt timestamp within incremental repair session (CASSANDRA-9111)
Merged from 2.2:
 * Allow count(*) and count(1) to be use as normal aggregation (CASSANDRA-10114)
 * An NPE is thrown if the column name is unknown for an IN relation (CASSANDRA-10043)
 * Apply commit_failure_policy to more errors on startup (CASSANDRA-9749)
 * Fix histogram overflow exception (CASSANDRA-9973)
 * Route gossip messages over dedicated socket (CASSANDRA-9237)
 * Add checksum to saved cache files (CASSANDRA-9265)
 * Log warning when using an aggregate without partition key (CASSANDRA-9737)
Merged from 2.1:
 * (cqlsh) Allow encoding to be set through command line (CASSANDRA-10004)
 * Add new JMX methods to change local compaction strategy (CASSANDRA-9965)
 * Write hints for paxos commits (CASSANDRA-7342)
 * (cqlsh) Fix timestamps before 1970 on Windows, always
   use UTC for timestamp display (CASSANDRA-10000)
 * (cqlsh) Avoid overwriting new config file with old config
   when both exist (CASSANDRA-9777)
 * Release snapshot selfRef when doing snapshot repair (CASSANDRA-9998)
 * Cannot replace token does not exist - DN node removed as Fat Client (CASSANDRA-9871)
Merged from 2.0:
 * Don't cast expected bf size to an int (CASSANDRA-9959)
 * Make getFullyExpiredSSTables less expensive (CASSANDRA-9882)


3.0.0-alpha1
 * Implement proper sandboxing for UDFs (CASSANDRA-9402)
 * Simplify (and unify) cleanup of compaction leftovers (CASSANDRA-7066)
 * Allow extra schema definitions in cassandra-stress yaml (CASSANDRA-9850)
 * Metrics should use up to date nomenclature (CASSANDRA-9448)
 * Change CREATE/ALTER TABLE syntax for compression (CASSANDRA-8384)
 * Cleanup crc and adler code for java 8 (CASSANDRA-9650)
 * Storage engine refactor (CASSANDRA-8099, 9743, 9746, 9759, 9781, 9808, 9825,
   9848, 9705, 9859, 9867, 9874, 9828, 9801)
 * Update Guava to 18.0 (CASSANDRA-9653)
 * Bloom filter false positive ratio is not honoured (CASSANDRA-8413)
 * New option for cassandra-stress to leave a ratio of columns null (CASSANDRA-9522)
 * Change hinted_handoff_enabled yaml setting, JMX (CASSANDRA-9035)
 * Add algorithmic token allocation (CASSANDRA-7032)
 * Add nodetool command to replay batchlog (CASSANDRA-9547)
 * Make file buffer cache independent of paths being read (CASSANDRA-8897)
 * Remove deprecated legacy Hadoop code (CASSANDRA-9353)
 * Decommissioned nodes will not rejoin the cluster (CASSANDRA-8801)
 * Change gossip stabilization to use endpoit size (CASSANDRA-9401)
 * Change default garbage collector to G1 (CASSANDRA-7486)
 * Populate TokenMetadata early during startup (CASSANDRA-9317)
 * Undeprecate cache recentHitRate (CASSANDRA-6591)
 * Add support for selectively varint encoding fields (CASSANDRA-9499, 9865)
 * Materialized Views (CASSANDRA-6477)
Merged from 2.2:
 * Avoid grouping sstables for anticompaction with DTCS (CASSANDRA-9900)
 * UDF / UDA execution time in trace (CASSANDRA-9723)
 * Fix broken internode SSL (CASSANDRA-9884)
Merged from 2.1:
 * Add new JMX methods to change local compaction strategy (CASSANDRA-9965)
 * Fix handling of enable/disable autocompaction (CASSANDRA-9899)
 * Add consistency level to tracing ouput (CASSANDRA-9827)
 * Remove repair snapshot leftover on startup (CASSANDRA-7357)
 * Use random nodes for batch log when only 2 racks (CASSANDRA-8735)
 * Ensure atomicity inside thrift and stream session (CASSANDRA-7757)
 * Fix nodetool info error when the node is not joined (CASSANDRA-9031)
Merged from 2.0:
 * Log when messages are dropped due to cross_node_timeout (CASSANDRA-9793)
 * Don't track hotness when opening from snapshot for validation (CASSANDRA-9382)


2.2.0
 * Allow the selection of columns together with aggregates (CASSANDRA-9767)
 * Fix cqlsh copy methods and other windows specific issues (CASSANDRA-9795)
 * Don't wrap byte arrays in SequentialWriter (CASSANDRA-9797)
 * sum() and avg() functions missing for smallint and tinyint types (CASSANDRA-9671)
 * Revert CASSANDRA-9542 (allow native functions in UDA) (CASSANDRA-9771)
Merged from 2.1:
 * Fix MarshalException when upgrading superColumn family (CASSANDRA-9582)
 * Fix broken logging for "empty" flushes in Memtable (CASSANDRA-9837)
 * Handle corrupt files on startup (CASSANDRA-9686)
 * Fix clientutil jar and tests (CASSANDRA-9760)
 * (cqlsh) Allow the SSL protocol version to be specified through the
    config file or environment variables (CASSANDRA-9544)
Merged from 2.0:
 * Add tool to find why expired sstables are not getting dropped (CASSANDRA-10015)
 * Remove erroneous pending HH tasks from tpstats/jmx (CASSANDRA-9129)
 * Don't cast expected bf size to an int (CASSANDRA-9959)
 * checkForEndpointCollision fails for legitimate collisions (CASSANDRA-9765)
 * Complete CASSANDRA-8448 fix (CASSANDRA-9519)
 * Don't include auth credentials in debug log (CASSANDRA-9682)
 * Can't transition from write survey to normal mode (CASSANDRA-9740)
 * Scrub (recover) sstables even when -Index.db is missing (CASSANDRA-9591)
 * Fix growing pending background compaction (CASSANDRA-9662)


2.2.0-rc2
 * Re-enable memory-mapped I/O on Windows (CASSANDRA-9658)
 * Warn when an extra-large partition is compacted (CASSANDRA-9643)
 * (cqlsh) Allow setting the initial connection timeout (CASSANDRA-9601)
 * BulkLoader has --transport-factory option but does not use it (CASSANDRA-9675)
 * Allow JMX over SSL directly from nodetool (CASSANDRA-9090)
 * Update cqlsh for UDFs (CASSANDRA-7556)
 * Change Windows kernel default timer resolution (CASSANDRA-9634)
 * Deprected sstable2json and json2sstable (CASSANDRA-9618)
 * Allow native functions in user-defined aggregates (CASSANDRA-9542)
 * Don't repair system_distributed by default (CASSANDRA-9621)
 * Fix mixing min, max, and count aggregates for blob type (CASSANRA-9622)
 * Rename class for DATE type in Java driver (CASSANDRA-9563)
 * Duplicate compilation of UDFs on coordinator (CASSANDRA-9475)
 * Fix connection leak in CqlRecordWriter (CASSANDRA-9576)
 * Mlockall before opening system sstables & remove boot_without_jna option (CASSANDRA-9573)
 * Add functions to convert timeuuid to date or time, deprecate dateOf and unixTimestampOf (CASSANDRA-9229)
 * Make sure we cancel non-compacting sstables from LifecycleTransaction (CASSANDRA-9566)
 * Fix deprecated repair JMX API (CASSANDRA-9570)
 * Add logback metrics (CASSANDRA-9378)
 * Update and refactor ant test/test-compression to run the tests in parallel (CASSANDRA-9583)
 * Fix upgrading to new directory for secondary index (CASSANDRA-9687)
Merged from 2.1:
 * (cqlsh) Fix bad check for CQL compatibility when DESCRIBE'ing
   COMPACT STORAGE tables with no clustering columns
 * Eliminate strong self-reference chains in sstable ref tidiers (CASSANDRA-9656)
 * Ensure StreamSession uses canonical sstable reader instances (CASSANDRA-9700)
 * Ensure memtable book keeping is not corrupted in the event we shrink usage (CASSANDRA-9681)
 * Update internal python driver for cqlsh (CASSANDRA-9064)
 * Fix IndexOutOfBoundsException when inserting tuple with too many
   elements using the string literal notation (CASSANDRA-9559)
 * Enable describe on indices (CASSANDRA-7814)
 * Fix incorrect result for IN queries where column not found (CASSANDRA-9540)
 * ColumnFamilyStore.selectAndReference may block during compaction (CASSANDRA-9637)
 * Fix bug in cardinality check when compacting (CASSANDRA-9580)
 * Fix memory leak in Ref due to ConcurrentLinkedQueue.remove() behaviour (CASSANDRA-9549)
 * Make rebuild only run one at a time (CASSANDRA-9119)
Merged from 2.0:
 * Avoid NPE in AuthSuccess#decode (CASSANDRA-9727)
 * Add listen_address to system.local (CASSANDRA-9603)
 * Bug fixes to resultset metadata construction (CASSANDRA-9636)
 * Fix setting 'durable_writes' in ALTER KEYSPACE (CASSANDRA-9560)
 * Avoids ballot clash in Paxos (CASSANDRA-9649)
 * Improve trace messages for RR (CASSANDRA-9479)
 * Fix suboptimal secondary index selection when restricted
   clustering column is also indexed (CASSANDRA-9631)
 * (cqlsh) Add min_threshold to DTCS option autocomplete (CASSANDRA-9385)
 * Fix error message when attempting to create an index on a column
   in a COMPACT STORAGE table with clustering columns (CASSANDRA-9527)
 * 'WITH WITH' in alter keyspace statements causes NPE (CASSANDRA-9565)
 * Expose some internals of SelectStatement for inspection (CASSANDRA-9532)
 * ArrivalWindow should use primitives (CASSANDRA-9496)
 * Periodically submit background compaction tasks (CASSANDRA-9592)
 * Set HAS_MORE_PAGES flag to false when PagingState is null (CASSANDRA-9571)


2.2.0-rc1
 * Compressed commit log should measure compressed space used (CASSANDRA-9095)
 * Fix comparison bug in CassandraRoleManager#collectRoles (CASSANDRA-9551)
 * Add tinyint,smallint,time,date support for UDFs (CASSANDRA-9400)
 * Deprecates SSTableSimpleWriter and SSTableSimpleUnsortedWriter (CASSANDRA-9546)
 * Empty INITCOND treated as null in aggregate (CASSANDRA-9457)
 * Remove use of Cell in Thrift MapReduce classes (CASSANDRA-8609)
 * Integrate pre-release Java Driver 2.2-rc1, custom build (CASSANDRA-9493)
 * Clean up gossiper logic for old versions (CASSANDRA-9370)
 * Fix custom payload coding/decoding to match the spec (CASSANDRA-9515)
 * ant test-all results incomplete when parsed (CASSANDRA-9463)
 * Disallow frozen<> types in function arguments and return types for
   clarity (CASSANDRA-9411)
 * Static Analysis to warn on unsafe use of Autocloseable instances (CASSANDRA-9431)
 * Update commitlog archiving examples now that commitlog segments are
   not recycled (CASSANDRA-9350)
 * Extend Transactional API to sstable lifecycle management (CASSANDRA-8568)
 * (cqlsh) Add support for native protocol 4 (CASSANDRA-9399)
 * Ensure that UDF and UDAs are keyspace-isolated (CASSANDRA-9409)
 * Revert CASSANDRA-7807 (tracing completion client notifications) (CASSANDRA-9429)
 * Add ability to stop compaction by ID (CASSANDRA-7207)
 * Let CassandraVersion handle SNAPSHOT version (CASSANDRA-9438)
Merged from 2.1:
 * (cqlsh) Fix using COPY through SOURCE or -f (CASSANDRA-9083)
 * Fix occasional lack of `system` keyspace in schema tables (CASSANDRA-8487)
 * Use ProtocolError code instead of ServerError code for native protocol
   error responses to unsupported protocol versions (CASSANDRA-9451)
 * Default commitlog_sync_batch_window_in_ms changed to 2ms (CASSANDRA-9504)
 * Fix empty partition assertion in unsorted sstable writing tools (CASSANDRA-9071)
 * Ensure truncate without snapshot cannot produce corrupt responses (CASSANDRA-9388)
 * Consistent error message when a table mixes counter and non-counter
   columns (CASSANDRA-9492)
 * Avoid getting unreadable keys during anticompaction (CASSANDRA-9508)
 * (cqlsh) Better float precision by default (CASSANDRA-9224)
 * Improve estimated row count (CASSANDRA-9107)
 * Optimize range tombstone memory footprint (CASSANDRA-8603)
 * Use configured gcgs in anticompaction (CASSANDRA-9397)
Merged from 2.0:
 * Don't accumulate more range than necessary in RangeTombstone.Tracker (CASSANDRA-9486)
 * Add broadcast and rpc addresses to system.local (CASSANDRA-9436)
 * Always mark sstable suspect when corrupted (CASSANDRA-9478)
 * Add database users and permissions to CQL3 documentation (CASSANDRA-7558)
 * Allow JVM_OPTS to be passed to standalone tools (CASSANDRA-5969)
 * Fix bad condition in RangeTombstoneList (CASSANDRA-9485)
 * Fix potential StackOverflow when setting CrcCheckChance over JMX (CASSANDRA-9488)
 * Fix null static columns in pages after the first, paged reversed
   queries (CASSANDRA-8502)
 * Fix counting cache serialization in request metrics (CASSANDRA-9466)
 * Add option not to validate atoms during scrub (CASSANDRA-9406)


2.2.0-beta1
 * Introduce Transactional API for internal state changes (CASSANDRA-8984)
 * Add a flag in cassandra.yaml to enable UDFs (CASSANDRA-9404)
 * Better support of null for UDF (CASSANDRA-8374)
 * Use ecj instead of javassist for UDFs (CASSANDRA-8241)
 * faster async logback configuration for tests (CASSANDRA-9376)
 * Add `smallint` and `tinyint` data types (CASSANDRA-8951)
 * Avoid thrift schema creation when native driver is used in stress tool (CASSANDRA-9374)
 * Make Functions.declared thread-safe
 * Add client warnings to native protocol v4 (CASSANDRA-8930)
 * Allow roles cache to be invalidated (CASSANDRA-8967)
 * Upgrade Snappy (CASSANDRA-9063)
 * Don't start Thrift rpc by default (CASSANDRA-9319)
 * Only stream from unrepaired sstables with incremental repair (CASSANDRA-8267)
 * Aggregate UDFs allow SFUNC return type to differ from STYPE if FFUNC specified (CASSANDRA-9321)
 * Remove Thrift dependencies in bundled tools (CASSANDRA-8358)
 * Disable memory mapping of hsperfdata file for JVM statistics (CASSANDRA-9242)
 * Add pre-startup checks to detect potential incompatibilities (CASSANDRA-8049)
 * Distinguish between null and unset in protocol v4 (CASSANDRA-7304)
 * Add user/role permissions for user-defined functions (CASSANDRA-7557)
 * Allow cassandra config to be updated to restart daemon without unloading classes (CASSANDRA-9046)
 * Don't initialize compaction writer before checking if iter is empty (CASSANDRA-9117)
 * Don't execute any functions at prepare-time (CASSANDRA-9037)
 * Share file handles between all instances of a SegmentedFile (CASSANDRA-8893)
 * Make it possible to major compact LCS (CASSANDRA-7272)
 * Make FunctionExecutionException extend RequestExecutionException
   (CASSANDRA-9055)
 * Add support for SELECT JSON, INSERT JSON syntax and new toJson(), fromJson()
   functions (CASSANDRA-7970)
 * Optimise max purgeable timestamp calculation in compaction (CASSANDRA-8920)
 * Constrain internode message buffer sizes, and improve IO class hierarchy (CASSANDRA-8670)
 * New tool added to validate all sstables in a node (CASSANDRA-5791)
 * Push notification when tracing completes for an operation (CASSANDRA-7807)
 * Delay "node up" and "node added" notifications until native protocol server is started (CASSANDRA-8236)
 * Compressed Commit Log (CASSANDRA-6809)
 * Optimise IntervalTree (CASSANDRA-8988)
 * Add a key-value payload for third party usage (CASSANDRA-8553, 9212)
 * Bump metrics-reporter-config dependency for metrics 3.0 (CASSANDRA-8149)
 * Partition intra-cluster message streams by size, not type (CASSANDRA-8789)
 * Add WriteFailureException to native protocol, notify coordinator of
   write failures (CASSANDRA-8592)
 * Convert SequentialWriter to nio (CASSANDRA-8709)
 * Add role based access control (CASSANDRA-7653, 8650, 7216, 8760, 8849, 8761, 8850)
 * Record client ip address in tracing sessions (CASSANDRA-8162)
 * Indicate partition key columns in response metadata for prepared
   statements (CASSANDRA-7660)
 * Merge UUIDType and TimeUUIDType parse logic (CASSANDRA-8759)
 * Avoid memory allocation when searching index summary (CASSANDRA-8793)
 * Optimise (Time)?UUIDType Comparisons (CASSANDRA-8730)
 * Make CRC32Ex into a separate maven dependency (CASSANDRA-8836)
 * Use preloaded jemalloc w/ Unsafe (CASSANDRA-8714, 9197)
 * Avoid accessing partitioner through StorageProxy (CASSANDRA-8244, 8268)
 * Upgrade Metrics library and remove depricated metrics (CASSANDRA-5657)
 * Serializing Row cache alternative, fully off heap (CASSANDRA-7438)
 * Duplicate rows returned when in clause has repeated values (CASSANDRA-6706)
 * Make CassandraException unchecked, extend RuntimeException (CASSANDRA-8560)
 * Support direct buffer decompression for reads (CASSANDRA-8464)
 * DirectByteBuffer compatible LZ4 methods (CASSANDRA-7039)
 * Group sstables for anticompaction correctly (CASSANDRA-8578)
 * Add ReadFailureException to native protocol, respond
   immediately when replicas encounter errors while handling
   a read request (CASSANDRA-7886)
 * Switch CommitLogSegment from RandomAccessFile to nio (CASSANDRA-8308)
 * Allow mixing token and partition key restrictions (CASSANDRA-7016)
 * Support index key/value entries on map collections (CASSANDRA-8473)
 * Modernize schema tables (CASSANDRA-8261)
 * Support for user-defined aggregation functions (CASSANDRA-8053)
 * Fix NPE in SelectStatement with empty IN values (CASSANDRA-8419)
 * Refactor SelectStatement, return IN results in natural order instead
   of IN value list order and ignore duplicate values in partition key IN restrictions (CASSANDRA-7981)
 * Support UDTs, tuples, and collections in user-defined
   functions (CASSANDRA-7563)
 * Fix aggregate fn results on empty selection, result column name,
   and cqlsh parsing (CASSANDRA-8229)
 * Mark sstables as repaired after full repair (CASSANDRA-7586)
 * Extend Descriptor to include a format value and refactor reader/writer
   APIs (CASSANDRA-7443)
 * Integrate JMH for microbenchmarks (CASSANDRA-8151)
 * Keep sstable levels when bootstrapping (CASSANDRA-7460)
 * Add Sigar library and perform basic OS settings check on startup (CASSANDRA-7838)
 * Support for aggregation functions (CASSANDRA-4914)
 * Remove cassandra-cli (CASSANDRA-7920)
 * Accept dollar quoted strings in CQL (CASSANDRA-7769)
 * Make assassinate a first class command (CASSANDRA-7935)
 * Support IN clause on any partition key column (CASSANDRA-7855)
 * Support IN clause on any clustering column (CASSANDRA-4762)
 * Improve compaction logging (CASSANDRA-7818)
 * Remove YamlFileNetworkTopologySnitch (CASSANDRA-7917)
 * Do anticompaction in groups (CASSANDRA-6851)
 * Support user-defined functions (CASSANDRA-7395, 7526, 7562, 7740, 7781, 7929,
   7924, 7812, 8063, 7813, 7708)
 * Permit configurable timestamps with cassandra-stress (CASSANDRA-7416)
 * Move sstable RandomAccessReader to nio2, which allows using the
   FILE_SHARE_DELETE flag on Windows (CASSANDRA-4050)
 * Remove CQL2 (CASSANDRA-5918)
 * Optimize fetching multiple cells by name (CASSANDRA-6933)
 * Allow compilation in java 8 (CASSANDRA-7028)
 * Make incremental repair default (CASSANDRA-7250)
 * Enable code coverage thru JaCoCo (CASSANDRA-7226)
 * Switch external naming of 'column families' to 'tables' (CASSANDRA-4369)
 * Shorten SSTable path (CASSANDRA-6962)
 * Use unsafe mutations for most unit tests (CASSANDRA-6969)
 * Fix race condition during calculation of pending ranges (CASSANDRA-7390)
 * Fail on very large batch sizes (CASSANDRA-8011)
 * Improve concurrency of repair (CASSANDRA-6455, 8208, 9145)
 * Select optimal CRC32 implementation at runtime (CASSANDRA-8614)
 * Evaluate MurmurHash of Token once per query (CASSANDRA-7096)
 * Generalize progress reporting (CASSANDRA-8901)
 * Resumable bootstrap streaming (CASSANDRA-8838, CASSANDRA-8942)
 * Allow scrub for secondary index (CASSANDRA-5174)
 * Save repair data to system table (CASSANDRA-5839)
 * fix nodetool names that reference column families (CASSANDRA-8872)
 Merged from 2.1:
 * Warn on misuse of unlogged batches (CASSANDRA-9282)
 * Failure detector detects and ignores local pauses (CASSANDRA-9183)
 * Add utility class to support for rate limiting a given log statement (CASSANDRA-9029)
 * Add missing consistency levels to cassandra-stess (CASSANDRA-9361)
 * Fix commitlog getCompletedTasks to not increment (CASSANDRA-9339)
 * Fix for harmless exceptions logged as ERROR (CASSANDRA-8564)
 * Delete processed sstables in sstablesplit/sstableupgrade (CASSANDRA-8606)
 * Improve sstable exclusion from partition tombstones (CASSANDRA-9298)
 * Validate the indexed column rather than the cell's contents for 2i (CASSANDRA-9057)
 * Add support for top-k custom 2i queries (CASSANDRA-8717)
 * Fix error when dropping table during compaction (CASSANDRA-9251)
 * cassandra-stress supports validation operations over user profiles (CASSANDRA-8773)
 * Add support for rate limiting log messages (CASSANDRA-9029)
 * Log the partition key with tombstone warnings (CASSANDRA-8561)
 * Reduce runWithCompactionsDisabled poll interval to 1ms (CASSANDRA-9271)
 * Fix PITR commitlog replay (CASSANDRA-9195)
 * GCInspector logs very different times (CASSANDRA-9124)
 * Fix deleting from an empty list (CASSANDRA-9198)
 * Update tuple and collection types that use a user-defined type when that UDT
   is modified (CASSANDRA-9148, CASSANDRA-9192)
 * Use higher timeout for prepair and snapshot in repair (CASSANDRA-9261)
 * Fix anticompaction blocking ANTI_ENTROPY stage (CASSANDRA-9151)
 * Repair waits for anticompaction to finish (CASSANDRA-9097)
 * Fix streaming not holding ref when stream error (CASSANDRA-9295)
 * Fix canonical view returning early opened SSTables (CASSANDRA-9396)
Merged from 2.0:
 * (cqlsh) Add LOGIN command to switch users (CASSANDRA-7212)
 * Clone SliceQueryFilter in AbstractReadCommand implementations (CASSANDRA-8940)
 * Push correct protocol notification for DROP INDEX (CASSANDRA-9310)
 * token-generator - generated tokens too long (CASSANDRA-9300)
 * Fix counting of tombstones for TombstoneOverwhelmingException (CASSANDRA-9299)
 * Fix ReconnectableSnitch reconnecting to peers during upgrade (CASSANDRA-6702)
 * Include keyspace and table name in error log for collections over the size
   limit (CASSANDRA-9286)
 * Avoid potential overlap in LCS with single-partition sstables (CASSANDRA-9322)
 * Log warning message when a table is queried before the schema has fully
   propagated (CASSANDRA-9136)
 * Overload SecondaryIndex#indexes to accept the column definition (CASSANDRA-9314)
 * (cqlsh) Add SERIAL and LOCAL_SERIAL consistency levels (CASSANDRA-8051)
 * Fix index selection during rebuild with certain table layouts (CASSANDRA-9281)
 * Fix partition-level-delete-only workload accounting (CASSANDRA-9194)
 * Allow scrub to handle corrupted compressed chunks (CASSANDRA-9140)
 * Fix assertion error when resetlocalschema is run during repair (CASSANDRA-9249)
 * Disable single sstable tombstone compactions for DTCS by default (CASSANDRA-9234)
 * IncomingTcpConnection thread is not named (CASSANDRA-9262)
 * Close incoming connections when MessagingService is stopped (CASSANDRA-9238)
 * Fix streaming hang when retrying (CASSANDRA-9132)


2.1.5
 * Re-add deprecated cold_reads_to_omit param for backwards compat (CASSANDRA-9203)
 * Make anticompaction visible in compactionstats (CASSANDRA-9098)
 * Improve nodetool getendpoints documentation about the partition
   key parameter (CASSANDRA-6458)
 * Don't check other keyspaces for schema changes when an user-defined
   type is altered (CASSANDRA-9187)
 * Add generate-idea-files target to build.xml (CASSANDRA-9123)
 * Allow takeColumnFamilySnapshot to take a list of tables (CASSANDRA-8348)
 * Limit major sstable operations to their canonical representation (CASSANDRA-8669)
 * cqlsh: Add tests for INSERT and UPDATE tab completion (CASSANDRA-9125)
 * cqlsh: quote column names when needed in COPY FROM inserts (CASSANDRA-9080)
 * Do not load read meter for offline operations (CASSANDRA-9082)
 * cqlsh: Make CompositeType data readable (CASSANDRA-8919)
 * cqlsh: Fix display of triggers (CASSANDRA-9081)
 * Fix NullPointerException when deleting or setting an element by index on
   a null list collection (CASSANDRA-9077)
 * Buffer bloom filter serialization (CASSANDRA-9066)
 * Fix anti-compaction target bloom filter size (CASSANDRA-9060)
 * Make FROZEN and TUPLE unreserved keywords in CQL (CASSANDRA-9047)
 * Prevent AssertionError from SizeEstimatesRecorder (CASSANDRA-9034)
 * Avoid overwriting index summaries for sstables with an older format that
   does not support downsampling; rebuild summaries on startup when this
   is detected (CASSANDRA-8993)
 * Fix potential data loss in CompressedSequentialWriter (CASSANDRA-8949)
 * Make PasswordAuthenticator number of hashing rounds configurable (CASSANDRA-8085)
 * Fix AssertionError when binding nested collections in DELETE (CASSANDRA-8900)
 * Check for overlap with non-early sstables in LCS (CASSANDRA-8739)
 * Only calculate max purgable timestamp if we have to (CASSANDRA-8914)
 * (cqlsh) Greatly improve performance of COPY FROM (CASSANDRA-8225)
 * IndexSummary effectiveIndexInterval is now a guideline, not a rule (CASSANDRA-8993)
 * Use correct bounds for page cache eviction of compressed files (CASSANDRA-8746)
 * SSTableScanner enforces its bounds (CASSANDRA-8946)
 * Cleanup cell equality (CASSANDRA-8947)
 * Introduce intra-cluster message coalescing (CASSANDRA-8692)
 * DatabaseDescriptor throws NPE when rpc_interface is used (CASSANDRA-8839)
 * Don't check if an sstable is live for offline compactions (CASSANDRA-8841)
 * Don't set clientMode in SSTableLoader (CASSANDRA-8238)
 * Fix SSTableRewriter with disabled early open (CASSANDRA-8535)
 * Fix cassandra-stress so it respects the CL passed in user mode (CASSANDRA-8948)
 * Fix rare NPE in ColumnDefinition#hasIndexOption() (CASSANDRA-8786)
 * cassandra-stress reports per-operation statistics, plus misc (CASSANDRA-8769)
 * Add SimpleDate (cql date) and Time (cql time) types (CASSANDRA-7523)
 * Use long for key count in cfstats (CASSANDRA-8913)
 * Make SSTableRewriter.abort() more robust to failure (CASSANDRA-8832)
 * Remove cold_reads_to_omit from STCS (CASSANDRA-8860)
 * Make EstimatedHistogram#percentile() use ceil instead of floor (CASSANDRA-8883)
 * Fix top partitions reporting wrong cardinality (CASSANDRA-8834)
 * Fix rare NPE in KeyCacheSerializer (CASSANDRA-8067)
 * Pick sstables for validation as late as possible inc repairs (CASSANDRA-8366)
 * Fix commitlog getPendingTasks to not increment (CASSANDRA-8862)
 * Fix parallelism adjustment in range and secondary index queries
   when the first fetch does not satisfy the limit (CASSANDRA-8856)
 * Check if the filtered sstables is non-empty in STCS (CASSANDRA-8843)
 * Upgrade java-driver used for cassandra-stress (CASSANDRA-8842)
 * Fix CommitLog.forceRecycleAllSegments() memory access error (CASSANDRA-8812)
 * Improve assertions in Memory (CASSANDRA-8792)
 * Fix SSTableRewriter cleanup (CASSANDRA-8802)
 * Introduce SafeMemory for CompressionMetadata.Writer (CASSANDRA-8758)
 * 'nodetool info' prints exception against older node (CASSANDRA-8796)
 * Ensure SSTableReader.last corresponds exactly with the file end (CASSANDRA-8750)
 * Make SSTableWriter.openEarly more robust and obvious (CASSANDRA-8747)
 * Enforce SSTableReader.first/last (CASSANDRA-8744)
 * Cleanup SegmentedFile API (CASSANDRA-8749)
 * Avoid overlap with early compaction replacement (CASSANDRA-8683)
 * Safer Resource Management++ (CASSANDRA-8707)
 * Write partition size estimates into a system table (CASSANDRA-7688)
 * cqlsh: Fix keys() and full() collection indexes in DESCRIBE output
   (CASSANDRA-8154)
 * Show progress of streaming in nodetool netstats (CASSANDRA-8886)
 * IndexSummaryBuilder utilises offheap memory, and shares data between
   each IndexSummary opened from it (CASSANDRA-8757)
 * markCompacting only succeeds if the exact SSTableReader instances being
   marked are in the live set (CASSANDRA-8689)
 * cassandra-stress support for varint (CASSANDRA-8882)
 * Fix Adler32 digest for compressed sstables (CASSANDRA-8778)
 * Add nodetool statushandoff/statusbackup (CASSANDRA-8912)
 * Use stdout for progress and stats in sstableloader (CASSANDRA-8982)
 * Correctly identify 2i datadir from older versions (CASSANDRA-9116)
Merged from 2.0:
 * Ignore gossip SYNs after shutdown (CASSANDRA-9238)
 * Avoid overflow when calculating max sstable size in LCS (CASSANDRA-9235)
 * Make sstable blacklisting work with compression (CASSANDRA-9138)
 * Do not attempt to rebuild indexes if no index accepts any column (CASSANDRA-9196)
 * Don't initiate snitch reconnection for dead states (CASSANDRA-7292)
 * Fix ArrayIndexOutOfBoundsException in CQLSSTableWriter (CASSANDRA-8978)
 * Add shutdown gossip state to prevent timeouts during rolling restarts (CASSANDRA-8336)
 * Fix running with java.net.preferIPv6Addresses=true (CASSANDRA-9137)
 * Fix failed bootstrap/replace attempts being persisted in system.peers (CASSANDRA-9180)
 * Flush system.IndexInfo after marking index built (CASSANDRA-9128)
 * Fix updates to min/max_compaction_threshold through cassandra-cli
   (CASSANDRA-8102)
 * Don't include tmp files when doing offline relevel (CASSANDRA-9088)
 * Use the proper CAS WriteType when finishing a previous round during Paxos
   preparation (CASSANDRA-8672)
 * Avoid race in cancelling compactions (CASSANDRA-9070)
 * More aggressive check for expired sstables in DTCS (CASSANDRA-8359)
 * Fix ignored index_interval change in ALTER TABLE statements (CASSANDRA-7976)
 * Do more aggressive compaction in old time windows in DTCS (CASSANDRA-8360)
 * java.lang.AssertionError when reading saved cache (CASSANDRA-8740)
 * "disk full" when running cleanup (CASSANDRA-9036)
 * Lower logging level from ERROR to DEBUG when a scheduled schema pull
   cannot be completed due to a node being down (CASSANDRA-9032)
 * Fix MOVED_NODE client event (CASSANDRA-8516)
 * Allow overriding MAX_OUTSTANDING_REPLAY_COUNT (CASSANDRA-7533)
 * Fix malformed JMX ObjectName containing IPv6 addresses (CASSANDRA-9027)
 * (cqlsh) Allow increasing CSV field size limit through
   cqlshrc config option (CASSANDRA-8934)
 * Stop logging range tombstones when exceeding the threshold
   (CASSANDRA-8559)
 * Fix NullPointerException when nodetool getendpoints is run
   against invalid keyspaces or tables (CASSANDRA-8950)
 * Allow specifying the tmp dir (CASSANDRA-7712)
 * Improve compaction estimated tasks estimation (CASSANDRA-8904)
 * Fix duplicate up/down messages sent to native clients (CASSANDRA-7816)
 * Expose commit log archive status via JMX (CASSANDRA-8734)
 * Provide better exceptions for invalid replication strategy parameters
   (CASSANDRA-8909)
 * Fix regression in mixed single and multi-column relation support for
   SELECT statements (CASSANDRA-8613)
 * Add ability to limit number of native connections (CASSANDRA-8086)
 * Fix CQLSSTableWriter throwing exception and spawning threads
   (CASSANDRA-8808)
 * Fix MT mismatch between empty and GC-able data (CASSANDRA-8979)
 * Fix incorrect validation when snapshotting single table (CASSANDRA-8056)
 * Add offline tool to relevel sstables (CASSANDRA-8301)
 * Preserve stream ID for more protocol errors (CASSANDRA-8848)
 * Fix combining token() function with multi-column relations on
   clustering columns (CASSANDRA-8797)
 * Make CFS.markReferenced() resistant to bad refcounting (CASSANDRA-8829)
 * Fix StreamTransferTask abort/complete bad refcounting (CASSANDRA-8815)
 * Fix AssertionError when querying a DESC clustering ordered
   table with ASC ordering and paging (CASSANDRA-8767)
 * AssertionError: "Memory was freed" when running cleanup (CASSANDRA-8716)
 * Make it possible to set max_sstable_age to fractional days (CASSANDRA-8406)
 * Fix some multi-column relations with indexes on some clustering
   columns (CASSANDRA-8275)
 * Fix memory leak in SSTableSimple*Writer and SSTableReader.validate()
   (CASSANDRA-8748)
 * Throw OOM if allocating memory fails to return a valid pointer (CASSANDRA-8726)
 * Fix SSTableSimpleUnsortedWriter ConcurrentModificationException (CASSANDRA-8619)
 * 'nodetool info' prints exception against older node (CASSANDRA-8796)
 * Ensure SSTableSimpleUnsortedWriter.close() terminates if
   disk writer has crashed (CASSANDRA-8807)


2.1.4
 * Bind JMX to localhost unless explicitly configured otherwise (CASSANDRA-9085)


2.1.3
 * Fix HSHA/offheap_objects corruption (CASSANDRA-8719)
 * Upgrade libthrift to 0.9.2 (CASSANDRA-8685)
 * Don't use the shared ref in sstableloader (CASSANDRA-8704)
 * Purge internal prepared statements if related tables or
   keyspaces are dropped (CASSANDRA-8693)
 * (cqlsh) Handle unicode BOM at start of files (CASSANDRA-8638)
 * Stop compactions before exiting offline tools (CASSANDRA-8623)
 * Update tools/stress/README.txt to match current behaviour (CASSANDRA-7933)
 * Fix schema from Thrift conversion with empty metadata (CASSANDRA-8695)
 * Safer Resource Management (CASSANDRA-7705)
 * Make sure we compact highly overlapping cold sstables with
   STCS (CASSANDRA-8635)
 * rpc_interface and listen_interface generate NPE on startup when specified
   interface doesn't exist (CASSANDRA-8677)
 * Fix ArrayIndexOutOfBoundsException in nodetool cfhistograms (CASSANDRA-8514)
 * Switch from yammer metrics for nodetool cf/proxy histograms (CASSANDRA-8662)
 * Make sure we don't add tmplink files to the compaction
   strategy (CASSANDRA-8580)
 * (cqlsh) Handle maps with blob keys (CASSANDRA-8372)
 * (cqlsh) Handle DynamicCompositeType schemas correctly (CASSANDRA-8563)
 * Duplicate rows returned when in clause has repeated values (CASSANDRA-6706)
 * Add tooling to detect hot partitions (CASSANDRA-7974)
 * Fix cassandra-stress user-mode truncation of partition generation (CASSANDRA-8608)
 * Only stream from unrepaired sstables during inc repair (CASSANDRA-8267)
 * Don't allow starting multiple inc repairs on the same sstables (CASSANDRA-8316)
 * Invalidate prepared BATCH statements when related tables
   or keyspaces are dropped (CASSANDRA-8652)
 * Fix missing results in secondary index queries on collections
   with ALLOW FILTERING (CASSANDRA-8421)
 * Expose EstimatedHistogram metrics for range slices (CASSANDRA-8627)
 * (cqlsh) Escape clqshrc passwords properly (CASSANDRA-8618)
 * Fix NPE when passing wrong argument in ALTER TABLE statement (CASSANDRA-8355)
 * Pig: Refactor and deprecate CqlStorage (CASSANDRA-8599)
 * Don't reuse the same cleanup strategy for all sstables (CASSANDRA-8537)
 * Fix case-sensitivity of index name on CREATE and DROP INDEX
   statements (CASSANDRA-8365)
 * Better detection/logging for corruption in compressed sstables (CASSANDRA-8192)
 * Use the correct repairedAt value when closing writer (CASSANDRA-8570)
 * (cqlsh) Handle a schema mismatch being detected on startup (CASSANDRA-8512)
 * Properly calculate expected write size during compaction (CASSANDRA-8532)
 * Invalidate affected prepared statements when a table's columns
   are altered (CASSANDRA-7910)
 * Stress - user defined writes should populate sequentally (CASSANDRA-8524)
 * Fix regression in SSTableRewriter causing some rows to become unreadable
   during compaction (CASSANDRA-8429)
 * Run major compactions for repaired/unrepaired in parallel (CASSANDRA-8510)
 * (cqlsh) Fix compression options in DESCRIBE TABLE output when compression
   is disabled (CASSANDRA-8288)
 * (cqlsh) Fix DESCRIBE output after keyspaces are altered (CASSANDRA-7623)
 * Make sure we set lastCompactedKey correctly (CASSANDRA-8463)
 * (cqlsh) Fix output of CONSISTENCY command (CASSANDRA-8507)
 * (cqlsh) Fixed the handling of LIST statements (CASSANDRA-8370)
 * Make sstablescrub check leveled manifest again (CASSANDRA-8432)
 * Check first/last keys in sstable when giving out positions (CASSANDRA-8458)
 * Disable mmap on Windows (CASSANDRA-6993)
 * Add missing ConsistencyLevels to cassandra-stress (CASSANDRA-8253)
 * Add auth support to cassandra-stress (CASSANDRA-7985)
 * Fix ArrayIndexOutOfBoundsException when generating error message
   for some CQL syntax errors (CASSANDRA-8455)
 * Scale memtable slab allocation logarithmically (CASSANDRA-7882)
 * cassandra-stress simultaneous inserts over same seed (CASSANDRA-7964)
 * Reduce cassandra-stress sampling memory requirements (CASSANDRA-7926)
 * Ensure memtable flush cannot expire commit log entries from its future (CASSANDRA-8383)
 * Make read "defrag" async to reclaim memtables (CASSANDRA-8459)
 * Remove tmplink files for offline compactions (CASSANDRA-8321)
 * Reduce maxHintsInProgress (CASSANDRA-8415)
 * BTree updates may call provided update function twice (CASSANDRA-8018)
 * Release sstable references after anticompaction (CASSANDRA-8386)
 * Handle abort() in SSTableRewriter properly (CASSANDRA-8320)
 * Centralize shared executors (CASSANDRA-8055)
 * Fix filtering for CONTAINS (KEY) relations on frozen collection
   clustering columns when the query is restricted to a single
   partition (CASSANDRA-8203)
 * Do more aggressive entire-sstable TTL expiry checks (CASSANDRA-8243)
 * Add more log info if readMeter is null (CASSANDRA-8238)
 * add check of the system wall clock time at startup (CASSANDRA-8305)
 * Support for frozen collections (CASSANDRA-7859)
 * Fix overflow on histogram computation (CASSANDRA-8028)
 * Have paxos reuse the timestamp generation of normal queries (CASSANDRA-7801)
 * Fix incremental repair not remove parent session on remote (CASSANDRA-8291)
 * Improve JBOD disk utilization (CASSANDRA-7386)
 * Log failed host when preparing incremental repair (CASSANDRA-8228)
 * Force config client mode in CQLSSTableWriter (CASSANDRA-8281)
 * Fix sstableupgrade throws exception (CASSANDRA-8688)
 * Fix hang when repairing empty keyspace (CASSANDRA-8694)
Merged from 2.0:
 * Fix IllegalArgumentException in dynamic snitch (CASSANDRA-8448)
 * Add support for UPDATE ... IF EXISTS (CASSANDRA-8610)
 * Fix reversal of list prepends (CASSANDRA-8733)
 * Prevent non-zero default_time_to_live on tables with counters
   (CASSANDRA-8678)
 * Fix SSTableSimpleUnsortedWriter ConcurrentModificationException
   (CASSANDRA-8619)
 * Round up time deltas lower than 1ms in BulkLoader (CASSANDRA-8645)
 * Add batch remove iterator to ABSC (CASSANDRA-8414, 8666)
 * Round up time deltas lower than 1ms in BulkLoader (CASSANDRA-8645)
 * Fix isClientMode check in Keyspace (CASSANDRA-8687)
 * Use more efficient slice size for querying internal secondary
   index tables (CASSANDRA-8550)
 * Fix potentially returning deleted rows with range tombstone (CASSANDRA-8558)
 * Check for available disk space before starting a compaction (CASSANDRA-8562)
 * Fix DISTINCT queries with LIMITs or paging when some partitions
   contain only tombstones (CASSANDRA-8490)
 * Introduce background cache refreshing to permissions cache
   (CASSANDRA-8194)
 * Fix race condition in StreamTransferTask that could lead to
   infinite loops and premature sstable deletion (CASSANDRA-7704)
 * Add an extra version check to MigrationTask (CASSANDRA-8462)
 * Ensure SSTableWriter cleans up properly after failure (CASSANDRA-8499)
 * Increase bf true positive count on key cache hit (CASSANDRA-8525)
 * Move MeteredFlusher to its own thread (CASSANDRA-8485)
 * Fix non-distinct results in DISTNCT queries on static columns when
   paging is enabled (CASSANDRA-8087)
 * Move all hints related tasks to hints internal executor (CASSANDRA-8285)
 * Fix paging for multi-partition IN queries (CASSANDRA-8408)
 * Fix MOVED_NODE topology event never being emitted when a node
   moves its token (CASSANDRA-8373)
 * Fix validation of indexes in COMPACT tables (CASSANDRA-8156)
 * Avoid StackOverflowError when a large list of IN values
   is used for a clustering column (CASSANDRA-8410)
 * Fix NPE when writetime() or ttl() calls are wrapped by
   another function call (CASSANDRA-8451)
 * Fix NPE after dropping a keyspace (CASSANDRA-8332)
 * Fix error message on read repair timeouts (CASSANDRA-7947)
 * Default DTCS base_time_seconds changed to 60 (CASSANDRA-8417)
 * Refuse Paxos operation with more than one pending endpoint (CASSANDRA-8346, 8640)
 * Throw correct exception when trying to bind a keyspace or table
   name (CASSANDRA-6952)
 * Make HHOM.compact synchronized (CASSANDRA-8416)
 * cancel latency-sampling task when CF is dropped (CASSANDRA-8401)
 * don't block SocketThread for MessagingService (CASSANDRA-8188)
 * Increase quarantine delay on replacement (CASSANDRA-8260)
 * Expose off-heap memory usage stats (CASSANDRA-7897)
 * Ignore Paxos commits for truncated tables (CASSANDRA-7538)
 * Validate size of indexed column values (CASSANDRA-8280)
 * Make LCS split compaction results over all data directories (CASSANDRA-8329)
 * Fix some failing queries that use multi-column relations
   on COMPACT STORAGE tables (CASSANDRA-8264)
 * Fix InvalidRequestException with ORDER BY (CASSANDRA-8286)
 * Disable SSLv3 for POODLE (CASSANDRA-8265)
 * Fix millisecond timestamps in Tracing (CASSANDRA-8297)
 * Include keyspace name in error message when there are insufficient
   live nodes to stream from (CASSANDRA-8221)
 * Avoid overlap in L1 when L0 contains many nonoverlapping
   sstables (CASSANDRA-8211)
 * Improve PropertyFileSnitch logging (CASSANDRA-8183)
 * Add DC-aware sequential repair (CASSANDRA-8193)
 * Use live sstables in snapshot repair if possible (CASSANDRA-8312)
 * Fix hints serialized size calculation (CASSANDRA-8587)


2.1.2
 * (cqlsh) parse_for_table_meta errors out on queries with undefined
   grammars (CASSANDRA-8262)
 * (cqlsh) Fix SELECT ... TOKEN() function broken in C* 2.1.1 (CASSANDRA-8258)
 * Fix Cassandra crash when running on JDK8 update 40 (CASSANDRA-8209)
 * Optimize partitioner tokens (CASSANDRA-8230)
 * Improve compaction of repaired/unrepaired sstables (CASSANDRA-8004)
 * Make cache serializers pluggable (CASSANDRA-8096)
 * Fix issues with CONTAINS (KEY) queries on secondary indexes
   (CASSANDRA-8147)
 * Fix read-rate tracking of sstables for some queries (CASSANDRA-8239)
 * Fix default timestamp in QueryOptions (CASSANDRA-8246)
 * Set socket timeout when reading remote version (CASSANDRA-8188)
 * Refactor how we track live size (CASSANDRA-7852)
 * Make sure unfinished compaction files are removed (CASSANDRA-8124)
 * Fix shutdown when run as Windows service (CASSANDRA-8136)
 * Fix DESCRIBE TABLE with custom indexes (CASSANDRA-8031)
 * Fix race in RecoveryManagerTest (CASSANDRA-8176)
 * Avoid IllegalArgumentException while sorting sstables in
   IndexSummaryManager (CASSANDRA-8182)
 * Shutdown JVM on file descriptor exhaustion (CASSANDRA-7579)
 * Add 'die' policy for commit log and disk failure (CASSANDRA-7927)
 * Fix installing as service on Windows (CASSANDRA-8115)
 * Fix CREATE TABLE for CQL2 (CASSANDRA-8144)
 * Avoid boxing in ColumnStats min/max trackers (CASSANDRA-8109)
Merged from 2.0:
 * Correctly handle non-text column names in cql3 (CASSANDRA-8178)
 * Fix deletion for indexes on primary key columns (CASSANDRA-8206)
 * Add 'nodetool statusgossip' (CASSANDRA-8125)
 * Improve client notification that nodes are ready for requests (CASSANDRA-7510)
 * Handle negative timestamp in writetime method (CASSANDRA-8139)
 * Pig: Remove errant LIMIT clause in CqlNativeStorage (CASSANDRA-8166)
 * Throw ConfigurationException when hsha is used with the default
   rpc_max_threads setting of 'unlimited' (CASSANDRA-8116)
 * Allow concurrent writing of the same table in the same JVM using
   CQLSSTableWriter (CASSANDRA-7463)
 * Fix totalDiskSpaceUsed calculation (CASSANDRA-8205)


2.1.1
 * Fix spin loop in AtomicSortedColumns (CASSANDRA-7546)
 * Dont notify when replacing tmplink files (CASSANDRA-8157)
 * Fix validation with multiple CONTAINS clause (CASSANDRA-8131)
 * Fix validation of collections in TriggerExecutor (CASSANDRA-8146)
 * Fix IllegalArgumentException when a list of IN values containing tuples
   is passed as a single arg to a prepared statement with the v1 or v2
   protocol (CASSANDRA-8062)
 * Fix ClassCastException in DISTINCT query on static columns with
   query paging (CASSANDRA-8108)
 * Fix NPE on null nested UDT inside a set (CASSANDRA-8105)
 * Fix exception when querying secondary index on set items or map keys
   when some clustering columns are specified (CASSANDRA-8073)
 * Send proper error response when there is an error during native
   protocol message decode (CASSANDRA-8118)
 * Gossip should ignore generation numbers too far in the future (CASSANDRA-8113)
 * Fix NPE when creating a table with frozen sets, lists (CASSANDRA-8104)
 * Fix high memory use due to tracking reads on incrementally opened sstable
   readers (CASSANDRA-8066)
 * Fix EXECUTE request with skipMetadata=false returning no metadata
   (CASSANDRA-8054)
 * Allow concurrent use of CQLBulkOutputFormat (CASSANDRA-7776)
 * Shutdown JVM on OOM (CASSANDRA-7507)
 * Upgrade netty version and enable epoll event loop (CASSANDRA-7761)
 * Don't duplicate sstables smaller than split size when using
   the sstablesplitter tool (CASSANDRA-7616)
 * Avoid re-parsing already prepared statements (CASSANDRA-7923)
 * Fix some Thrift slice deletions and updates of COMPACT STORAGE
   tables with some clustering columns omitted (CASSANDRA-7990)
 * Fix filtering for CONTAINS on sets (CASSANDRA-8033)
 * Properly track added size (CASSANDRA-7239)
 * Allow compilation in java 8 (CASSANDRA-7208)
 * Fix Assertion error on RangeTombstoneList diff (CASSANDRA-8013)
 * Release references to overlapping sstables during compaction (CASSANDRA-7819)
 * Send notification when opening compaction results early (CASSANDRA-8034)
 * Make native server start block until properly bound (CASSANDRA-7885)
 * (cqlsh) Fix IPv6 support (CASSANDRA-7988)
 * Ignore fat clients when checking for endpoint collision (CASSANDRA-7939)
 * Make sstablerepairedset take a list of files (CASSANDRA-7995)
 * (cqlsh) Tab completeion for indexes on map keys (CASSANDRA-7972)
 * (cqlsh) Fix UDT field selection in select clause (CASSANDRA-7891)
 * Fix resource leak in event of corrupt sstable
 * (cqlsh) Add command line option for cqlshrc file path (CASSANDRA-7131)
 * Provide visibility into prepared statements churn (CASSANDRA-7921, CASSANDRA-7930)
 * Invalidate prepared statements when their keyspace or table is
   dropped (CASSANDRA-7566)
 * cassandra-stress: fix support for NetworkTopologyStrategy (CASSANDRA-7945)
 * Fix saving caches when a table is dropped (CASSANDRA-7784)
 * Add better error checking of new stress profile (CASSANDRA-7716)
 * Use ThreadLocalRandom and remove FBUtilities.threadLocalRandom (CASSANDRA-7934)
 * Prevent operator mistakes due to simultaneous bootstrap (CASSANDRA-7069)
 * cassandra-stress supports whitelist mode for node config (CASSANDRA-7658)
 * GCInspector more closely tracks GC; cassandra-stress and nodetool report it (CASSANDRA-7916)
 * nodetool won't output bogus ownership info without a keyspace (CASSANDRA-7173)
 * Add human readable option to nodetool commands (CASSANDRA-5433)
 * Don't try to set repairedAt on old sstables (CASSANDRA-7913)
 * Add metrics for tracking PreparedStatement use (CASSANDRA-7719)
 * (cqlsh) tab-completion for triggers (CASSANDRA-7824)
 * (cqlsh) Support for query paging (CASSANDRA-7514)
 * (cqlsh) Show progress of COPY operations (CASSANDRA-7789)
 * Add syntax to remove multiple elements from a map (CASSANDRA-6599)
 * Support non-equals conditions in lightweight transactions (CASSANDRA-6839)
 * Add IF [NOT] EXISTS to create/drop triggers (CASSANDRA-7606)
 * (cqlsh) Display the current logged-in user (CASSANDRA-7785)
 * (cqlsh) Don't ignore CTRL-C during COPY FROM execution (CASSANDRA-7815)
 * (cqlsh) Order UDTs according to cross-type dependencies in DESCRIBE
   output (CASSANDRA-7659)
 * (cqlsh) Fix handling of CAS statement results (CASSANDRA-7671)
 * (cqlsh) COPY TO/FROM improvements (CASSANDRA-7405)
 * Support list index operations with conditions (CASSANDRA-7499)
 * Add max live/tombstoned cells to nodetool cfstats output (CASSANDRA-7731)
 * Validate IPv6 wildcard addresses properly (CASSANDRA-7680)
 * (cqlsh) Error when tracing query (CASSANDRA-7613)
 * Avoid IOOBE when building SyntaxError message snippet (CASSANDRA-7569)
 * SSTableExport uses correct validator to create string representation of partition
   keys (CASSANDRA-7498)
 * Avoid NPEs when receiving type changes for an unknown keyspace (CASSANDRA-7689)
 * Add support for custom 2i validation (CASSANDRA-7575)
 * Pig support for hadoop CqlInputFormat (CASSANDRA-6454)
 * Add duration mode to cassandra-stress (CASSANDRA-7468)
 * Add listen_interface and rpc_interface options (CASSANDRA-7417)
 * Improve schema merge performance (CASSANDRA-7444)
 * Adjust MT depth based on # of partition validating (CASSANDRA-5263)
 * Optimise NativeCell comparisons (CASSANDRA-6755)
 * Configurable client timeout for cqlsh (CASSANDRA-7516)
 * Include snippet of CQL query near syntax error in messages (CASSANDRA-7111)
 * Make repair -pr work with -local (CASSANDRA-7450)
 * Fix error in sstableloader with -cph > 1 (CASSANDRA-8007)
 * Fix snapshot repair error on indexed tables (CASSANDRA-8020)
 * Do not exit nodetool repair when receiving JMX NOTIF_LOST (CASSANDRA-7909)
 * Stream to private IP when available (CASSANDRA-8084)
Merged from 2.0:
 * Reject conditions on DELETE unless full PK is given (CASSANDRA-6430)
 * Properly reject the token function DELETE (CASSANDRA-7747)
 * Force batchlog replay before decommissioning a node (CASSANDRA-7446)
 * Fix hint replay with many accumulated expired hints (CASSANDRA-6998)
 * Fix duplicate results in DISTINCT queries on static columns with query
   paging (CASSANDRA-8108)
 * Add DateTieredCompactionStrategy (CASSANDRA-6602)
 * Properly validate ascii and utf8 string literals in CQL queries (CASSANDRA-8101)
 * (cqlsh) Fix autocompletion for alter keyspace (CASSANDRA-8021)
 * Create backup directories for commitlog archiving during startup (CASSANDRA-8111)
 * Reduce totalBlockFor() for LOCAL_* consistency levels (CASSANDRA-8058)
 * Fix merging schemas with re-dropped keyspaces (CASSANDRA-7256)
 * Fix counters in supercolumns during live upgrades from 1.2 (CASSANDRA-7188)
 * Notify DT subscribers when a column family is truncated (CASSANDRA-8088)
 * Add sanity check of $JAVA on startup (CASSANDRA-7676)
 * Schedule fat client schema pull on join (CASSANDRA-7993)
 * Don't reset nodes' versions when closing IncomingTcpConnections
   (CASSANDRA-7734)
 * Record the real messaging version in all cases in OutboundTcpConnection
   (CASSANDRA-8057)
 * SSL does not work in cassandra-cli (CASSANDRA-7899)
 * Fix potential exception when using ReversedType in DynamicCompositeType
   (CASSANDRA-7898)
 * Better validation of collection values (CASSANDRA-7833)
 * Track min/max timestamps correctly (CASSANDRA-7969)
 * Fix possible overflow while sorting CL segments for replay (CASSANDRA-7992)
 * Increase nodetool Xmx (CASSANDRA-7956)
 * Archive any commitlog segments present at startup (CASSANDRA-6904)
 * CrcCheckChance should adjust based on live CFMetadata not
   sstable metadata (CASSANDRA-7978)
 * token() should only accept columns in the partitioning
   key order (CASSANDRA-6075)
 * Add method to invalidate permission cache via JMX (CASSANDRA-7977)
 * Allow propagating multiple gossip states atomically (CASSANDRA-6125)
 * Log exceptions related to unclean native protocol client disconnects
   at DEBUG or INFO (CASSANDRA-7849)
 * Allow permissions cache to be set via JMX (CASSANDRA-7698)
 * Include schema_triggers CF in readable system resources (CASSANDRA-7967)
 * Fix RowIndexEntry to report correct serializedSize (CASSANDRA-7948)
 * Make CQLSSTableWriter sync within partitions (CASSANDRA-7360)
 * Potentially use non-local replicas in CqlConfigHelper (CASSANDRA-7906)
 * Explicitly disallow mixing multi-column and single-column
   relations on clustering columns (CASSANDRA-7711)
 * Better error message when condition is set on PK column (CASSANDRA-7804)
 * Don't send schema change responses and events for no-op DDL
   statements (CASSANDRA-7600)
 * (Hadoop) fix cluster initialisation for a split fetching (CASSANDRA-7774)
 * Throw InvalidRequestException when queries contain relations on entire
   collection columns (CASSANDRA-7506)
 * (cqlsh) enable CTRL-R history search with libedit (CASSANDRA-7577)
 * (Hadoop) allow ACFRW to limit nodes to local DC (CASSANDRA-7252)
 * (cqlsh) cqlsh should automatically disable tracing when selecting
   from system_traces (CASSANDRA-7641)
 * (Hadoop) Add CqlOutputFormat (CASSANDRA-6927)
 * Don't depend on cassandra config for nodetool ring (CASSANDRA-7508)
 * (cqlsh) Fix failing cqlsh formatting tests (CASSANDRA-7703)
 * Fix IncompatibleClassChangeError from hadoop2 (CASSANDRA-7229)
 * Add 'nodetool sethintedhandoffthrottlekb' (CASSANDRA-7635)
 * (cqlsh) Add tab-completion for CREATE/DROP USER IF [NOT] EXISTS (CASSANDRA-7611)
 * Catch errors when the JVM pulls the rug out from GCInspector (CASSANDRA-5345)
 * cqlsh fails when version number parts are not int (CASSANDRA-7524)
 * Fix NPE when table dropped during streaming (CASSANDRA-7946)
 * Fix wrong progress when streaming uncompressed (CASSANDRA-7878)
 * Fix possible infinite loop in creating repair range (CASSANDRA-7983)
 * Fix unit in nodetool for streaming throughput (CASSANDRA-7375)
Merged from 1.2:
 * Don't index tombstones (CASSANDRA-7828)
 * Improve PasswordAuthenticator default super user setup (CASSANDRA-7788)


2.1.0
 * (cqlsh) Removed "ALTER TYPE <name> RENAME TO <name>" from tab-completion
   (CASSANDRA-7895)
 * Fixed IllegalStateException in anticompaction (CASSANDRA-7892)
 * cqlsh: DESCRIBE support for frozen UDTs, tuples (CASSANDRA-7863)
 * Avoid exposing internal classes over JMX (CASSANDRA-7879)
 * Add null check for keys when freezing collection (CASSANDRA-7869)
 * Improve stress workload realism (CASSANDRA-7519)
Merged from 2.0:
 * Configure system.paxos with LeveledCompactionStrategy (CASSANDRA-7753)
 * Fix ALTER clustering column type from DateType to TimestampType when
   using DESC clustering order (CASSANRDA-7797)
 * Throw EOFException if we run out of chunks in compressed datafile
   (CASSANDRA-7664)
 * Fix PRSI handling of CQL3 row markers for row cleanup (CASSANDRA-7787)
 * Fix dropping collection when it's the last regular column (CASSANDRA-7744)
 * Make StreamReceiveTask thread safe and gc friendly (CASSANDRA-7795)
 * Validate empty cell names from counter updates (CASSANDRA-7798)
Merged from 1.2:
 * Don't allow compacted sstables to be marked as compacting (CASSANDRA-7145)
 * Track expired tombstones (CASSANDRA-7810)


2.1.0-rc7
 * Add frozen keyword and require UDT to be frozen (CASSANDRA-7857)
 * Track added sstable size correctly (CASSANDRA-7239)
 * (cqlsh) Fix case insensitivity (CASSANDRA-7834)
 * Fix failure to stream ranges when moving (CASSANDRA-7836)
 * Correctly remove tmplink files (CASSANDRA-7803)
 * (cqlsh) Fix column name formatting for functions, CAS operations,
   and UDT field selections (CASSANDRA-7806)
 * (cqlsh) Fix COPY FROM handling of null/empty primary key
   values (CASSANDRA-7792)
 * Fix ordering of static cells (CASSANDRA-7763)
Merged from 2.0:
 * Forbid re-adding dropped counter columns (CASSANDRA-7831)
 * Fix CFMetaData#isThriftCompatible() for PK-only tables (CASSANDRA-7832)
 * Always reject inequality on the partition key without token()
   (CASSANDRA-7722)
 * Always send Paxos commit to all replicas (CASSANDRA-7479)
 * Make disruptor_thrift_server invocation pool configurable (CASSANDRA-7594)
 * Make repair no-op when RF=1 (CASSANDRA-7864)


2.1.0-rc6
 * Fix OOM issue from netty caching over time (CASSANDRA-7743)
 * json2sstable couldn't import JSON for CQL table (CASSANDRA-7477)
 * Invalidate all caches on table drop (CASSANDRA-7561)
 * Skip strict endpoint selection for ranges if RF == nodes (CASSANRA-7765)
 * Fix Thrift range filtering without 2ary index lookups (CASSANDRA-7741)
 * Add tracing entries about concurrent range requests (CASSANDRA-7599)
 * (cqlsh) Fix DESCRIBE for NTS keyspaces (CASSANDRA-7729)
 * Remove netty buffer ref-counting (CASSANDRA-7735)
 * Pass mutated cf to index updater for use by PRSI (CASSANDRA-7742)
 * Include stress yaml example in release and deb (CASSANDRA-7717)
 * workaround for netty issue causing corrupted data off the wire (CASSANDRA-7695)
 * cqlsh DESC CLUSTER fails retrieving ring information (CASSANDRA-7687)
 * Fix binding null values inside UDT (CASSANDRA-7685)
 * Fix UDT field selection with empty fields (CASSANDRA-7670)
 * Bogus deserialization of static cells from sstable (CASSANDRA-7684)
 * Fix NPE on compaction leftover cleanup for dropped table (CASSANDRA-7770)
Merged from 2.0:
 * Fix race condition in StreamTransferTask that could lead to
   infinite loops and premature sstable deletion (CASSANDRA-7704)
 * (cqlsh) Wait up to 10 sec for a tracing session (CASSANDRA-7222)
 * Fix NPE in FileCacheService.sizeInBytes (CASSANDRA-7756)
 * Remove duplicates from StorageService.getJoiningNodes (CASSANDRA-7478)
 * Clone token map outside of hot gossip loops (CASSANDRA-7758)
 * Fix MS expiring map timeout for Paxos messages (CASSANDRA-7752)
 * Do not flush on truncate if durable_writes is false (CASSANDRA-7750)
 * Give CRR a default input_cql Statement (CASSANDRA-7226)
 * Better error message when adding a collection with the same name
   than a previously dropped one (CASSANDRA-6276)
 * Fix validation when adding static columns (CASSANDRA-7730)
 * (Thrift) fix range deletion of supercolumns (CASSANDRA-7733)
 * Fix potential AssertionError in RangeTombstoneList (CASSANDRA-7700)
 * Validate arguments of blobAs* functions (CASSANDRA-7707)
 * Fix potential AssertionError with 2ndary indexes (CASSANDRA-6612)
 * Avoid logging CompactionInterrupted at ERROR (CASSANDRA-7694)
 * Minor leak in sstable2jon (CASSANDRA-7709)
 * Add cassandra.auto_bootstrap system property (CASSANDRA-7650)
 * Update java driver (for hadoop) (CASSANDRA-7618)
 * Remove CqlPagingRecordReader/CqlPagingInputFormat (CASSANDRA-7570)
 * Support connecting to ipv6 jmx with nodetool (CASSANDRA-7669)


2.1.0-rc5
 * Reject counters inside user types (CASSANDRA-7672)
 * Switch to notification-based GCInspector (CASSANDRA-7638)
 * (cqlsh) Handle nulls in UDTs and tuples correctly (CASSANDRA-7656)
 * Don't use strict consistency when replacing (CASSANDRA-7568)
 * Fix min/max cell name collection on 2.0 SSTables with range
   tombstones (CASSANDRA-7593)
 * Tolerate min/max cell names of different lengths (CASSANDRA-7651)
 * Filter cached results correctly (CASSANDRA-7636)
 * Fix tracing on the new SEPExecutor (CASSANDRA-7644)
 * Remove shuffle and taketoken (CASSANDRA-7601)
 * Clean up Windows batch scripts (CASSANDRA-7619)
 * Fix native protocol drop user type notification (CASSANDRA-7571)
 * Give read access to system.schema_usertypes to all authenticated users
   (CASSANDRA-7578)
 * (cqlsh) Fix cqlsh display when zero rows are returned (CASSANDRA-7580)
 * Get java version correctly when JAVA_TOOL_OPTIONS is set (CASSANDRA-7572)
 * Fix NPE when dropping index from non-existent keyspace, AssertionError when
   dropping non-existent index with IF EXISTS (CASSANDRA-7590)
 * Fix sstablelevelresetter hang (CASSANDRA-7614)
 * (cqlsh) Fix deserialization of blobs (CASSANDRA-7603)
 * Use "keyspace updated" schema change message for UDT changes in v1 and
   v2 protocols (CASSANDRA-7617)
 * Fix tracing of range slices and secondary index lookups that are local
   to the coordinator (CASSANDRA-7599)
 * Set -Dcassandra.storagedir for all tool shell scripts (CASSANDRA-7587)
 * Don't swap max/min col names when mutating sstable metadata (CASSANDRA-7596)
 * (cqlsh) Correctly handle paged result sets (CASSANDRA-7625)
 * (cqlsh) Improve waiting for a trace to complete (CASSANDRA-7626)
 * Fix tracing of concurrent range slices and 2ary index queries (CASSANDRA-7626)
 * Fix scrub against collection type (CASSANDRA-7665)
Merged from 2.0:
 * Set gc_grace_seconds to seven days for system schema tables (CASSANDRA-7668)
 * SimpleSeedProvider no longer caches seeds forever (CASSANDRA-7663)
 * Always flush on truncate (CASSANDRA-7511)
 * Fix ReversedType(DateType) mapping to native protocol (CASSANDRA-7576)
 * Always merge ranges owned by a single node (CASSANDRA-6930)
 * Track max/min timestamps for range tombstones (CASSANDRA-7647)
 * Fix NPE when listing saved caches dir (CASSANDRA-7632)


2.1.0-rc4
 * Fix word count hadoop example (CASSANDRA-7200)
 * Updated memtable_cleanup_threshold and memtable_flush_writers defaults
   (CASSANDRA-7551)
 * (Windows) fix startup when WMI memory query fails (CASSANDRA-7505)
 * Anti-compaction proceeds if any part of the repair failed (CASSANDRA-7521)
 * Add missing table name to DROP INDEX responses and notifications (CASSANDRA-7539)
 * Bump CQL version to 3.2.0 and update CQL documentation (CASSANDRA-7527)
 * Fix configuration error message when running nodetool ring (CASSANDRA-7508)
 * Support conditional updates, tuple type, and the v3 protocol in cqlsh (CASSANDRA-7509)
 * Handle queries on multiple secondary index types (CASSANDRA-7525)
 * Fix cqlsh authentication with v3 native protocol (CASSANDRA-7564)
 * Fix NPE when unknown prepared statement ID is used (CASSANDRA-7454)
Merged from 2.0:
 * (Windows) force range-based repair to non-sequential mode (CASSANDRA-7541)
 * Fix range merging when DES scores are zero (CASSANDRA-7535)
 * Warn when SSL certificates have expired (CASSANDRA-7528)
 * Fix error when doing reversed queries with static columns (CASSANDRA-7490)
Merged from 1.2:
 * Set correct stream ID on responses when non-Exception Throwables
   are thrown while handling native protocol messages (CASSANDRA-7470)


2.1.0-rc3
 * Consider expiry when reconciling otherwise equal cells (CASSANDRA-7403)
 * Introduce CQL support for stress tool (CASSANDRA-6146)
 * Fix ClassCastException processing expired messages (CASSANDRA-7496)
 * Fix prepared marker for collections inside UDT (CASSANDRA-7472)
 * Remove left-over populate_io_cache_on_flush and replicate_on_write
   uses (CASSANDRA-7493)
 * (Windows) handle spaces in path names (CASSANDRA-7451)
 * Ensure writes have completed after dropping a table, before recycling
   commit log segments (CASSANDRA-7437)
 * Remove left-over rows_per_partition_to_cache (CASSANDRA-7493)
 * Fix error when CONTAINS is used with a bind marker (CASSANDRA-7502)
 * Properly reject unknown UDT field (CASSANDRA-7484)
Merged from 2.0:
 * Fix CC#collectTimeOrderedData() tombstone optimisations (CASSANDRA-7394)
 * Support DISTINCT for static columns and fix behaviour when DISTINC is
   not use (CASSANDRA-7305).
 * Workaround JVM NPE on JMX bind failure (CASSANDRA-7254)
 * Fix race in FileCacheService RemovalListener (CASSANDRA-7278)
 * Fix inconsistent use of consistencyForCommit that allowed LOCAL_QUORUM
   operations to incorrect become full QUORUM (CASSANDRA-7345)
 * Properly handle unrecognized opcodes and flags (CASSANDRA-7440)
 * (Hadoop) close CqlRecordWriter clients when finished (CASSANDRA-7459)
 * Commit disk failure policy (CASSANDRA-7429)
 * Make sure high level sstables get compacted (CASSANDRA-7414)
 * Fix AssertionError when using empty clustering columns and static columns
   (CASSANDRA-7455)
 * Add option to disable STCS in L0 (CASSANDRA-6621)
 * Upgrade to snappy-java 1.0.5.2 (CASSANDRA-7476)


2.1.0-rc2
 * Fix heap size calculation for CompoundSparseCellName and
   CompoundSparseCellName.WithCollection (CASSANDRA-7421)
 * Allow counter mutations in UNLOGGED batches (CASSANDRA-7351)
 * Modify reconcile logic to always pick a tombstone over a counter cell
   (CASSANDRA-7346)
 * Avoid incremental compaction on Windows (CASSANDRA-7365)
 * Fix exception when querying a composite-keyed table with a collection index
   (CASSANDRA-7372)
 * Use node's host id in place of counter ids (CASSANDRA-7366)
 * Fix error when doing reversed queries with static columns (CASSANDRA-7490)
 * Backport CASSANDRA-6747 (CASSANDRA-7560)
 * Track max/min timestamps for range tombstones (CASSANDRA-7647)
 * Fix NPE when listing saved caches dir (CASSANDRA-7632)
 * Fix sstableloader unable to connect encrypted node (CASSANDRA-7585)
Merged from 1.2:
 * Clone token map outside of hot gossip loops (CASSANDRA-7758)
 * Add stop method to EmbeddedCassandraService (CASSANDRA-7595)
 * Support connecting to ipv6 jmx with nodetool (CASSANDRA-7669)
 * Set gc_grace_seconds to seven days for system schema tables (CASSANDRA-7668)
 * SimpleSeedProvider no longer caches seeds forever (CASSANDRA-7663)
 * Set correct stream ID on responses when non-Exception Throwables
   are thrown while handling native protocol messages (CASSANDRA-7470)
 * Fix row size miscalculation in LazilyCompactedRow (CASSANDRA-7543)
 * Fix race in background compaction check (CASSANDRA-7745)
 * Don't clear out range tombstones during compaction (CASSANDRA-7808)


2.1.0-rc1
 * Revert flush directory (CASSANDRA-6357)
 * More efficient executor service for fast operations (CASSANDRA-4718)
 * Move less common tools into a new cassandra-tools package (CASSANDRA-7160)
 * Support more concurrent requests in native protocol (CASSANDRA-7231)
 * Add tab-completion to debian nodetool packaging (CASSANDRA-6421)
 * Change concurrent_compactors defaults (CASSANDRA-7139)
 * Add PowerShell Windows launch scripts (CASSANDRA-7001)
 * Make commitlog archive+restore more robust (CASSANDRA-6974)
 * Fix marking commitlogsegments clean (CASSANDRA-6959)
 * Add snapshot "manifest" describing files included (CASSANDRA-6326)
 * Parallel streaming for sstableloader (CASSANDRA-3668)
 * Fix bugs in supercolumns handling (CASSANDRA-7138)
 * Fix ClassClassException on composite dense tables (CASSANDRA-7112)
 * Cleanup and optimize collation and slice iterators (CASSANDRA-7107)
 * Upgrade NBHM lib (CASSANDRA-7128)
 * Optimize netty server (CASSANDRA-6861)
 * Fix repair hang when given CF does not exist (CASSANDRA-7189)
 * Allow c* to be shutdown in an embedded mode (CASSANDRA-5635)
 * Add server side batching to native transport (CASSANDRA-5663)
 * Make batchlog replay asynchronous (CASSANDRA-6134)
 * remove unused classes (CASSANDRA-7197)
 * Limit user types to the keyspace they are defined in (CASSANDRA-6643)
 * Add validate method to CollectionType (CASSANDRA-7208)
 * New serialization format for UDT values (CASSANDRA-7209, CASSANDRA-7261)
 * Fix nodetool netstats (CASSANDRA-7270)
 * Fix potential ClassCastException in HintedHandoffManager (CASSANDRA-7284)
 * Use prepared statements internally (CASSANDRA-6975)
 * Fix broken paging state with prepared statement (CASSANDRA-7120)
 * Fix IllegalArgumentException in CqlStorage (CASSANDRA-7287)
 * Allow nulls/non-existant fields in UDT (CASSANDRA-7206)
 * Add Thrift MultiSliceRequest (CASSANDRA-6757, CASSANDRA-7027)
 * Handle overlapping MultiSlices (CASSANDRA-7279)
 * Fix DataOutputTest on Windows (CASSANDRA-7265)
 * Embedded sets in user defined data-types are not updating (CASSANDRA-7267)
 * Add tuple type to CQL/native protocol (CASSANDRA-7248)
 * Fix CqlPagingRecordReader on tables with few rows (CASSANDRA-7322)
Merged from 2.0:
 * Copy compaction options to make sure they are reloaded (CASSANDRA-7290)
 * Add option to do more aggressive tombstone compactions (CASSANDRA-6563)
 * Don't try to compact already-compacting files in HHOM (CASSANDRA-7288)
 * Always reallocate buffers in HSHA (CASSANDRA-6285)
 * (Hadoop) support authentication in CqlRecordReader (CASSANDRA-7221)
 * (Hadoop) Close java driver Cluster in CQLRR.close (CASSANDRA-7228)
 * Warn when 'USING TIMESTAMP' is used on a CAS BATCH (CASSANDRA-7067)
 * return all cpu values from BackgroundActivityMonitor.readAndCompute (CASSANDRA-7183)
 * Correctly delete scheduled range xfers (CASSANDRA-7143)
 * return all cpu values from BackgroundActivityMonitor.readAndCompute (CASSANDRA-7183)
 * reduce garbage creation in calculatePendingRanges (CASSANDRA-7191)
 * fix c* launch issues on Russian os's due to output of linux 'free' cmd (CASSANDRA-6162)
 * Fix disabling autocompaction (CASSANDRA-7187)
 * Fix potential NumberFormatException when deserializing IntegerType (CASSANDRA-7088)
 * cqlsh can't tab-complete disabling compaction (CASSANDRA-7185)
 * cqlsh: Accept and execute CQL statement(s) from command-line parameter (CASSANDRA-7172)
 * Fix IllegalStateException in CqlPagingRecordReader (CASSANDRA-7198)
 * Fix the InvertedIndex trigger example (CASSANDRA-7211)
 * Add --resolve-ip option to 'nodetool ring' (CASSANDRA-7210)
 * reduce garbage on codec flag deserialization (CASSANDRA-7244)
 * Fix duplicated error messages on directory creation error at startup (CASSANDRA-5818)
 * Proper null handle for IF with map element access (CASSANDRA-7155)
 * Improve compaction visibility (CASSANDRA-7242)
 * Correctly delete scheduled range xfers (CASSANDRA-7143)
 * Make batchlog replica selection rack-aware (CASSANDRA-6551)
 * Fix CFMetaData#getColumnDefinitionFromColumnName() (CASSANDRA-7074)
 * Fix writetime/ttl functions for static columns (CASSANDRA-7081)
 * Suggest CTRL-C or semicolon after three blank lines in cqlsh (CASSANDRA-7142)
 * Fix 2ndary index queries with DESC clustering order (CASSANDRA-6950)
 * Invalid key cache entries on DROP (CASSANDRA-6525)
 * Fix flapping RecoveryManagerTest (CASSANDRA-7084)
 * Add missing iso8601 patterns for date strings (CASSANDRA-6973)
 * Support selecting multiple rows in a partition using IN (CASSANDRA-6875)
 * Add authentication support to shuffle (CASSANDRA-6484)
 * Swap local and global default read repair chances (CASSANDRA-7320)
 * Add conditional CREATE/DROP USER support (CASSANDRA-7264)
 * Cqlsh counts non-empty lines for "Blank lines" warning (CASSANDRA-7325)
Merged from 1.2:
 * Add Cloudstack snitch (CASSANDRA-7147)
 * Update system.peers correctly when relocating tokens (CASSANDRA-7126)
 * Add Google Compute Engine snitch (CASSANDRA-7132)
 * remove duplicate query for local tokens (CASSANDRA-7182)
 * exit CQLSH with error status code if script fails (CASSANDRA-6344)
 * Fix bug with some IN queries missig results (CASSANDRA-7105)
 * Fix availability validation for LOCAL_ONE CL (CASSANDRA-7319)
 * Hint streaming can cause decommission to fail (CASSANDRA-7219)


2.1.0-beta2
 * Increase default CL space to 8GB (CASSANDRA-7031)
 * Add range tombstones to read repair digests (CASSANDRA-6863)
 * Fix BTree.clear for large updates (CASSANDRA-6943)
 * Fail write instead of logging a warning when unable to append to CL
   (CASSANDRA-6764)
 * Eliminate possibility of CL segment appearing twice in active list
   (CASSANDRA-6557)
 * Apply DONTNEED fadvise to commitlog segments (CASSANDRA-6759)
 * Switch CRC component to Adler and include it for compressed sstables
   (CASSANDRA-4165)
 * Allow cassandra-stress to set compaction strategy options (CASSANDRA-6451)
 * Add broadcast_rpc_address option to cassandra.yaml (CASSANDRA-5899)
 * Auto reload GossipingPropertyFileSnitch config (CASSANDRA-5897)
 * Fix overflow of memtable_total_space_in_mb (CASSANDRA-6573)
 * Fix ABTC NPE and apply update function correctly (CASSANDRA-6692)
 * Allow nodetool to use a file or prompt for password (CASSANDRA-6660)
 * Fix AIOOBE when concurrently accessing ABSC (CASSANDRA-6742)
 * Fix assertion error in ALTER TYPE RENAME (CASSANDRA-6705)
 * Scrub should not always clear out repaired status (CASSANDRA-5351)
 * Improve handling of range tombstone for wide partitions (CASSANDRA-6446)
 * Fix ClassCastException for compact table with composites (CASSANDRA-6738)
 * Fix potentially repairing with wrong nodes (CASSANDRA-6808)
 * Change caching option syntax (CASSANDRA-6745)
 * Fix stress to do proper counter reads (CASSANDRA-6835)
 * Fix help message for stress counter_write (CASSANDRA-6824)
 * Fix stress smart Thrift client to pick servers correctly (CASSANDRA-6848)
 * Add logging levels (minimal, normal or verbose) to stress tool (CASSANDRA-6849)
 * Fix race condition in Batch CLE (CASSANDRA-6860)
 * Improve cleanup/scrub/upgradesstables failure handling (CASSANDRA-6774)
 * ByteBuffer write() methods for serializing sstables (CASSANDRA-6781)
 * Proper compare function for CollectionType (CASSANDRA-6783)
 * Update native server to Netty 4 (CASSANDRA-6236)
 * Fix off-by-one error in stress (CASSANDRA-6883)
 * Make OpOrder AutoCloseable (CASSANDRA-6901)
 * Remove sync repair JMX interface (CASSANDRA-6900)
 * Add multiple memory allocation options for memtables (CASSANDRA-6689, 6694)
 * Remove adjusted op rate from stress output (CASSANDRA-6921)
 * Add optimized CF.hasColumns() implementations (CASSANDRA-6941)
 * Serialize batchlog mutations with the version of the target node
   (CASSANDRA-6931)
 * Optimize CounterColumn#reconcile() (CASSANDRA-6953)
 * Properly remove 1.2 sstable support in 2.1 (CASSANDRA-6869)
 * Lock counter cells, not partitions (CASSANDRA-6880)
 * Track presence of legacy counter shards in sstables (CASSANDRA-6888)
 * Ensure safe resource cleanup when replacing sstables (CASSANDRA-6912)
 * Add failure handler to async callback (CASSANDRA-6747)
 * Fix AE when closing SSTable without releasing reference (CASSANDRA-7000)
 * Clean up IndexInfo on keyspace/table drops (CASSANDRA-6924)
 * Only snapshot relative SSTables when sequential repair (CASSANDRA-7024)
 * Require nodetool rebuild_index to specify index names (CASSANDRA-7038)
 * fix cassandra stress errors on reads with native protocol (CASSANDRA-7033)
 * Use OpOrder to guard sstable references for reads (CASSANDRA-6919)
 * Preemptive opening of compaction result (CASSANDRA-6916)
 * Multi-threaded scrub/cleanup/upgradesstables (CASSANDRA-5547)
 * Optimize cellname comparison (CASSANDRA-6934)
 * Native protocol v3 (CASSANDRA-6855)
 * Optimize Cell liveness checks and clean up Cell (CASSANDRA-7119)
 * Support consistent range movements (CASSANDRA-2434)
 * Display min timestamp in sstablemetadata viewer (CASSANDRA-6767)
Merged from 2.0:
 * Avoid race-prone second "scrub" of system keyspace (CASSANDRA-6797)
 * Pool CqlRecordWriter clients by inetaddress rather than Range
   (CASSANDRA-6665)
 * Fix compaction_history timestamps (CASSANDRA-6784)
 * Compare scores of full replica ordering in DES (CASSANDRA-6683)
 * fix CME in SessionInfo updateProgress affecting netstats (CASSANDRA-6577)
 * Allow repairing between specific replicas (CASSANDRA-6440)
 * Allow per-dc enabling of hints (CASSANDRA-6157)
 * Add compatibility for Hadoop 0.2.x (CASSANDRA-5201)
 * Fix EstimatedHistogram races (CASSANDRA-6682)
 * Failure detector correctly converts initial value to nanos (CASSANDRA-6658)
 * Add nodetool taketoken to relocate vnodes (CASSANDRA-4445)
 * Expose bulk loading progress over JMX (CASSANDRA-4757)
 * Correctly handle null with IF conditions and TTL (CASSANDRA-6623)
 * Account for range/row tombstones in tombstone drop
   time histogram (CASSANDRA-6522)
 * Stop CommitLogSegment.close() from calling sync() (CASSANDRA-6652)
 * Make commitlog failure handling configurable (CASSANDRA-6364)
 * Avoid overlaps in LCS (CASSANDRA-6688)
 * Improve support for paginating over composites (CASSANDRA-4851)
 * Fix count(*) queries in a mixed cluster (CASSANDRA-6707)
 * Improve repair tasks(snapshot, differencing) concurrency (CASSANDRA-6566)
 * Fix replaying pre-2.0 commit logs (CASSANDRA-6714)
 * Add static columns to CQL3 (CASSANDRA-6561)
 * Optimize single partition batch statements (CASSANDRA-6737)
 * Disallow post-query re-ordering when paging (CASSANDRA-6722)
 * Fix potential paging bug with deleted columns (CASSANDRA-6748)
 * Fix NPE on BulkLoader caused by losing StreamEvent (CASSANDRA-6636)
 * Fix truncating compression metadata (CASSANDRA-6791)
 * Add CMSClassUnloadingEnabled JVM option (CASSANDRA-6541)
 * Catch memtable flush exceptions during shutdown (CASSANDRA-6735)
 * Fix upgradesstables NPE for non-CF-based indexes (CASSANDRA-6645)
 * Fix UPDATE updating PRIMARY KEY columns implicitly (CASSANDRA-6782)
 * Fix IllegalArgumentException when updating from 1.2 with SuperColumns
   (CASSANDRA-6733)
 * FBUtilities.singleton() should use the CF comparator (CASSANDRA-6778)
 * Fix CQLSStableWriter.addRow(Map<String, Object>) (CASSANDRA-6526)
 * Fix HSHA server introducing corrupt data (CASSANDRA-6285)
 * Fix CAS conditions for COMPACT STORAGE tables (CASSANDRA-6813)
 * Starting threads in OutboundTcpConnectionPool constructor causes race conditions (CASSANDRA-7177)
 * Allow overriding cassandra-rackdc.properties file (CASSANDRA-7072)
 * Set JMX RMI port to 7199 (CASSANDRA-7087)
 * Use LOCAL_QUORUM for data reads at LOCAL_SERIAL (CASSANDRA-6939)
 * Log a warning for large batches (CASSANDRA-6487)
 * Put nodes in hibernate when join_ring is false (CASSANDRA-6961)
 * Avoid early loading of non-system keyspaces before compaction-leftovers
   cleanup at startup (CASSANDRA-6913)
 * Restrict Windows to parallel repairs (CASSANDRA-6907)
 * (Hadoop) Allow manually specifying start/end tokens in CFIF (CASSANDRA-6436)
 * Fix NPE in MeteredFlusher (CASSANDRA-6820)
 * Fix race processing range scan responses (CASSANDRA-6820)
 * Allow deleting snapshots from dropped keyspaces (CASSANDRA-6821)
 * Add uuid() function (CASSANDRA-6473)
 * Omit tombstones from schema digests (CASSANDRA-6862)
 * Include correct consistencyLevel in LWT timeout (CASSANDRA-6884)
 * Lower chances for losing new SSTables during nodetool refresh and
   ColumnFamilyStore.loadNewSSTables (CASSANDRA-6514)
 * Add support for DELETE ... IF EXISTS to CQL3 (CASSANDRA-5708)
 * Update hadoop_cql3_word_count example (CASSANDRA-6793)
 * Fix handling of RejectedExecution in sync Thrift server (CASSANDRA-6788)
 * Log more information when exceeding tombstone_warn_threshold (CASSANDRA-6865)
 * Fix truncate to not abort due to unreachable fat clients (CASSANDRA-6864)
 * Fix schema concurrency exceptions (CASSANDRA-6841)
 * Fix leaking validator FH in StreamWriter (CASSANDRA-6832)
 * Fix saving triggers to schema (CASSANDRA-6789)
 * Fix trigger mutations when base mutation list is immutable (CASSANDRA-6790)
 * Fix accounting in FileCacheService to allow re-using RAR (CASSANDRA-6838)
 * Fix static counter columns (CASSANDRA-6827)
 * Restore expiring->deleted (cell) compaction optimization (CASSANDRA-6844)
 * Fix CompactionManager.needsCleanup (CASSANDRA-6845)
 * Correctly compare BooleanType values other than 0 and 1 (CASSANDRA-6779)
 * Read message id as string from earlier versions (CASSANDRA-6840)
 * Properly use the Paxos consistency for (non-protocol) batch (CASSANDRA-6837)
 * Add paranoid disk failure option (CASSANDRA-6646)
 * Improve PerRowSecondaryIndex performance (CASSANDRA-6876)
 * Extend triggers to support CAS updates (CASSANDRA-6882)
 * Static columns with IF NOT EXISTS don't always work as expected (CASSANDRA-6873)
 * Fix paging with SELECT DISTINCT (CASSANDRA-6857)
 * Fix UnsupportedOperationException on CAS timeout (CASSANDRA-6923)
 * Improve MeteredFlusher handling of MF-unaffected column families
   (CASSANDRA-6867)
 * Add CqlRecordReader using native pagination (CASSANDRA-6311)
 * Add QueryHandler interface (CASSANDRA-6659)
 * Track liveRatio per-memtable, not per-CF (CASSANDRA-6945)
 * Make sure upgradesstables keeps sstable level (CASSANDRA-6958)
 * Fix LIMIT with static columns (CASSANDRA-6956)
 * Fix clash with CQL column name in thrift validation (CASSANDRA-6892)
 * Fix error with super columns in mixed 1.2-2.0 clusters (CASSANDRA-6966)
 * Fix bad skip of sstables on slice query with composite start/finish (CASSANDRA-6825)
 * Fix unintended update with conditional statement (CASSANDRA-6893)
 * Fix map element access in IF (CASSANDRA-6914)
 * Avoid costly range calculations for range queries on system keyspaces
   (CASSANDRA-6906)
 * Fix SSTable not released if stream session fails (CASSANDRA-6818)
 * Avoid build failure due to ANTLR timeout (CASSANDRA-6991)
 * Queries on compact tables can return more rows that requested (CASSANDRA-7052)
 * USING TIMESTAMP for batches does not work (CASSANDRA-7053)
 * Fix performance regression from CASSANDRA-5614 (CASSANDRA-6949)
 * Ensure that batchlog and hint timeouts do not produce hints (CASSANDRA-7058)
 * Merge groupable mutations in TriggerExecutor#execute() (CASSANDRA-7047)
 * Plug holes in resource release when wiring up StreamSession (CASSANDRA-7073)
 * Re-add parameter columns to tracing session (CASSANDRA-6942)
 * Preserves CQL metadata when updating table from thrift (CASSANDRA-6831)
Merged from 1.2:
 * Fix nodetool display with vnodes (CASSANDRA-7082)
 * Add UNLOGGED, COUNTER options to BATCH documentation (CASSANDRA-6816)
 * add extra SSL cipher suites (CASSANDRA-6613)
 * fix nodetool getsstables for blob PK (CASSANDRA-6803)
 * Fix BatchlogManager#deleteBatch() use of millisecond timestamps
   (CASSANDRA-6822)
 * Continue assassinating even if the endpoint vanishes (CASSANDRA-6787)
 * Schedule schema pulls on change (CASSANDRA-6971)
 * Non-droppable verbs shouldn't be dropped from OTC (CASSANDRA-6980)
 * Shutdown batchlog executor in SS#drain() (CASSANDRA-7025)
 * Fix batchlog to account for CF truncation records (CASSANDRA-6999)
 * Fix CQLSH parsing of functions and BLOB literals (CASSANDRA-7018)
 * Properly load trustore in the native protocol (CASSANDRA-6847)
 * Always clean up references in SerializingCache (CASSANDRA-6994)
 * Don't shut MessagingService down when replacing a node (CASSANDRA-6476)
 * fix npe when doing -Dcassandra.fd_initial_value_ms (CASSANDRA-6751)


2.1.0-beta1
 * Add flush directory distinct from compaction directories (CASSANDRA-6357)
 * Require JNA by default (CASSANDRA-6575)
 * add listsnapshots command to nodetool (CASSANDRA-5742)
 * Introduce AtomicBTreeColumns (CASSANDRA-6271, 6692)
 * Multithreaded commitlog (CASSANDRA-3578)
 * allocate fixed index summary memory pool and resample cold index summaries
   to use less memory (CASSANDRA-5519)
 * Removed multithreaded compaction (CASSANDRA-6142)
 * Parallelize fetching rows for low-cardinality indexes (CASSANDRA-1337)
 * change logging from log4j to logback (CASSANDRA-5883)
 * switch to LZ4 compression for internode communication (CASSANDRA-5887)
 * Stop using Thrift-generated Index* classes internally (CASSANDRA-5971)
 * Remove 1.2 network compatibility code (CASSANDRA-5960)
 * Remove leveled json manifest migration code (CASSANDRA-5996)
 * Remove CFDefinition (CASSANDRA-6253)
 * Use AtomicIntegerFieldUpdater in RefCountedMemory (CASSANDRA-6278)
 * User-defined types for CQL3 (CASSANDRA-5590)
 * Use of o.a.c.metrics in nodetool (CASSANDRA-5871, 6406)
 * Batch read from OTC's queue and cleanup (CASSANDRA-1632)
 * Secondary index support for collections (CASSANDRA-4511, 6383)
 * SSTable metadata(Stats.db) format change (CASSANDRA-6356)
 * Push composites support in the storage engine
   (CASSANDRA-5417, CASSANDRA-6520)
 * Add snapshot space used to cfstats (CASSANDRA-6231)
 * Add cardinality estimator for key count estimation (CASSANDRA-5906)
 * CF id is changed to be non-deterministic. Data dir/key cache are created
   uniquely for CF id (CASSANDRA-5202)
 * New counters implementation (CASSANDRA-6504)
 * Replace UnsortedColumns, EmptyColumns, TreeMapBackedSortedColumns with new
   ArrayBackedSortedColumns (CASSANDRA-6630, CASSANDRA-6662, CASSANDRA-6690)
 * Add option to use row cache with a given amount of rows (CASSANDRA-5357)
 * Avoid repairing already repaired data (CASSANDRA-5351)
 * Reject counter updates with USING TTL/TIMESTAMP (CASSANDRA-6649)
 * Replace index_interval with min/max_index_interval (CASSANDRA-6379)
 * Lift limitation that order by columns must be selected for IN queries (CASSANDRA-4911)


2.0.5
 * Reduce garbage generated by bloom filter lookups (CASSANDRA-6609)
 * Add ks.cf names to tombstone logging (CASSANDRA-6597)
 * Use LOCAL_QUORUM for LWT operations at LOCAL_SERIAL (CASSANDRA-6495)
 * Wait for gossip to settle before accepting client connections (CASSANDRA-4288)
 * Delete unfinished compaction incrementally (CASSANDRA-6086)
 * Allow specifying custom secondary index options in CQL3 (CASSANDRA-6480)
 * Improve replica pinning for cache efficiency in DES (CASSANDRA-6485)
 * Fix LOCAL_SERIAL from thrift (CASSANDRA-6584)
 * Don't special case received counts in CAS timeout exceptions (CASSANDRA-6595)
 * Add support for 2.1 global counter shards (CASSANDRA-6505)
 * Fix NPE when streaming connection is not yet established (CASSANDRA-6210)
 * Avoid rare duplicate read repair triggering (CASSANDRA-6606)
 * Fix paging discardFirst (CASSANDRA-6555)
 * Fix ArrayIndexOutOfBoundsException in 2ndary index query (CASSANDRA-6470)
 * Release sstables upon rebuilding 2i (CASSANDRA-6635)
 * Add AbstractCompactionStrategy.startup() method (CASSANDRA-6637)
 * SSTableScanner may skip rows during cleanup (CASSANDRA-6638)
 * sstables from stalled repair sessions can resurrect deleted data (CASSANDRA-6503)
 * Switch stress to use ITransportFactory (CASSANDRA-6641)
 * Fix IllegalArgumentException during prepare (CASSANDRA-6592)
 * Fix possible loss of 2ndary index entries during compaction (CASSANDRA-6517)
 * Fix direct Memory on architectures that do not support unaligned long access
   (CASSANDRA-6628)
 * Let scrub optionally skip broken counter partitions (CASSANDRA-5930)
Merged from 1.2:
 * fsync compression metadata (CASSANDRA-6531)
 * Validate CF existence on execution for prepared statement (CASSANDRA-6535)
 * Add ability to throttle batchlog replay (CASSANDRA-6550)
 * Fix executing LOCAL_QUORUM with SimpleStrategy (CASSANDRA-6545)
 * Avoid StackOverflow when using large IN queries (CASSANDRA-6567)
 * Nodetool upgradesstables includes secondary indexes (CASSANDRA-6598)
 * Paginate batchlog replay (CASSANDRA-6569)
 * skip blocking on streaming during drain (CASSANDRA-6603)
 * Improve error message when schema doesn't match loaded sstable (CASSANDRA-6262)
 * Add properties to adjust FD initial value and max interval (CASSANDRA-4375)
 * Fix preparing with batch and delete from collection (CASSANDRA-6607)
 * Fix ABSC reverse iterator's remove() method (CASSANDRA-6629)
 * Handle host ID conflicts properly (CASSANDRA-6615)
 * Move handling of migration event source to solve bootstrap race. (CASSANDRA-6648)
 * Make sure compaction throughput value doesn't overflow with int math (CASSANDRA-6647)


2.0.4
 * Allow removing snapshots of no-longer-existing CFs (CASSANDRA-6418)
 * add StorageService.stopDaemon() (CASSANDRA-4268)
 * add IRE for invalid CF supplied to get_count (CASSANDRA-5701)
 * add client encryption support to sstableloader (CASSANDRA-6378)
 * Fix accept() loop for SSL sockets post-shutdown (CASSANDRA-6468)
 * Fix size-tiered compaction in LCS L0 (CASSANDRA-6496)
 * Fix assertion failure in filterColdSSTables (CASSANDRA-6483)
 * Fix row tombstones in larger-than-memory compactions (CASSANDRA-6008)
 * Fix cleanup ClassCastException (CASSANDRA-6462)
 * Reduce gossip memory use by interning VersionedValue strings (CASSANDRA-6410)
 * Allow specifying datacenters to participate in a repair (CASSANDRA-6218)
 * Fix divide-by-zero in PCI (CASSANDRA-6403)
 * Fix setting last compacted key in the wrong level for LCS (CASSANDRA-6284)
 * Add millisecond precision formats to the timestamp parser (CASSANDRA-6395)
 * Expose a total memtable size metric for a CF (CASSANDRA-6391)
 * cqlsh: handle symlinks properly (CASSANDRA-6425)
 * Fix potential infinite loop when paging query with IN (CASSANDRA-6464)
 * Fix assertion error in AbstractQueryPager.discardFirst (CASSANDRA-6447)
 * Fix streaming older SSTable yields unnecessary tombstones (CASSANDRA-6527)
Merged from 1.2:
 * Improved error message on bad properties in DDL queries (CASSANDRA-6453)
 * Randomize batchlog candidates selection (CASSANDRA-6481)
 * Fix thundering herd on endpoint cache invalidation (CASSANDRA-6345, 6485)
 * Improve batchlog write performance with vnodes (CASSANDRA-6488)
 * cqlsh: quote single quotes in strings inside collections (CASSANDRA-6172)
 * Improve gossip performance for typical messages (CASSANDRA-6409)
 * Throw IRE if a prepared statement has more markers than supported
   (CASSANDRA-5598)
 * Expose Thread metrics for the native protocol server (CASSANDRA-6234)
 * Change snapshot response message verb to INTERNAL to avoid dropping it
   (CASSANDRA-6415)
 * Warn when collection read has > 65K elements (CASSANDRA-5428)
 * Fix cache persistence when both row and key cache are enabled
   (CASSANDRA-6413)
 * (Hadoop) add describe_local_ring (CASSANDRA-6268)
 * Fix handling of concurrent directory creation failure (CASSANDRA-6459)
 * Allow executing CREATE statements multiple times (CASSANDRA-6471)
 * Don't send confusing info with timeouts (CASSANDRA-6491)
 * Don't resubmit counter mutation runnables internally (CASSANDRA-6427)
 * Don't drop local mutations without a hint (CASSANDRA-6510)
 * Don't allow null max_hint_window_in_ms (CASSANDRA-6419)
 * Validate SliceRange start and finish lengths (CASSANDRA-6521)


2.0.3
 * Fix FD leak on slice read path (CASSANDRA-6275)
 * Cancel read meter task when closing SSTR (CASSANDRA-6358)
 * free off-heap IndexSummary during bulk (CASSANDRA-6359)
 * Recover from IOException in accept() thread (CASSANDRA-6349)
 * Improve Gossip tolerance of abnormally slow tasks (CASSANDRA-6338)
 * Fix trying to hint timed out counter writes (CASSANDRA-6322)
 * Allow restoring specific columnfamilies from archived CL (CASSANDRA-4809)
 * Avoid flushing compaction_history after each operation (CASSANDRA-6287)
 * Fix repair assertion error when tombstones expire (CASSANDRA-6277)
 * Skip loading corrupt key cache (CASSANDRA-6260)
 * Fixes for compacting larger-than-memory rows (CASSANDRA-6274)
 * Compact hottest sstables first and optionally omit coldest from
   compaction entirely (CASSANDRA-6109)
 * Fix modifying column_metadata from thrift (CASSANDRA-6182)
 * cqlsh: fix LIST USERS output (CASSANDRA-6242)
 * Add IRequestSink interface (CASSANDRA-6248)
 * Update memtable size while flushing (CASSANDRA-6249)
 * Provide hooks around CQL2/CQL3 statement execution (CASSANDRA-6252)
 * Require Permission.SELECT for CAS updates (CASSANDRA-6247)
 * New CQL-aware SSTableWriter (CASSANDRA-5894)
 * Reject CAS operation when the protocol v1 is used (CASSANDRA-6270)
 * Correctly throw error when frame too large (CASSANDRA-5981)
 * Fix serialization bug in PagedRange with 2ndary indexes (CASSANDRA-6299)
 * Fix CQL3 table validation in Thrift (CASSANDRA-6140)
 * Fix bug missing results with IN clauses (CASSANDRA-6327)
 * Fix paging with reversed slices (CASSANDRA-6343)
 * Set minTimestamp correctly to be able to drop expired sstables (CASSANDRA-6337)
 * Support NaN and Infinity as float literals (CASSANDRA-6003)
 * Remove RF from nodetool ring output (CASSANDRA-6289)
 * Fix attempting to flush empty rows (CASSANDRA-6374)
 * Fix potential out of bounds exception when paging (CASSANDRA-6333)
Merged from 1.2:
 * Optimize FD phi calculation (CASSANDRA-6386)
 * Improve initial FD phi estimate when starting up (CASSANDRA-6385)
 * Don't list CQL3 table in CLI describe even if named explicitely
   (CASSANDRA-5750)
 * Invalidate row cache when dropping CF (CASSANDRA-6351)
 * add non-jamm path for cached statements (CASSANDRA-6293)
 * add windows bat files for shell commands (CASSANDRA-6145)
 * Require logging in for Thrift CQL2/3 statement preparation (CASSANDRA-6254)
 * restrict max_num_tokens to 1536 (CASSANDRA-6267)
 * Nodetool gets default JMX port from cassandra-env.sh (CASSANDRA-6273)
 * make calculatePendingRanges asynchronous (CASSANDRA-6244)
 * Remove blocking flushes in gossip thread (CASSANDRA-6297)
 * Fix potential socket leak in connectionpool creation (CASSANDRA-6308)
 * Allow LOCAL_ONE/LOCAL_QUORUM to work with SimpleStrategy (CASSANDRA-6238)
 * cqlsh: handle 'null' as session duration (CASSANDRA-6317)
 * Fix json2sstable handling of range tombstones (CASSANDRA-6316)
 * Fix missing one row in reverse query (CASSANDRA-6330)
 * Fix reading expired row value from row cache (CASSANDRA-6325)
 * Fix AssertionError when doing set element deletion (CASSANDRA-6341)
 * Make CL code for the native protocol match the one in C* 2.0
   (CASSANDRA-6347)
 * Disallow altering CQL3 table from thrift (CASSANDRA-6370)
 * Fix size computation of prepared statement (CASSANDRA-6369)


2.0.2
 * Update FailureDetector to use nanontime (CASSANDRA-4925)
 * Fix FileCacheService regressions (CASSANDRA-6149)
 * Never return WriteTimeout for CL.ANY (CASSANDRA-6132)
 * Fix race conditions in bulk loader (CASSANDRA-6129)
 * Add configurable metrics reporting (CASSANDRA-4430)
 * drop queries exceeding a configurable number of tombstones (CASSANDRA-6117)
 * Track and persist sstable read activity (CASSANDRA-5515)
 * Fixes for speculative retry (CASSANDRA-5932, CASSANDRA-6194)
 * Improve memory usage of metadata min/max column names (CASSANDRA-6077)
 * Fix thrift validation refusing row markers on CQL3 tables (CASSANDRA-6081)
 * Fix insertion of collections with CAS (CASSANDRA-6069)
 * Correctly send metadata on SELECT COUNT (CASSANDRA-6080)
 * Track clients' remote addresses in ClientState (CASSANDRA-6070)
 * Create snapshot dir if it does not exist when migrating
   leveled manifest (CASSANDRA-6093)
 * make sequential nodetool repair the default (CASSANDRA-5950)
 * Add more hooks for compaction strategy implementations (CASSANDRA-6111)
 * Fix potential NPE on composite 2ndary indexes (CASSANDRA-6098)
 * Delete can potentially be skipped in batch (CASSANDRA-6115)
 * Allow alter keyspace on system_traces (CASSANDRA-6016)
 * Disallow empty column names in cql (CASSANDRA-6136)
 * Use Java7 file-handling APIs and fix file moving on Windows (CASSANDRA-5383)
 * Save compaction history to system keyspace (CASSANDRA-5078)
 * Fix NPE if StorageService.getOperationMode() is executed before full startup (CASSANDRA-6166)
 * CQL3: support pre-epoch longs for TimestampType (CASSANDRA-6212)
 * Add reloadtriggers command to nodetool (CASSANDRA-4949)
 * cqlsh: ignore empty 'value alias' in DESCRIBE (CASSANDRA-6139)
 * Fix sstable loader (CASSANDRA-6205)
 * Reject bootstrapping if the node already exists in gossip (CASSANDRA-5571)
 * Fix NPE while loading paxos state (CASSANDRA-6211)
 * cqlsh: add SHOW SESSION <tracing-session> command (CASSANDRA-6228)
Merged from 1.2:
 * (Hadoop) Require CFRR batchSize to be at least 2 (CASSANDRA-6114)
 * Add a warning for small LCS sstable size (CASSANDRA-6191)
 * Add ability to list specific KS/CF combinations in nodetool cfstats (CASSANDRA-4191)
 * Mark CF clean if a mutation raced the drop and got it marked dirty (CASSANDRA-5946)
 * Add a LOCAL_ONE consistency level (CASSANDRA-6202)
 * Limit CQL prepared statement cache by size instead of count (CASSANDRA-6107)
 * Tracing should log write failure rather than raw exceptions (CASSANDRA-6133)
 * lock access to TM.endpointToHostIdMap (CASSANDRA-6103)
 * Allow estimated memtable size to exceed slab allocator size (CASSANDRA-6078)
 * Start MeteredFlusher earlier to prevent OOM during CL replay (CASSANDRA-6087)
 * Avoid sending Truncate command to fat clients (CASSANDRA-6088)
 * Allow where clause conditions to be in parenthesis (CASSANDRA-6037)
 * Do not open non-ssl storage port if encryption option is all (CASSANDRA-3916)
 * Move batchlog replay to its own executor (CASSANDRA-6079)
 * Add tombstone debug threshold and histogram (CASSANDRA-6042, 6057)
 * Enable tcp keepalive on incoming connections (CASSANDRA-4053)
 * Fix fat client schema pull NPE (CASSANDRA-6089)
 * Fix memtable flushing for indexed tables (CASSANDRA-6112)
 * Fix skipping columns with multiple slices (CASSANDRA-6119)
 * Expose connected thrift + native client counts (CASSANDRA-5084)
 * Optimize auth setup (CASSANDRA-6122)
 * Trace index selection (CASSANDRA-6001)
 * Update sstablesPerReadHistogram to use biased sampling (CASSANDRA-6164)
 * Log UnknownColumnfamilyException when closing socket (CASSANDRA-5725)
 * Properly error out on CREATE INDEX for counters table (CASSANDRA-6160)
 * Handle JMX notification failure for repair (CASSANDRA-6097)
 * (Hadoop) Fetch no more than 128 splits in parallel (CASSANDRA-6169)
 * stress: add username/password authentication support (CASSANDRA-6068)
 * Fix indexed queries with row cache enabled on parent table (CASSANDRA-5732)
 * Fix compaction race during columnfamily drop (CASSANDRA-5957)
 * Fix validation of empty column names for compact tables (CASSANDRA-6152)
 * Skip replaying mutations that pass CRC but fail to deserialize (CASSANDRA-6183)
 * Rework token replacement to use replace_address (CASSANDRA-5916)
 * Fix altering column types (CASSANDRA-6185)
 * cqlsh: fix CREATE/ALTER WITH completion (CASSANDRA-6196)
 * add windows bat files for shell commands (CASSANDRA-6145)
 * Fix potential stack overflow during range tombstones insertion (CASSANDRA-6181)
 * (Hadoop) Make LOCAL_ONE the default consistency level (CASSANDRA-6214)


2.0.1
 * Fix bug that could allow reading deleted data temporarily (CASSANDRA-6025)
 * Improve memory use defaults (CASSANDRA-6059)
 * Make ThriftServer more easlly extensible (CASSANDRA-6058)
 * Remove Hadoop dependency from ITransportFactory (CASSANDRA-6062)
 * add file_cache_size_in_mb setting (CASSANDRA-5661)
 * Improve error message when yaml contains invalid properties (CASSANDRA-5958)
 * Improve leveled compaction's ability to find non-overlapping L0 compactions
   to work on concurrently (CASSANDRA-5921)
 * Notify indexer of columns shadowed by range tombstones (CASSANDRA-5614)
 * Log Merkle tree stats (CASSANDRA-2698)
 * Switch from crc32 to adler32 for compressed sstable checksums (CASSANDRA-5862)
 * Improve offheap memcpy performance (CASSANDRA-5884)
 * Use a range aware scanner for cleanup (CASSANDRA-2524)
 * Cleanup doesn't need to inspect sstables that contain only local data
   (CASSANDRA-5722)
 * Add ability for CQL3 to list partition keys (CASSANDRA-4536)
 * Improve native protocol serialization (CASSANDRA-5664)
 * Upgrade Thrift to 0.9.1 (CASSANDRA-5923)
 * Require superuser status for adding triggers (CASSANDRA-5963)
 * Make standalone scrubber handle old and new style leveled manifest
   (CASSANDRA-6005)
 * Fix paxos bugs (CASSANDRA-6012, 6013, 6023)
 * Fix paged ranges with multiple replicas (CASSANDRA-6004)
 * Fix potential AssertionError during tracing (CASSANDRA-6041)
 * Fix NPE in sstablesplit (CASSANDRA-6027)
 * Migrate pre-2.0 key/value/column aliases to system.schema_columns
   (CASSANDRA-6009)
 * Paging filter empty rows too agressively (CASSANDRA-6040)
 * Support variadic parameters for IN clauses (CASSANDRA-4210)
 * cqlsh: return the result of CAS writes (CASSANDRA-5796)
 * Fix validation of IN clauses with 2ndary indexes (CASSANDRA-6050)
 * Support named bind variables in CQL (CASSANDRA-6033)
Merged from 1.2:
 * Allow cache-keys-to-save to be set at runtime (CASSANDRA-5980)
 * Avoid second-guessing out-of-space state (CASSANDRA-5605)
 * Tuning knobs for dealing with large blobs and many CFs (CASSANDRA-5982)
 * (Hadoop) Fix CQLRW for thrift tables (CASSANDRA-6002)
 * Fix possible divide-by-zero in HHOM (CASSANDRA-5990)
 * Allow local batchlog writes for CL.ANY (CASSANDRA-5967)
 * Upgrade metrics-core to version 2.2.0 (CASSANDRA-5947)
 * Fix CqlRecordWriter with composite keys (CASSANDRA-5949)
 * Add snitch, schema version, cluster, partitioner to JMX (CASSANDRA-5881)
 * Allow disabling SlabAllocator (CASSANDRA-5935)
 * Make user-defined compaction JMX blocking (CASSANDRA-4952)
 * Fix streaming does not transfer wrapped range (CASSANDRA-5948)
 * Fix loading index summary containing empty key (CASSANDRA-5965)
 * Correctly handle limits in CompositesSearcher (CASSANDRA-5975)
 * Pig: handle CQL collections (CASSANDRA-5867)
 * Pass the updated cf to the PRSI index() method (CASSANDRA-5999)
 * Allow empty CQL3 batches (as no-op) (CASSANDRA-5994)
 * Support null in CQL3 functions (CASSANDRA-5910)
 * Replace the deprecated MapMaker with CacheLoader (CASSANDRA-6007)
 * Add SSTableDeletingNotification to DataTracker (CASSANDRA-6010)
 * Fix snapshots in use get deleted during snapshot repair (CASSANDRA-6011)
 * Move hints and exception count to o.a.c.metrics (CASSANDRA-6017)
 * Fix memory leak in snapshot repair (CASSANDRA-6047)
 * Fix sstable2sjon for CQL3 tables (CASSANDRA-5852)


2.0.0
 * Fix thrift validation when inserting into CQL3 tables (CASSANDRA-5138)
 * Fix periodic memtable flushing behavior with clean memtables (CASSANDRA-5931)
 * Fix dateOf() function for pre-2.0 timestamp columns (CASSANDRA-5928)
 * Fix SSTable unintentionally loads BF when opened for batch (CASSANDRA-5938)
 * Add stream session progress to JMX (CASSANDRA-4757)
 * Fix NPE during CAS operation (CASSANDRA-5925)
Merged from 1.2:
 * Fix getBloomFilterDiskSpaceUsed for AlwaysPresentFilter (CASSANDRA-5900)
 * Don't announce schema version until we've loaded the changes locally
   (CASSANDRA-5904)
 * Fix to support off heap bloom filters size greater than 2 GB (CASSANDRA-5903)
 * Properly handle parsing huge map and set literals (CASSANDRA-5893)


2.0.0-rc2
 * enable vnodes by default (CASSANDRA-5869)
 * fix CAS contention timeout (CASSANDRA-5830)
 * fix HsHa to respect max frame size (CASSANDRA-4573)
 * Fix (some) 2i on composite components omissions (CASSANDRA-5851)
 * cqlsh: add DESCRIBE FULL SCHEMA variant (CASSANDRA-5880)
Merged from 1.2:
 * Correctly validate sparse composite cells in scrub (CASSANDRA-5855)
 * Add KeyCacheHitRate metric to CF metrics (CASSANDRA-5868)
 * cqlsh: add support for multiline comments (CASSANDRA-5798)
 * Handle CQL3 SELECT duplicate IN restrictions on clustering columns
   (CASSANDRA-5856)


2.0.0-rc1
 * improve DecimalSerializer performance (CASSANDRA-5837)
 * fix potential spurious wakeup in AsyncOneResponse (CASSANDRA-5690)
 * fix schema-related trigger issues (CASSANDRA-5774)
 * Better validation when accessing CQL3 table from thrift (CASSANDRA-5138)
 * Fix assertion error during repair (CASSANDRA-5801)
 * Fix range tombstone bug (CASSANDRA-5805)
 * DC-local CAS (CASSANDRA-5797)
 * Add a native_protocol_version column to the system.local table (CASSANRDA-5819)
 * Use index_interval from cassandra.yaml when upgraded (CASSANDRA-5822)
 * Fix buffer underflow on socket close (CASSANDRA-5792)
Merged from 1.2:
 * Fix reading DeletionTime from 1.1-format sstables (CASSANDRA-5814)
 * cqlsh: add collections support to COPY (CASSANDRA-5698)
 * retry important messages for any IOException (CASSANDRA-5804)
 * Allow empty IN relations in SELECT/UPDATE/DELETE statements (CASSANDRA-5626)
 * cqlsh: fix crashing on Windows due to libedit detection (CASSANDRA-5812)
 * fix bulk-loading compressed sstables (CASSANDRA-5820)
 * (Hadoop) fix quoting in CqlPagingRecordReader and CqlRecordWriter
   (CASSANDRA-5824)
 * update default LCS sstable size to 160MB (CASSANDRA-5727)
 * Allow compacting 2Is via nodetool (CASSANDRA-5670)
 * Hex-encode non-String keys in OPP (CASSANDRA-5793)
 * nodetool history logging (CASSANDRA-5823)
 * (Hadoop) fix support for Thrift tables in CqlPagingRecordReader
   (CASSANDRA-5752)
 * add "all time blocked" to StatusLogger output (CASSANDRA-5825)
 * Future-proof inter-major-version schema migrations (CASSANDRA-5845)
 * (Hadoop) add CqlPagingRecordReader support for ReversedType in Thrift table
   (CASSANDRA-5718)
 * Add -no-snapshot option to scrub (CASSANDRA-5891)
 * Fix to support off heap bloom filters size greater than 2 GB (CASSANDRA-5903)
 * Properly handle parsing huge map and set literals (CASSANDRA-5893)
 * Fix LCS L0 compaction may overlap in L1 (CASSANDRA-5907)
 * New sstablesplit tool to split large sstables offline (CASSANDRA-4766)
 * Fix potential deadlock in native protocol server (CASSANDRA-5926)
 * Disallow incompatible type change in CQL3 (CASSANDRA-5882)
Merged from 1.1:
 * Correctly validate sparse composite cells in scrub (CASSANDRA-5855)


2.0.0-beta2
 * Replace countPendingHints with Hints Created metric (CASSANDRA-5746)
 * Allow nodetool with no args, and with help to run without a server (CASSANDRA-5734)
 * Cleanup AbstractType/TypeSerializer classes (CASSANDRA-5744)
 * Remove unimplemented cli option schema-mwt (CASSANDRA-5754)
 * Support range tombstones in thrift (CASSANDRA-5435)
 * Normalize table-manipulating CQL3 statements' class names (CASSANDRA-5759)
 * cqlsh: add missing table options to DESCRIBE output (CASSANDRA-5749)
 * Fix assertion error during repair (CASSANDRA-5757)
 * Fix bulkloader (CASSANDRA-5542)
 * Add LZ4 compression to the native protocol (CASSANDRA-5765)
 * Fix bugs in the native protocol v2 (CASSANDRA-5770)
 * CAS on 'primary key only' table (CASSANDRA-5715)
 * Support streaming SSTables of old versions (CASSANDRA-5772)
 * Always respect protocol version in native protocol (CASSANDRA-5778)
 * Fix ConcurrentModificationException during streaming (CASSANDRA-5782)
 * Update deletion timestamp in Commit#updatesWithPaxosTime (CASSANDRA-5787)
 * Thrift cas() method crashes if input columns are not sorted (CASSANDRA-5786)
 * Order columns names correctly when querying for CAS (CASSANDRA-5788)
 * Fix streaming retry (CASSANDRA-5775)
Merged from 1.2:
 * if no seeds can be a reached a node won't start in a ring by itself (CASSANDRA-5768)
 * add cassandra.unsafesystem property (CASSANDRA-5704)
 * (Hadoop) quote identifiers in CqlPagingRecordReader (CASSANDRA-5763)
 * Add replace_node functionality for vnodes (CASSANDRA-5337)
 * Add timeout events to query traces (CASSANDRA-5520)
 * Fix serialization of the LEFT gossip value (CASSANDRA-5696)
 * Pig: support for cql3 tables (CASSANDRA-5234)
 * Fix skipping range tombstones with reverse queries (CASSANDRA-5712)
 * Expire entries out of ThriftSessionManager (CASSANDRA-5719)
 * Don't keep ancestor information in memory (CASSANDRA-5342)
 * Expose native protocol server status in nodetool info (CASSANDRA-5735)
 * Fix pathetic performance of range tombstones (CASSANDRA-5677)
 * Fix querying with an empty (impossible) range (CASSANDRA-5573)
 * cqlsh: handle CUSTOM 2i in DESCRIBE output (CASSANDRA-5760)
 * Fix minor bug in Range.intersects(Bound) (CASSANDRA-5771)
 * cqlsh: handle disabled compression in DESCRIBE output (CASSANDRA-5766)
 * Ensure all UP events are notified on the native protocol (CASSANDRA-5769)
 * Fix formatting of sstable2json with multiple -k arguments (CASSANDRA-5781)
 * Don't rely on row marker for queries in general to hide lost markers
   after TTL expires (CASSANDRA-5762)
 * Sort nodetool help output (CASSANDRA-5776)
 * Fix column expiring during 2 phases compaction (CASSANDRA-5799)
 * now() is being rejected in INSERTs when inside collections (CASSANDRA-5795)


2.0.0-beta1
 * Add support for indexing clustered columns (CASSANDRA-5125)
 * Removed on-heap row cache (CASSANDRA-5348)
 * use nanotime consistently for node-local timeouts (CASSANDRA-5581)
 * Avoid unnecessary second pass on name-based queries (CASSANDRA-5577)
 * Experimental triggers (CASSANDRA-1311)
 * JEMalloc support for off-heap allocation (CASSANDRA-3997)
 * Single-pass compaction (CASSANDRA-4180)
 * Removed token range bisection (CASSANDRA-5518)
 * Removed compatibility with pre-1.2.5 sstables and network messages
   (CASSANDRA-5511)
 * removed PBSPredictor (CASSANDRA-5455)
 * CAS support (CASSANDRA-5062, 5441, 5442, 5443, 5619, 5667)
 * Leveled compaction performs size-tiered compactions in L0
   (CASSANDRA-5371, 5439)
 * Add yaml network topology snitch for mixed ec2/other envs (CASSANDRA-5339)
 * Log when a node is down longer than the hint window (CASSANDRA-4554)
 * Optimize tombstone creation for ExpiringColumns (CASSANDRA-4917)
 * Improve LeveledScanner work estimation (CASSANDRA-5250, 5407)
 * Replace compaction lock with runWithCompactionsDisabled (CASSANDRA-3430)
 * Change Message IDs to ints (CASSANDRA-5307)
 * Move sstable level information into the Stats component, removing the
   need for a separate Manifest file (CASSANDRA-4872)
 * avoid serializing to byte[] on commitlog append (CASSANDRA-5199)
 * make index_interval configurable per columnfamily (CASSANDRA-3961, CASSANDRA-5650)
 * add default_time_to_live (CASSANDRA-3974)
 * add memtable_flush_period_in_ms (CASSANDRA-4237)
 * replace supercolumns internally by composites (CASSANDRA-3237, 5123)
 * upgrade thrift to 0.9.0 (CASSANDRA-3719)
 * drop unnecessary keyspace parameter from user-defined compaction API
   (CASSANDRA-5139)
 * more robust solution to incomplete compactions + counters (CASSANDRA-5151)
 * Change order of directory searching for c*.in.sh (CASSANDRA-3983)
 * Add tool to reset SSTable compaction level for LCS (CASSANDRA-5271)
 * Allow custom configuration loader (CASSANDRA-5045)
 * Remove memory emergency pressure valve logic (CASSANDRA-3534)
 * Reduce request latency with eager retry (CASSANDRA-4705)
 * cqlsh: Remove ASSUME command (CASSANDRA-5331)
 * Rebuild BF when loading sstables if bloom_filter_fp_chance
   has changed since compaction (CASSANDRA-5015)
 * remove row-level bloom filters (CASSANDRA-4885)
 * Change Kernel Page Cache skipping into row preheating (disabled by default)
   (CASSANDRA-4937)
 * Improve repair by deciding on a gcBefore before sending
   out TreeRequests (CASSANDRA-4932)
 * Add an official way to disable compactions (CASSANDRA-5074)
 * Reenable ALTER TABLE DROP with new semantics (CASSANDRA-3919)
 * Add binary protocol versioning (CASSANDRA-5436)
 * Swap THshaServer for TThreadedSelectorServer (CASSANDRA-5530)
 * Add alias support to SELECT statement (CASSANDRA-5075)
 * Don't create empty RowMutations in CommitLogReplayer (CASSANDRA-5541)
 * Use range tombstones when dropping cfs/columns from schema (CASSANDRA-5579)
 * cqlsh: drop CQL2/CQL3-beta support (CASSANDRA-5585)
 * Track max/min column names in sstables to be able to optimize slice
   queries (CASSANDRA-5514, CASSANDRA-5595, CASSANDRA-5600)
 * Binary protocol: allow batching already prepared statements (CASSANDRA-4693)
 * Allow preparing timestamp, ttl and limit in CQL3 queries (CASSANDRA-4450)
 * Support native link w/o JNA in Java7 (CASSANDRA-3734)
 * Use SASL authentication in binary protocol v2 (CASSANDRA-5545)
 * Replace Thrift HsHa with LMAX Disruptor based implementation (CASSANDRA-5582)
 * cqlsh: Add row count to SELECT output (CASSANDRA-5636)
 * Include a timestamp with all read commands to determine column expiration
   (CASSANDRA-5149)
 * Streaming 2.0 (CASSANDRA-5286, 5699)
 * Conditional create/drop ks/table/index statements in CQL3 (CASSANDRA-2737)
 * more pre-table creation property validation (CASSANDRA-5693)
 * Redesign repair messages (CASSANDRA-5426)
 * Fix ALTER RENAME post-5125 (CASSANDRA-5702)
 * Disallow renaming a 2ndary indexed column (CASSANDRA-5705)
 * Rename Table to Keyspace (CASSANDRA-5613)
 * Ensure changing column_index_size_in_kb on different nodes don't corrupt the
   sstable (CASSANDRA-5454)
 * Move resultset type information into prepare, not execute (CASSANDRA-5649)
 * Auto paging in binary protocol (CASSANDRA-4415, 5714)
 * Don't tie client side use of AbstractType to JDBC (CASSANDRA-4495)
 * Adds new TimestampType to replace DateType (CASSANDRA-5723, CASSANDRA-5729)
Merged from 1.2:
 * make starting native protocol server idempotent (CASSANDRA-5728)
 * Fix loading key cache when a saved entry is no longer valid (CASSANDRA-5706)
 * Fix serialization of the LEFT gossip value (CASSANDRA-5696)
 * cqlsh: Don't show 'null' in place of empty values (CASSANDRA-5675)
 * Race condition in detecting version on a mixed 1.1/1.2 cluster
   (CASSANDRA-5692)
 * Fix skipping range tombstones with reverse queries (CASSANDRA-5712)
 * Expire entries out of ThriftSessionManager (CASSANRDA-5719)
 * Don't keep ancestor information in memory (CASSANDRA-5342)
 * cqlsh: fix handling of semicolons inside BATCH queries (CASSANDRA-5697)


1.2.6
 * Fix tracing when operation completes before all responses arrive
   (CASSANDRA-5668)
 * Fix cross-DC mutation forwarding (CASSANDRA-5632)
 * Reduce SSTableLoader memory usage (CASSANDRA-5555)
 * Scale hinted_handoff_throttle_in_kb to cluster size (CASSANDRA-5272)
 * (Hadoop) Add CQL3 input/output formats (CASSANDRA-4421, 5622)
 * (Hadoop) Fix InputKeyRange in CFIF (CASSANDRA-5536)
 * Fix dealing with ridiculously large max sstable sizes in LCS (CASSANDRA-5589)
 * Ignore pre-truncate hints (CASSANDRA-4655)
 * Move System.exit on OOM into a separate thread (CASSANDRA-5273)
 * Write row markers when serializing schema (CASSANDRA-5572)
 * Check only SSTables for the requested range when streaming (CASSANDRA-5569)
 * Improve batchlog replay behavior and hint ttl handling (CASSANDRA-5314)
 * Exclude localTimestamp from validation for tombstones (CASSANDRA-5398)
 * cqlsh: add custom prompt support (CASSANDRA-5539)
 * Reuse prepared statements in hot auth queries (CASSANDRA-5594)
 * cqlsh: add vertical output option (see EXPAND) (CASSANDRA-5597)
 * Add a rate limit option to stress (CASSANDRA-5004)
 * have BulkLoader ignore snapshots directories (CASSANDRA-5587)
 * fix SnitchProperties logging context (CASSANDRA-5602)
 * Expose whether jna is enabled and memory is locked via JMX (CASSANDRA-5508)
 * cqlsh: fix COPY FROM with ReversedType (CASSANDRA-5610)
 * Allow creating CUSTOM indexes on collections (CASSANDRA-5615)
 * Evaluate now() function at execution time (CASSANDRA-5616)
 * Expose detailed read repair metrics (CASSANDRA-5618)
 * Correct blob literal + ReversedType parsing (CASSANDRA-5629)
 * Allow GPFS to prefer the internal IP like EC2MRS (CASSANDRA-5630)
 * fix help text for -tspw cassandra-cli (CASSANDRA-5643)
 * don't throw away initial causes exceptions for internode encryption issues
   (CASSANDRA-5644)
 * Fix message spelling errors for cql select statements (CASSANDRA-5647)
 * Suppress custom exceptions thru jmx (CASSANDRA-5652)
 * Update CREATE CUSTOM INDEX syntax (CASSANDRA-5639)
 * Fix PermissionDetails.equals() method (CASSANDRA-5655)
 * Never allow partition key ranges in CQL3 without token() (CASSANDRA-5666)
 * Gossiper incorrectly drops AppState for an upgrading node (CASSANDRA-5660)
 * Connection thrashing during multi-region ec2 during upgrade, due to
   messaging version (CASSANDRA-5669)
 * Avoid over reconnecting in EC2MRS (CASSANDRA-5678)
 * Fix ReadResponseSerializer.serializedSize() for digest reads (CASSANDRA-5476)
 * allow sstable2json on 2i CFs (CASSANDRA-5694)
Merged from 1.1:
 * Remove buggy thrift max message length option (CASSANDRA-5529)
 * Fix NPE in Pig's widerow mode (CASSANDRA-5488)
 * Add split size parameter to Pig and disable split combination (CASSANDRA-5544)


1.2.5
 * make BytesToken.toString only return hex bytes (CASSANDRA-5566)
 * Ensure that submitBackground enqueues at least one task (CASSANDRA-5554)
 * fix 2i updates with identical values and timestamps (CASSANDRA-5540)
 * fix compaction throttling bursty-ness (CASSANDRA-4316)
 * reduce memory consumption of IndexSummary (CASSANDRA-5506)
 * remove per-row column name bloom filters (CASSANDRA-5492)
 * Include fatal errors in trace events (CASSANDRA-5447)
 * Ensure that PerRowSecondaryIndex is notified of row-level deletes
   (CASSANDRA-5445)
 * Allow empty blob literals in CQL3 (CASSANDRA-5452)
 * Fix streaming RangeTombstones at column index boundary (CASSANDRA-5418)
 * Fix preparing statements when current keyspace is not set (CASSANDRA-5468)
 * Fix SemanticVersion.isSupportedBy minor/patch handling (CASSANDRA-5496)
 * Don't provide oldCfId for post-1.1 system cfs (CASSANDRA-5490)
 * Fix primary range ignores replication strategy (CASSANDRA-5424)
 * Fix shutdown of binary protocol server (CASSANDRA-5507)
 * Fix repair -snapshot not working (CASSANDRA-5512)
 * Set isRunning flag later in binary protocol server (CASSANDRA-5467)
 * Fix use of CQL3 functions with descending clustering order (CASSANDRA-5472)
 * Disallow renaming columns one at a time for thrift table in CQL3
   (CASSANDRA-5531)
 * cqlsh: add CLUSTERING ORDER BY support to DESCRIBE (CASSANDRA-5528)
 * Add custom secondary index support to CQL3 (CASSANDRA-5484)
 * Fix repair hanging silently on unexpected error (CASSANDRA-5229)
 * Fix Ec2Snitch regression introduced by CASSANDRA-5171 (CASSANDRA-5432)
 * Add nodetool enablebackup/disablebackup (CASSANDRA-5556)
 * cqlsh: fix DESCRIBE after case insensitive USE (CASSANDRA-5567)
Merged from 1.1
 * Add retry mechanism to OTC for non-droppable_verbs (CASSANDRA-5393)
 * Use allocator information to improve memtable memory usage estimate
   (CASSANDRA-5497)
 * Fix trying to load deleted row into row cache on startup (CASSANDRA-4463)
 * fsync leveled manifest to avoid corruption (CASSANDRA-5535)
 * Fix Bound intersection computation (CASSANDRA-5551)
 * sstablescrub now respects max memory size in cassandra.in.sh (CASSANDRA-5562)


1.2.4
 * Ensure that PerRowSecondaryIndex updates see the most recent values
   (CASSANDRA-5397)
 * avoid duplicate index entries ind PrecompactedRow and
   ParallelCompactionIterable (CASSANDRA-5395)
 * remove the index entry on oldColumn when new column is a tombstone
   (CASSANDRA-5395)
 * Change default stream throughput from 400 to 200 mbps (CASSANDRA-5036)
 * Gossiper logs DOWN for symmetry with UP (CASSANDRA-5187)
 * Fix mixing prepared statements between keyspaces (CASSANDRA-5352)
 * Fix consistency level during bootstrap - strike 3 (CASSANDRA-5354)
 * Fix transposed arguments in AlreadyExistsException (CASSANDRA-5362)
 * Improve asynchronous hint delivery (CASSANDRA-5179)
 * Fix Guava dependency version (12.0 -> 13.0.1) for Maven (CASSANDRA-5364)
 * Validate that provided CQL3 collection value are < 64K (CASSANDRA-5355)
 * Make upgradeSSTable skip current version sstables by default (CASSANDRA-5366)
 * Optimize min/max timestamp collection (CASSANDRA-5373)
 * Invalid streamId in cql binary protocol when using invalid CL
   (CASSANDRA-5164)
 * Fix validation for IN where clauses with collections (CASSANDRA-5376)
 * Copy resultSet on count query to avoid ConcurrentModificationException
   (CASSANDRA-5382)
 * Correctly typecheck in CQL3 even with ReversedType (CASSANDRA-5386)
 * Fix streaming compressed files when using encryption (CASSANDRA-5391)
 * cassandra-all 1.2.0 pom missing netty dependency (CASSANDRA-5392)
 * Fix writetime/ttl functions on null values (CASSANDRA-5341)
 * Fix NPE during cql3 select with token() (CASSANDRA-5404)
 * IndexHelper.skipBloomFilters won't skip non-SHA filters (CASSANDRA-5385)
 * cqlsh: Print maps ordered by key, sort sets (CASSANDRA-5413)
 * Add null syntax support in CQL3 for inserts (CASSANDRA-3783)
 * Allow unauthenticated set_keyspace() calls (CASSANDRA-5423)
 * Fix potential incremental backups race (CASSANDRA-5410)
 * Fix prepared BATCH statements with batch-level timestamps (CASSANDRA-5415)
 * Allow overriding superuser setup delay (CASSANDRA-5430)
 * cassandra-shuffle with JMX usernames and passwords (CASSANDRA-5431)
Merged from 1.1:
 * cli: Quote ks and cf names in schema output when needed (CASSANDRA-5052)
 * Fix bad default for min/max timestamp in SSTableMetadata (CASSANDRA-5372)
 * Fix cf name extraction from manifest in Directories.migrateFile()
   (CASSANDRA-5242)
 * Support pluggable internode authentication (CASSANDRA-5401)


1.2.3
 * add check for sstable overlap within a level on startup (CASSANDRA-5327)
 * replace ipv6 colons in jmx object names (CASSANDRA-5298, 5328)
 * Avoid allocating SSTableBoundedScanner during repair when the range does
   not intersect the sstable (CASSANDRA-5249)
 * Don't lowercase property map keys (this breaks NTS) (CASSANDRA-5292)
 * Fix composite comparator with super columns (CASSANDRA-5287)
 * Fix insufficient validation of UPDATE queries against counter cfs
   (CASSANDRA-5300)
 * Fix PropertyFileSnitch default DC/Rack behavior (CASSANDRA-5285)
 * Handle null values when executing prepared statement (CASSANDRA-5081)
 * Add netty to pom dependencies (CASSANDRA-5181)
 * Include type arguments in Thrift CQLPreparedResult (CASSANDRA-5311)
 * Fix compaction not removing columns when bf_fp_ratio is 1 (CASSANDRA-5182)
 * cli: Warn about missing CQL3 tables in schema descriptions (CASSANDRA-5309)
 * Re-enable unknown option in replication/compaction strategies option for
   backward compatibility (CASSANDRA-4795)
 * Add binary protocol support to stress (CASSANDRA-4993)
 * cqlsh: Fix COPY FROM value quoting and null handling (CASSANDRA-5305)
 * Fix repair -pr for vnodes (CASSANDRA-5329)
 * Relax CL for auth queries for non-default users (CASSANDRA-5310)
 * Fix AssertionError during repair (CASSANDRA-5245)
 * Don't announce migrations to pre-1.2 nodes (CASSANDRA-5334)
Merged from 1.1:
 * Update offline scrub for 1.0 -> 1.1 directory structure (CASSANDRA-5195)
 * add tmp flag to Descriptor hashcode (CASSANDRA-4021)
 * fix logging of "Found table data in data directories" when only system tables
   are present (CASSANDRA-5289)
 * cli: Add JMX authentication support (CASSANDRA-5080)
 * nodetool: ability to repair specific range (CASSANDRA-5280)
 * Fix possible assertion triggered in SliceFromReadCommand (CASSANDRA-5284)
 * cqlsh: Add inet type support on Windows (ipv4-only) (CASSANDRA-4801)
 * Fix race when initializing ColumnFamilyStore (CASSANDRA-5350)
 * Add UseTLAB JVM flag (CASSANDRA-5361)


1.2.2
 * fix potential for multiple concurrent compactions of the same sstables
   (CASSANDRA-5256)
 * avoid no-op caching of byte[] on commitlog append (CASSANDRA-5199)
 * fix symlinks under data dir not working (CASSANDRA-5185)
 * fix bug in compact storage metadata handling (CASSANDRA-5189)
 * Validate login for USE queries (CASSANDRA-5207)
 * cli: remove default username and password (CASSANDRA-5208)
 * configure populate_io_cache_on_flush per-CF (CASSANDRA-4694)
 * allow configuration of internode socket buffer (CASSANDRA-3378)
 * Make sstable directory picking blacklist-aware again (CASSANDRA-5193)
 * Correctly expire gossip states for edge cases (CASSANDRA-5216)
 * Improve handling of directory creation failures (CASSANDRA-5196)
 * Expose secondary indicies to the rest of nodetool (CASSANDRA-4464)
 * Binary protocol: avoid sending notification for 0.0.0.0 (CASSANDRA-5227)
 * add UseCondCardMark XX jvm settings on jdk 1.7 (CASSANDRA-4366)
 * CQL3 refactor to allow conversion function (CASSANDRA-5226)
 * Fix drop of sstables in some circumstance (CASSANDRA-5232)
 * Implement caching of authorization results (CASSANDRA-4295)
 * Add support for LZ4 compression (CASSANDRA-5038)
 * Fix missing columns in wide rows queries (CASSANDRA-5225)
 * Simplify auth setup and make system_auth ks alterable (CASSANDRA-5112)
 * Stop compactions from hanging during bootstrap (CASSANDRA-5244)
 * fix compressed streaming sending extra chunk (CASSANDRA-5105)
 * Add CQL3-based implementations of IAuthenticator and IAuthorizer
   (CASSANDRA-4898)
 * Fix timestamp-based tomstone removal logic (CASSANDRA-5248)
 * cli: Add JMX authentication support (CASSANDRA-5080)
 * Fix forceFlush behavior (CASSANDRA-5241)
 * cqlsh: Add username autocompletion (CASSANDRA-5231)
 * Fix CQL3 composite partition key error (CASSANDRA-5240)
 * Allow IN clause on last clustering key (CASSANDRA-5230)
Merged from 1.1:
 * fix start key/end token validation for wide row iteration (CASSANDRA-5168)
 * add ConfigHelper support for Thrift frame and max message sizes (CASSANDRA-5188)
 * fix nodetool repair not fail on node down (CASSANDRA-5203)
 * always collect tombstone hints (CASSANDRA-5068)
 * Fix error when sourcing file in cqlsh (CASSANDRA-5235)


1.2.1
 * stream undelivered hints on decommission (CASSANDRA-5128)
 * GossipingPropertyFileSnitch loads saved dc/rack info if needed (CASSANDRA-5133)
 * drain should flush system CFs too (CASSANDRA-4446)
 * add inter_dc_tcp_nodelay setting (CASSANDRA-5148)
 * re-allow wrapping ranges for start_token/end_token range pairitspwng (CASSANDRA-5106)
 * fix validation compaction of empty rows (CASSANDRA-5136)
 * nodetool methods to enable/disable hint storage/delivery (CASSANDRA-4750)
 * disallow bloom filter false positive chance of 0 (CASSANDRA-5013)
 * add threadpool size adjustment methods to JMXEnabledThreadPoolExecutor and
   CompactionManagerMBean (CASSANDRA-5044)
 * fix hinting for dropped local writes (CASSANDRA-4753)
 * off-heap cache doesn't need mutable column container (CASSANDRA-5057)
 * apply disk_failure_policy to bad disks on initial directory creation
   (CASSANDRA-4847)
 * Optimize name-based queries to use ArrayBackedSortedColumns (CASSANDRA-5043)
 * Fall back to old manifest if most recent is unparseable (CASSANDRA-5041)
 * pool [Compressed]RandomAccessReader objects on the partitioned read path
   (CASSANDRA-4942)
 * Add debug logging to list filenames processed by Directories.migrateFile
   method (CASSANDRA-4939)
 * Expose black-listed directories via JMX (CASSANDRA-4848)
 * Log compaction merge counts (CASSANDRA-4894)
 * Minimize byte array allocation by AbstractData{Input,Output} (CASSANDRA-5090)
 * Add SSL support for the binary protocol (CASSANDRA-5031)
 * Allow non-schema system ks modification for shuffle to work (CASSANDRA-5097)
 * cqlsh: Add default limit to SELECT statements (CASSANDRA-4972)
 * cqlsh: fix DESCRIBE for 1.1 cfs in CQL3 (CASSANDRA-5101)
 * Correctly gossip with nodes >= 1.1.7 (CASSANDRA-5102)
 * Ensure CL guarantees on digest mismatch (CASSANDRA-5113)
 * Validate correctly selects on composite partition key (CASSANDRA-5122)
 * Fix exception when adding collection (CASSANDRA-5117)
 * Handle states for non-vnode clusters correctly (CASSANDRA-5127)
 * Refuse unrecognized replication and compaction strategy options (CASSANDRA-4795)
 * Pick the correct value validator in sstable2json for cql3 tables (CASSANDRA-5134)
 * Validate login for describe_keyspace, describe_keyspaces and set_keyspace
   (CASSANDRA-5144)
 * Fix inserting empty maps (CASSANDRA-5141)
 * Don't remove tokens from System table for node we know (CASSANDRA-5121)
 * fix streaming progress report for compresed files (CASSANDRA-5130)
 * Coverage analysis for low-CL queries (CASSANDRA-4858)
 * Stop interpreting dates as valid timeUUID value (CASSANDRA-4936)
 * Adds E notation for floating point numbers (CASSANDRA-4927)
 * Detect (and warn) unintentional use of the cql2 thrift methods when cql3 was
   intended (CASSANDRA-5172)
 * cli: Quote ks and cf names in schema output when needed (CASSANDRA-5052)
 * Fix cf name extraction from manifest in Directories.migrateFile() (CASSANDRA-5242)
 * Replace mistaken usage of commons-logging with slf4j (CASSANDRA-5464)
 * Ensure Jackson dependency matches lib (CASSANDRA-5126)
 * Expose droppable tombstone ratio stats over JMX (CASSANDRA-5159)
Merged from 1.1:
 * Simplify CompressedRandomAccessReader to work around JDK FD bug (CASSANDRA-5088)
 * Improve handling a changing target throttle rate mid-compaction (CASSANDRA-5087)
 * Pig: correctly decode row keys in widerow mode (CASSANDRA-5098)
 * nodetool repair command now prints progress (CASSANDRA-4767)
 * fix user defined compaction to run against 1.1 data directory (CASSANDRA-5118)
 * Fix CQL3 BATCH authorization caching (CASSANDRA-5145)
 * fix get_count returns incorrect value with TTL (CASSANDRA-5099)
 * better handling for mid-compaction failure (CASSANDRA-5137)
 * convert default marshallers list to map for better readability (CASSANDRA-5109)
 * fix ConcurrentModificationException in getBootstrapSource (CASSANDRA-5170)
 * fix sstable maxtimestamp for row deletes and pre-1.1.1 sstables (CASSANDRA-5153)
 * Fix thread growth on node removal (CASSANDRA-5175)
 * Make Ec2Region's datacenter name configurable (CASSANDRA-5155)


1.2.0
 * Disallow counters in collections (CASSANDRA-5082)
 * cqlsh: add unit tests (CASSANDRA-3920)
 * fix default bloom_filter_fp_chance for LeveledCompactionStrategy (CASSANDRA-5093)
Merged from 1.1:
 * add validation for get_range_slices with start_key and end_token (CASSANDRA-5089)


1.2.0-rc2
 * fix nodetool ownership display with vnodes (CASSANDRA-5065)
 * cqlsh: add DESCRIBE KEYSPACES command (CASSANDRA-5060)
 * Fix potential infinite loop when reloading CFS (CASSANDRA-5064)
 * Fix SimpleAuthorizer example (CASSANDRA-5072)
 * cqlsh: force CL.ONE for tracing and system.schema* queries (CASSANDRA-5070)
 * Includes cassandra-shuffle in the debian package (CASSANDRA-5058)
Merged from 1.1:
 * fix multithreaded compaction deadlock (CASSANDRA-4492)
 * fix temporarily missing schema after upgrade from pre-1.1.5 (CASSANDRA-5061)
 * Fix ALTER TABLE overriding compression options with defaults
   (CASSANDRA-4996, 5066)
 * fix specifying and altering crc_check_chance (CASSANDRA-5053)
 * fix Murmur3Partitioner ownership% calculation (CASSANDRA-5076)
 * Don't expire columns sooner than they should in 2ndary indexes (CASSANDRA-5079)


1.2-rc1
 * rename rpc_timeout settings to request_timeout (CASSANDRA-5027)
 * add BF with 0.1 FP to LCS by default (CASSANDRA-5029)
 * Fix preparing insert queries (CASSANDRA-5016)
 * Fix preparing queries with counter increment (CASSANDRA-5022)
 * Fix preparing updates with collections (CASSANDRA-5017)
 * Don't generate UUID based on other node address (CASSANDRA-5002)
 * Fix message when trying to alter a clustering key type (CASSANDRA-5012)
 * Update IAuthenticator to match the new IAuthorizer (CASSANDRA-5003)
 * Fix inserting only a key in CQL3 (CASSANDRA-5040)
 * Fix CQL3 token() function when used with strings (CASSANDRA-5050)
Merged from 1.1:
 * reduce log spam from invalid counter shards (CASSANDRA-5026)
 * Improve schema propagation performance (CASSANDRA-5025)
 * Fix for IndexHelper.IndexFor throws OOB Exception (CASSANDRA-5030)
 * cqlsh: make it possible to describe thrift CFs (CASSANDRA-4827)
 * cqlsh: fix timestamp formatting on some platforms (CASSANDRA-5046)


1.2-beta3
 * make consistency level configurable in cqlsh (CASSANDRA-4829)
 * fix cqlsh rendering of blob fields (CASSANDRA-4970)
 * fix cqlsh DESCRIBE command (CASSANDRA-4913)
 * save truncation position in system table (CASSANDRA-4906)
 * Move CompressionMetadata off-heap (CASSANDRA-4937)
 * allow CLI to GET cql3 columnfamily data (CASSANDRA-4924)
 * Fix rare race condition in getExpireTimeForEndpoint (CASSANDRA-4402)
 * acquire references to overlapping sstables during compaction so bloom filter
   doesn't get free'd prematurely (CASSANDRA-4934)
 * Don't share slice query filter in CQL3 SelectStatement (CASSANDRA-4928)
 * Separate tracing from Log4J (CASSANDRA-4861)
 * Exclude gcable tombstones from merkle-tree computation (CASSANDRA-4905)
 * Better printing of AbstractBounds for tracing (CASSANDRA-4931)
 * Optimize mostRecentTombstone check in CC.collectAllData (CASSANDRA-4883)
 * Change stream session ID to UUID to avoid collision from same node (CASSANDRA-4813)
 * Use Stats.db when bulk loading if present (CASSANDRA-4957)
 * Skip repair on system_trace and keyspaces with RF=1 (CASSANDRA-4956)
 * (cql3) Remove arbitrary SELECT limit (CASSANDRA-4918)
 * Correctly handle prepared operation on collections (CASSANDRA-4945)
 * Fix CQL3 LIMIT (CASSANDRA-4877)
 * Fix Stress for CQL3 (CASSANDRA-4979)
 * Remove cassandra specific exceptions from JMX interface (CASSANDRA-4893)
 * (CQL3) Force using ALLOW FILTERING on potentially inefficient queries (CASSANDRA-4915)
 * (cql3) Fix adding column when the table has collections (CASSANDRA-4982)
 * (cql3) Fix allowing collections with compact storage (CASSANDRA-4990)
 * (cql3) Refuse ttl/writetime function on collections (CASSANDRA-4992)
 * Replace IAuthority with new IAuthorizer (CASSANDRA-4874)
 * clqsh: fix KEY pseudocolumn escaping when describing Thrift tables
   in CQL3 mode (CASSANDRA-4955)
 * add basic authentication support for Pig CassandraStorage (CASSANDRA-3042)
 * fix CQL2 ALTER TABLE compaction_strategy_class altering (CASSANDRA-4965)
Merged from 1.1:
 * Fall back to old describe_splits if d_s_ex is not available (CASSANDRA-4803)
 * Improve error reporting when streaming ranges fail (CASSANDRA-5009)
 * Fix cqlsh timestamp formatting of timezone info (CASSANDRA-4746)
 * Fix assertion failure with leveled compaction (CASSANDRA-4799)
 * Check for null end_token in get_range_slice (CASSANDRA-4804)
 * Remove all remnants of removed nodes (CASSANDRA-4840)
 * Add aut-reloading of the log4j file in debian package (CASSANDRA-4855)
 * Fix estimated row cache entry size (CASSANDRA-4860)
 * reset getRangeSlice filter after finishing a row for get_paged_slice
   (CASSANDRA-4919)
 * expunge row cache post-truncate (CASSANDRA-4940)
 * Allow static CF definition with compact storage (CASSANDRA-4910)
 * Fix endless loop/compaction of schema_* CFs due to broken timestamps (CASSANDRA-4880)
 * Fix 'wrong class type' assertion in CounterColumn (CASSANDRA-4976)


1.2-beta2
 * fp rate of 1.0 disables BF entirely; LCS defaults to 1.0 (CASSANDRA-4876)
 * off-heap bloom filters for row keys (CASSANDRA_4865)
 * add extension point for sstable components (CASSANDRA-4049)
 * improve tracing output (CASSANDRA-4852, 4862)
 * make TRACE verb droppable (CASSANDRA-4672)
 * fix BulkLoader recognition of CQL3 columnfamilies (CASSANDRA-4755)
 * Sort commitlog segments for replay by id instead of mtime (CASSANDRA-4793)
 * Make hint delivery asynchronous (CASSANDRA-4761)
 * Pluggable Thrift transport factories for CLI and cqlsh (CASSANDRA-4609, 4610)
 * cassandra-cli: allow Double value type to be inserted to a column (CASSANDRA-4661)
 * Add ability to use custom TServerFactory implementations (CASSANDRA-4608)
 * optimize batchlog flushing to skip successful batches (CASSANDRA-4667)
 * include metadata for system keyspace itself in schema tables (CASSANDRA-4416)
 * add check to PropertyFileSnitch to verify presence of location for
   local node (CASSANDRA-4728)
 * add PBSPredictor consistency modeler (CASSANDRA-4261)
 * remove vestiges of Thrift unframed mode (CASSANDRA-4729)
 * optimize single-row PK lookups (CASSANDRA-4710)
 * adjust blockFor calculation to account for pending ranges due to node
   movement (CASSANDRA-833)
 * Change CQL version to 3.0.0 and stop accepting 3.0.0-beta1 (CASSANDRA-4649)
 * (CQL3) Make prepared statement global instead of per connection
   (CASSANDRA-4449)
 * Fix scrubbing of CQL3 created tables (CASSANDRA-4685)
 * (CQL3) Fix validation when using counter and regular columns in the same
   table (CASSANDRA-4706)
 * Fix bug starting Cassandra with simple authentication (CASSANDRA-4648)
 * Add support for batchlog in CQL3 (CASSANDRA-4545, 4738)
 * Add support for multiple column family outputs in CFOF (CASSANDRA-4208)
 * Support repairing only the local DC nodes (CASSANDRA-4747)
 * Use rpc_address for binary protocol and change default port (CASSANDRA-4751)
 * Fix use of collections in prepared statements (CASSANDRA-4739)
 * Store more information into peers table (CASSANDRA-4351, 4814)
 * Configurable bucket size for size tiered compaction (CASSANDRA-4704)
 * Run leveled compaction in parallel (CASSANDRA-4310)
 * Fix potential NPE during CFS reload (CASSANDRA-4786)
 * Composite indexes may miss results (CASSANDRA-4796)
 * Move consistency level to the protocol level (CASSANDRA-4734, 4824)
 * Fix Subcolumn slice ends not respected (CASSANDRA-4826)
 * Fix Assertion error in cql3 select (CASSANDRA-4783)
 * Fix list prepend logic (CQL3) (CASSANDRA-4835)
 * Add booleans as literals in CQL3 (CASSANDRA-4776)
 * Allow renaming PK columns in CQL3 (CASSANDRA-4822)
 * Fix binary protocol NEW_NODE event (CASSANDRA-4679)
 * Fix potential infinite loop in tombstone compaction (CASSANDRA-4781)
 * Remove system tables accounting from schema (CASSANDRA-4850)
 * (cql3) Force provided columns in clustering key order in
   'CLUSTERING ORDER BY' (CASSANDRA-4881)
 * Fix composite index bug (CASSANDRA-4884)
 * Fix short read protection for CQL3 (CASSANDRA-4882)
 * Add tracing support to the binary protocol (CASSANDRA-4699)
 * (cql3) Don't allow prepared marker inside collections (CASSANDRA-4890)
 * Re-allow order by on non-selected columns (CASSANDRA-4645)
 * Bug when composite index is created in a table having collections (CASSANDRA-4909)
 * log index scan subject in CompositesSearcher (CASSANDRA-4904)
Merged from 1.1:
 * add get[Row|Key]CacheEntries to CacheServiceMBean (CASSANDRA-4859)
 * fix get_paged_slice to wrap to next row correctly (CASSANDRA-4816)
 * fix indexing empty column values (CASSANDRA-4832)
 * allow JdbcDate to compose null Date objects (CASSANDRA-4830)
 * fix possible stackoverflow when compacting 1000s of sstables
   (CASSANDRA-4765)
 * fix wrong leveled compaction progress calculation (CASSANDRA-4807)
 * add a close() method to CRAR to prevent leaking file descriptors (CASSANDRA-4820)
 * fix potential infinite loop in get_count (CASSANDRA-4833)
 * fix compositeType.{get/from}String methods (CASSANDRA-4842)
 * (CQL) fix CREATE COLUMNFAMILY permissions check (CASSANDRA-4864)
 * Fix DynamicCompositeType same type comparison (CASSANDRA-4711)
 * Fix duplicate SSTable reference when stream session failed (CASSANDRA-3306)
 * Allow static CF definition with compact storage (CASSANDRA-4910)
 * Fix endless loop/compaction of schema_* CFs due to broken timestamps (CASSANDRA-4880)
 * Fix 'wrong class type' assertion in CounterColumn (CASSANDRA-4976)


1.2-beta1
 * add atomic_batch_mutate (CASSANDRA-4542, -4635)
 * increase default max_hint_window_in_ms to 3h (CASSANDRA-4632)
 * include message initiation time to replicas so they can more
   accurately drop timed-out requests (CASSANDRA-2858)
 * fix clientutil.jar dependencies (CASSANDRA-4566)
 * optimize WriteResponse (CASSANDRA-4548)
 * new metrics (CASSANDRA-4009)
 * redesign KEYS indexes to avoid read-before-write (CASSANDRA-2897)
 * debug tracing (CASSANDRA-1123)
 * parallelize row cache loading (CASSANDRA-4282)
 * Make compaction, flush JBOD-aware (CASSANDRA-4292)
 * run local range scans on the read stage (CASSANDRA-3687)
 * clean up ioexceptions (CASSANDRA-2116)
 * add disk_failure_policy (CASSANDRA-2118)
 * Introduce new json format with row level deletion (CASSANDRA-4054)
 * remove redundant "name" column from schema_keyspaces (CASSANDRA-4433)
 * improve "nodetool ring" handling of multi-dc clusters (CASSANDRA-3047)
 * update NTS calculateNaturalEndpoints to be O(N log N) (CASSANDRA-3881)
 * split up rpc timeout by operation type (CASSANDRA-2819)
 * rewrite key cache save/load to use only sequential i/o (CASSANDRA-3762)
 * update MS protocol with a version handshake + broadcast address id
   (CASSANDRA-4311)
 * multithreaded hint replay (CASSANDRA-4189)
 * add inter-node message compression (CASSANDRA-3127)
 * remove COPP (CASSANDRA-2479)
 * Track tombstone expiration and compact when tombstone content is
   higher than a configurable threshold, default 20% (CASSANDRA-3442, 4234)
 * update MurmurHash to version 3 (CASSANDRA-2975)
 * (CLI) track elapsed time for `delete' operation (CASSANDRA-4060)
 * (CLI) jline version is bumped to 1.0 to properly  support
   'delete' key function (CASSANDRA-4132)
 * Save IndexSummary into new SSTable 'Summary' component (CASSANDRA-2392, 4289)
 * Add support for range tombstones (CASSANDRA-3708)
 * Improve MessagingService efficiency (CASSANDRA-3617)
 * Avoid ID conflicts from concurrent schema changes (CASSANDRA-3794)
 * Set thrift HSHA server thread limit to unlimited by default (CASSANDRA-4277)
 * Avoids double serialization of CF id in RowMutation messages
   (CASSANDRA-4293)
 * stream compressed sstables directly with java nio (CASSANDRA-4297)
 * Support multiple ranges in SliceQueryFilter (CASSANDRA-3885)
 * Add column metadata to system column families (CASSANDRA-4018)
 * (cql3) Always use composite types by default (CASSANDRA-4329)
 * (cql3) Add support for set, map and list (CASSANDRA-3647)
 * Validate date type correctly (CASSANDRA-4441)
 * (cql3) Allow definitions with only a PK (CASSANDRA-4361)
 * (cql3) Add support for row key composites (CASSANDRA-4179)
 * improve DynamicEndpointSnitch by using reservoir sampling (CASSANDRA-4038)
 * (cql3) Add support for 2ndary indexes (CASSANDRA-3680)
 * (cql3) fix defining more than one PK to be invalid (CASSANDRA-4477)
 * remove schema agreement checking from all external APIs (Thrift, CQL and CQL3) (CASSANDRA-4487)
 * add Murmur3Partitioner and make it default for new installations (CASSANDRA-3772, 4621)
 * (cql3) update pseudo-map syntax to use map syntax (CASSANDRA-4497)
 * Finer grained exceptions hierarchy and provides error code with exceptions (CASSANDRA-3979)
 * Adds events push to binary protocol (CASSANDRA-4480)
 * Rewrite nodetool help (CASSANDRA-2293)
 * Make CQL3 the default for CQL (CASSANDRA-4640)
 * update stress tool to be able to use CQL3 (CASSANDRA-4406)
 * Accept all thrift update on CQL3 cf but don't expose their metadata (CASSANDRA-4377)
 * Replace Throttle with Guava's RateLimiter for HintedHandOff (CASSANDRA-4541)
 * fix counter add/get using CQL2 and CQL3 in stress tool (CASSANDRA-4633)
 * Add sstable count per level to cfstats (CASSANDRA-4537)
 * (cql3) Add ALTER KEYSPACE statement (CASSANDRA-4611)
 * (cql3) Allow defining default consistency levels (CASSANDRA-4448)
 * (cql3) Fix queries using LIMIT missing results (CASSANDRA-4579)
 * fix cross-version gossip messaging (CASSANDRA-4576)
 * added inet data type (CASSANDRA-4627)


1.1.6
 * Wait for writes on synchronous read digest mismatch (CASSANDRA-4792)
 * fix commitlog replay for nanotime-infected sstables (CASSANDRA-4782)
 * preflight check ttl for maximum of 20 years (CASSANDRA-4771)
 * (Pig) fix widerow input with single column rows (CASSANDRA-4789)
 * Fix HH to compact with correct gcBefore, which avoids wiping out
   undelivered hints (CASSANDRA-4772)
 * LCS will merge up to 32 L0 sstables as intended (CASSANDRA-4778)
 * NTS will default unconfigured DC replicas to zero (CASSANDRA-4675)
 * use default consistency level in counter validation if none is
   explicitly provide (CASSANDRA-4700)
 * Improve IAuthority interface by introducing fine-grained
   access permissions and grant/revoke commands (CASSANDRA-4490, 4644)
 * fix assumption error in CLI when updating/describing keyspace
   (CASSANDRA-4322)
 * Adds offline sstablescrub to debian packaging (CASSANDRA-4642)
 * Automatic fixing of overlapping leveled sstables (CASSANDRA-4644)
 * fix error when using ORDER BY with extended selections (CASSANDRA-4689)
 * (CQL3) Fix validation for IN queries for non-PK cols (CASSANDRA-4709)
 * fix re-created keyspace disappering after 1.1.5 upgrade
   (CASSANDRA-4698, 4752)
 * (CLI) display elapsed time in 2 fraction digits (CASSANDRA-3460)
 * add authentication support to sstableloader (CASSANDRA-4712)
 * Fix CQL3 'is reversed' logic (CASSANDRA-4716, 4759)
 * (CQL3) Don't return ReversedType in result set metadata (CASSANDRA-4717)
 * Backport adding AlterKeyspace statement (CASSANDRA-4611)
 * (CQL3) Correcty accept upper-case data types (CASSANDRA-4770)
 * Add binary protocol events for schema changes (CASSANDRA-4684)
Merged from 1.0:
 * Switch from NBHM to CHM in MessagingService's callback map, which
   prevents OOM in long-running instances (CASSANDRA-4708)


1.1.5
 * add SecondaryIndex.reload API (CASSANDRA-4581)
 * use millis + atomicint for commitlog segment creation instead of
   nanotime, which has issues under some hypervisors (CASSANDRA-4601)
 * fix FD leak in slice queries (CASSANDRA-4571)
 * avoid recursion in leveled compaction (CASSANDRA-4587)
 * increase stack size under Java7 to 180K
 * Log(info) schema changes (CASSANDRA-4547)
 * Change nodetool setcachecapcity to manipulate global caches (CASSANDRA-4563)
 * (cql3) fix setting compaction strategy (CASSANDRA-4597)
 * fix broken system.schema_* timestamps on system startup (CASSANDRA-4561)
 * fix wrong skip of cache saving (CASSANDRA-4533)
 * Avoid NPE when lost+found is in data dir (CASSANDRA-4572)
 * Respect five-minute flush moratorium after initial CL replay (CASSANDRA-4474)
 * Adds ntp as recommended in debian packaging (CASSANDRA-4606)
 * Configurable transport in CF Record{Reader|Writer} (CASSANDRA-4558)
 * (cql3) fix potential NPE with both equal and unequal restriction (CASSANDRA-4532)
 * (cql3) improves ORDER BY validation (CASSANDRA-4624)
 * Fix potential deadlock during counter writes (CASSANDRA-4578)
 * Fix cql error with ORDER BY when using IN (CASSANDRA-4612)
Merged from 1.0:
 * increase Xss to 160k to accomodate latest 1.6 JVMs (CASSANDRA-4602)
 * fix toString of hint destination tokens (CASSANDRA-4568)
 * Fix multiple values for CurrentLocal NodeID (CASSANDRA-4626)


1.1.4
 * fix offline scrub to catch >= out of order rows (CASSANDRA-4411)
 * fix cassandra-env.sh on RHEL and other non-dash-based systems
   (CASSANDRA-4494)
Merged from 1.0:
 * (Hadoop) fix setting key length for old-style mapred api (CASSANDRA-4534)
 * (Hadoop) fix iterating through a resultset consisting entirely
   of tombstoned rows (CASSANDRA-4466)


1.1.3
 * (cqlsh) add COPY TO (CASSANDRA-4434)
 * munmap commitlog segments before rename (CASSANDRA-4337)
 * (JMX) rename getRangeKeySample to sampleKeyRange to avoid returning
   multi-MB results as an attribute (CASSANDRA-4452)
 * flush based on data size, not throughput; overwritten columns no
   longer artificially inflate liveRatio (CASSANDRA-4399)
 * update default commitlog segment size to 32MB and total commitlog
   size to 32/1024 MB for 32/64 bit JVMs, respectively (CASSANDRA-4422)
 * avoid using global partitioner to estimate ranges in index sstables
   (CASSANDRA-4403)
 * restore pre-CASSANDRA-3862 approach to removing expired tombstones
   from row cache during compaction (CASSANDRA-4364)
 * (stress) support for CQL prepared statements (CASSANDRA-3633)
 * Correctly catch exception when Snappy cannot be loaded (CASSANDRA-4400)
 * (cql3) Support ORDER BY when IN condition is given in WHERE clause (CASSANDRA-4327)
 * (cql3) delete "component_index" column on DROP TABLE call (CASSANDRA-4420)
 * change nanoTime() to currentTimeInMillis() in schema related code (CASSANDRA-4432)
 * add a token generation tool (CASSANDRA-3709)
 * Fix LCS bug with sstable containing only 1 row (CASSANDRA-4411)
 * fix "Can't Modify Index Name" problem on CF update (CASSANDRA-4439)
 * Fix assertion error in getOverlappingSSTables during repair (CASSANDRA-4456)
 * fix nodetool's setcompactionthreshold command (CASSANDRA-4455)
 * Ensure compacted files are never used, to avoid counter overcount (CASSANDRA-4436)
Merged from 1.0:
 * Push the validation of secondary index values to the SecondaryIndexManager (CASSANDRA-4240)
 * allow dropping columns shadowed by not-yet-expired supercolumn or row
   tombstones in PrecompactedRow (CASSANDRA-4396)


1.1.2
 * Fix cleanup not deleting index entries (CASSANDRA-4379)
 * Use correct partitioner when saving + loading caches (CASSANDRA-4331)
 * Check schema before trying to export sstable (CASSANDRA-2760)
 * Raise a meaningful exception instead of NPE when PFS encounters
   an unconfigured node + no default (CASSANDRA-4349)
 * fix bug in sstable blacklisting with LCS (CASSANDRA-4343)
 * LCS no longer promotes tiny sstables out of L0 (CASSANDRA-4341)
 * skip tombstones during hint replay (CASSANDRA-4320)
 * fix NPE in compactionstats (CASSANDRA-4318)
 * enforce 1m min keycache for auto (CASSANDRA-4306)
 * Have DeletedColumn.isMFD always return true (CASSANDRA-4307)
 * (cql3) exeption message for ORDER BY constraints said primary filter can be
    an IN clause, which is misleading (CASSANDRA-4319)
 * (cql3) Reject (not yet supported) creation of 2ndardy indexes on tables with
   composite primary keys (CASSANDRA-4328)
 * Set JVM stack size to 160k for java 7 (CASSANDRA-4275)
 * cqlsh: add COPY command to load data from CSV flat files (CASSANDRA-4012)
 * CFMetaData.fromThrift to throw ConfigurationException upon error (CASSANDRA-4353)
 * Use CF comparator to sort indexed columns in SecondaryIndexManager
   (CASSANDRA-4365)
 * add strategy_options to the KSMetaData.toString() output (CASSANDRA-4248)
 * (cql3) fix range queries containing unqueried results (CASSANDRA-4372)
 * (cql3) allow updating column_alias types (CASSANDRA-4041)
 * (cql3) Fix deletion bug (CASSANDRA-4193)
 * Fix computation of overlapping sstable for leveled compaction (CASSANDRA-4321)
 * Improve scrub and allow to run it offline (CASSANDRA-4321)
 * Fix assertionError in StorageService.bulkLoad (CASSANDRA-4368)
 * (cqlsh) add option to authenticate to a keyspace at startup (CASSANDRA-4108)
 * (cqlsh) fix ASSUME functionality (CASSANDRA-4352)
 * Fix ColumnFamilyRecordReader to not return progress > 100% (CASSANDRA-3942)
Merged from 1.0:
 * Set gc_grace on index CF to 0 (CASSANDRA-4314)


1.1.1
 * add populate_io_cache_on_flush option (CASSANDRA-2635)
 * allow larger cache capacities than 2GB (CASSANDRA-4150)
 * add getsstables command to nodetool (CASSANDRA-4199)
 * apply parent CF compaction settings to secondary index CFs (CASSANDRA-4280)
 * preserve commitlog size cap when recycling segments at startup
   (CASSANDRA-4201)
 * (Hadoop) fix split generation regression (CASSANDRA-4259)
 * ignore min/max compactions settings in LCS, while preserving
   behavior that min=max=0 disables autocompaction (CASSANDRA-4233)
 * log number of rows read from saved cache (CASSANDRA-4249)
 * calculate exact size required for cleanup operations (CASSANDRA-1404)
 * avoid blocking additional writes during flush when the commitlog
   gets behind temporarily (CASSANDRA-1991)
 * enable caching on index CFs based on data CF cache setting (CASSANDRA-4197)
 * warn on invalid replication strategy creation options (CASSANDRA-4046)
 * remove [Freeable]Memory finalizers (CASSANDRA-4222)
 * include tombstone size in ColumnFamily.size, which can prevent OOM
   during sudden mass delete operations by yielding a nonzero liveRatio
   (CASSANDRA-3741)
 * Open 1 sstableScanner per level for leveled compaction (CASSANDRA-4142)
 * Optimize reads when row deletion timestamps allow us to restrict
   the set of sstables we check (CASSANDRA-4116)
 * add support for commitlog archiving and point-in-time recovery
   (CASSANDRA-3690)
 * avoid generating redundant compaction tasks during streaming
   (CASSANDRA-4174)
 * add -cf option to nodetool snapshot, and takeColumnFamilySnapshot to
   StorageService mbean (CASSANDRA-556)
 * optimize cleanup to drop entire sstables where possible (CASSANDRA-4079)
 * optimize truncate when autosnapshot is disabled (CASSANDRA-4153)
 * update caches to use byte[] keys to reduce memory overhead (CASSANDRA-3966)
 * add column limit to cli (CASSANDRA-3012, 4098)
 * clean up and optimize DataOutputBuffer, used by CQL compression and
   CompositeType (CASSANDRA-4072)
 * optimize commitlog checksumming (CASSANDRA-3610)
 * identify and blacklist corrupted SSTables from future compactions
   (CASSANDRA-2261)
 * Move CfDef and KsDef validation out of thrift (CASSANDRA-4037)
 * Expose API to repair a user provided range (CASSANDRA-3912)
 * Add way to force the cassandra-cli to refresh its schema (CASSANDRA-4052)
 * Avoid having replicate on write tasks stacking up at CL.ONE (CASSANDRA-2889)
 * (cql3) Backwards compatibility for composite comparators in non-cql3-aware
   clients (CASSANDRA-4093)
 * (cql3) Fix order by for reversed queries (CASSANDRA-4160)
 * (cql3) Add ReversedType support (CASSANDRA-4004)
 * (cql3) Add timeuuid type (CASSANDRA-4194)
 * (cql3) Minor fixes (CASSANDRA-4185)
 * (cql3) Fix prepared statement in BATCH (CASSANDRA-4202)
 * (cql3) Reduce the list of reserved keywords (CASSANDRA-4186)
 * (cql3) Move max/min compaction thresholds to compaction strategy options
   (CASSANDRA-4187)
 * Fix exception during move when localhost is the only source (CASSANDRA-4200)
 * (cql3) Allow paging through non-ordered partitioner results (CASSANDRA-3771)
 * (cql3) Fix drop index (CASSANDRA-4192)
 * (cql3) Don't return range ghosts anymore (CASSANDRA-3982)
 * fix re-creating Keyspaces/ColumnFamilies with the same name as dropped
   ones (CASSANDRA-4219)
 * fix SecondaryIndex LeveledManifest save upon snapshot (CASSANDRA-4230)
 * fix missing arrayOffset in FBUtilities.hash (CASSANDRA-4250)
 * (cql3) Add name of parameters in CqlResultSet (CASSANDRA-4242)
 * (cql3) Correctly validate order by queries (CASSANDRA-4246)
 * rename stress to cassandra-stress for saner packaging (CASSANDRA-4256)
 * Fix exception on colum metadata with non-string comparator (CASSANDRA-4269)
 * Check for unknown/invalid compression options (CASSANDRA-4266)
 * (cql3) Adds simple access to column timestamp and ttl (CASSANDRA-4217)
 * (cql3) Fix range queries with secondary indexes (CASSANDRA-4257)
 * Better error messages from improper input in cli (CASSANDRA-3865)
 * Try to stop all compaction upon Keyspace or ColumnFamily drop (CASSANDRA-4221)
 * (cql3) Allow keyspace properties to contain hyphens (CASSANDRA-4278)
 * (cql3) Correctly validate keyspace access in create table (CASSANDRA-4296)
 * Avoid deadlock in migration stage (CASSANDRA-3882)
 * Take supercolumn names and deletion info into account in memtable throughput
   (CASSANDRA-4264)
 * Add back backward compatibility for old style replication factor (CASSANDRA-4294)
 * Preserve compatibility with pre-1.1 index queries (CASSANDRA-4262)
Merged from 1.0:
 * Fix super columns bug where cache is not updated (CASSANDRA-4190)
 * fix maxTimestamp to include row tombstones (CASSANDRA-4116)
 * (CLI) properly handle quotes in create/update keyspace commands (CASSANDRA-4129)
 * Avoids possible deadlock during bootstrap (CASSANDRA-4159)
 * fix stress tool that hangs forever on timeout or error (CASSANDRA-4128)
 * stress tool to return appropriate exit code on failure (CASSANDRA-4188)
 * fix compaction NPE when out of disk space and assertions disabled
   (CASSANDRA-3985)
 * synchronize LCS getEstimatedTasks to avoid CME (CASSANDRA-4255)
 * ensure unique streaming session id's (CASSANDRA-4223)
 * kick off background compaction when min/max thresholds change
   (CASSANDRA-4279)
 * improve ability of STCS.getBuckets to deal with 100s of 1000s of
   sstables, such as when convertinb back from LCS (CASSANDRA-4287)
 * Oversize integer in CQL throws NumberFormatException (CASSANDRA-4291)
 * fix 1.0.x node join to mixed version cluster, other nodes >= 1.1 (CASSANDRA-4195)
 * Fix LCS splitting sstable base on uncompressed size (CASSANDRA-4419)
 * Push the validation of secondary index values to the SecondaryIndexManager (CASSANDRA-4240)
 * Don't purge columns during upgradesstables (CASSANDRA-4462)
 * Make cqlsh work with piping (CASSANDRA-4113)
 * Validate arguments for nodetool decommission (CASSANDRA-4061)
 * Report thrift status in nodetool info (CASSANDRA-4010)


1.1.0-final
 * average a reduced liveRatio estimate with the previous one (CASSANDRA-4065)
 * Allow KS and CF names up to 48 characters (CASSANDRA-4157)
 * fix stress build (CASSANDRA-4140)
 * add time remaining estimate to nodetool compactionstats (CASSANDRA-4167)
 * (cql) fix NPE in cql3 ALTER TABLE (CASSANDRA-4163)
 * (cql) Add support for CL.TWO and CL.THREE in CQL (CASSANDRA-4156)
 * (cql) Fix type in CQL3 ALTER TABLE preventing update (CASSANDRA-4170)
 * (cql) Throw invalid exception from CQL3 on obsolete options (CASSANDRA-4171)
 * (cqlsh) fix recognizing uppercase SELECT keyword (CASSANDRA-4161)
 * Pig: wide row support (CASSANDRA-3909)
Merged from 1.0:
 * avoid streaming empty files with bulk loader if sstablewriter errors out
   (CASSANDRA-3946)


1.1-rc1
 * Include stress tool in binary builds (CASSANDRA-4103)
 * (Hadoop) fix wide row iteration when last row read was deleted
   (CASSANDRA-4154)
 * fix read_repair_chance to really default to 0.1 in the cli (CASSANDRA-4114)
 * Adds caching and bloomFilterFpChange to CQL options (CASSANDRA-4042)
 * Adds posibility to autoconfigure size of the KeyCache (CASSANDRA-4087)
 * fix KEYS index from skipping results (CASSANDRA-3996)
 * Remove sliced_buffer_size_in_kb dead option (CASSANDRA-4076)
 * make loadNewSStable preserve sstable version (CASSANDRA-4077)
 * Respect 1.0 cache settings as much as possible when upgrading
   (CASSANDRA-4088)
 * relax path length requirement for sstable files when upgrading on
   non-Windows platforms (CASSANDRA-4110)
 * fix terminination of the stress.java when errors were encountered
   (CASSANDRA-4128)
 * Move CfDef and KsDef validation out of thrift (CASSANDRA-4037)
 * Fix get_paged_slice (CASSANDRA-4136)
 * CQL3: Support slice with exclusive start and stop (CASSANDRA-3785)
Merged from 1.0:
 * support PropertyFileSnitch in bulk loader (CASSANDRA-4145)
 * add auto_snapshot option allowing disabling snapshot before drop/truncate
   (CASSANDRA-3710)
 * allow short snitch names (CASSANDRA-4130)


1.1-beta2
 * rename loaded sstables to avoid conflicts with local snapshots
   (CASSANDRA-3967)
 * start hint replay as soon as FD notifies that the target is back up
   (CASSANDRA-3958)
 * avoid unproductive deserializing of cached rows during compaction
   (CASSANDRA-3921)
 * fix concurrency issues with CQL keyspace creation (CASSANDRA-3903)
 * Show Effective Owership via Nodetool ring <keyspace> (CASSANDRA-3412)
 * Update ORDER BY syntax for CQL3 (CASSANDRA-3925)
 * Fix BulkRecordWriter to not throw NPE if reducer gets no map data from Hadoop (CASSANDRA-3944)
 * Fix bug with counters in super columns (CASSANDRA-3821)
 * Remove deprecated merge_shard_chance (CASSANDRA-3940)
 * add a convenient way to reset a node's schema (CASSANDRA-2963)
 * fix for intermittent SchemaDisagreementException (CASSANDRA-3884)
 * CLI `list <CF>` to limit number of columns and their order (CASSANDRA-3012)
 * ignore deprecated KsDef/CfDef/ColumnDef fields in native schema (CASSANDRA-3963)
 * CLI to report when unsupported column_metadata pair was given (CASSANDRA-3959)
 * reincarnate removed and deprecated KsDef/CfDef attributes (CASSANDRA-3953)
 * Fix race between writes and read for cache (CASSANDRA-3862)
 * perform static initialization of StorageProxy on start-up (CASSANDRA-3797)
 * support trickling fsync() on writes (CASSANDRA-3950)
 * expose counters for unavailable/timeout exceptions given to thrift clients (CASSANDRA-3671)
 * avoid quadratic startup time in LeveledManifest (CASSANDRA-3952)
 * Add type information to new schema_ columnfamilies and remove thrift
   serialization for schema (CASSANDRA-3792)
 * add missing column validator options to the CLI help (CASSANDRA-3926)
 * skip reading saved key cache if CF's caching strategy is NONE or ROWS_ONLY (CASSANDRA-3954)
 * Unify migration code (CASSANDRA-4017)
Merged from 1.0:
 * cqlsh: guess correct version of Python for Arch Linux (CASSANDRA-4090)
 * (CLI) properly handle quotes in create/update keyspace commands (CASSANDRA-4129)
 * Avoids possible deadlock during bootstrap (CASSANDRA-4159)
 * fix stress tool that hangs forever on timeout or error (CASSANDRA-4128)
 * Fix super columns bug where cache is not updated (CASSANDRA-4190)
 * stress tool to return appropriate exit code on failure (CASSANDRA-4188)


1.0.9
 * improve index sampling performance (CASSANDRA-4023)
 * always compact away deleted hints immediately after handoff (CASSANDRA-3955)
 * delete hints from dropped ColumnFamilies on handoff instead of
   erroring out (CASSANDRA-3975)
 * add CompositeType ref to the CLI doc for create/update column family (CASSANDRA-3980)
 * Pig: support Counter ColumnFamilies (CASSANDRA-3973)
 * Pig: Composite column support (CASSANDRA-3684)
 * Avoid NPE during repair when a keyspace has no CFs (CASSANDRA-3988)
 * Fix division-by-zero error on get_slice (CASSANDRA-4000)
 * don't change manifest level for cleanup, scrub, and upgradesstables
   operations under LeveledCompactionStrategy (CASSANDRA-3989, 4112)
 * fix race leading to super columns assertion failure (CASSANDRA-3957)
 * fix NPE on invalid CQL delete command (CASSANDRA-3755)
 * allow custom types in CLI's assume command (CASSANDRA-4081)
 * fix totalBytes count for parallel compactions (CASSANDRA-3758)
 * fix intermittent NPE in get_slice (CASSANDRA-4095)
 * remove unnecessary asserts in native code interfaces (CASSANDRA-4096)
 * Validate blank keys in CQL to avoid assertion errors (CASSANDRA-3612)
 * cqlsh: fix bad decoding of some column names (CASSANDRA-4003)
 * cqlsh: fix incorrect padding with unicode chars (CASSANDRA-4033)
 * Fix EC2 snitch incorrectly reporting region (CASSANDRA-4026)
 * Shut down thrift during decommission (CASSANDRA-4086)
 * Expose nodetool cfhistograms for 2ndary indexes (CASSANDRA-4063)
Merged from 0.8:
 * Fix ConcurrentModificationException in gossiper (CASSANDRA-4019)


1.1-beta1
 * (cqlsh)
   + add SOURCE and CAPTURE commands, and --file option (CASSANDRA-3479)
   + add ALTER COLUMNFAMILY WITH (CASSANDRA-3523)
   + bundle Python dependencies with Cassandra (CASSANDRA-3507)
   + added to Debian package (CASSANDRA-3458)
   + display byte data instead of erroring out on decode failure
     (CASSANDRA-3874)
 * add nodetool rebuild_index (CASSANDRA-3583)
 * add nodetool rangekeysample (CASSANDRA-2917)
 * Fix streaming too much data during move operations (CASSANDRA-3639)
 * Nodetool and CLI connect to localhost by default (CASSANDRA-3568)
 * Reduce memory used by primary index sample (CASSANDRA-3743)
 * (Hadoop) separate input/output configurations (CASSANDRA-3197, 3765)
 * avoid returning internal Cassandra classes over JMX (CASSANDRA-2805)
 * add row-level isolation via SnapTree (CASSANDRA-2893)
 * Optimize key count estimation when opening sstable on startup
   (CASSANDRA-2988)
 * multi-dc replication optimization supporting CL > ONE (CASSANDRA-3577)
 * add command to stop compactions (CASSANDRA-1740, 3566, 3582)
 * multithreaded streaming (CASSANDRA-3494)
 * removed in-tree redhat spec (CASSANDRA-3567)
 * "defragment" rows for name-based queries under STCS, again (CASSANDRA-2503)
 * Recycle commitlog segments for improved performance
   (CASSANDRA-3411, 3543, 3557, 3615)
 * update size-tiered compaction to prioritize small tiers (CASSANDRA-2407)
 * add message expiration logic to OutboundTcpConnection (CASSANDRA-3005)
 * off-heap cache to use sun.misc.Unsafe instead of JNA (CASSANDRA-3271)
 * EACH_QUORUM is only supported for writes (CASSANDRA-3272)
 * replace compactionlock use in schema migration by checking CFS.isValid
   (CASSANDRA-3116)
 * recognize that "SELECT first ... *" isn't really "SELECT *" (CASSANDRA-3445)
 * Use faster bytes comparison (CASSANDRA-3434)
 * Bulk loader is no longer a fat client, (HADOOP) bulk load output format
   (CASSANDRA-3045)
 * (Hadoop) add support for KeyRange.filter
 * remove assumption that keys and token are in bijection
   (CASSANDRA-1034, 3574, 3604)
 * always remove endpoints from delevery queue in HH (CASSANDRA-3546)
 * fix race between cf flush and its 2ndary indexes flush (CASSANDRA-3547)
 * fix potential race in AES when a repair fails (CASSANDRA-3548)
 * Remove columns shadowed by a deleted container even when we cannot purge
   (CASSANDRA-3538)
 * Improve memtable slice iteration performance (CASSANDRA-3545)
 * more efficient allocation of small bloom filters (CASSANDRA-3618)
 * Use separate writer thread in SSTableSimpleUnsortedWriter (CASSANDRA-3619)
 * fsync the directory after new sstable or commitlog segment are created (CASSANDRA-3250)
 * fix minor issues reported by FindBugs (CASSANDRA-3658)
 * global key/row caches (CASSANDRA-3143, 3849)
 * optimize memtable iteration during range scan (CASSANDRA-3638)
 * introduce 'crc_check_chance' in CompressionParameters to support
   a checksum percentage checking chance similarly to read-repair (CASSANDRA-3611)
 * a way to deactivate global key/row cache on per-CF basis (CASSANDRA-3667)
 * fix LeveledCompactionStrategy broken because of generation pre-allocation
   in LeveledManifest (CASSANDRA-3691)
 * finer-grained control over data directories (CASSANDRA-2749)
 * Fix ClassCastException during hinted handoff (CASSANDRA-3694)
 * Upgrade Thrift to 0.7 (CASSANDRA-3213)
 * Make stress.java insert operation to use microseconds (CASSANDRA-3725)
 * Allows (internally) doing a range query with a limit of columns instead of
   rows (CASSANDRA-3742)
 * Allow rangeSlice queries to be start/end inclusive/exclusive (CASSANDRA-3749)
 * Fix BulkLoader to support new SSTable layout and add stream
   throttling to prevent an NPE when there is no yaml config (CASSANDRA-3752)
 * Allow concurrent schema migrations (CASSANDRA-1391, 3832)
 * Add SnapshotCommand to trigger snapshot on remote node (CASSANDRA-3721)
 * Make CFMetaData conversions to/from thrift/native schema inverses
   (CASSANDRA_3559)
 * Add initial code for CQL 3.0-beta (CASSANDRA-2474, 3781, 3753)
 * Add wide row support for ColumnFamilyInputFormat (CASSANDRA-3264)
 * Allow extending CompositeType comparator (CASSANDRA-3657)
 * Avoids over-paging during get_count (CASSANDRA-3798)
 * Add new command to rebuild a node without (repair) merkle tree calculations
   (CASSANDRA-3483, 3922)
 * respect not only row cache capacity but caching mode when
   trying to read data (CASSANDRA-3812)
 * fix system tests (CASSANDRA-3827)
 * CQL support for altering row key type in ALTER TABLE (CASSANDRA-3781)
 * turn compression on by default (CASSANDRA-3871)
 * make hexToBytes refuse invalid input (CASSANDRA-2851)
 * Make secondary indexes CF inherit compression and compaction from their
   parent CF (CASSANDRA-3877)
 * Finish cleanup up tombstone purge code (CASSANDRA-3872)
 * Avoid NPE on aboarted stream-out sessions (CASSANDRA-3904)
 * BulkRecordWriter throws NPE for counter columns (CASSANDRA-3906)
 * Support compression using BulkWriter (CASSANDRA-3907)


1.0.8
 * fix race between cleanup and flush on secondary index CFSes (CASSANDRA-3712)
 * avoid including non-queried nodes in rangeslice read repair
   (CASSANDRA-3843)
 * Only snapshot CF being compacted for snapshot_before_compaction
   (CASSANDRA-3803)
 * Log active compactions in StatusLogger (CASSANDRA-3703)
 * Compute more accurate compaction score per level (CASSANDRA-3790)
 * Return InvalidRequest when using a keyspace that doesn't exist
   (CASSANDRA-3764)
 * disallow user modification of System keyspace (CASSANDRA-3738)
 * allow using sstable2json on secondary index data (CASSANDRA-3738)
 * (cqlsh) add DESCRIBE COLUMNFAMILIES (CASSANDRA-3586)
 * (cqlsh) format blobs correctly and use colors to improve output
   readability (CASSANDRA-3726)
 * synchronize BiMap of bootstrapping tokens (CASSANDRA-3417)
 * show index options in CLI (CASSANDRA-3809)
 * add optional socket timeout for streaming (CASSANDRA-3838)
 * fix truncate not to leave behind non-CFS backed secondary indexes
   (CASSANDRA-3844)
 * make CLI `show schema` to use output stream directly instead
   of StringBuilder (CASSANDRA-3842)
 * remove the wait on hint future during write (CASSANDRA-3870)
 * (cqlsh) ignore missing CfDef opts (CASSANDRA-3933)
 * (cqlsh) look for cqlshlib relative to realpath (CASSANDRA-3767)
 * Fix short read protection (CASSANDRA-3934)
 * Make sure infered and actual schema match (CASSANDRA-3371)
 * Fix NPE during HH delivery (CASSANDRA-3677)
 * Don't put boostrapping node in 'hibernate' status (CASSANDRA-3737)
 * Fix double quotes in windows bat files (CASSANDRA-3744)
 * Fix bad validator lookup (CASSANDRA-3789)
 * Fix soft reset in EC2MultiRegionSnitch (CASSANDRA-3835)
 * Don't leave zombie connections with THSHA thrift server (CASSANDRA-3867)
 * (cqlsh) fix deserialization of data (CASSANDRA-3874)
 * Fix removetoken force causing an inconsistent state (CASSANDRA-3876)
 * Fix ahndling of some types with Pig (CASSANDRA-3886)
 * Don't allow to drop the system keyspace (CASSANDRA-3759)
 * Make Pig deletes disabled by default and configurable (CASSANDRA-3628)
Merged from 0.8:
 * (Pig) fix CassandraStorage to use correct comparator in Super ColumnFamily
   case (CASSANDRA-3251)
 * fix thread safety issues in commitlog replay, primarily affecting
   systems with many (100s) of CF definitions (CASSANDRA-3751)
 * Fix relevant tombstone ignored with super columns (CASSANDRA-3875)


1.0.7
 * fix regression in HH page size calculation (CASSANDRA-3624)
 * retry failed stream on IOException (CASSANDRA-3686)
 * allow configuring bloom_filter_fp_chance (CASSANDRA-3497)
 * attempt hint delivery every ten minutes, or when failure detector
   notifies us that a node is back up, whichever comes first.  hint
   handoff throttle delay default changed to 1ms, from 50 (CASSANDRA-3554)
 * add nodetool setstreamthroughput (CASSANDRA-3571)
 * fix assertion when dropping a columnfamily with no sstables (CASSANDRA-3614)
 * more efficient allocation of small bloom filters (CASSANDRA-3618)
 * CLibrary.createHardLinkWithExec() to check for errors (CASSANDRA-3101)
 * Avoid creating empty and non cleaned writer during compaction (CASSANDRA-3616)
 * stop thrift service in shutdown hook so we can quiesce MessagingService
   (CASSANDRA-3335)
 * (CQL) compaction_strategy_options and compression_parameters for
   CREATE COLUMNFAMILY statement (CASSANDRA-3374)
 * Reset min/max compaction threshold when creating size tiered compaction
   strategy (CASSANDRA-3666)
 * Don't ignore IOException during compaction (CASSANDRA-3655)
 * Fix assertion error for CF with gc_grace=0 (CASSANDRA-3579)
 * Shutdown ParallelCompaction reducer executor after use (CASSANDRA-3711)
 * Avoid < 0 value for pending tasks in leveled compaction (CASSANDRA-3693)
 * (Hadoop) Support TimeUUID in Pig CassandraStorage (CASSANDRA-3327)
 * Check schema is ready before continuing boostrapping (CASSANDRA-3629)
 * Catch overflows during parsing of chunk_length_kb (CASSANDRA-3644)
 * Improve stream protocol mismatch errors (CASSANDRA-3652)
 * Avoid multiple thread doing HH to the same target (CASSANDRA-3681)
 * Add JMX property for rp_timeout_in_ms (CASSANDRA-2940)
 * Allow DynamicCompositeType to compare component of different types
   (CASSANDRA-3625)
 * Flush non-cfs backed secondary indexes (CASSANDRA-3659)
 * Secondary Indexes should report memory consumption (CASSANDRA-3155)
 * fix for SelectStatement start/end key are not set correctly
   when a key alias is involved (CASSANDRA-3700)
 * fix CLI `show schema` command insert of an extra comma in
   column_metadata (CASSANDRA-3714)
Merged from 0.8:
 * avoid logging (harmless) exception when GC takes < 1ms (CASSANDRA-3656)
 * prevent new nodes from thinking down nodes are up forever (CASSANDRA-3626)
 * use correct list of replicas for LOCAL_QUORUM reads when read repair
   is disabled (CASSANDRA-3696)
 * block on flush before compacting hints (may prevent OOM) (CASSANDRA-3733)


1.0.6
 * (CQL) fix cqlsh support for replicate_on_write (CASSANDRA-3596)
 * fix adding to leveled manifest after streaming (CASSANDRA-3536)
 * filter out unavailable cipher suites when using encryption (CASSANDRA-3178)
 * (HADOOP) add old-style api support for CFIF and CFRR (CASSANDRA-2799)
 * Support TimeUUIDType column names in Stress.java tool (CASSANDRA-3541)
 * (CQL) INSERT/UPDATE/DELETE/TRUNCATE commands should allow CF names to
   be qualified by keyspace (CASSANDRA-3419)
 * always remove endpoints from delevery queue in HH (CASSANDRA-3546)
 * fix race between cf flush and its 2ndary indexes flush (CASSANDRA-3547)
 * fix potential race in AES when a repair fails (CASSANDRA-3548)
 * fix default value validation usage in CLI SET command (CASSANDRA-3553)
 * Optimize componentsFor method for compaction and startup time
   (CASSANDRA-3532)
 * (CQL) Proper ColumnFamily metadata validation on CREATE COLUMNFAMILY
   (CASSANDRA-3565)
 * fix compression "chunk_length_kb" option to set correct kb value for
   thrift/avro (CASSANDRA-3558)
 * fix missing response during range slice repair (CASSANDRA-3551)
 * 'describe ring' moved from CLI to nodetool and available through JMX (CASSANDRA-3220)
 * add back partitioner to sstable metadata (CASSANDRA-3540)
 * fix NPE in get_count for counters (CASSANDRA-3601)
Merged from 0.8:
 * remove invalid assertion that table was opened before dropping it
   (CASSANDRA-3580)
 * range and index scans now only send requests to enough replicas to
   satisfy requested CL + RR (CASSANDRA-3598)
 * use cannonical host for local node in nodetool info (CASSANDRA-3556)
 * remove nonlocal DC write optimization since it only worked with
   CL.ONE or CL.LOCAL_QUORUM (CASSANDRA-3577, 3585)
 * detect misuses of CounterColumnType (CASSANDRA-3422)
 * turn off string interning in json2sstable, take 2 (CASSANDRA-2189)
 * validate compression parameters on add/update of the ColumnFamily
   (CASSANDRA-3573)
 * Check for 0.0.0.0 is incorrect in CFIF (CASSANDRA-3584)
 * Increase vm.max_map_count in debian packaging (CASSANDRA-3563)
 * gossiper will never add itself to saved endpoints (CASSANDRA-3485)


1.0.5
 * revert CASSANDRA-3407 (see CASSANDRA-3540)
 * fix assertion error while forwarding writes to local nodes (CASSANDRA-3539)


1.0.4
 * fix self-hinting of timed out read repair updates and make hinted handoff
   less prone to OOMing a coordinator (CASSANDRA-3440)
 * expose bloom filter sizes via JMX (CASSANDRA-3495)
 * enforce RP tokens 0..2**127 (CASSANDRA-3501)
 * canonicalize paths exposed through JMX (CASSANDRA-3504)
 * fix "liveSize" stat when sstables are removed (CASSANDRA-3496)
 * add bloom filter FP rates to nodetool cfstats (CASSANDRA-3347)
 * record partitioner in sstable metadata component (CASSANDRA-3407)
 * add new upgradesstables nodetool command (CASSANDRA-3406)
 * skip --debug requirement to see common exceptions in CLI (CASSANDRA-3508)
 * fix incorrect query results due to invalid max timestamp (CASSANDRA-3510)
 * make sstableloader recognize compressed sstables (CASSANDRA-3521)
 * avoids race in OutboundTcpConnection in multi-DC setups (CASSANDRA-3530)
 * use SETLOCAL in cassandra.bat (CASSANDRA-3506)
 * fix ConcurrentModificationException in Table.all() (CASSANDRA-3529)
Merged from 0.8:
 * fix concurrence issue in the FailureDetector (CASSANDRA-3519)
 * fix array out of bounds error in counter shard removal (CASSANDRA-3514)
 * avoid dropping tombstones when they might still be needed to shadow
   data in a different sstable (CASSANDRA-2786)


1.0.3
 * revert name-based query defragmentation aka CASSANDRA-2503 (CASSANDRA-3491)
 * fix invalidate-related test failures (CASSANDRA-3437)
 * add next-gen cqlsh to bin/ (CASSANDRA-3188, 3131, 3493)
 * (CQL) fix handling of rows with no columns (CASSANDRA-3424, 3473)
 * fix querying supercolumns by name returning only a subset of
   subcolumns or old subcolumn versions (CASSANDRA-3446)
 * automatically compute sha1 sum for uncompressed data files (CASSANDRA-3456)
 * fix reading metadata/statistics component for version < h (CASSANDRA-3474)
 * add sstable forward-compatibility (CASSANDRA-3478)
 * report compression ratio in CFSMBean (CASSANDRA-3393)
 * fix incorrect size exception during streaming of counters (CASSANDRA-3481)
 * (CQL) fix for counter decrement syntax (CASSANDRA-3418)
 * Fix race introduced by CASSANDRA-2503 (CASSANDRA-3482)
 * Fix incomplete deletion of delivered hints (CASSANDRA-3466)
 * Avoid rescheduling compactions when no compaction was executed
   (CASSANDRA-3484)
 * fix handling of the chunk_length_kb compression options (CASSANDRA-3492)
Merged from 0.8:
 * fix updating CF row_cache_provider (CASSANDRA-3414)
 * CFMetaData.convertToThrift method to set RowCacheProvider (CASSANDRA-3405)
 * acquire compactionlock during truncate (CASSANDRA-3399)
 * fix displaying cfdef entries for super columnfamilies (CASSANDRA-3415)
 * Make counter shard merging thread safe (CASSANDRA-3178)
 * Revert CASSANDRA-2855
 * Fix bug preventing the use of efficient cross-DC writes (CASSANDRA-3472)
 * `describe ring` command for CLI (CASSANDRA-3220)
 * (Hadoop) skip empty rows when entire row is requested, redux (CASSANDRA-2855)


1.0.2
 * "defragment" rows for name-based queries under STCS (CASSANDRA-2503)
 * Add timing information to cassandra-cli GET/SET/LIST queries (CASSANDRA-3326)
 * Only create one CompressionMetadata object per sstable (CASSANDRA-3427)
 * cleanup usage of StorageService.setMode() (CASSANDRA-3388)
 * Avoid large array allocation for compressed chunk offsets (CASSANDRA-3432)
 * fix DecimalType bytebuffer marshalling (CASSANDRA-3421)
 * fix bug that caused first column in per row indexes to be ignored
   (CASSANDRA-3441)
 * add JMX call to clean (failed) repair sessions (CASSANDRA-3316)
 * fix sstableloader reference acquisition bug (CASSANDRA-3438)
 * fix estimated row size regression (CASSANDRA-3451)
 * make sure we don't return more columns than asked (CASSANDRA-3303, 3395)
Merged from 0.8:
 * acquire compactionlock during truncate (CASSANDRA-3399)
 * fix displaying cfdef entries for super columnfamilies (CASSANDRA-3415)


1.0.1
 * acquire references during index build to prevent delete problems
   on Windows (CASSANDRA-3314)
 * describe_ring should include datacenter/topology information (CASSANDRA-2882)
 * Thrift sockets are not properly buffered (CASSANDRA-3261)
 * performance improvement for bytebufferutil compare function (CASSANDRA-3286)
 * add system.versions ColumnFamily (CASSANDRA-3140)
 * reduce network copies (CASSANDRA-3333, 3373)
 * limit nodetool to 32MB of heap (CASSANDRA-3124)
 * (CQL) update parser to accept "timestamp" instead of "date" (CASSANDRA-3149)
 * Fix CLI `show schema` to include "compression_options" (CASSANDRA-3368)
 * Snapshot to include manifest under LeveledCompactionStrategy (CASSANDRA-3359)
 * (CQL) SELECT query should allow CF name to be qualified by keyspace (CASSANDRA-3130)
 * (CQL) Fix internal application error specifying 'using consistency ...'
   in lower case (CASSANDRA-3366)
 * fix Deflate compression when compression actually makes the data bigger
   (CASSANDRA-3370)
 * optimize UUIDGen to avoid lock contention on InetAddress.getLocalHost
   (CASSANDRA-3387)
 * tolerate index being dropped mid-mutation (CASSANDRA-3334, 3313)
 * CompactionManager is now responsible for checking for new candidates
   post-task execution, enabling more consistent leveled compaction
   (CASSANDRA-3391)
 * Cache HSHA threads (CASSANDRA-3372)
 * use CF/KS names as snapshot prefix for drop + truncate operations
   (CASSANDRA-2997)
 * Break bloom filters up to avoid heap fragmentation (CASSANDRA-2466)
 * fix cassandra hanging on jsvc stop (CASSANDRA-3302)
 * Avoid leveled compaction getting blocked on errors (CASSANDRA-3408)
 * Make reloading the compaction strategy safe (CASSANDRA-3409)
 * ignore 0.8 hints even if compaction begins before we try to purge
   them (CASSANDRA-3385)
 * remove procrun (bin\daemon) from Cassandra source tree and
   artifacts (CASSANDRA-3331)
 * make cassandra compile under JDK7 (CASSANDRA-3275)
 * remove dependency of clientutil.jar to FBUtilities (CASSANDRA-3299)
 * avoid truncation errors by using long math on long values (CASSANDRA-3364)
 * avoid clock drift on some Windows machine (CASSANDRA-3375)
 * display cache provider in cli 'describe keyspace' command (CASSANDRA-3384)
 * fix incomplete topology information in describe_ring (CASSANDRA-3403)
 * expire dead gossip states based on time (CASSANDRA-2961)
 * improve CompactionTask extensibility (CASSANDRA-3330)
 * Allow one leveled compaction task to kick off another (CASSANDRA-3363)
 * allow encryption only between datacenters (CASSANDRA-2802)
Merged from 0.8:
 * fix truncate allowing data to be replayed post-restart (CASSANDRA-3297)
 * make iwriter final in IndexWriter to avoid NPE (CASSANDRA-2863)
 * (CQL) update grammar to require key clause in DELETE statement
   (CASSANDRA-3349)
 * (CQL) allow numeric keyspace names in USE statement (CASSANDRA-3350)
 * (Hadoop) skip empty rows when slicing the entire row (CASSANDRA-2855)
 * Fix handling of tombstone by SSTableExport/Import (CASSANDRA-3357)
 * fix ColumnIndexer to use long offsets (CASSANDRA-3358)
 * Improved CLI exceptions (CASSANDRA-3312)
 * Fix handling of tombstone by SSTableExport/Import (CASSANDRA-3357)
 * Only count compaction as active (for throttling) when they have
   successfully acquired the compaction lock (CASSANDRA-3344)
 * Display CLI version string on startup (CASSANDRA-3196)
 * (Hadoop) make CFIF try rpc_address or fallback to listen_address
   (CASSANDRA-3214)
 * (Hadoop) accept comma delimited lists of initial thrift connections
   (CASSANDRA-3185)
 * ColumnFamily min_compaction_threshold should be >= 2 (CASSANDRA-3342)
 * (Pig) add 0.8+ types and key validation type in schema (CASSANDRA-3280)
 * Fix completely removing column metadata using CLI (CASSANDRA-3126)
 * CLI `describe cluster;` output should be on separate lines for separate versions
   (CASSANDRA-3170)
 * fix changing durable_writes keyspace option during CF creation
   (CASSANDRA-3292)
 * avoid locking on update when no indexes are involved (CASSANDRA-3386)
 * fix assertionError during repair with ordered partitioners (CASSANDRA-3369)
 * correctly serialize key_validation_class for avro (CASSANDRA-3391)
 * don't expire counter tombstone after streaming (CASSANDRA-3394)
 * prevent nodes that failed to join from hanging around forever
   (CASSANDRA-3351)
 * remove incorrect optimization from slice read path (CASSANDRA-3390)
 * Fix race in AntiEntropyService (CASSANDRA-3400)


1.0.0-final
 * close scrubbed sstable fd before deleting it (CASSANDRA-3318)
 * fix bug preventing obsolete commitlog segments from being removed
   (CASSANDRA-3269)
 * tolerate whitespace in seed CDL (CASSANDRA-3263)
 * Change default heap thresholds to max(min(1/2 ram, 1G), min(1/4 ram, 8GB))
   (CASSANDRA-3295)
 * Fix broken CompressedRandomAccessReaderTest (CASSANDRA-3298)
 * (CQL) fix type information returned for wildcard queries (CASSANDRA-3311)
 * add estimated tasks to LeveledCompactionStrategy (CASSANDRA-3322)
 * avoid including compaction cache-warming in keycache stats (CASSANDRA-3325)
 * run compaction and hinted handoff threads at MIN_PRIORITY (CASSANDRA-3308)
 * default hsha thrift server to cpu core count in rpc pool (CASSANDRA-3329)
 * add bin\daemon to binary tarball for Windows service (CASSANDRA-3331)
 * Fix places where uncompressed size of sstables was use in place of the
   compressed one (CASSANDRA-3338)
 * Fix hsha thrift server (CASSANDRA-3346)
 * Make sure repair only stream needed sstables (CASSANDRA-3345)


1.0.0-rc2
 * Log a meaningful warning when a node receives a message for a repair session
   that doesn't exist anymore (CASSANDRA-3256)
 * test for NUMA policy support as well as numactl presence (CASSANDRA-3245)
 * Fix FD leak when internode encryption is enabled (CASSANDRA-3257)
 * Remove incorrect assertion in mergeIterator (CASSANDRA-3260)
 * FBUtilities.hexToBytes(String) to throw NumberFormatException when string
   contains non-hex characters (CASSANDRA-3231)
 * Keep SimpleSnitch proximity ordering unchanged from what the Strategy
   generates, as intended (CASSANDRA-3262)
 * remove Scrub from compactionstats when finished (CASSANDRA-3255)
 * fix counter entry in jdbc TypesMap (CASSANDRA-3268)
 * fix full queue scenario for ParallelCompactionIterator (CASSANDRA-3270)
 * fix bootstrap process (CASSANDRA-3285)
 * don't try delivering hints if when there isn't any (CASSANDRA-3176)
 * CLI documentation change for ColumnFamily `compression_options` (CASSANDRA-3282)
 * ignore any CF ids sent by client for adding CF/KS (CASSANDRA-3288)
 * remove obsolete hints on first startup (CASSANDRA-3291)
 * use correct ISortedColumns for time-optimized reads (CASSANDRA-3289)
 * Evict gossip state immediately when a token is taken over by a new IP
   (CASSANDRA-3259)


1.0.0-rc1
 * Update CQL to generate microsecond timestamps by default (CASSANDRA-3227)
 * Fix counting CFMetadata towards Memtable liveRatio (CASSANDRA-3023)
 * Kill server on wrapped OOME such as from FileChannel.map (CASSANDRA-3201)
 * remove unnecessary copy when adding to row cache (CASSANDRA-3223)
 * Log message when a full repair operation completes (CASSANDRA-3207)
 * Fix streamOutSession keeping sstables references forever if the remote end
   dies (CASSANDRA-3216)
 * Remove dynamic_snitch boolean from example configuration (defaulting to
   true) and set default badness threshold to 0.1 (CASSANDRA-3229)
 * Base choice of random or "balanced" token on bootstrap on whether
   schema definitions were found (CASSANDRA-3219)
 * Fixes for LeveledCompactionStrategy score computation, prioritization,
   scheduling, and performance (CASSANDRA-3224, 3234)
 * parallelize sstable open at server startup (CASSANDRA-2988)
 * fix handling of exceptions writing to OutboundTcpConnection (CASSANDRA-3235)
 * Allow using quotes in "USE <keyspace>;" CLI command (CASSANDRA-3208)
 * Don't allow any cache loading exceptions to halt startup (CASSANDRA-3218)
 * Fix sstableloader --ignores option (CASSANDRA-3247)
 * File descriptor limit increased in packaging (CASSANDRA-3206)
 * Fix deadlock in commit log during flush (CASSANDRA-3253)


1.0.0-beta1
 * removed binarymemtable (CASSANDRA-2692)
 * add commitlog_total_space_in_mb to prevent fragmented logs (CASSANDRA-2427)
 * removed commitlog_rotation_threshold_in_mb configuration (CASSANDRA-2771)
 * make AbstractBounds.normalize de-overlapp overlapping ranges (CASSANDRA-2641)
 * replace CollatingIterator, ReducingIterator with MergeIterator
   (CASSANDRA-2062)
 * Fixed the ability to set compaction strategy in cli using create column
   family command (CASSANDRA-2778)
 * clean up tmp files after failed compaction (CASSANDRA-2468)
 * restrict repair streaming to specific columnfamilies (CASSANDRA-2280)
 * don't bother persisting columns shadowed by a row tombstone (CASSANDRA-2589)
 * reset CF and SC deletion times after gc_grace (CASSANDRA-2317)
 * optimize away seek when compacting wide rows (CASSANDRA-2879)
 * single-pass streaming (CASSANDRA-2677, 2906, 2916, 3003)
 * use reference counting for deleting sstables instead of relying on GC
   (CASSANDRA-2521, 3179)
 * store hints as serialized mutations instead of pointers to data row
   (CASSANDRA-2045)
 * store hints in the coordinator node instead of in the closest replica
   (CASSANDRA-2914)
 * add row_cache_keys_to_save CF option (CASSANDRA-1966)
 * check column family validity in nodetool repair (CASSANDRA-2933)
 * use lazy initialization instead of class initialization in NodeId
   (CASSANDRA-2953)
 * add paging to get_count (CASSANDRA-2894)
 * fix "short reads" in [multi]get (CASSANDRA-2643, 3157, 3192)
 * add optional compression for sstables (CASSANDRA-47, 2994, 3001, 3128)
 * add scheduler JMX metrics (CASSANDRA-2962)
 * add block level checksum for compressed data (CASSANDRA-1717)
 * make column family backed column map pluggable and introduce unsynchronized
   ArrayList backed one to speedup reads (CASSANDRA-2843, 3165, 3205)
 * refactoring of the secondary index api (CASSANDRA-2982)
 * make CL > ONE reads wait for digest reconciliation before returning
   (CASSANDRA-2494)
 * fix missing logging for some exceptions (CASSANDRA-2061)
 * refactor and optimize ColumnFamilyStore.files(...) and Descriptor.fromFilename(String)
   and few other places responsible for work with SSTable files (CASSANDRA-3040)
 * Stop reading from sstables once we know we have the most recent columns,
   for query-by-name requests (CASSANDRA-2498)
 * Add query-by-column mode to stress.java (CASSANDRA-3064)
 * Add "install" command to cassandra.bat (CASSANDRA-292)
 * clean up KSMetadata, CFMetadata from unnecessary
   Thrift<->Avro conversion methods (CASSANDRA-3032)
 * Add timeouts to client request schedulers (CASSANDRA-3079, 3096)
 * Cli to use hashes rather than array of hashes for strategy options (CASSANDRA-3081)
 * LeveledCompactionStrategy (CASSANDRA-1608, 3085, 3110, 3087, 3145, 3154, 3182)
 * Improvements of the CLI `describe` command (CASSANDRA-2630)
 * reduce window where dropped CF sstables may not be deleted (CASSANDRA-2942)
 * Expose gossip/FD info to JMX (CASSANDRA-2806)
 * Fix streaming over SSL when compressed SSTable involved (CASSANDRA-3051)
 * Add support for pluggable secondary index implementations (CASSANDRA-3078)
 * remove compaction_thread_priority setting (CASSANDRA-3104)
 * generate hints for replicas that timeout, not just replicas that are known
   to be down before starting (CASSANDRA-2034)
 * Add throttling for internode streaming (CASSANDRA-3080)
 * make the repair of a range repair all replica (CASSANDRA-2610, 3194)
 * expose the ability to repair the first range (as returned by the
   partitioner) of a node (CASSANDRA-2606)
 * Streams Compression (CASSANDRA-3015)
 * add ability to use multiple threads during a single compaction
   (CASSANDRA-2901)
 * make AbstractBounds.normalize support overlapping ranges (CASSANDRA-2641)
 * fix of the CQL count() behavior (CASSANDRA-3068)
 * use TreeMap backed column families for the SSTable simple writers
   (CASSANDRA-3148)
 * fix inconsistency of the CLI syntax when {} should be used instead of [{}]
   (CASSANDRA-3119)
 * rename CQL type names to match expected SQL behavior (CASSANDRA-3149, 3031)
 * Arena-based allocation for memtables (CASSANDRA-2252, 3162, 3163, 3168)
 * Default RR chance to 0.1 (CASSANDRA-3169)
 * Add RowLevel support to secondary index API (CASSANDRA-3147)
 * Make SerializingCacheProvider the default if JNA is available (CASSANDRA-3183)
 * Fix backwards compatibilty for CQL memtable properties (CASSANDRA-3190)
 * Add five-minute delay before starting compactions on a restarted server
   (CASSANDRA-3181)
 * Reduce copies done for intra-host messages (CASSANDRA-1788, 3144)
 * support of compaction strategy option for stress.java (CASSANDRA-3204)
 * make memtable throughput and column count thresholds no-ops (CASSANDRA-2449)
 * Return schema information along with the resultSet in CQL (CASSANDRA-2734)
 * Add new DecimalType (CASSANDRA-2883)
 * Fix assertion error in RowRepairResolver (CASSANDRA-3156)
 * Reduce unnecessary high buffer sizes (CASSANDRA-3171)
 * Pluggable compaction strategy (CASSANDRA-1610)
 * Add new broadcast_address config option (CASSANDRA-2491)


0.8.7
 * Kill server on wrapped OOME such as from FileChannel.map (CASSANDRA-3201)
 * Allow using quotes in "USE <keyspace>;" CLI command (CASSANDRA-3208)
 * Log message when a full repair operation completes (CASSANDRA-3207)
 * Don't allow any cache loading exceptions to halt startup (CASSANDRA-3218)
 * Fix sstableloader --ignores option (CASSANDRA-3247)
 * File descriptor limit increased in packaging (CASSANDRA-3206)
 * Log a meaningfull warning when a node receive a message for a repair session
   that doesn't exist anymore (CASSANDRA-3256)
 * Fix FD leak when internode encryption is enabled (CASSANDRA-3257)
 * FBUtilities.hexToBytes(String) to throw NumberFormatException when string
   contains non-hex characters (CASSANDRA-3231)
 * Keep SimpleSnitch proximity ordering unchanged from what the Strategy
   generates, as intended (CASSANDRA-3262)
 * remove Scrub from compactionstats when finished (CASSANDRA-3255)
 * Fix tool .bat files when CASSANDRA_HOME contains spaces (CASSANDRA-3258)
 * Force flush of status table when removing/updating token (CASSANDRA-3243)
 * Evict gossip state immediately when a token is taken over by a new IP (CASSANDRA-3259)
 * Fix bug where the failure detector can take too long to mark a host
   down (CASSANDRA-3273)
 * (Hadoop) allow wrapping ranges in queries (CASSANDRA-3137)
 * (Hadoop) check all interfaces for a match with split location
   before falling back to random replica (CASSANDRA-3211)
 * (Hadoop) Make Pig storage handle implements LoadMetadata (CASSANDRA-2777)
 * (Hadoop) Fix exception during PIG 'dump' (CASSANDRA-2810)
 * Fix stress COUNTER_GET option (CASSANDRA-3301)
 * Fix missing fields in CLI `show schema` output (CASSANDRA-3304)
 * Nodetool no longer leaks threads and closes JMX connections (CASSANDRA-3309)
 * fix truncate allowing data to be replayed post-restart (CASSANDRA-3297)
 * Move SimpleAuthority and SimpleAuthenticator to examples (CASSANDRA-2922)
 * Fix handling of tombstone by SSTableExport/Import (CASSANDRA-3357)
 * Fix transposition in cfHistograms (CASSANDRA-3222)
 * Allow using number as DC name when creating keyspace in CQL (CASSANDRA-3239)
 * Force flush of system table after updating/removing a token (CASSANDRA-3243)


0.8.6
 * revert CASSANDRA-2388
 * change TokenRange.endpoints back to listen/broadcast address to match
   pre-1777 behavior, and add TokenRange.rpc_endpoints instead (CASSANDRA-3187)
 * avoid trying to watch cassandra-topology.properties when loaded from jar
   (CASSANDRA-3138)
 * prevent users from creating keyspaces with LocalStrategy replication
   (CASSANDRA-3139)
 * fix CLI `show schema;` to output correct keyspace definition statement
   (CASSANDRA-3129)
 * CustomTThreadPoolServer to log TTransportException at DEBUG level
   (CASSANDRA-3142)
 * allow topology sort to work with non-unique rack names between
   datacenters (CASSANDRA-3152)
 * Improve caching of same-version Messages on digest and repair paths
   (CASSANDRA-3158)
 * Randomize choice of first replica for counter increment (CASSANDRA-2890)
 * Fix using read_repair_chance instead of merge_shard_change (CASSANDRA-3202)
 * Avoid streaming data to nodes that already have it, on move as well as
   decommission (CASSANDRA-3041)
 * Fix divide by zero error in GCInspector (CASSANDRA-3164)
 * allow quoting of the ColumnFamily name in CLI `create column family`
   statement (CASSANDRA-3195)
 * Fix rolling upgrade from 0.7 to 0.8 problem (CASSANDRA-3166)
 * Accomodate missing encryption_options in IncomingTcpConnection.stream
   (CASSANDRA-3212)


0.8.5
 * fix NPE when encryption_options is unspecified (CASSANDRA-3007)
 * include column name in validation failure exceptions (CASSANDRA-2849)
 * make sure truncate clears out the commitlog so replay won't re-
   populate with truncated data (CASSANDRA-2950)
 * fix NPE when debug logging is enabled and dropped CF is present
   in a commitlog segment (CASSANDRA-3021)
 * fix cassandra.bat when CASSANDRA_HOME contains spaces (CASSANDRA-2952)
 * fix to SSTableSimpleUnsortedWriter bufferSize calculation (CASSANDRA-3027)
 * make cleanup and normal compaction able to skip empty rows
   (rows containing nothing but expired tombstones) (CASSANDRA-3039)
 * work around native memory leak in com.sun.management.GarbageCollectorMXBean
   (CASSANDRA-2868)
 * validate that column names in column_metadata are not equal to key_alias
   on create/update of the ColumnFamily and CQL 'ALTER' statement (CASSANDRA-3036)
 * return an InvalidRequestException if an indexed column is assigned
   a value larger than 64KB (CASSANDRA-3057)
 * fix of numeric-only and string column names handling in CLI "drop index"
   (CASSANDRA-3054)
 * prune index scan resultset back to original request for lazy
   resultset expansion case (CASSANDRA-2964)
 * (Hadoop) fail jobs when Cassandra node has failed but TaskTracker
   has not (CASSANDRA-2388)
 * fix dynamic snitch ignoring nodes when read_repair_chance is zero
   (CASSANDRA-2662)
 * avoid retaining references to dropped CFS objects in
   CompactionManager.estimatedCompactions (CASSANDRA-2708)
 * expose rpc timeouts per host in MessagingServiceMBean (CASSANDRA-2941)
 * avoid including cwd in classpath for deb and rpm packages (CASSANDRA-2881)
 * remove gossip state when a new IP takes over a token (CASSANDRA-3071)
 * allow sstable2json to work on index sstable files (CASSANDRA-3059)
 * always hint counters (CASSANDRA-3099)
 * fix log4j initialization in EmbeddedCassandraService (CASSANDRA-2857)
 * remove gossip state when a new IP takes over a token (CASSANDRA-3071)
 * work around native memory leak in com.sun.management.GarbageCollectorMXBean
    (CASSANDRA-2868)
 * fix UnavailableException with writes at CL.EACH_QUORM (CASSANDRA-3084)
 * fix parsing of the Keyspace and ColumnFamily names in numeric
   and string representations in CLI (CASSANDRA-3075)
 * fix corner cases in Range.differenceToFetch (CASSANDRA-3084)
 * fix ip address String representation in the ring cache (CASSANDRA-3044)
 * fix ring cache compatibility when mixing pre-0.8.4 nodes with post-
   in the same cluster (CASSANDRA-3023)
 * make repair report failure when a node participating dies (instead of
   hanging forever) (CASSANDRA-2433)
 * fix handling of the empty byte buffer by ReversedType (CASSANDRA-3111)
 * Add validation that Keyspace names are case-insensitively unique (CASSANDRA-3066)
 * catch invalid key_validation_class before instantiating UpdateColumnFamily (CASSANDRA-3102)
 * make Range and Bounds objects client-safe (CASSANDRA-3108)
 * optionally skip log4j configuration (CASSANDRA-3061)
 * bundle sstableloader with the debian package (CASSANDRA-3113)
 * don't try to build secondary indexes when there is none (CASSANDRA-3123)
 * improve SSTableSimpleUnsortedWriter speed for large rows (CASSANDRA-3122)
 * handle keyspace arguments correctly in nodetool snapshot (CASSANDRA-3038)
 * Fix SSTableImportTest on windows (CASSANDRA-3043)
 * expose compactionThroughputMbPerSec through JMX (CASSANDRA-3117)
 * log keyspace and CF of large rows being compacted


0.8.4
 * change TokenRing.endpoints to be a list of rpc addresses instead of
   listen/broadcast addresses (CASSANDRA-1777)
 * include files-to-be-streamed in StreamInSession.getSources (CASSANDRA-2972)
 * use JAVA env var in cassandra-env.sh (CASSANDRA-2785, 2992)
 * avoid doing read for no-op replicate-on-write at CL=1 (CASSANDRA-2892)
 * refuse counter write for CL.ANY (CASSANDRA-2990)
 * switch back to only logging recent dropped messages (CASSANDRA-3004)
 * always deserialize RowMutation for counters (CASSANDRA-3006)
 * ignore saved replication_factor strategy_option for NTS (CASSANDRA-3011)
 * make sure pre-truncate CL segments are discarded (CASSANDRA-2950)


0.8.3
 * add ability to drop local reads/writes that are going to timeout
   (CASSANDRA-2943)
 * revamp token removal process, keep gossip states for 3 days (CASSANDRA-2496)
 * don't accept extra args for 0-arg nodetool commands (CASSANDRA-2740)
 * log unavailableexception details at debug level (CASSANDRA-2856)
 * expose data_dir though jmx (CASSANDRA-2770)
 * don't include tmp files as sstable when create cfs (CASSANDRA-2929)
 * log Java classpath on startup (CASSANDRA-2895)
 * keep gossipped version in sync with actual on migration coordinator
   (CASSANDRA-2946)
 * use lazy initialization instead of class initialization in NodeId
   (CASSANDRA-2953)
 * check column family validity in nodetool repair (CASSANDRA-2933)
 * speedup bytes to hex conversions dramatically (CASSANDRA-2850)
 * Flush memtables on shutdown when durable writes are disabled
   (CASSANDRA-2958)
 * improved POSIX compatibility of start scripts (CASsANDRA-2965)
 * add counter support to Hadoop InputFormat (CASSANDRA-2981)
 * fix bug where dirty commitlog segments were removed (and avoid keeping
   segments with no post-flush activity permanently dirty) (CASSANDRA-2829)
 * fix throwing exception with batch mutation of counter super columns
   (CASSANDRA-2949)
 * ignore system tables during repair (CASSANDRA-2979)
 * throw exception when NTS is given replication_factor as an option
   (CASSANDRA-2960)
 * fix assertion error during compaction of counter CFs (CASSANDRA-2968)
 * avoid trying to create index names, when no index exists (CASSANDRA-2867)
 * don't sample the system table when choosing a bootstrap token
   (CASSANDRA-2825)
 * gossiper notifies of local state changes (CASSANDRA-2948)
 * add asynchronous and half-sync/half-async (hsha) thrift servers
   (CASSANDRA-1405)
 * fix potential use of free'd native memory in SerializingCache
   (CASSANDRA-2951)
 * prune index scan resultset back to original request for lazy
   resultset expansion case (CASSANDRA-2964)
 * (Hadoop) fail jobs when Cassandra node has failed but TaskTracker
    has not (CASSANDRA-2388)


0.8.2
 * CQL:
   - include only one row per unique key for IN queries (CASSANDRA-2717)
   - respect client timestamp on full row deletions (CASSANDRA-2912)
 * improve thread-safety in StreamOutSession (CASSANDRA-2792)
 * allow deleting a row and updating indexed columns in it in the
   same mutation (CASSANDRA-2773)
 * Expose number of threads blocked on submitting memtable to flush
   in JMX (CASSANDRA-2817)
 * add ability to return "endpoints" to nodetool (CASSANDRA-2776)
 * Add support for multiple (comma-delimited) coordinator addresses
   to ColumnFamilyInputFormat (CASSANDRA-2807)
 * fix potential NPE while scheduling read repair for range slice
   (CASSANDRA-2823)
 * Fix race in SystemTable.getCurrentLocalNodeId (CASSANDRA-2824)
 * Correctly set default for replicate_on_write (CASSANDRA-2835)
 * improve nodetool compactionstats formatting (CASSANDRA-2844)
 * fix index-building status display (CASSANDRA-2853)
 * fix CLI perpetuating obsolete KsDef.replication_factor (CASSANDRA-2846)
 * improve cli treatment of multiline comments (CASSANDRA-2852)
 * handle row tombstones correctly in EchoedRow (CASSANDRA-2786)
 * add MessagingService.get[Recently]DroppedMessages and
   StorageService.getExceptionCount (CASSANDRA-2804)
 * fix possibility of spurious UnavailableException for LOCAL_QUORUM
   reads with dynamic snitch + read repair disabled (CASSANDRA-2870)
 * add ant-optional as dependence for the debian package (CASSANDRA-2164)
 * add option to specify limit for get_slice in the CLI (CASSANDRA-2646)
 * decrease HH page size (CASSANDRA-2832)
 * reset cli keyspace after dropping the current one (CASSANDRA-2763)
 * add KeyRange option to Hadoop inputformat (CASSANDRA-1125)
 * fix protocol versioning (CASSANDRA-2818, 2860)
 * support spaces in path to log4j configuration (CASSANDRA-2383)
 * avoid including inferred types in CF update (CASSANDRA-2809)
 * fix JMX bulkload call (CASSANDRA-2908)
 * fix updating KS with durable_writes=false (CASSANDRA-2907)
 * add simplified facade to SSTableWriter for bulk loading use
   (CASSANDRA-2911)
 * fix re-using index CF sstable names after drop/recreate (CASSANDRA-2872)
 * prepend CF to default index names (CASSANDRA-2903)
 * fix hint replay (CASSANDRA-2928)
 * Properly synchronize repair's merkle tree computation (CASSANDRA-2816)


0.8.1
 * CQL:
   - support for insert, delete in BATCH (CASSANDRA-2537)
   - support for IN to SELECT, UPDATE (CASSANDRA-2553)
   - timestamp support for INSERT, UPDATE, and BATCH (CASSANDRA-2555)
   - TTL support (CASSANDRA-2476)
   - counter support (CASSANDRA-2473)
   - ALTER COLUMNFAMILY (CASSANDRA-1709)
   - DROP INDEX (CASSANDRA-2617)
   - add SCHEMA/TABLE as aliases for KS/CF (CASSANDRA-2743)
   - server handles wait-for-schema-agreement (CASSANDRA-2756)
   - key alias support (CASSANDRA-2480)
 * add support for comparator parameters and a generic ReverseType
   (CASSANDRA-2355)
 * add CompositeType and DynamicCompositeType (CASSANDRA-2231)
 * optimize batches containing multiple updates to the same row
   (CASSANDRA-2583)
 * adjust hinted handoff page size to avoid OOM with large columns
   (CASSANDRA-2652)
 * mark BRAF buffer invalid post-flush so we don't re-flush partial
   buffers again, especially on CL writes (CASSANDRA-2660)
 * add DROP INDEX support to CLI (CASSANDRA-2616)
 * don't perform HH to client-mode [storageproxy] nodes (CASSANDRA-2668)
 * Improve forceDeserialize/getCompactedRow encapsulation (CASSANDRA-2659)
 * Don't write CounterUpdateColumn to disk in tests (CASSANDRA-2650)
 * Add sstable bulk loading utility (CASSANDRA-1278)
 * avoid replaying hints to dropped columnfamilies (CASSANDRA-2685)
 * add placeholders for missing rows in range query pseudo-RR (CASSANDRA-2680)
 * remove no-op HHOM.renameHints (CASSANDRA-2693)
 * clone super columns to avoid modifying them during flush (CASSANDRA-2675)
 * allow writes to bypass the commitlog for certain keyspaces (CASSANDRA-2683)
 * avoid NPE when bypassing commitlog during memtable flush (CASSANDRA-2781)
 * Added support for making bootstrap retry if nodes flap (CASSANDRA-2644)
 * Added statusthrift to nodetool to report if thrift server is running (CASSANDRA-2722)
 * Fixed rows being cached if they do not exist (CASSANDRA-2723)
 * Support passing tableName and cfName to RowCacheProviders (CASSANDRA-2702)
 * close scrub file handles (CASSANDRA-2669)
 * throttle migration replay (CASSANDRA-2714)
 * optimize column serializer creation (CASSANDRA-2716)
 * Added support for making bootstrap retry if nodes flap (CASSANDRA-2644)
 * Added statusthrift to nodetool to report if thrift server is running
   (CASSANDRA-2722)
 * Fixed rows being cached if they do not exist (CASSANDRA-2723)
 * fix truncate/compaction race (CASSANDRA-2673)
 * workaround large resultsets causing large allocation retention
   by nio sockets (CASSANDRA-2654)
 * fix nodetool ring use with Ec2Snitch (CASSANDRA-2733)
 * fix removing columns and subcolumns that are supressed by a row or
   supercolumn tombstone during replica resolution (CASSANDRA-2590)
 * support sstable2json against snapshot sstables (CASSANDRA-2386)
 * remove active-pull schema requests (CASSANDRA-2715)
 * avoid marking entire list of sstables as actively being compacted
   in multithreaded compaction (CASSANDRA-2765)
 * seek back after deserializing a row to update cache with (CASSANDRA-2752)
 * avoid skipping rows in scrub for counter column family (CASSANDRA-2759)
 * fix ConcurrentModificationException in repair when dealing with 0.7 node
   (CASSANDRA-2767)
 * use threadsafe collections for StreamInSession (CASSANDRA-2766)
 * avoid infinite loop when creating merkle tree (CASSANDRA-2758)
 * avoids unmarking compacting sstable prematurely in cleanup (CASSANDRA-2769)
 * fix NPE when the commit log is bypassed (CASSANDRA-2718)
 * don't throw an exception in SS.isRPCServerRunning (CASSANDRA-2721)
 * make stress.jar executable (CASSANDRA-2744)
 * add daemon mode to java stress (CASSANDRA-2267)
 * expose the DC and rack of a node through JMX and nodetool ring (CASSANDRA-2531)
 * fix cache mbean getSize (CASSANDRA-2781)
 * Add Date, Float, Double, and Boolean types (CASSANDRA-2530)
 * Add startup flag to renew counter node id (CASSANDRA-2788)
 * add jamm agent to cassandra.bat (CASSANDRA-2787)
 * fix repair hanging if a neighbor has nothing to send (CASSANDRA-2797)
 * purge tombstone even if row is in only one sstable (CASSANDRA-2801)
 * Fix wrong purge of deleted cf during compaction (CASSANDRA-2786)
 * fix race that could result in Hadoop writer failing to throw an
   exception encountered after close() (CASSANDRA-2755)
 * fix scan wrongly throwing assertion error (CASSANDRA-2653)
 * Always use even distribution for merkle tree with RandomPartitionner
   (CASSANDRA-2841)
 * fix describeOwnership for OPP (CASSANDRA-2800)
 * ensure that string tokens do not contain commas (CASSANDRA-2762)


0.8.0-final
 * fix CQL grammar warning and cqlsh regression from CASSANDRA-2622
 * add ant generate-cql-html target (CASSANDRA-2526)
 * update CQL consistency levels (CASSANDRA-2566)
 * debian packaging fixes (CASSANDRA-2481, 2647)
 * fix UUIDType, IntegerType for direct buffers (CASSANDRA-2682, 2684)
 * switch to native Thrift for Hadoop map/reduce (CASSANDRA-2667)
 * fix StackOverflowError when building from eclipse (CASSANDRA-2687)
 * only provide replication_factor to strategy_options "help" for
   SimpleStrategy, OldNetworkTopologyStrategy (CASSANDRA-2678, 2713)
 * fix exception adding validators to non-string columns (CASSANDRA-2696)
 * avoid instantiating DatabaseDescriptor in JDBC (CASSANDRA-2694)
 * fix potential stack overflow during compaction (CASSANDRA-2626)
 * clone super columns to avoid modifying them during flush (CASSANDRA-2675)
 * reset underlying iterator in EchoedRow constructor (CASSANDRA-2653)


0.8.0-rc1
 * faster flushes and compaction from fixing excessively pessimistic
   rebuffering in BRAF (CASSANDRA-2581)
 * fix returning null column values in the python cql driver (CASSANDRA-2593)
 * fix merkle tree splitting exiting early (CASSANDRA-2605)
 * snapshot_before_compaction directory name fix (CASSANDRA-2598)
 * Disable compaction throttling during bootstrap (CASSANDRA-2612)
 * fix CQL treatment of > and < operators in range slices (CASSANDRA-2592)
 * fix potential double-application of counter updates on commitlog replay
   by moving replay position from header to sstable metadata (CASSANDRA-2419)
 * JDBC CQL driver exposes getColumn for access to timestamp
 * JDBC ResultSetMetadata properties added to AbstractType
 * r/m clustertool (CASSANDRA-2607)
 * add support for presenting row key as a column in CQL result sets
   (CASSANDRA-2622)
 * Don't allow {LOCAL|EACH}_QUORUM unless strategy is NTS (CASSANDRA-2627)
 * validate keyspace strategy_options during CQL create (CASSANDRA-2624)
 * fix empty Result with secondary index when limit=1 (CASSANDRA-2628)
 * Fix regression where bootstrapping a node with no schema fails
   (CASSANDRA-2625)
 * Allow removing LocationInfo sstables (CASSANDRA-2632)
 * avoid attempting to replay mutations from dropped keyspaces (CASSANDRA-2631)
 * avoid using cached position of a key when GT is requested (CASSANDRA-2633)
 * fix counting bloom filter true positives (CASSANDRA-2637)
 * initialize local ep state prior to gossip startup if needed (CASSANDRA-2638)
 * fix counter increment lost after restart (CASSANDRA-2642)
 * add quote-escaping via backslash to CLI (CASSANDRA-2623)
 * fix pig example script (CASSANDRA-2487)
 * fix dynamic snitch race in adding latencies (CASSANDRA-2618)
 * Start/stop cassandra after more important services such as mdadm in
   debian packaging (CASSANDRA-2481)


0.8.0-beta2
 * fix NPE compacting index CFs (CASSANDRA-2528)
 * Remove checking all column families on startup for compaction candidates
   (CASSANDRA-2444)
 * validate CQL create keyspace options (CASSANDRA-2525)
 * fix nodetool setcompactionthroughput (CASSANDRA-2550)
 * move	gossip heartbeat back to its own thread (CASSANDRA-2554)
 * validate cql TRUNCATE columnfamily before truncating (CASSANDRA-2570)
 * fix batch_mutate for mixed standard-counter mutations (CASSANDRA-2457)
 * disallow making schema changes to system keyspace (CASSANDRA-2563)
 * fix sending mutation messages multiple times (CASSANDRA-2557)
 * fix incorrect use of NBHM.size in ReadCallback that could cause
   reads to time out even when responses were received (CASSANDRA-2552)
 * trigger read repair correctly for LOCAL_QUORUM reads (CASSANDRA-2556)
 * Allow configuring the number of compaction thread (CASSANDRA-2558)
 * forceUserDefinedCompaction will attempt to compact what it is given
   even if the pessimistic estimate is that there is not enough disk space;
   automatic compactions will only compact 2 or more sstables (CASSANDRA-2575)
 * refuse to apply migrations with older timestamps than the current
   schema (CASSANDRA-2536)
 * remove unframed Thrift transport option
 * include indexes in snapshots (CASSANDRA-2596)
 * improve ignoring of obsolete mutations in index maintenance (CASSANDRA-2401)
 * recognize attempt to drop just the index while leaving the column
   definition alone (CASSANDRA-2619)


0.8.0-beta1
 * remove Avro RPC support (CASSANDRA-926)
 * support for columns that act as incr/decr counters
   (CASSANDRA-1072, 1937, 1944, 1936, 2101, 2093, 2288, 2105, 2384, 2236, 2342,
   2454)
 * CQL (CASSANDRA-1703, 1704, 1705, 1706, 1707, 1708, 1710, 1711, 1940,
   2124, 2302, 2277, 2493)
 * avoid double RowMutation serialization on write path (CASSANDRA-1800)
 * make NetworkTopologyStrategy the default (CASSANDRA-1960)
 * configurable internode encryption (CASSANDRA-1567, 2152)
 * human readable column names in sstable2json output (CASSANDRA-1933)
 * change default JMX port to 7199 (CASSANDRA-2027)
 * backwards compatible internal messaging (CASSANDRA-1015)
 * atomic switch of memtables and sstables (CASSANDRA-2284)
 * add pluggable SeedProvider (CASSANDRA-1669)
 * Fix clustertool to not throw exception when calling get_endpoints (CASSANDRA-2437)
 * upgrade to thrift 0.6 (CASSANDRA-2412)
 * repair works on a token range instead of full ring (CASSANDRA-2324)
 * purge tombstones from row cache (CASSANDRA-2305)
 * push replication_factor into strategy_options (CASSANDRA-1263)
 * give snapshots the same name on each node (CASSANDRA-1791)
 * remove "nodetool loadbalance" (CASSANDRA-2448)
 * multithreaded compaction (CASSANDRA-2191)
 * compaction throttling (CASSANDRA-2156)
 * add key type information and alias (CASSANDRA-2311, 2396)
 * cli no longer divides read_repair_chance by 100 (CASSANDRA-2458)
 * made CompactionInfo.getTaskType return an enum (CASSANDRA-2482)
 * add a server-wide cap on measured memtable memory usage and aggressively
   flush to keep under that threshold (CASSANDRA-2006)
 * add unified UUIDType (CASSANDRA-2233)
 * add off-heap row cache support (CASSANDRA-1969)


0.7.5
 * improvements/fixes to PIG driver (CASSANDRA-1618, CASSANDRA-2387,
   CASSANDRA-2465, CASSANDRA-2484)
 * validate index names (CASSANDRA-1761)
 * reduce contention on Table.flusherLock (CASSANDRA-1954)
 * try harder to detect failures during streaming, cleaning up temporary
   files more reliably (CASSANDRA-2088)
 * shut down server for OOM on a Thrift thread (CASSANDRA-2269)
 * fix tombstone handling in repair and sstable2json (CASSANDRA-2279)
 * preserve version when streaming data from old sstables (CASSANDRA-2283)
 * don't start repair if a neighboring node is marked as dead (CASSANDRA-2290)
 * purge tombstones from row cache (CASSANDRA-2305)
 * Avoid seeking when sstable2json exports the entire file (CASSANDRA-2318)
 * clear Built flag in system table when dropping an index (CASSANDRA-2320)
 * don't allow arbitrary argument for stress.java (CASSANDRA-2323)
 * validate values for index predicates in get_indexed_slice (CASSANDRA-2328)
 * queue secondary indexes for flush before the parent (CASSANDRA-2330)
 * allow job configuration to set the CL used in Hadoop jobs (CASSANDRA-2331)
 * add memtable_flush_queue_size defaulting to 4 (CASSANDRA-2333)
 * Allow overriding of initial_token, storage_port and rpc_port from system
   properties (CASSANDRA-2343)
 * fix comparator used for non-indexed secondary expressions in index scan
   (CASSANDRA-2347)
 * ensure size calculation and write phase of large-row compaction use
   the same threshold for TTL expiration (CASSANDRA-2349)
 * fix race when iterating CFs during add/drop (CASSANDRA-2350)
 * add ConsistencyLevel command to CLI (CASSANDRA-2354)
 * allow negative numbers in the cli (CASSANDRA-2358)
 * hard code serialVersionUID for tokens class (CASSANDRA-2361)
 * fix potential infinite loop in ByteBufferUtil.inputStream (CASSANDRA-2365)
 * fix encoding bugs in HintedHandoffManager, SystemTable when default
   charset is not UTF8 (CASSANDRA-2367)
 * avoids having removed node reappearing in Gossip (CASSANDRA-2371)
 * fix incorrect truncation of long to int when reading columns via block
   index (CASSANDRA-2376)
 * fix NPE during stream session (CASSANDRA-2377)
 * fix race condition that could leave orphaned data files when dropping CF or
   KS (CASSANDRA-2381)
 * fsync statistics component on write (CASSANDRA-2382)
 * fix duplicate results from CFS.scan (CASSANDRA-2406)
 * add IntegerType to CLI help (CASSANDRA-2414)
 * avoid caching token-only decoratedkeys (CASSANDRA-2416)
 * convert mmap assertion to if/throw so scrub can catch it (CASSANDRA-2417)
 * don't overwrite gc log (CASSANDR-2418)
 * invalidate row cache for streamed row to avoid inconsitencies
   (CASSANDRA-2420)
 * avoid copies in range/index scans (CASSANDRA-2425)
 * make sure we don't wipe data during cleanup if the node has not join
   the ring (CASSANDRA-2428)
 * Try harder to close files after compaction (CASSANDRA-2431)
 * re-set bootstrapped flag after move finishes (CASSANDRA-2435)
 * display validation_class in CLI 'describe keyspace' (CASSANDRA-2442)
 * make cleanup compactions cleanup the row cache (CASSANDRA-2451)
 * add column fields validation to scrub (CASSANDRA-2460)
 * use 64KB flush buffer instead of in_memory_compaction_limit (CASSANDRA-2463)
 * fix backslash substitutions in CLI (CASSANDRA-2492)
 * disable cache saving for system CFS (CASSANDRA-2502)
 * fixes for verifying destination availability under hinted conditions
   so UE can be thrown intead of timing out (CASSANDRA-2514)
 * fix update of validation class in column metadata (CASSANDRA-2512)
 * support LOCAL_QUORUM, EACH_QUORUM CLs outside of NTS (CASSANDRA-2516)
 * preserve version when streaming data from old sstables (CASSANDRA-2283)
 * fix backslash substitutions in CLI (CASSANDRA-2492)
 * count a row deletion as one operation towards memtable threshold
   (CASSANDRA-2519)
 * support LOCAL_QUORUM, EACH_QUORUM CLs outside of NTS (CASSANDRA-2516)


0.7.4
 * add nodetool join command (CASSANDRA-2160)
 * fix secondary indexes on pre-existing or streamed data (CASSANDRA-2244)
 * initialize endpoint in gossiper earlier (CASSANDRA-2228)
 * add ability to write to Cassandra from Pig (CASSANDRA-1828)
 * add rpc_[min|max]_threads (CASSANDRA-2176)
 * add CL.TWO, CL.THREE (CASSANDRA-2013)
 * avoid exporting an un-requested row in sstable2json, when exporting
   a key that does not exist (CASSANDRA-2168)
 * add incremental_backups option (CASSANDRA-1872)
 * add configurable row limit to Pig loadfunc (CASSANDRA-2276)
 * validate column values in batches as well as single-Column inserts
   (CASSANDRA-2259)
 * move sample schema from cassandra.yaml to schema-sample.txt,
   a cli scripts (CASSANDRA-2007)
 * avoid writing empty rows when scrubbing tombstoned rows (CASSANDRA-2296)
 * fix assertion error in range and index scans for CL < ALL
   (CASSANDRA-2282)
 * fix commitlog replay when flush position refers to data that didn't
   get synced before server died (CASSANDRA-2285)
 * fix fd leak in sstable2json with non-mmap'd i/o (CASSANDRA-2304)
 * reduce memory use during streaming of multiple sstables (CASSANDRA-2301)
 * purge tombstoned rows from cache after GCGraceSeconds (CASSANDRA-2305)
 * allow zero replicas in a NTS datacenter (CASSANDRA-1924)
 * make range queries respect snitch for local replicas (CASSANDRA-2286)
 * fix HH delivery when column index is larger than 2GB (CASSANDRA-2297)
 * make 2ary indexes use parent CF flush thresholds during initial build
   (CASSANDRA-2294)
 * update memtable_throughput to be a long (CASSANDRA-2158)


0.7.3
 * Keep endpoint state until aVeryLongTime (CASSANDRA-2115)
 * lower-latency read repair (CASSANDRA-2069)
 * add hinted_handoff_throttle_delay_in_ms option (CASSANDRA-2161)
 * fixes for cache save/load (CASSANDRA-2172, -2174)
 * Handle whole-row deletions in CFOutputFormat (CASSANDRA-2014)
 * Make memtable_flush_writers flush in parallel (CASSANDRA-2178)
 * Add compaction_preheat_key_cache option (CASSANDRA-2175)
 * refactor stress.py to have only one copy of the format string
   used for creating row keys (CASSANDRA-2108)
 * validate index names for \w+ (CASSANDRA-2196)
 * Fix Cassandra cli to respect timeout if schema does not settle
   (CASSANDRA-2187)
 * fix for compaction and cleanup writing old-format data into new-version
   sstable (CASSANDRA-2211, -2216)
 * add nodetool scrub (CASSANDRA-2217, -2240)
 * fix sstable2json large-row pagination (CASSANDRA-2188)
 * fix EOFing on requests for the last bytes in a file (CASSANDRA-2213)
 * fix BufferedRandomAccessFile bugs (CASSANDRA-2218, -2241)
 * check for memtable flush_after_mins exceeded every 10s (CASSANDRA-2183)
 * fix cache saving on Windows (CASSANDRA-2207)
 * add validateSchemaAgreement call + synchronization to schema
   modification operations (CASSANDRA-2222)
 * fix for reversed slice queries on large rows (CASSANDRA-2212)
 * fat clients were writing local data (CASSANDRA-2223)
 * set DEFAULT_MEMTABLE_LIFETIME_IN_MINS to 24h
 * improve detection and cleanup of partially-written sstables
   (CASSANDRA-2206)
 * fix supercolumn de/serialization when subcolumn comparator is different
   from supercolumn's (CASSANDRA-2104)
 * fix starting up on Windows when CASSANDRA_HOME contains whitespace
   (CASSANDRA-2237)
 * add [get|set][row|key]cacheSavePeriod to JMX (CASSANDRA-2100)
 * fix Hadoop ColumnFamilyOutputFormat dropping of mutations
   when batch fills up (CASSANDRA-2255)
 * move file deletions off of scheduledtasks executor (CASSANDRA-2253)


0.7.2
 * copy DecoratedKey.key when inserting into caches to avoid retaining
   a reference to the underlying buffer (CASSANDRA-2102)
 * format subcolumn names with subcomparator (CASSANDRA-2136)
 * fix column bloom filter deserialization (CASSANDRA-2165)


0.7.1
 * refactor MessageDigest creation code. (CASSANDRA-2107)
 * buffer network stack to avoid inefficient small TCP messages while avoiding
   the nagle/delayed ack problem (CASSANDRA-1896)
 * check log4j configuration for changes every 10s (CASSANDRA-1525, 1907)
 * more-efficient cross-DC replication (CASSANDRA-1530, -2051, -2138)
 * avoid polluting page cache with commitlog or sstable writes
   and seq scan operations (CASSANDRA-1470)
 * add RMI authentication options to nodetool (CASSANDRA-1921)
 * make snitches configurable at runtime (CASSANDRA-1374)
 * retry hadoop split requests on connection failure (CASSANDRA-1927)
 * implement describeOwnership for BOP, COPP (CASSANDRA-1928)
 * make read repair behave as expected for ConsistencyLevel > ONE
   (CASSANDRA-982, 2038)
 * distributed test harness (CASSANDRA-1859, 1964)
 * reduce flush lock contention (CASSANDRA-1930)
 * optimize supercolumn deserialization (CASSANDRA-1891)
 * fix CFMetaData.apply to only compare objects of the same class
   (CASSANDRA-1962)
 * allow specifying specific SSTables to compact from JMX (CASSANDRA-1963)
 * fix race condition in MessagingService.targets (CASSANDRA-1959, 2094, 2081)
 * refuse to open sstables from a future version (CASSANDRA-1935)
 * zero-copy reads (CASSANDRA-1714)
 * fix copy bounds for word Text in wordcount demo (CASSANDRA-1993)
 * fixes for contrib/javautils (CASSANDRA-1979)
 * check more frequently for memtable expiration (CASSANDRA-2000)
 * fix writing SSTable column count statistics (CASSANDRA-1976)
 * fix streaming of multiple CFs during bootstrap (CASSANDRA-1992)
 * explicitly set JVM GC new generation size with -Xmn (CASSANDRA-1968)
 * add short options for CLI flags (CASSANDRA-1565)
 * make keyspace argument to "describe keyspace" in CLI optional
   when authenticated to keyspace already (CASSANDRA-2029)
 * added option to specify -Dcassandra.join_ring=false on startup
   to allow "warm spare" nodes or performing JMX maintenance before
   joining the ring (CASSANDRA-526)
 * log migrations at INFO (CASSANDRA-2028)
 * add CLI verbose option in file mode (CASSANDRA-2030)
 * add single-line "--" comments to CLI (CASSANDRA-2032)
 * message serialization tests (CASSANDRA-1923)
 * switch from ivy to maven-ant-tasks (CASSANDRA-2017)
 * CLI attempts to block for new schema to propagate (CASSANDRA-2044)
 * fix potential overflow in nodetool cfstats (CASSANDRA-2057)
 * add JVM shutdownhook to sync commitlog (CASSANDRA-1919)
 * allow nodes to be up without being part of  normal traffic (CASSANDRA-1951)
 * fix CLI "show keyspaces" with null options on NTS (CASSANDRA-2049)
 * fix possible ByteBuffer race conditions (CASSANDRA-2066)
 * reduce garbage generated by MessagingService to prevent load spikes
   (CASSANDRA-2058)
 * fix math in RandomPartitioner.describeOwnership (CASSANDRA-2071)
 * fix deletion of sstable non-data components (CASSANDRA-2059)
 * avoid blocking gossip while deleting handoff hints (CASSANDRA-2073)
 * ignore messages from newer versions, keep track of nodes in gossip
   regardless of version (CASSANDRA-1970)
 * cache writing moved to CompactionManager to reduce i/o contention and
   updated to use non-cache-polluting writes (CASSANDRA-2053)
 * page through large rows when exporting to JSON (CASSANDRA-2041)
 * add flush_largest_memtables_at and reduce_cache_sizes_at options
   (CASSANDRA-2142)
 * add cli 'describe cluster' command (CASSANDRA-2127)
 * add cli support for setting username/password at 'connect' command
   (CASSANDRA-2111)
 * add -D option to Stress.java to allow reading hosts from a file
   (CASSANDRA-2149)
 * bound hints CF throughput between 32M and 256M (CASSANDRA-2148)
 * continue starting when invalid saved cache entries are encountered
   (CASSANDRA-2076)
 * add max_hint_window_in_ms option (CASSANDRA-1459)


0.7.0-final
 * fix offsets to ByteBuffer.get (CASSANDRA-1939)


0.7.0-rc4
 * fix cli crash after backgrounding (CASSANDRA-1875)
 * count timeouts in storageproxy latencies, and include latency
   histograms in StorageProxyMBean (CASSANDRA-1893)
 * fix CLI get recognition of supercolumns (CASSANDRA-1899)
 * enable keepalive on intra-cluster sockets (CASSANDRA-1766)
 * count timeouts towards dynamicsnitch latencies (CASSANDRA-1905)
 * Expose index-building status in JMX + cli schema description
   (CASSANDRA-1871)
 * allow [LOCAL|EACH]_QUORUM to be used with non-NetworkTopology
   replication Strategies
 * increased amount of index locks for faster commitlog replay
 * collect secondary index tombstones immediately (CASSANDRA-1914)
 * revert commitlog changes from #1780 (CASSANDRA-1917)
 * change RandomPartitioner min token to -1 to avoid collision w/
   tokens on actual nodes (CASSANDRA-1901)
 * examine the right nibble when validating TimeUUID (CASSANDRA-1910)
 * include secondary indexes in cleanup (CASSANDRA-1916)
 * CFS.scrubDataDirectories should also cleanup invalid secondary indexes
   (CASSANDRA-1904)
 * ability to disable/enable gossip on nodes to force them down
   (CASSANDRA-1108)


0.7.0-rc3
 * expose getNaturalEndpoints in StorageServiceMBean taking byte[]
   key; RMI cannot serialize ByteBuffer (CASSANDRA-1833)
 * infer org.apache.cassandra.locator for replication strategy classes
   when not otherwise specified
 * validation that generates less garbage (CASSANDRA-1814)
 * add TTL support to CLI (CASSANDRA-1838)
 * cli defaults to bytestype for subcomparator when creating
   column families (CASSANDRA-1835)
 * unregister index MBeans when index is dropped (CASSANDRA-1843)
 * make ByteBufferUtil.clone thread-safe (CASSANDRA-1847)
 * change exception for read requests during bootstrap from
   InvalidRequest to Unavailable (CASSANDRA-1862)
 * respect row-level tombstones post-flush in range scans
   (CASSANDRA-1837)
 * ReadResponseResolver check digests against each other (CASSANDRA-1830)
 * return InvalidRequest when remove of subcolumn without supercolumn
   is requested (CASSANDRA-1866)
 * flush before repair (CASSANDRA-1748)
 * SSTableExport validates key order (CASSANDRA-1884)
 * large row support for SSTableExport (CASSANDRA-1867)
 * Re-cache hot keys post-compaction without hitting disk (CASSANDRA-1878)
 * manage read repair in coordinator instead of data source, to
   provide latency information to dynamic snitch (CASSANDRA-1873)


0.7.0-rc2
 * fix live-column-count of slice ranges including tombstoned supercolumn
   with live subcolumn (CASSANDRA-1591)
 * rename o.a.c.internal.AntientropyStage -> AntiEntropyStage,
   o.a.c.request.Request_responseStage -> RequestResponseStage,
   o.a.c.internal.Internal_responseStage -> InternalResponseStage
 * add AbstractType.fromString (CASSANDRA-1767)
 * require index_type to be present when specifying index_name
   on ColumnDef (CASSANDRA-1759)
 * fix add/remove index bugs in CFMetadata (CASSANDRA-1768)
 * rebuild Strategy during system_update_keyspace (CASSANDRA-1762)
 * cli updates prompt to ... in continuation lines (CASSANDRA-1770)
 * support multiple Mutations per key in hadoop ColumnFamilyOutputFormat
   (CASSANDRA-1774)
 * improvements to Debian init script (CASSANDRA-1772)
 * use local classloader to check for version.properties (CASSANDRA-1778)
 * Validate that column names in column_metadata are valid for the
   defined comparator, and decode properly in cli (CASSANDRA-1773)
 * use cross-platform newlines in cli (CASSANDRA-1786)
 * add ExpiringColumn support to sstable import/export (CASSANDRA-1754)
 * add flush for each append to periodic commitlog mode; added
   periodic_without_flush option to disable this (CASSANDRA-1780)
 * close file handle used for post-flush truncate (CASSANDRA-1790)
 * various code cleanup (CASSANDRA-1793, -1794, -1795)
 * fix range queries against wrapped range (CASSANDRA-1781)
 * fix consistencylevel calculations for NetworkTopologyStrategy
   (CASSANDRA-1804)
 * cli support index type enum names (CASSANDRA-1810)
 * improved validation of column_metadata (CASSANDRA-1813)
 * reads at ConsistencyLevel > 1 throw UnavailableException
   immediately if insufficient live nodes exist (CASSANDRA-1803)
 * copy bytebuffers for local writes to avoid retaining the entire
   Thrift frame (CASSANDRA-1801)
 * fix NPE adding index to column w/o prior metadata (CASSANDRA-1764)
 * reduce fat client timeout (CASSANDRA-1730)
 * fix botched merge of CASSANDRA-1316


0.7.0-rc1
 * fix compaction and flush races with schema updates (CASSANDRA-1715)
 * add clustertool, config-converter, sstablekeys, and schematool
   Windows .bat files (CASSANDRA-1723)
 * reject range queries received during bootstrap (CASSANDRA-1739)
 * fix wrapping-range queries on non-minimum token (CASSANDRA-1700)
 * add nodetool cfhistogram (CASSANDRA-1698)
 * limit repaired ranges to what the nodes have in common (CASSANDRA-1674)
 * index scan treats missing columns as not matching secondary
   expressions (CASSANDRA-1745)
 * Fix misuse of DataOutputBuffer.getData in AntiEntropyService
   (CASSANDRA-1729)
 * detect and warn when obsolete version of JNA is present (CASSANDRA-1760)
 * reduce fat client timeout (CASSANDRA-1730)
 * cleanup smallest CFs first to increase free temp space for larger ones
   (CASSANDRA-1811)
 * Update windows .bat files to work outside of main Cassandra
   directory (CASSANDRA-1713)
 * fix read repair regression from 0.6.7 (CASSANDRA-1727)
 * more-efficient read repair (CASSANDRA-1719)
 * fix hinted handoff replay (CASSANDRA-1656)
 * log type of dropped messages (CASSANDRA-1677)
 * upgrade to SLF4J 1.6.1
 * fix ByteBuffer bug in ExpiringColumn.updateDigest (CASSANDRA-1679)
 * fix IntegerType.getString (CASSANDRA-1681)
 * make -Djava.net.preferIPv4Stack=true the default (CASSANDRA-628)
 * add INTERNAL_RESPONSE verb to differentiate from responses related
   to client requests (CASSANDRA-1685)
 * log tpstats when dropping messages (CASSANDRA-1660)
 * include unreachable nodes in describeSchemaVersions (CASSANDRA-1678)
 * Avoid dropping messages off the client request path (CASSANDRA-1676)
 * fix jna errno reporting (CASSANDRA-1694)
 * add friendlier error for UnknownHostException on startup (CASSANDRA-1697)
 * include jna dependency in RPM package (CASSANDRA-1690)
 * add --skip-keys option to stress.py (CASSANDRA-1696)
 * improve cli handling of non-string keys and column names
   (CASSANDRA-1701, -1693)
 * r/m extra subcomparator line in cli keyspaces output (CASSANDRA-1712)
 * add read repair chance to cli "show keyspaces"
 * upgrade to ConcurrentLinkedHashMap 1.1 (CASSANDRA-975)
 * fix index scan routing (CASSANDRA-1722)
 * fix tombstoning of supercolumns in range queries (CASSANDRA-1734)
 * clear endpoint cache after updating keyspace metadata (CASSANDRA-1741)
 * fix wrapping-range queries on non-minimum token (CASSANDRA-1700)
 * truncate includes secondary indexes (CASSANDRA-1747)
 * retain reference to PendingFile sstables (CASSANDRA-1749)
 * fix sstableimport regression (CASSANDRA-1753)
 * fix for bootstrap when no non-system tables are defined (CASSANDRA-1732)
 * handle replica unavailability in index scan (CASSANDRA-1755)
 * fix service initialization order deadlock (CASSANDRA-1756)
 * multi-line cli commands (CASSANDRA-1742)
 * fix race between snapshot and compaction (CASSANDRA-1736)
 * add listEndpointsPendingHints, deleteHintsForEndpoint JMX methods
   (CASSANDRA-1551)


0.7.0-beta3
 * add strategy options to describe_keyspace output (CASSANDRA-1560)
 * log warning when using randomly generated token (CASSANDRA-1552)
 * re-organize JMX into .db, .net, .internal, .request (CASSANDRA-1217)
 * allow nodes to change IPs between restarts (CASSANDRA-1518)
 * remember ring state between restarts by default (CASSANDRA-1518)
 * flush index built flag so we can read it before log replay (CASSANDRA-1541)
 * lock row cache updates to prevent race condition (CASSANDRA-1293)
 * remove assertion causing rare (and harmless) error messages in
   commitlog (CASSANDRA-1330)
 * fix moving nodes with no keyspaces defined (CASSANDRA-1574)
 * fix unbootstrap when no data is present in a transfer range (CASSANDRA-1573)
 * take advantage of AVRO-495 to simplify our avro IDL (CASSANDRA-1436)
 * extend authorization hierarchy to column family (CASSANDRA-1554)
 * deletion support in secondary indexes (CASSANDRA-1571)
 * meaningful error message for invalid replication strategy class
   (CASSANDRA-1566)
 * allow keyspace creation with RF > N (CASSANDRA-1428)
 * improve cli error handling (CASSANDRA-1580)
 * add cache save/load ability (CASSANDRA-1417, 1606, 1647)
 * add StorageService.getDrainProgress (CASSANDRA-1588)
 * Disallow bootstrap to an in-use token (CASSANDRA-1561)
 * Allow dynamic secondary index creation and destruction (CASSANDRA-1532)
 * log auto-guessed memtable thresholds (CASSANDRA-1595)
 * add ColumnDef support to cli (CASSANDRA-1583)
 * reduce index sample time by 75% (CASSANDRA-1572)
 * add cli support for column, strategy metadata (CASSANDRA-1578, 1612)
 * add cli support for schema modification (CASSANDRA-1584)
 * delete temp files on failed compactions (CASSANDRA-1596)
 * avoid blocking for dead nodes during removetoken (CASSANDRA-1605)
 * remove ConsistencyLevel.ZERO (CASSANDRA-1607)
 * expose in-progress compaction type in jmx (CASSANDRA-1586)
 * removed IClock & related classes from internals (CASSANDRA-1502)
 * fix removing tokens from SystemTable on decommission and removetoken
   (CASSANDRA-1609)
 * include CF metadata in cli 'show keyspaces' (CASSANDRA-1613)
 * switch from Properties to HashMap in PropertyFileSnitch to
   avoid synchronization bottleneck (CASSANDRA-1481)
 * PropertyFileSnitch configuration file renamed to
   cassandra-topology.properties
 * add cli support for get_range_slices (CASSANDRA-1088, CASSANDRA-1619)
 * Make memtable flush thresholds per-CF instead of global
   (CASSANDRA-1007, 1637)
 * add cli support for binary data without CfDef hints (CASSANDRA-1603)
 * fix building SSTable statistics post-stream (CASSANDRA-1620)
 * fix potential infinite loop in 2ary index queries (CASSANDRA-1623)
 * allow creating NTS keyspaces with no replicas configured (CASSANDRA-1626)
 * add jmx histogram of sstables accessed per read (CASSANDRA-1624)
 * remove system_rename_column_family and system_rename_keyspace from the
   client API until races can be fixed (CASSANDRA-1630, CASSANDRA-1585)
 * add cli sanity tests (CASSANDRA-1582)
 * update GC settings in cassandra.bat (CASSANDRA-1636)
 * cli support for index queries (CASSANDRA-1635)
 * cli support for updating schema memtable settings (CASSANDRA-1634)
 * cli --file option (CASSANDRA-1616)
 * reduce automatically chosen memtable sizes by 50% (CASSANDRA-1641)
 * move endpoint cache from snitch to strategy (CASSANDRA-1643)
 * fix commitlog recovery deleting the newly-created segment as well as
   the old ones (CASSANDRA-1644)
 * upgrade to Thrift 0.5 (CASSANDRA-1367)
 * renamed CL.DCQUORUM to LOCAL_QUORUM and DCQUORUMSYNC to EACH_QUORUM
 * cli truncate support (CASSANDRA-1653)
 * update GC settings in cassandra.bat (CASSANDRA-1636)
 * avoid logging when a node's ip/token is gossipped back to it (CASSANDRA-1666)


0.7-beta2
 * always use UTF-8 for hint keys (CASSANDRA-1439)
 * remove cassandra.yaml dependency from Hadoop and Pig (CASSADRA-1322)
 * expose CfDef metadata in describe_keyspaces (CASSANDRA-1363)
 * restore use of mmap_index_only option (CASSANDRA-1241)
 * dropping a keyspace with no column families generated an error
   (CASSANDRA-1378)
 * rename RackAwareStrategy to OldNetworkTopologyStrategy, RackUnawareStrategy
   to SimpleStrategy, DatacenterShardStrategy to NetworkTopologyStrategy,
   AbstractRackAwareSnitch to AbstractNetworkTopologySnitch (CASSANDRA-1392)
 * merge StorageProxy.mutate, mutateBlocking (CASSANDRA-1396)
 * faster UUIDType, LongType comparisons (CASSANDRA-1386, 1393)
 * fix setting read_repair_chance from CLI addColumnFamily (CASSANDRA-1399)
 * fix updates to indexed columns (CASSANDRA-1373)
 * fix race condition leaving to FileNotFoundException (CASSANDRA-1382)
 * fix sharded lock hash on index write path (CASSANDRA-1402)
 * add support for GT/E, LT/E in subordinate index clauses (CASSANDRA-1401)
 * cfId counter got out of sync when CFs were added (CASSANDRA-1403)
 * less chatty schema updates (CASSANDRA-1389)
 * rename column family mbeans. 'type' will now include either
   'IndexColumnFamilies' or 'ColumnFamilies' depending on the CFS type.
   (CASSANDRA-1385)
 * disallow invalid keyspace and column family names. This includes name that
   matches a '^\w+' regex. (CASSANDRA-1377)
 * use JNA, if present, to take snapshots (CASSANDRA-1371)
 * truncate hints if starting 0.7 for the first time (CASSANDRA-1414)
 * fix FD leak in single-row slicepredicate queries (CASSANDRA-1416)
 * allow index expressions against columns that are not part of the
   SlicePredicate (CASSANDRA-1410)
 * config-converter properly handles snitches and framed support
   (CASSANDRA-1420)
 * remove keyspace argument from multiget_count (CASSANDRA-1422)
 * allow specifying cassandra.yaml location as (local or remote) URL
   (CASSANDRA-1126)
 * fix using DynamicEndpointSnitch with NetworkTopologyStrategy
   (CASSANDRA-1429)
 * Add CfDef.default_validation_class (CASSANDRA-891)
 * fix EstimatedHistogram.max (CASSANDRA-1413)
 * quorum read optimization (CASSANDRA-1622)
 * handle zero-length (or missing) rows during HH paging (CASSANDRA-1432)
 * include secondary indexes during schema migrations (CASSANDRA-1406)
 * fix commitlog header race during schema change (CASSANDRA-1435)
 * fix ColumnFamilyStoreMBeanIterator to use new type name (CASSANDRA-1433)
 * correct filename generated by xml->yaml converter (CASSANDRA-1419)
 * add CMSInitiatingOccupancyFraction=75 and UseCMSInitiatingOccupancyOnly
   to default JVM options
 * decrease jvm heap for cassandra-cli (CASSANDRA-1446)
 * ability to modify keyspaces and column family definitions on a live cluster
   (CASSANDRA-1285)
 * support for Hadoop Streaming [non-jvm map/reduce via stdin/out]
   (CASSANDRA-1368)
 * Move persistent sstable stats from the system table to an sstable component
   (CASSANDRA-1430)
 * remove failed bootstrap attempt from pending ranges when gossip times
   it out after 1h (CASSANDRA-1463)
 * eager-create tcp connections to other cluster members (CASSANDRA-1465)
 * enumerate stages and derive stage from message type instead of
   transmitting separately (CASSANDRA-1465)
 * apply reversed flag during collation from different data sources
   (CASSANDRA-1450)
 * make failure to remove commitlog segment non-fatal (CASSANDRA-1348)
 * correct ordering of drain operations so CL.recover is no longer
   necessary (CASSANDRA-1408)
 * removed keyspace from describe_splits method (CASSANDRA-1425)
 * rename check_schema_agreement to describe_schema_versions
   (CASSANDRA-1478)
 * fix QUORUM calculation for RF > 3 (CASSANDRA-1487)
 * remove tombstones during non-major compactions when bloom filter
   verifies that row does not exist in other sstables (CASSANDRA-1074)
 * nodes that coordinated a loadbalance in the past could not be seen by
   newly added nodes (CASSANDRA-1467)
 * exposed endpoint states (gossip details) via jmx (CASSANDRA-1467)
 * ensure that compacted sstables are not included when new readers are
   instantiated (CASSANDRA-1477)
 * by default, calculate heap size and memtable thresholds at runtime (CASSANDRA-1469)
 * fix races dealing with adding/dropping keyspaces and column families in
   rapid succession (CASSANDRA-1477)
 * clean up of Streaming system (CASSANDRA-1503, 1504, 1506)
 * add options to configure Thrift socket keepalive and buffer sizes (CASSANDRA-1426)
 * make contrib CassandraServiceDataCleaner recursive (CASSANDRA-1509)
 * min, max compaction threshold are configurable and persistent
   per-ColumnFamily (CASSANDRA-1468)
 * fix replaying the last mutation in a commitlog unnecessarily
   (CASSANDRA-1512)
 * invoke getDefaultUncaughtExceptionHandler from DTPE with the original
   exception rather than the ExecutionException wrapper (CASSANDRA-1226)
 * remove Clock from the Thrift (and Avro) API (CASSANDRA-1501)
 * Close intra-node sockets when connection is broken (CASSANDRA-1528)
 * RPM packaging spec file (CASSANDRA-786)
 * weighted request scheduler (CASSANDRA-1485)
 * treat expired columns as deleted (CASSANDRA-1539)
 * make IndexInterval configurable (CASSANDRA-1488)
 * add describe_snitch to Thrift API (CASSANDRA-1490)
 * MD5 authenticator compares plain text submitted password with MD5'd
   saved property, instead of vice versa (CASSANDRA-1447)
 * JMX MessagingService pending and completed counts (CASSANDRA-1533)
 * fix race condition processing repair responses (CASSANDRA-1511)
 * make repair blocking (CASSANDRA-1511)
 * create EndpointSnitchInfo and MBean to expose rack and DC (CASSANDRA-1491)
 * added option to contrib/word_count to output results back to Cassandra
   (CASSANDRA-1342)
 * rewrite Hadoop ColumnFamilyRecordWriter to pool connections, retry to
   multiple Cassandra nodes, and smooth impact on the Cassandra cluster
   by using smaller batch sizes (CASSANDRA-1434)
 * fix setting gc_grace_seconds via CLI (CASSANDRA-1549)
 * support TTL'd index values (CASSANDRA-1536)
 * make removetoken work like decommission (CASSANDRA-1216)
 * make cli comparator-aware and improve quote rules (CASSANDRA-1523,-1524)
 * make nodetool compact and cleanup blocking (CASSANDRA-1449)
 * add memtable, cache information to GCInspector logs (CASSANDRA-1558)
 * enable/disable HintedHandoff via JMX (CASSANDRA-1550)
 * Ignore stray files in the commit log directory (CASSANDRA-1547)
 * Disallow bootstrap to an in-use token (CASSANDRA-1561)


0.7-beta1
 * sstable versioning (CASSANDRA-389)
 * switched to slf4j logging (CASSANDRA-625)
 * add (optional) expiration time for column (CASSANDRA-699)
 * access levels for authentication/authorization (CASSANDRA-900)
 * add ReadRepairChance to CF definition (CASSANDRA-930)
 * fix heisenbug in system tests, especially common on OS X (CASSANDRA-944)
 * convert to byte[] keys internally and all public APIs (CASSANDRA-767)
 * ability to alter schema definitions on a live cluster (CASSANDRA-44)
 * renamed configuration file to cassandra.xml, and log4j.properties to
   log4j-server.properties, which must now be loaded from
   the classpath (which is how our scripts in bin/ have always done it)
   (CASSANDRA-971)
 * change get_count to require a SlicePredicate. create multi_get_count
   (CASSANDRA-744)
 * re-organized endpointsnitch implementations and added SimpleSnitch
   (CASSANDRA-994)
 * Added preload_row_cache option (CASSANDRA-946)
 * add CRC to commitlog header (CASSANDRA-999)
 * removed deprecated batch_insert and get_range_slice methods (CASSANDRA-1065)
 * add truncate thrift method (CASSANDRA-531)
 * http mini-interface using mx4j (CASSANDRA-1068)
 * optimize away copy of sliced row on memtable read path (CASSANDRA-1046)
 * replace constant-size 2GB mmaped segments and special casing for index
   entries spanning segment boundaries, with SegmentedFile that computes
   segments that always contain entire entries/rows (CASSANDRA-1117)
 * avoid reading large rows into memory during compaction (CASSANDRA-16)
 * added hadoop OutputFormat (CASSANDRA-1101)
 * efficient Streaming (no more anticompaction) (CASSANDRA-579)
 * split commitlog header into separate file and add size checksum to
   mutations (CASSANDRA-1179)
 * avoid allocating a new byte[] for each mutation on replay (CASSANDRA-1219)
 * revise HH schema to be per-endpoint (CASSANDRA-1142)
 * add joining/leaving status to nodetool ring (CASSANDRA-1115)
 * allow multiple repair sessions per node (CASSANDRA-1190)
 * optimize away MessagingService for local range queries (CASSANDRA-1261)
 * make framed transport the default so malformed requests can't OOM the
   server (CASSANDRA-475)
 * significantly faster reads from row cache (CASSANDRA-1267)
 * take advantage of row cache during range queries (CASSANDRA-1302)
 * make GCGraceSeconds a per-ColumnFamily value (CASSANDRA-1276)
 * keep persistent row size and column count statistics (CASSANDRA-1155)
 * add IntegerType (CASSANDRA-1282)
 * page within a single row during hinted handoff (CASSANDRA-1327)
 * push DatacenterShardStrategy configuration into keyspace definition,
   eliminating datacenter.properties. (CASSANDRA-1066)
 * optimize forward slices starting with '' and single-index-block name
   queries by skipping the column index (CASSANDRA-1338)
 * streaming refactor (CASSANDRA-1189)
 * faster comparison for UUID types (CASSANDRA-1043)
 * secondary index support (CASSANDRA-749 and subtasks)
 * make compaction buckets deterministic (CASSANDRA-1265)


0.6.6
 * Allow using DynamicEndpointSnitch with RackAwareStrategy (CASSANDRA-1429)
 * remove the remaining vestiges of the unfinished DatacenterShardStrategy
   (replaced by NetworkTopologyStrategy in 0.7)


0.6.5
 * fix key ordering in range query results with RandomPartitioner
   and ConsistencyLevel > ONE (CASSANDRA-1145)
 * fix for range query starting with the wrong token range (CASSANDRA-1042)
 * page within a single row during hinted handoff (CASSANDRA-1327)
 * fix compilation on non-sun JDKs (CASSANDRA-1061)
 * remove String.trim() call on row keys in batch mutations (CASSANDRA-1235)
 * Log summary of dropped messages instead of spamming log (CASSANDRA-1284)
 * add dynamic endpoint snitch (CASSANDRA-981)
 * fix streaming for keyspaces with hyphens in their name (CASSANDRA-1377)
 * fix errors in hard-coded bloom filter optKPerBucket by computing it
   algorithmically (CASSANDRA-1220
 * remove message deserialization stage, and uncap read/write stages
   so slow reads/writes don't block gossip processing (CASSANDRA-1358)
 * add jmx port configuration to Debian package (CASSANDRA-1202)
 * use mlockall via JNA, if present, to prevent Linux from swapping
   out parts of the JVM (CASSANDRA-1214)


0.6.4
 * avoid queuing multiple hint deliveries for the same endpoint
   (CASSANDRA-1229)
 * better performance for and stricter checking of UTF8 column names
   (CASSANDRA-1232)
 * extend option to lower compaction priority to hinted handoff
   as well (CASSANDRA-1260)
 * log errors in gossip instead of re-throwing (CASSANDRA-1289)
 * avoid aborting commitlog replay prematurely if a flushed-but-
   not-removed commitlog segment is encountered (CASSANDRA-1297)
 * fix duplicate rows being read during mapreduce (CASSANDRA-1142)
 * failure detection wasn't closing command sockets (CASSANDRA-1221)
 * cassandra-cli.bat works on windows (CASSANDRA-1236)
 * pre-emptively drop requests that cannot be processed within RPCTimeout
   (CASSANDRA-685)
 * add ack to Binary write verb and update CassandraBulkLoader
   to wait for acks for each row (CASSANDRA-1093)
 * added describe_partitioner Thrift method (CASSANDRA-1047)
 * Hadoop jobs no longer require the Cassandra storage-conf.xml
   (CASSANDRA-1280, CASSANDRA-1047)
 * log thread pool stats when GC is excessive (CASSANDRA-1275)
 * remove gossip message size limit (CASSANDRA-1138)
 * parallelize local and remote reads during multiget, and respect snitch
   when determining whether to do local read for CL.ONE (CASSANDRA-1317)
 * fix read repair to use requested consistency level on digest mismatch,
   rather than assuming QUORUM (CASSANDRA-1316)
 * process digest mismatch re-reads in parallel (CASSANDRA-1323)
 * switch hints CF comparator to BytesType (CASSANDRA-1274)


0.6.3
 * retry to make streaming connections up to 8 times. (CASSANDRA-1019)
 * reject describe_ring() calls on invalid keyspaces (CASSANDRA-1111)
 * fix cache size calculation for size of 100% (CASSANDRA-1129)
 * fix cache capacity only being recalculated once (CASSANDRA-1129)
 * remove hourly scan of all hints on the off chance that the gossiper
   missed a status change; instead, expose deliverHintsToEndpoint to JMX
   so it can be done manually, if necessary (CASSANDRA-1141)
 * don't reject reads at CL.ALL (CASSANDRA-1152)
 * reject deletions to supercolumns in CFs containing only standard
   columns (CASSANDRA-1139)
 * avoid preserving login information after client disconnects
   (CASSANDRA-1057)
 * prefer sun jdk to openjdk in debian init script (CASSANDRA-1174)
 * detect partioner config changes between restarts and fail fast
   (CASSANDRA-1146)
 * use generation time to resolve node token reassignment disagreements
   (CASSANDRA-1118)
 * restructure the startup ordering of Gossiper and MessageService to avoid
   timing anomalies (CASSANDRA-1160)
 * detect incomplete commit log hearders (CASSANDRA-1119)
 * force anti-entropy service to stream files on the stream stage to avoid
   sending streams out of order (CASSANDRA-1169)
 * remove inactive stream managers after AES streams files (CASSANDRA-1169)
 * allow removing entire row through batch_mutate Deletion (CASSANDRA-1027)
 * add JMX metrics for row-level bloom filter false positives (CASSANDRA-1212)
 * added a redhat init script to contrib (CASSANDRA-1201)
 * use midpoint when bootstrapping a new machine into range with not
   much data yet instead of random token (CASSANDRA-1112)
 * kill server on OOM in executor stage as well as Thrift (CASSANDRA-1226)
 * remove opportunistic repairs, when two machines with overlapping replica
   responsibilities happen to finish major compactions of the same CF near
   the same time.  repairs are now fully manual (CASSANDRA-1190)
 * add ability to lower compaction priority (default is no change from 0.6.2)
   (CASSANDRA-1181)


0.6.2
 * fix contrib/word_count build. (CASSANDRA-992)
 * split CommitLogExecutorService into BatchCommitLogExecutorService and
   PeriodicCommitLogExecutorService (CASSANDRA-1014)
 * add latency histograms to CFSMBean (CASSANDRA-1024)
 * make resolving timestamp ties deterministic by using value bytes
   as a tiebreaker (CASSANDRA-1039)
 * Add option to turn off Hinted Handoff (CASSANDRA-894)
 * fix windows startup (CASSANDRA-948)
 * make concurrent_reads, concurrent_writes configurable at runtime via JMX
   (CASSANDRA-1060)
 * disable GCInspector on non-Sun JVMs (CASSANDRA-1061)
 * fix tombstone handling in sstable rows with no other data (CASSANDRA-1063)
 * fix size of row in spanned index entries (CASSANDRA-1056)
 * install json2sstable, sstable2json, and sstablekeys to Debian package
 * StreamingService.StreamDestinations wouldn't empty itself after streaming
   finished (CASSANDRA-1076)
 * added Collections.shuffle(splits) before returning the splits in
   ColumnFamilyInputFormat (CASSANDRA-1096)
 * do not recalculate cache capacity post-compaction if it's been manually
   modified (CASSANDRA-1079)
 * better defaults for flush sorter + writer executor queue sizes
   (CASSANDRA-1100)
 * windows scripts for SSTableImport/Export (CASSANDRA-1051)
 * windows script for nodetool (CASSANDRA-1113)
 * expose PhiConvictThreshold (CASSANDRA-1053)
 * make repair of RF==1 a no-op (CASSANDRA-1090)
 * improve default JVM GC options (CASSANDRA-1014)
 * fix SlicePredicate serialization inside Hadoop jobs (CASSANDRA-1049)
 * close Thrift sockets in Hadoop ColumnFamilyRecordReader (CASSANDRA-1081)


0.6.1
 * fix NPE in sstable2json when no excluded keys are given (CASSANDRA-934)
 * keep the replica set constant throughout the read repair process
   (CASSANDRA-937)
 * allow querying getAllRanges with empty token list (CASSANDRA-933)
 * fix command line arguments inversion in clustertool (CASSANDRA-942)
 * fix race condition that could trigger a false-positive assertion
   during post-flush discard of old commitlog segments (CASSANDRA-936)
 * fix neighbor calculation for anti-entropy repair (CASSANDRA-924)
 * perform repair even for small entropy differences (CASSANDRA-924)
 * Use hostnames in CFInputFormat to allow Hadoop's naive string-based
   locality comparisons to work (CASSANDRA-955)
 * cache read-only BufferedRandomAccessFile length to avoid
   3 system calls per invocation (CASSANDRA-950)
 * nodes with IPv6 (and no IPv4) addresses could not join cluster
   (CASSANDRA-969)
 * Retrieve the correct number of undeleted columns, if any, from
   a supercolumn in a row that had been deleted previously (CASSANDRA-920)
 * fix index scans that cross the 2GB mmap boundaries for both mmap
   and standard i/o modes (CASSANDRA-866)
 * expose drain via nodetool (CASSANDRA-978)


0.6.0-RC1
 * JMX drain to flush memtables and run through commit log (CASSANDRA-880)
 * Bootstrapping can skip ranges under the right conditions (CASSANDRA-902)
 * fix merging row versions in range_slice for CL > ONE (CASSANDRA-884)
 * default write ConsistencyLeven chaned from ZERO to ONE
 * fix for index entries spanning mmap buffer boundaries (CASSANDRA-857)
 * use lexical comparison if time part of TimeUUIDs are the same
   (CASSANDRA-907)
 * bound read, mutation, and response stages to fix possible OOM
   during log replay (CASSANDRA-885)
 * Use microseconds-since-epoch (UTC) in cli, instead of milliseconds
 * Treat batch_mutate Deletion with null supercolumn as "apply this predicate
   to top level supercolumns" (CASSANDRA-834)
 * Streaming destination nodes do not update their JMX status (CASSANDRA-916)
 * Fix internal RPC timeout calculation (CASSANDRA-911)
 * Added Pig loadfunc to contrib/pig (CASSANDRA-910)


0.6.0-beta3
 * fix compaction bucketing bug (CASSANDRA-814)
 * update windows batch file (CASSANDRA-824)
 * deprecate KeysCachedFraction configuration directive in favor
   of KeysCached; move to unified-per-CF key cache (CASSANDRA-801)
 * add invalidateRowCache to ColumnFamilyStoreMBean (CASSANDRA-761)
 * send Handoff hints to natural locations to reduce load on
   remaining nodes in a failure scenario (CASSANDRA-822)
 * Add RowWarningThresholdInMB configuration option to warn before very
   large rows get big enough to threaten node stability, and -x option to
   be able to remove them with sstable2json if the warning is unheeded
   until it's too late (CASSANDRA-843)
 * Add logging of GC activity (CASSANDRA-813)
 * fix ConcurrentModificationException in commitlog discard (CASSANDRA-853)
 * Fix hardcoded row count in Hadoop RecordReader (CASSANDRA-837)
 * Add a jmx status to the streaming service and change several DEBUG
   messages to INFO (CASSANDRA-845)
 * fix classpath in cassandra-cli.bat for Windows (CASSANDRA-858)
 * allow re-specifying host, port to cassandra-cli if invalid ones
   are first tried (CASSANDRA-867)
 * fix race condition handling rpc timeout in the coordinator
   (CASSANDRA-864)
 * Remove CalloutLocation and StagingFileDirectory from storage-conf files
   since those settings are no longer used (CASSANDRA-878)
 * Parse a long from RowWarningThresholdInMB instead of an int (CASSANDRA-882)
 * Remove obsolete ControlPort code from DatabaseDescriptor (CASSANDRA-886)
 * move skipBytes side effect out of assert (CASSANDRA-899)
 * add "double getLoad" to StorageServiceMBean (CASSANDRA-898)
 * track row stats per CF at compaction time (CASSANDRA-870)
 * disallow CommitLogDirectory matching a DataFileDirectory (CASSANDRA-888)
 * default key cache size is 200k entries, changed from 10% (CASSANDRA-863)
 * add -Dcassandra-foreground=yes to cassandra.bat
 * exit if cluster name is changed unexpectedly (CASSANDRA-769)


0.6.0-beta1/beta2
 * add batch_mutate thrift command, deprecating batch_insert (CASSANDRA-336)
 * remove get_key_range Thrift API, deprecated in 0.5 (CASSANDRA-710)
 * add optional login() Thrift call for authentication (CASSANDRA-547)
 * support fat clients using gossiper and StorageProxy to perform
   replication in-process [jvm-only] (CASSANDRA-535)
 * support mmapped I/O for reads, on by default on 64bit JVMs
   (CASSANDRA-408, CASSANDRA-669)
 * improve insert concurrency, particularly during Hinted Handoff
   (CASSANDRA-658)
 * faster network code (CASSANDRA-675)
 * stress.py moved to contrib (CASSANDRA-635)
 * row caching [must be explicitly enabled per-CF in config] (CASSANDRA-678)
 * present a useful measure of compaction progress in JMX (CASSANDRA-599)
 * add bin/sstablekeys (CASSNADRA-679)
 * add ConsistencyLevel.ANY (CASSANDRA-687)
 * make removetoken remove nodes from gossip entirely (CASSANDRA-644)
 * add ability to set cache sizes at runtime (CASSANDRA-708)
 * report latency and cache hit rate statistics with lifetime totals
   instead of average over the last minute (CASSANDRA-702)
 * support get_range_slice for RandomPartitioner (CASSANDRA-745)
 * per-keyspace replication factory and replication strategy (CASSANDRA-620)
 * track latency in microseconds (CASSANDRA-733)
 * add describe_ Thrift methods, deprecating get_string_property and
   get_string_list_property
 * jmx interface for tracking operation mode and streams in general.
   (CASSANDRA-709)
 * keep memtables in sorted order to improve range query performance
   (CASSANDRA-799)
 * use while loop instead of recursion when trimming sstables compaction list
   to avoid blowing stack in pathological cases (CASSANDRA-804)
 * basic Hadoop map/reduce support (CASSANDRA-342)


0.5.1
 * ensure all files for an sstable are streamed to the same directory.
   (CASSANDRA-716)
 * more accurate load estimate for bootstrapping (CASSANDRA-762)
 * tolerate dead or unavailable bootstrap target on write (CASSANDRA-731)
 * allow larger numbers of keys (> 140M) in a sstable bloom filter
   (CASSANDRA-790)
 * include jvm argument improvements from CASSANDRA-504 in debian package
 * change streaming chunk size to 32MB to accomodate Windows XP limitations
   (was 64MB) (CASSANDRA-795)
 * fix get_range_slice returning results in the wrong order (CASSANDRA-781)


0.5.0 final
 * avoid attempting to delete temporary bootstrap files twice (CASSANDRA-681)
 * fix bogus NaN in nodeprobe cfstats output (CASSANDRA-646)
 * provide a policy for dealing with single thread executors w/ a full queue
   (CASSANDRA-694)
 * optimize inner read in MessagingService, vastly improving multiple-node
   performance (CASSANDRA-675)
 * wait for table flush before streaming data back to a bootstrapping node.
   (CASSANDRA-696)
 * keep track of bootstrapping sources by table so that bootstrapping doesn't
   give the indication of finishing early (CASSANDRA-673)


0.5.0 RC3
 * commit the correct version of the patch for CASSANDRA-663


0.5.0 RC2 (unreleased)
 * fix bugs in converting get_range_slice results to Thrift
   (CASSANDRA-647, CASSANDRA-649)
 * expose java.util.concurrent.TimeoutException in StorageProxy methods
   (CASSANDRA-600)
 * TcpConnectionManager was holding on to disconnected connections,
   giving the false indication they were being used. (CASSANDRA-651)
 * Remove duplicated write. (CASSANDRA-662)
 * Abort bootstrap if IP is already in the token ring (CASSANDRA-663)
 * increase default commitlog sync period, and wait for last sync to
   finish before submitting another (CASSANDRA-668)


0.5.0 RC1
 * Fix potential NPE in get_range_slice (CASSANDRA-623)
 * add CRC32 to commitlog entries (CASSANDRA-605)
 * fix data streaming on windows (CASSANDRA-630)
 * GC compacted sstables after cleanup and compaction (CASSANDRA-621)
 * Speed up anti-entropy validation (CASSANDRA-629)
 * Fix anti-entropy assertion error (CASSANDRA-639)
 * Fix pending range conflicts when bootstapping or moving
   multiple nodes at once (CASSANDRA-603)
 * Handle obsolete gossip related to node movement in the case where
   one or more nodes is down when the movement occurs (CASSANDRA-572)
 * Include dead nodes in gossip to avoid a variety of problems
   and fix HH to removed nodes (CASSANDRA-634)
 * return an InvalidRequestException for mal-formed SlicePredicates
   (CASSANDRA-643)
 * fix bug determining closest neighbor for use in multiple datacenters
   (CASSANDRA-648)
 * Vast improvements in anticompaction speed (CASSANDRA-607)
 * Speed up log replay and writes by avoiding redundant serializations
   (CASSANDRA-652)


0.5.0 beta 2
 * Bootstrap improvements (several tickets)
 * add nodeprobe repair anti-entropy feature (CASSANDRA-193, CASSANDRA-520)
 * fix possibility of partition when many nodes restart at once
   in clusters with multiple seeds (CASSANDRA-150)
 * fix NPE in get_range_slice when no data is found (CASSANDRA-578)
 * fix potential NPE in hinted handoff (CASSANDRA-585)
 * fix cleanup of local "system" keyspace (CASSANDRA-576)
 * improve computation of cluster load balance (CASSANDRA-554)
 * added super column read/write, column count, and column/row delete to
   cassandra-cli (CASSANDRA-567, CASSANDRA-594)
 * fix returning live subcolumns of deleted supercolumns (CASSANDRA-583)
 * respect JAVA_HOME in bin/ scripts (several tickets)
 * add StorageService.initClient for fat clients on the JVM (CASSANDRA-535)
   (see contrib/client_only for an example of use)
 * make consistency_level functional in get_range_slice (CASSANDRA-568)
 * optimize key deserialization for RandomPartitioner (CASSANDRA-581)
 * avoid GCing tombstones except on major compaction (CASSANDRA-604)
 * increase failure conviction threshold, resulting in less nodes
   incorrectly (and temporarily) marked as down (CASSANDRA-610)
 * respect memtable thresholds during log replay (CASSANDRA-609)
 * support ConsistencyLevel.ALL on read (CASSANDRA-584)
 * add nodeprobe removetoken command (CASSANDRA-564)


0.5.0 beta
 * Allow multiple simultaneous flushes, improving flush throughput
   on multicore systems (CASSANDRA-401)
 * Split up locks to improve write and read throughput on multicore systems
   (CASSANDRA-444, CASSANDRA-414)
 * More efficient use of memory during compaction (CASSANDRA-436)
 * autobootstrap option: when enabled, all non-seed nodes will attempt
   to bootstrap when started, until bootstrap successfully
   completes. -b option is removed.  (CASSANDRA-438)
 * Unless a token is manually specified in the configuration xml,
   a bootstraping node will use a token that gives it half the
   keys from the most-heavily-loaded node in the cluster,
   instead of generating a random token.
   (CASSANDRA-385, CASSANDRA-517)
 * Miscellaneous bootstrap fixes (several tickets)
 * Ability to change a node's token even after it has data on it
   (CASSANDRA-541)
 * Ability to decommission a live node from the ring (CASSANDRA-435)
 * Semi-automatic loadbalancing via nodeprobe (CASSANDRA-192)
 * Add ability to set compaction thresholds at runtime via
   JMX / nodeprobe.  (CASSANDRA-465)
 * Add "comment" field to ColumnFamily definition. (CASSANDRA-481)
 * Additional JMX metrics (CASSANDRA-482)
 * JSON based export and import tools (several tickets)
 * Hinted Handoff fixes (several tickets)
 * Add key cache to improve read performance (CASSANDRA-423)
 * Simplified construction of custom ReplicationStrategy classes
   (CASSANDRA-497)
 * Graphical application (Swing) for ring integrity verification and
   visualization was added to contrib (CASSANDRA-252)
 * Add DCQUORUM, DCQUORUMSYNC consistency levels and corresponding
   ReplicationStrategy / EndpointSnitch classes.  Experimental.
   (CASSANDRA-492)
 * Web client interface added to contrib (CASSANDRA-457)
 * More-efficient flush for Random, CollatedOPP partitioners
   for normal writes (CASSANDRA-446) and bulk load (CASSANDRA-420)
 * Add MemtableFlushAfterMinutes, a global replacement for the old
   per-CF FlushPeriodInMinutes setting (CASSANDRA-463)
 * optimizations to slice reading (CASSANDRA-350) and supercolumn
   queries (CASSANDRA-510)
 * force binding to given listenaddress for nodes with multiple
   interfaces (CASSANDRA-546)
 * stress.py benchmarking tool improvements (several tickets)
 * optimized replica placement code (CASSANDRA-525)
 * faster log replay on restart (CASSANDRA-539, CASSANDRA-540)
 * optimized local-node writes (CASSANDRA-558)
 * added get_range_slice, deprecating get_key_range (CASSANDRA-344)
 * expose TimedOutException to thrift (CASSANDRA-563)


0.4.2
 * Add validation disallowing null keys (CASSANDRA-486)
 * Fix race conditions in TCPConnectionManager (CASSANDRA-487)
 * Fix using non-utf8-aware comparison as a sanity check.
   (CASSANDRA-493)
 * Improve default garbage collector options (CASSANDRA-504)
 * Add "nodeprobe flush" (CASSANDRA-505)
 * remove NotFoundException from get_slice throws list (CASSANDRA-518)
 * fix get (not get_slice) of entire supercolumn (CASSANDRA-508)
 * fix null token during bootstrap (CASSANDRA-501)


0.4.1
 * Fix FlushPeriod columnfamily configuration regression
   (CASSANDRA-455)
 * Fix long column name support (CASSANDRA-460)
 * Fix for serializing a row that only contains tombstones
   (CASSANDRA-458)
 * Fix for discarding unneeded commitlog segments (CASSANDRA-459)
 * Add SnapshotBeforeCompaction configuration option (CASSANDRA-426)
 * Fix compaction abort under insufficient disk space (CASSANDRA-473)
 * Fix reading subcolumn slice from tombstoned CF (CASSANDRA-484)
 * Fix race condition in RVH causing occasional NPE (CASSANDRA-478)


0.4.0
 * fix get_key_range problems when a node is down (CASSANDRA-440)
   and add UnavailableException to more Thrift methods
 * Add example EndPointSnitch contrib code (several tickets)


0.4.0 RC2
 * fix SSTable generation clash during compaction (CASSANDRA-418)
 * reject method calls with null parameters (CASSANDRA-308)
 * properly order ranges in nodeprobe output (CASSANDRA-421)
 * fix logging of certain errors on executor threads (CASSANDRA-425)


0.4.0 RC1
 * Bootstrap feature is live; use -b on startup (several tickets)
 * Added multiget api (CASSANDRA-70)
 * fix Deadlock with SelectorManager.doProcess and TcpConnection.write
   (CASSANDRA-392)
 * remove key cache b/c of concurrency bugs in third-party
   CLHM library (CASSANDRA-405)
 * update non-major compaction logic to use two threshold values
   (CASSANDRA-407)
 * add periodic / batch commitlog sync modes (several tickets)
 * inline BatchMutation into batch_insert params (CASSANDRA-403)
 * allow setting the logging level at runtime via mbean (CASSANDRA-402)
 * change default comparator to BytesType (CASSANDRA-400)
 * add forwards-compatible ConsistencyLevel parameter to get_key_range
   (CASSANDRA-322)
 * r/m special case of blocking for local destination when writing with
   ConsistencyLevel.ZERO (CASSANDRA-399)
 * Fixes to make BinaryMemtable [bulk load interface] useful (CASSANDRA-337);
   see contrib/bmt_example for an example of using it.
 * More JMX properties added (several tickets)
 * Thrift changes (several tickets)
    - Merged _super get methods with the normal ones; return values
      are now of ColumnOrSuperColumn.
    - Similarly, merged batch_insert_super into batch_insert.



0.4.0 beta
 * On-disk data format has changed to allow billions of keys/rows per
   node instead of only millions
 * Multi-keyspace support
 * Scan all sstables for all queries to avoid situations where
   different types of operation on the same ColumnFamily could
   disagree on what data was present
 * Snapshot support via JMX
 * Thrift API has changed a _lot_:
    - removed time-sorted CFs; instead, user-defined comparators
      may be defined on the column names, which are now byte arrays.
      Default comparators are provided for UTF8, Bytes, Ascii, Long (i64),
      and UUID types.
    - removed colon-delimited strings in thrift api in favor of explicit
      structs such as ColumnPath, ColumnParent, etc.  Also normalized
      thrift struct and argument naming.
    - Added columnFamily argument to get_key_range.
    - Change signature of get_slice to accept starting and ending
      columns as well as an offset.  (This allows use of indexes.)
      Added "ascending" flag to allow reasonably-efficient reverse
      scans as well.  Removed get_slice_by_range as redundant.
    - get_key_range operates on one CF at a time
    - changed `block` boolean on insert methods to ConsistencyLevel enum,
      with options of NONE, ONE, QUORUM, and ALL.
    - added similar consistency_level parameter to read methods
    - column-name-set slice with no names given now returns zero columns
      instead of all of them.  ("all" can run your server out of memory.
      use a range-based slice with a high max column count instead.)
 * Removed the web interface. Node information can now be obtained by
   using the newly introduced nodeprobe utility.
 * More JMX stats
 * Remove magic values from internals (e.g. special key to indicate
   when to flush memtables)
 * Rename configuration "table" to "keyspace"
 * Moved to crash-only design; no more shutdown (just kill the process)
 * Lots of bug fixes

Full list of issues resolved in 0.4 is at https://issues.apache.org/jira/secure/IssueNavigator.jspa?reset=true&&pid=12310865&fixfor=12313862&resolution=1&sorter/field=issuekey&sorter/order=DESC


0.3.0 RC3
 * Fix potential deadlock under load in TCPConnection.
   (CASSANDRA-220)


0.3.0 RC2
 * Fix possible data loss when server is stopped after replaying
   log but before new inserts force memtable flush.
   (CASSANDRA-204)
 * Added BUGS file


0.3.0 RC1
 * Range queries on keys, including user-defined key collation
 * Remove support
 * Workarounds for a weird bug in JDK select/register that seems
   particularly common on VM environments. Cassandra should deploy
   fine on EC2 now
 * Much improved infrastructure: the beginnings of a decent test suite
   ("ant test" for unit tests; "nosetests" for system tests), code
   coverage reporting, etc.
 * Expanded node status reporting via JMX
 * Improved error reporting/logging on both server and client
 * Reduced memory footprint in default configuration
 * Combined blocking and non-blocking versions of insert APIs
 * Added FlushPeriodInMinutes configuration parameter to force
   flushing of infrequently-updated ColumnFamilies<|MERGE_RESOLUTION|>--- conflicted
+++ resolved
@@ -1,10 +1,7 @@
 4.0
-<<<<<<< HEAD
-=======
  * Upgrade SLF4J from 1.7.7 to 1.7.25
  * Default for start_native_transport now true if not set in config (CASSANDRA-13656)
  * Don't add localhost to the graph when calculating where to stream from (CASSANDRA-13583)
->>>>>>> 95ccf2de
  * Allow skipping equality-restricted clustering columns in ORDER BY clause (CASSANDRA-10271)
  * Use common nowInSec for validation compactions (CASSANDRA-13671)
  * Improve handling of IR prepare failures (CASSANDRA-13672)
@@ -96,28 +93,17 @@
  * Add histogram for delay to deliver hints (CASSANDRA-13234)
  * Fix cqlsh automatic protocol downgrade regression (CASSANDRA-13307)
  * Changing `max_hint_window_in_ms` at runtime (CASSANDRA-11720)
-<<<<<<< HEAD
  * Nodetool repair can hang forever if we lose the notification for the repair completing/failing (CASSANDRA-13480)
  * Anticompaction can cause noisy log messages (CASSANDRA-13684)
 
-=======
- * Trivial format error in StorageProxy (CASSANDRA-13551)
- * Nodetool repair can hang forever if we lose the notification for the repair completing/failing (CASSANDRA-13480)
- * Anticompaction can cause noisy log messages (CASSANDRA-13684)
-
-
->>>>>>> 95ccf2de
 3.11.1
  * "ignore" option is ignored in sstableloader (CASSANDRA-13721)
  * Deadlock in AbstractCommitLogSegmentManager (CASSANDRA-13652)
  * Duplicate the buffer before passing it to analyser in SASI operation (CASSANDRA-13512)
  * Properly evict pstmts from prepared statements cache (CASSANDRA-13641)
 Merged from 3.0:
-<<<<<<< HEAD
-=======
  * Fixed ambiguous output of nodetool tablestats command (CASSANDRA-13722)
  * Purge tombstones created by expired cells (CASSANDRA-13643)
->>>>>>> 95ccf2de
  * Make concat work with iterators that have different subsets of columns (CASSANDRA-13482)
  * Set test.runners based on cores and memory size (CASSANDRA-13078)
  * Allow different NUMACTL_ARGS to be passed in (CASSANDRA-13557)
