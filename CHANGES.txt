--- conflicted
+++ resolved
@@ -1,16 +1,5 @@
 4.0
-<<<<<<< HEAD
-=======
  * Fix sstablemetadata date string for minLocalDeletionTime (CASSANDRA-14132)
- * Make it possible to change neverPurgeTombstones during runtime (CASSANDRA-14214)
- * Remove GossipDigestSynVerbHandler#doSort() (CASSANDRA-14174)
- * Add nodetool clientlist (CASSANDRA-13665)
- * Revert ProtocolVersion changes from CASSANDRA-7544 (CASSANDRA-14211)
- * Non-disruptive seed node list reload (CASSANDRA-14190)
- * Nodetool tablehistograms to print statics for all the tables (CASSANDRA-14185)
- * Migrate dtests to use pytest and python3 (CASSANDRA-14134)
- * Allow storage port to be configurable per node (CASSANDRA-7544)
->>>>>>> 714703a0
  * Make sub-range selection for non-frozen collections return null instead of empty (CASSANDRA-14182)
  * Fix cassandra-stress startup failure (CASSANDRA-14106)
  * Fix trivial log format error (CASSANDRA-14015)
