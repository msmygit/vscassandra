<<<<<<< HEAD
3.2
 * Establish bootstrap stream sessions sequentially (CASSANDRA-6992)
 * Sort compactionhistory output by timestamp (CASSANDRA-10464)
 * More efficient BTree removal (CASSANDRA-9991)
 * Make tablehistograms accept the same syntax as tablestats (CASSANDRA-10149)
 * Group pending compactions based on table (CASSANDRA-10718)
 * Add compressor name in sstablemetadata output (CASSANDRA-9879)
 * Fix type casting for counter columns (CASSANDRA-10824)
 * Prevent running Cassandra as root (CASSANDRA-8142)
 * bound maximum in-flight commit log replay mutation bytes to 64 megabytes (CASSANDRA-8639)
 * Normalize all scripts (CASSANDRA-10679)
 * Make compression ratio much more accurate (CASSANDRA-10225)
 * Optimize building of Clustering object when only one is created (CASSANDRA-10409)
 * Make index building pluggable (CASSANDRA-10681)
 * Add sstable flush observer (CASSANDRA-10678)
 * Improve NTS endpoints calculation (CASSANDRA-10200)
 * Improve performance of the folderSize function (CASSANDRA-10677)
 * Add support for type casting in selection clause (CASSANDRA-10310)
 * Added graphing option to cassandra-stress (CASSANDRA-7918)
 * Abort in-progress queries that time out (CASSANDRA-7392)
 * Add transparent data encryption core classes (CASSANDRA-9945)
=======
3.0.3
 * Fix sstableloader not working with upper case keyspace name (CASSANDRA-10806)
>>>>>>> ed96322a
Merged from 2.2:
 * Add new types to Stress (CASSANDRA-9556)
 * Add property to allow listening on broadcast interface (CASSANDRA-9748)
Merged from 2.1:
 * (cqlsh) further optimise COPY FROM (CASSANDRA-9302)
 * Allow CREATE TABLE WITH ID (CASSANDRA-9179)
 * Make Stress compiles within eclipse (CASSANDRA-10807)
 * Cassandra Daemon should print JVM arguments (CASSANDRA-10764)
 * Allow cancellation of index summary redistribution (CASSANDRA-8805)


3.1.1
Merged from 3.0:
  * Fix upgrade data loss due to range tombstone deleting more data than then should
    (CASSANDRA-10822)


3.1
Merged from 3.0:
 * Avoid MV race during node decommission (CASSANDRA-10674)
 * Disable reloading of GossipingPropertyFileSnitch (CASSANDRA-9474)
 * Handle single-column deletions correction in materialized views
   when the column is part of the view primary key (CASSANDRA-10796)
 * Fix issue with datadir migration on upgrade (CASSANDRA-10788)
 * Fix bug with range tombstones on reverse queries and test coverage for
   AbstractBTreePartition (CASSANDRA-10059)
 * Remove 64k limit on collection elements (CASSANDRA-10374)
 * Remove unclear Indexer.indexes() method (CASSANDRA-10690)
 * Fix NPE on stream read error (CASSANDRA-10771)
 * Normalize cqlsh DESC output (CASSANDRA-10431)
 * Rejects partition range deletions when columns are specified (CASSANDRA-10739)
 * Fix error when saving cached key for old format sstable (CASSANDRA-10778)
 * Invalidate prepared statements on DROP INDEX (CASSANDRA-10758)
 * Fix SELECT statement with IN restrictions on partition key,
   ORDER BY and LIMIT (CASSANDRA-10729)
 * Improve stress performance over 1k threads (CASSANDRA-7217)
 * Wait for migration responses to complete before bootstrapping (CASSANDRA-10731)
 * Unable to create a function with argument of type Inet (CASSANDRA-10741)
 * Fix backward incompatibiliy in CqlInputFormat (CASSANDRA-10717)
 * Correctly preserve deletion info on updated rows when notifying indexers
   of single-row deletions (CASSANDRA-10694)
 * Notify indexers of partition delete during cleanup (CASSANDRA-10685)
 * Keep the file open in trySkipCache (CASSANDRA-10669)
 * Updated trigger example (CASSANDRA-10257)
Merged from 2.2:
 * Fix regression on split size in CqlInputFormat (CASSANDRA-10835)
 * Better handling of SSL connection errors inter-node (CASSANDRA-10816)
 * Verify tables in pseudo-system keyspaces at startup (CASSANDRA-10761)
 * Fix IllegalArgumentException in DataOutputBuffer.reallocate for large buffers (CASSANDRA-10592)
 * Show CQL help in cqlsh in web browser (CASSANDRA-7225)
 * Serialize on disk the proper SSTable compression ratio (CASSANDRA-10775)
 * Reject index queries while the index is building (CASSANDRA-8505)
 * CQL.textile syntax incorrectly includes optional keyspace for aggregate SFUNC and FINALFUNC (CASSANDRA-10747)
 * Fix JSON update with prepared statements (CASSANDRA-10631)
 * Don't do anticompaction after subrange repair (CASSANDRA-10422)
 * Fix SimpleDateType type compatibility (CASSANDRA-10027)
 * (Hadoop) fix splits calculation (CASSANDRA-10640)
 * (Hadoop) ensure that Cluster instances are always closed (CASSANDRA-10058)
Merged from 2.1:
 * Fix Stress profile parsing on Windows (CASSANDRA-10808)
 * Fix incremental repair hang when replica is down (CASSANDRA-10288)
 * Optimize the way we check if a token is repaired in anticompaction (CASSANDRA-10768)
 * Add proper error handling to stream receiver (CASSANDRA-10774)
 * Warn or fail when changing cluster topology live (CASSANDRA-10243)
 * Status command in debian/ubuntu init script doesn't work (CASSANDRA-10213)
 * Some DROP ... IF EXISTS incorrectly result in exceptions on non-existing KS (CASSANDRA-10658)
 * DeletionTime.compareTo wrong in rare cases (CASSANDRA-10749)
 * Force encoding when computing statement ids (CASSANDRA-10755)
 * Properly reject counters as map keys (CASSANDRA-10760)
 * Fix the sstable-needs-cleanup check (CASSANDRA-10740)
 * (cqlsh) Print column names before COPY operation (CASSANDRA-8935)
 * Fix CompressedInputStream for proper cleanup (CASSANDRA-10012)
 * (cqlsh) Support counters in COPY commands (CASSANDRA-9043)
 * Try next replica if not possible to connect to primary replica on
   ColumnFamilyRecordReader (CASSANDRA-2388)
 * Limit window size in DTCS (CASSANDRA-10280)
 * sstableloader does not use MAX_HEAP_SIZE env parameter (CASSANDRA-10188)
 * (cqlsh) Improve COPY TO performance and error handling (CASSANDRA-9304)
 * Create compression chunk for sending file only (CASSANDRA-10680)
 * Forbid compact clustering column type changes in ALTER TABLE (CASSANDRA-8879)
 * Reject incremental repair with subrange repair (CASSANDRA-10422)
 * Add a nodetool command to refresh size_estimates (CASSANDRA-9579)
 * Invalidate cache after stream receive task is completed (CASSANDRA-10341)
 * Reject counter writes in CQLSSTableWriter (CASSANDRA-10258)
 * Remove superfluous COUNTER_MUTATION stage mapping (CASSANDRA-10605)


3.0
 * Fix AssertionError while flushing memtable due to materialized views
   incorrectly inserting empty rows (CASSANDRA-10614)
 * Store UDA initcond as CQL literal in the schema table, instead of a blob (CASSANDRA-10650)
 * Don't use -1 for the position of partition key in schema (CASSANDRA-10491)
 * Fix distinct queries in mixed version cluster (CASSANDRA-10573)
 * Skip sstable on clustering in names query (CASSANDRA-10571)
 * Remove value skipping as it breaks read-repair (CASSANDRA-10655)
 * Fix bootstrapping with MVs (CASSANDRA-10621)
 * Make sure EACH_QUORUM reads are using NTS (CASSANDRA-10584)
 * Fix MV replica filtering for non-NetworkTopologyStrategy (CASSANDRA-10634)
 * (Hadoop) fix CIF describeSplits() not handling 0 size estimates (CASSANDRA-10600)
 * Fix reading of legacy sstables (CASSANDRA-10590)
 * Use CQL type names in schema metadata tables (CASSANDRA-10365)
 * Guard batchlog replay against integer division by zero (CASSANDRA-9223)
 * Fix bug when adding a column to thrift with the same name than a primary key (CASSANDRA-10608)
 * Add client address argument to IAuthenticator::newSaslNegotiator (CASSANDRA-8068)
 * Fix implementation of LegacyLayout.LegacyBoundComparator (CASSANDRA-10602)
 * Don't use 'names query' read path for counters (CASSANDRA-10572)
 * Fix backward compatibility for counters (CASSANDRA-10470)
 * Remove memory_allocator paramter from cassandra.yaml (CASSANDRA-10581,10628)
 * Execute the metadata reload task of all registered indexes on CFS::reload (CASSANDRA-10604)
 * Fix thrift cas operations with defined columns (CASSANDRA-10576)
 * Fix PartitionUpdate.operationCount()for updates with static column operations (CASSANDRA-10606)
 * Fix thrift get() queries with defined columns (CASSANDRA-10586)
 * Fix marking of indexes as built and removed (CASSANDRA-10601)
 * Skip initialization of non-registered 2i instances, remove Index::getIndexName (CASSANDRA-10595)
 * Fix batches on multiple tables (CASSANDRA-10554)
 * Ensure compaction options are validated when updating KeyspaceMetadata (CASSANDRA-10569)
 * Flatten Iterator Transformation Hierarchy (CASSANDRA-9975)
 * Remove token generator (CASSANDRA-5261)
 * RolesCache should not be created for any authenticator that does not requireAuthentication (CASSANDRA-10562)
 * Fix LogTransaction checking only a single directory for files (CASSANDRA-10421)
 * Fix handling of range tombstones when reading old format sstables (CASSANDRA-10360)
 * Aggregate with Initial Condition fails with C* 3.0 (CASSANDRA-10367)
Merged from 2.2:
 * (cqlsh) show partial trace if incomplete after max_trace_wait (CASSANDRA-7645)
 * Use most up-to-date version of schema for system tables (CASSANDRA-10652)
 * Deprecate memory_allocator in cassandra.yaml (CASSANDRA-10581,10628)
 * Expose phi values from failure detector via JMX and tweak debug
   and trace logging (CASSANDRA-9526)
 * Fix IllegalArgumentException in DataOutputBuffer.reallocate for large buffers (CASSANDRA-10592)
Merged from 2.1:
 * Shutdown compaction in drain to prevent leak (CASSANDRA-10079)
 * (cqlsh) fix COPY using wrong variable name for time_format (CASSANDRA-10633)
 * Do not run SizeEstimatesRecorder if a node is not a member of the ring (CASSANDRA-9912)
 * Improve handling of dead nodes in gossip (CASSANDRA-10298)
 * Fix logback-tools.xml incorrectly configured for outputing to System.err
   (CASSANDRA-9937)
 * Fix streaming to catch exception so retry not fail (CASSANDRA-10557)
 * Add validation method to PerRowSecondaryIndex (CASSANDRA-10092)
 * Support encrypted and plain traffic on the same port (CASSANDRA-10559)
 * Do STCS in DTCS windows (CASSANDRA-10276)
 * Avoid repetition of JVM_OPTS in debian package (CASSANDRA-10251)
 * Fix potential NPE from handling result of SIM.highestSelectivityIndex (CASSANDRA-10550)
 * Fix paging issues with partitions containing only static columns data (CASSANDRA-10381)
 * Fix conditions on static columns (CASSANDRA-10264)
 * AssertionError: attempted to delete non-existing file CommitLog (CASSANDRA-10377)
 * Fix sorting for queries with an IN condition on partition key columns (CASSANDRA-10363)


3.0-rc2
 * Fix SELECT DISTINCT queries between 2.2.2 nodes and 3.0 nodes (CASSANDRA-10473)
 * Remove circular references in SegmentedFile (CASSANDRA-10543)
 * Ensure validation of indexed values only occurs once per-partition (CASSANDRA-10536)
 * Fix handling of static columns for range tombstones in thrift (CASSANDRA-10174)
 * Support empty ColumnFilter for backward compatility on empty IN (CASSANDRA-10471)
 * Remove Pig support (CASSANDRA-10542)
 * Fix LogFile throws Exception when assertion is disabled (CASSANDRA-10522)
 * Revert CASSANDRA-7486, make CMS default GC, move GC config to
   conf/jvm.options (CASSANDRA-10403)
 * Fix TeeingAppender causing some logs to be truncated/empty (CASSANDRA-10447)
 * Allow EACH_QUORUM for reads (CASSANDRA-9602)
 * Fix potential ClassCastException while upgrading (CASSANDRA-10468)
 * Fix NPE in MVs on update (CASSANDRA-10503)
 * Only include modified cell data in indexing deltas (CASSANDRA-10438)
 * Do not load keyspace when creating sstable writer (CASSANDRA-10443)
 * If node is not yet gossiping write all MV updates to batchlog only (CASSANDRA-10413)
 * Re-populate token metadata after commit log recovery (CASSANDRA-10293)
 * Provide additional metrics for materialized views (CASSANDRA-10323)
 * Flush system schema tables after local schema changes (CASSANDRA-10429)
Merged from 2.2:
 * Reduce contention getting instances of CompositeType (CASSANDRA-10433)
 * Fix the regression when using LIMIT with aggregates (CASSANDRA-10487)
 * Avoid NoClassDefFoundError during DataDescriptor initialization on windows (CASSANDRA-10412)
 * Preserve case of quoted Role & User names (CASSANDRA-10394)
 * cqlsh pg-style-strings broken (CASSANDRA-10484)
 * cqlsh prompt includes name of keyspace after failed `use` statement (CASSANDRA-10369)
Merged from 2.1:
 * (cqlsh) Distinguish negative and positive infinity in output (CASSANDRA-10523)
 * (cqlsh) allow custom time_format for COPY TO (CASSANDRA-8970)
 * Don't allow startup if the node's rack has changed (CASSANDRA-10242)
 * (cqlsh) show partial trace if incomplete after max_trace_wait (CASSANDRA-7645)
 * Allow LOCAL_JMX to be easily overridden (CASSANDRA-10275)
 * Mark nodes as dead even if they've already left (CASSANDRA-10205)


3.0.0-rc1
 * Fix mixed version read request compatibility for compact static tables
   (CASSANDRA-10373)
 * Fix paging of DISTINCT with static and IN (CASSANDRA-10354)
 * Allow MATERIALIZED VIEW's SELECT statement to restrict primary key
   columns (CASSANDRA-9664)
 * Move crc_check_chance out of compression options (CASSANDRA-9839)
 * Fix descending iteration past end of BTreeSearchIterator (CASSANDRA-10301)
 * Transfer hints to a different node on decommission (CASSANDRA-10198)
 * Check partition keys for CAS operations during stmt validation (CASSANDRA-10338)
 * Add custom query expressions to SELECT (CASSANDRA-10217)
 * Fix minor bugs in MV handling (CASSANDRA-10362)
 * Allow custom indexes with 0,1 or multiple target columns (CASSANDRA-10124)
 * Improve MV schema representation (CASSANDRA-9921)
 * Add flag to enable/disable coordinator batchlog for MV writes (CASSANDRA-10230)
 * Update cqlsh COPY for new internal driver serialization interface (CASSANDRA-10318)
 * Give index implementations more control over rebuild operations (CASSANDRA-10312)
 * Update index file format (CASSANDRA-10314)
 * Add "shadowable" row tombstones to deal with mv timestamp issues (CASSANDRA-10261)
 * CFS.loadNewSSTables() broken for pre-3.0 sstables
 * Cache selected index in read command to reduce lookups (CASSANDRA-10215)
 * Small optimizations of sstable index serialization (CASSANDRA-10232)
 * Support for both encrypted and unencrypted native transport connections (CASSANDRA-9590)
Merged from 2.2:
 * Configurable page size in cqlsh (CASSANDRA-9855)
 * Defer default role manager setup until all nodes are on 2.2+ (CASSANDRA-9761)
 * Handle missing RoleManager in config after upgrade to 2.2 (CASSANDRA-10209)
Merged from 2.1:
 * Bulk Loader API could not tolerate even node failure (CASSANDRA-10347)
 * Avoid misleading pushed notifications when multiple nodes
   share an rpc_address (CASSANDRA-10052)
 * Fix dropping undroppable when message queue is full (CASSANDRA-10113)
 * Fix potential ClassCastException during paging (CASSANDRA-10352)
 * Prevent ALTER TYPE from creating circular references (CASSANDRA-10339)
 * Fix cache handling of 2i and base tables (CASSANDRA-10155, 10359)
 * Fix NPE in nodetool compactionhistory (CASSANDRA-9758)
 * (Pig) support BulkOutputFormat as a URL parameter (CASSANDRA-7410)
 * BATCH statement is broken in cqlsh (CASSANDRA-10272)
 * (cqlsh) Make cqlsh PEP8 Compliant (CASSANDRA-10066)
 * (cqlsh) Fix error when starting cqlsh with --debug (CASSANDRA-10282)
 * Scrub, Cleanup and Upgrade do not unmark compacting until all operations
   have completed, regardless of the occurence of exceptions (CASSANDRA-10274)


3.0.0-beta2
 * Fix columns returned by AbstractBtreePartitions (CASSANDRA-10220)
 * Fix backward compatibility issue due to AbstractBounds serialization bug (CASSANDRA-9857)
 * Fix startup error when upgrading nodes (CASSANDRA-10136)
 * Base table PRIMARY KEY can be assumed to be NOT NULL in MV creation (CASSANDRA-10147)
 * Improve batchlog write patch (CASSANDRA-9673)
 * Re-apply MaterializedView updates on commitlog replay (CASSANDRA-10164)
 * Require AbstractType.isByteOrderComparable declaration in constructor (CASSANDRA-9901)
 * Avoid digest mismatch on upgrade to 3.0 (CASSANDRA-9554)
 * Fix Materialized View builder when adding multiple MVs (CASSANDRA-10156)
 * Choose better poolingOptions for protocol v4 in cassandra-stress (CASSANDRA-10182)
 * Fix LWW bug affecting Materialized Views (CASSANDRA-10197)
 * Ensures frozen sets and maps are always sorted (CASSANDRA-10162)
 * Don't deadlock when flushing CFS backed custom indexes (CASSANDRA-10181)
 * Fix double flushing of secondary index tables (CASSANDRA-10180)
 * Fix incorrect handling of range tombstones in thrift (CASSANDRA-10046)
 * Only use batchlog when paired materialized view replica is remote (CASSANDRA-10061)
 * Reuse TemporalRow when updating multiple MaterializedViews (CASSANDRA-10060)
 * Validate gc_grace_seconds for batchlog writes and MVs (CASSANDRA-9917)
 * Fix sstablerepairedset (CASSANDRA-10132)
Merged from 2.2:
 * Cancel transaction for sstables we wont redistribute index summary
   for (CASSANDRA-10270)
 * Retry snapshot deletion after compaction and gc on Windows (CASSANDRA-10222)
 * Fix failure to start with space in directory path on Windows (CASSANDRA-10239)
 * Fix repair hang when snapshot failed (CASSANDRA-10057)
 * Fall back to 1/4 commitlog volume for commitlog_total_space on small disks
   (CASSANDRA-10199)
Merged from 2.1:
 * Added configurable warning threshold for GC duration (CASSANDRA-8907)
 * Fix handling of streaming EOF (CASSANDRA-10206)
 * Only check KeyCache when it is enabled
 * Change streaming_socket_timeout_in_ms default to 1 hour (CASSANDRA-8611)
 * (cqlsh) update list of CQL keywords (CASSANDRA-9232)
 * Add nodetool gettraceprobability command (CASSANDRA-10234)
Merged from 2.0:
 * Fix rare race where older gossip states can be shadowed (CASSANDRA-10366)
 * Fix consolidating racks violating the RF contract (CASSANDRA-10238)
 * Disallow decommission when node is in drained state (CASSANDRA-8741)


2.2.1
 * Fix race during construction of commit log (CASSANDRA-10049)
 * Fix LeveledCompactionStrategyTest (CASSANDRA-9757)
 * Fix broken UnbufferedDataOutputStreamPlus.writeUTF (CASSANDRA-10203)
 * (cqlsh) default load-from-file encoding to utf-8 (CASSANDRA-9898)
 * Avoid returning Permission.NONE when failing to query users table (CASSANDRA-10168)
 * (cqlsh) add CLEAR command (CASSANDRA-10086)
 * Support string literals as Role names for compatibility (CASSANDRA-10135)
Merged from 2.1:
 * Only check KeyCache when it is enabled
 * Change streaming_socket_timeout_in_ms default to 1 hour (CASSANDRA-8611)
 * (cqlsh) update list of CQL keywords (CASSANDRA-9232)


3.0.0-beta1
 * Redesign secondary index API (CASSANDRA-9459, 7771, 9041)
 * Fix throwing ReadFailure instead of ReadTimeout on range queries (CASSANDRA-10125)
 * Rewrite hinted handoff (CASSANDRA-6230)
 * Fix query on static compact tables (CASSANDRA-10093)
 * Fix race during construction of commit log (CASSANDRA-10049)
 * Add option to only purge repaired tombstones (CASSANDRA-6434)
 * Change authorization handling for MVs (CASSANDRA-9927)
 * Add custom JMX enabled executor for UDF sandbox (CASSANDRA-10026)
 * Fix row deletion bug for Materialized Views (CASSANDRA-10014)
 * Support mixed-version clusters with Cassandra 2.1 and 2.2 (CASSANDRA-9704)
 * Fix multiple slices on RowSearchers (CASSANDRA-10002)
 * Fix bug in merging of collections (CASSANDRA-10001)
 * Optimize batchlog replay to avoid full scans (CASSANDRA-7237)
 * Repair improvements when using vnodes (CASSANDRA-5220)
 * Disable scripted UDFs by default (CASSANDRA-9889)
 * Bytecode inspection for Java-UDFs (CASSANDRA-9890)
 * Use byte to serialize MT hash length (CASSANDRA-9792)
 * Replace usage of Adler32 with CRC32 (CASSANDRA-8684)
 * Fix migration to new format from 2.1 SSTable (CASSANDRA-10006)
 * SequentialWriter should extend BufferedDataOutputStreamPlus (CASSANDRA-9500)
 * Use the same repairedAt timestamp within incremental repair session (CASSANDRA-9111)
Merged from 2.2:
 * Allow count(*) and count(1) to be use as normal aggregation (CASSANDRA-10114)
 * An NPE is thrown if the column name is unknown for an IN relation (CASSANDRA-10043)
 * Apply commit_failure_policy to more errors on startup (CASSANDRA-9749)
 * Fix histogram overflow exception (CASSANDRA-9973)
 * Route gossip messages over dedicated socket (CASSANDRA-9237)
 * Add checksum to saved cache files (CASSANDRA-9265)
 * Log warning when using an aggregate without partition key (CASSANDRA-9737)
Merged from 2.1:
 * (cqlsh) Allow encoding to be set through command line (CASSANDRA-10004)
 * Add new JMX methods to change local compaction strategy (CASSANDRA-9965)
 * Write hints for paxos commits (CASSANDRA-7342)
 * (cqlsh) Fix timestamps before 1970 on Windows, always
   use UTC for timestamp display (CASSANDRA-10000)
 * (cqlsh) Avoid overwriting new config file with old config
   when both exist (CASSANDRA-9777)
 * Release snapshot selfRef when doing snapshot repair (CASSANDRA-9998)
 * Cannot replace token does not exist - DN node removed as Fat Client (CASSANDRA-9871)
Merged from 2.0:
 * Don't cast expected bf size to an int (CASSANDRA-9959)
 * Make getFullyExpiredSSTables less expensive (CASSANDRA-9882)


3.0.0-alpha1
 * Implement proper sandboxing for UDFs (CASSANDRA-9402)
 * Simplify (and unify) cleanup of compaction leftovers (CASSANDRA-7066)
 * Allow extra schema definitions in cassandra-stress yaml (CASSANDRA-9850)
 * Metrics should use up to date nomenclature (CASSANDRA-9448)
 * Change CREATE/ALTER TABLE syntax for compression (CASSANDRA-8384)
 * Cleanup crc and adler code for java 8 (CASSANDRA-9650)
 * Storage engine refactor (CASSANDRA-8099, 9743, 9746, 9759, 9781, 9808, 9825,
   9848, 9705, 9859, 9867, 9874, 9828, 9801)
 * Update Guava to 18.0 (CASSANDRA-9653)
 * Bloom filter false positive ratio is not honoured (CASSANDRA-8413)
 * New option for cassandra-stress to leave a ratio of columns null (CASSANDRA-9522)
 * Change hinted_handoff_enabled yaml setting, JMX (CASSANDRA-9035)
 * Add algorithmic token allocation (CASSANDRA-7032)
 * Add nodetool command to replay batchlog (CASSANDRA-9547)
 * Make file buffer cache independent of paths being read (CASSANDRA-8897)
 * Remove deprecated legacy Hadoop code (CASSANDRA-9353)
 * Decommissioned nodes will not rejoin the cluster (CASSANDRA-8801)
 * Change gossip stabilization to use endpoit size (CASSANDRA-9401)
 * Change default garbage collector to G1 (CASSANDRA-7486)
 * Populate TokenMetadata early during startup (CASSANDRA-9317)
 * Undeprecate cache recentHitRate (CASSANDRA-6591)
 * Add support for selectively varint encoding fields (CASSANDRA-9499, 9865)
 * Materialized Views (CASSANDRA-6477)
Merged from 2.2:
 * Avoid grouping sstables for anticompaction with DTCS (CASSANDRA-9900)
 * UDF / UDA execution time in trace (CASSANDRA-9723)
 * Fix broken internode SSL (CASSANDRA-9884)
Merged from 2.1:
 * Add new JMX methods to change local compaction strategy (CASSANDRA-9965)
 * Fix handling of enable/disable autocompaction (CASSANDRA-9899)
 * Add consistency level to tracing ouput (CASSANDRA-9827)
 * Remove repair snapshot leftover on startup (CASSANDRA-7357)
 * Use random nodes for batch log when only 2 racks (CASSANDRA-8735)
 * Ensure atomicity inside thrift and stream session (CASSANDRA-7757)
 * Fix nodetool info error when the node is not joined (CASSANDRA-9031)
Merged from 2.0:
 * Log when messages are dropped due to cross_node_timeout (CASSANDRA-9793)
 * Don't track hotness when opening from snapshot for validation (CASSANDRA-9382)


2.2.0
 * Allow the selection of columns together with aggregates (CASSANDRA-9767)
 * Fix cqlsh copy methods and other windows specific issues (CASSANDRA-9795)
 * Don't wrap byte arrays in SequentialWriter (CASSANDRA-9797)
 * sum() and avg() functions missing for smallint and tinyint types (CASSANDRA-9671)
 * Revert CASSANDRA-9542 (allow native functions in UDA) (CASSANDRA-9771)
Merged from 2.1:
 * Fix MarshalException when upgrading superColumn family (CASSANDRA-9582)
 * Fix broken logging for "empty" flushes in Memtable (CASSANDRA-9837)
 * Handle corrupt files on startup (CASSANDRA-9686)
 * Fix clientutil jar and tests (CASSANDRA-9760)
 * (cqlsh) Allow the SSL protocol version to be specified through the
    config file or environment variables (CASSANDRA-9544)
Merged from 2.0:
 * Add tool to find why expired sstables are not getting dropped (CASSANDRA-10015)
 * Remove erroneous pending HH tasks from tpstats/jmx (CASSANDRA-9129)
 * Don't cast expected bf size to an int (CASSANDRA-9959)
 * checkForEndpointCollision fails for legitimate collisions (CASSANDRA-9765)
 * Complete CASSANDRA-8448 fix (CASSANDRA-9519)
 * Don't include auth credentials in debug log (CASSANDRA-9682)
 * Can't transition from write survey to normal mode (CASSANDRA-9740)
 * Scrub (recover) sstables even when -Index.db is missing (CASSANDRA-9591)
 * Fix growing pending background compaction (CASSANDRA-9662)


2.2.0-rc2
 * Re-enable memory-mapped I/O on Windows (CASSANDRA-9658)
 * Warn when an extra-large partition is compacted (CASSANDRA-9643)
 * (cqlsh) Allow setting the initial connection timeout (CASSANDRA-9601)
 * BulkLoader has --transport-factory option but does not use it (CASSANDRA-9675)
 * Allow JMX over SSL directly from nodetool (CASSANDRA-9090)
 * Update cqlsh for UDFs (CASSANDRA-7556)
 * Change Windows kernel default timer resolution (CASSANDRA-9634)
 * Deprected sstable2json and json2sstable (CASSANDRA-9618)
 * Allow native functions in user-defined aggregates (CASSANDRA-9542)
 * Don't repair system_distributed by default (CASSANDRA-9621)
 * Fix mixing min, max, and count aggregates for blob type (CASSANRA-9622)
 * Rename class for DATE type in Java driver (CASSANDRA-9563)
 * Duplicate compilation of UDFs on coordinator (CASSANDRA-9475)
 * Fix connection leak in CqlRecordWriter (CASSANDRA-9576)
 * Mlockall before opening system sstables & remove boot_without_jna option (CASSANDRA-9573)
 * Add functions to convert timeuuid to date or time, deprecate dateOf and unixTimestampOf (CASSANDRA-9229)
 * Make sure we cancel non-compacting sstables from LifecycleTransaction (CASSANDRA-9566)
 * Fix deprecated repair JMX API (CASSANDRA-9570)
 * Add logback metrics (CASSANDRA-9378)
 * Update and refactor ant test/test-compression to run the tests in parallel (CASSANDRA-9583)
 * Fix upgrading to new directory for secondary index (CASSANDRA-9687)
Merged from 2.1:
 * (cqlsh) Fix bad check for CQL compatibility when DESCRIBE'ing
   COMPACT STORAGE tables with no clustering columns
 * Eliminate strong self-reference chains in sstable ref tidiers (CASSANDRA-9656)
 * Ensure StreamSession uses canonical sstable reader instances (CASSANDRA-9700) 
 * Ensure memtable book keeping is not corrupted in the event we shrink usage (CASSANDRA-9681)
 * Update internal python driver for cqlsh (CASSANDRA-9064)
 * Fix IndexOutOfBoundsException when inserting tuple with too many
   elements using the string literal notation (CASSANDRA-9559)
 * Enable describe on indices (CASSANDRA-7814)
 * Fix incorrect result for IN queries where column not found (CASSANDRA-9540)
 * ColumnFamilyStore.selectAndReference may block during compaction (CASSANDRA-9637)
 * Fix bug in cardinality check when compacting (CASSANDRA-9580)
 * Fix memory leak in Ref due to ConcurrentLinkedQueue.remove() behaviour (CASSANDRA-9549)
 * Make rebuild only run one at a time (CASSANDRA-9119)
Merged from 2.0:
 * Avoid NPE in AuthSuccess#decode (CASSANDRA-9727)
 * Add listen_address to system.local (CASSANDRA-9603)
 * Bug fixes to resultset metadata construction (CASSANDRA-9636)
 * Fix setting 'durable_writes' in ALTER KEYSPACE (CASSANDRA-9560)
 * Avoids ballot clash in Paxos (CASSANDRA-9649)
 * Improve trace messages for RR (CASSANDRA-9479)
 * Fix suboptimal secondary index selection when restricted
   clustering column is also indexed (CASSANDRA-9631)
 * (cqlsh) Add min_threshold to DTCS option autocomplete (CASSANDRA-9385)
 * Fix error message when attempting to create an index on a column
   in a COMPACT STORAGE table with clustering columns (CASSANDRA-9527)
 * 'WITH WITH' in alter keyspace statements causes NPE (CASSANDRA-9565)
 * Expose some internals of SelectStatement for inspection (CASSANDRA-9532)
 * ArrivalWindow should use primitives (CASSANDRA-9496)
 * Periodically submit background compaction tasks (CASSANDRA-9592)
 * Set HAS_MORE_PAGES flag to false when PagingState is null (CASSANDRA-9571)


2.2.0-rc1
 * Compressed commit log should measure compressed space used (CASSANDRA-9095)
 * Fix comparison bug in CassandraRoleManager#collectRoles (CASSANDRA-9551)
 * Add tinyint,smallint,time,date support for UDFs (CASSANDRA-9400)
 * Deprecates SSTableSimpleWriter and SSTableSimpleUnsortedWriter (CASSANDRA-9546)
 * Empty INITCOND treated as null in aggregate (CASSANDRA-9457)
 * Remove use of Cell in Thrift MapReduce classes (CASSANDRA-8609)
 * Integrate pre-release Java Driver 2.2-rc1, custom build (CASSANDRA-9493)
 * Clean up gossiper logic for old versions (CASSANDRA-9370)
 * Fix custom payload coding/decoding to match the spec (CASSANDRA-9515)
 * ant test-all results incomplete when parsed (CASSANDRA-9463)
 * Disallow frozen<> types in function arguments and return types for
   clarity (CASSANDRA-9411)
 * Static Analysis to warn on unsafe use of Autocloseable instances (CASSANDRA-9431)
 * Update commitlog archiving examples now that commitlog segments are
   not recycled (CASSANDRA-9350)
 * Extend Transactional API to sstable lifecycle management (CASSANDRA-8568)
 * (cqlsh) Add support for native protocol 4 (CASSANDRA-9399)
 * Ensure that UDF and UDAs are keyspace-isolated (CASSANDRA-9409)
 * Revert CASSANDRA-7807 (tracing completion client notifications) (CASSANDRA-9429)
 * Add ability to stop compaction by ID (CASSANDRA-7207)
 * Let CassandraVersion handle SNAPSHOT version (CASSANDRA-9438)
Merged from 2.1:
 * (cqlsh) Fix using COPY through SOURCE or -f (CASSANDRA-9083)
 * Fix occasional lack of `system` keyspace in schema tables (CASSANDRA-8487)
 * Use ProtocolError code instead of ServerError code for native protocol
   error responses to unsupported protocol versions (CASSANDRA-9451)
 * Default commitlog_sync_batch_window_in_ms changed to 2ms (CASSANDRA-9504)
 * Fix empty partition assertion in unsorted sstable writing tools (CASSANDRA-9071)
 * Ensure truncate without snapshot cannot produce corrupt responses (CASSANDRA-9388) 
 * Consistent error message when a table mixes counter and non-counter
   columns (CASSANDRA-9492)
 * Avoid getting unreadable keys during anticompaction (CASSANDRA-9508)
 * (cqlsh) Better float precision by default (CASSANDRA-9224)
 * Improve estimated row count (CASSANDRA-9107)
 * Optimize range tombstone memory footprint (CASSANDRA-8603)
 * Use configured gcgs in anticompaction (CASSANDRA-9397)
Merged from 2.0:
 * Don't accumulate more range than necessary in RangeTombstone.Tracker (CASSANDRA-9486)
 * Add broadcast and rpc addresses to system.local (CASSANDRA-9436)
 * Always mark sstable suspect when corrupted (CASSANDRA-9478)
 * Add database users and permissions to CQL3 documentation (CASSANDRA-7558)
 * Allow JVM_OPTS to be passed to standalone tools (CASSANDRA-5969)
 * Fix bad condition in RangeTombstoneList (CASSANDRA-9485)
 * Fix potential StackOverflow when setting CrcCheckChance over JMX (CASSANDRA-9488)
 * Fix null static columns in pages after the first, paged reversed
   queries (CASSANDRA-8502)
 * Fix counting cache serialization in request metrics (CASSANDRA-9466)
 * Add option not to validate atoms during scrub (CASSANDRA-9406)


2.2.0-beta1
 * Introduce Transactional API for internal state changes (CASSANDRA-8984)
 * Add a flag in cassandra.yaml to enable UDFs (CASSANDRA-9404)
 * Better support of null for UDF (CASSANDRA-8374)
 * Use ecj instead of javassist for UDFs (CASSANDRA-8241)
 * faster async logback configuration for tests (CASSANDRA-9376)
 * Add `smallint` and `tinyint` data types (CASSANDRA-8951)
 * Avoid thrift schema creation when native driver is used in stress tool (CASSANDRA-9374)
 * Make Functions.declared thread-safe
 * Add client warnings to native protocol v4 (CASSANDRA-8930)
 * Allow roles cache to be invalidated (CASSANDRA-8967)
 * Upgrade Snappy (CASSANDRA-9063)
 * Don't start Thrift rpc by default (CASSANDRA-9319)
 * Only stream from unrepaired sstables with incremental repair (CASSANDRA-8267)
 * Aggregate UDFs allow SFUNC return type to differ from STYPE if FFUNC specified (CASSANDRA-9321)
 * Remove Thrift dependencies in bundled tools (CASSANDRA-8358)
 * Disable memory mapping of hsperfdata file for JVM statistics (CASSANDRA-9242)
 * Add pre-startup checks to detect potential incompatibilities (CASSANDRA-8049)
 * Distinguish between null and unset in protocol v4 (CASSANDRA-7304)
 * Add user/role permissions for user-defined functions (CASSANDRA-7557)
 * Allow cassandra config to be updated to restart daemon without unloading classes (CASSANDRA-9046)
 * Don't initialize compaction writer before checking if iter is empty (CASSANDRA-9117)
 * Don't execute any functions at prepare-time (CASSANDRA-9037)
 * Share file handles between all instances of a SegmentedFile (CASSANDRA-8893)
 * Make it possible to major compact LCS (CASSANDRA-7272)
 * Make FunctionExecutionException extend RequestExecutionException
   (CASSANDRA-9055)
 * Add support for SELECT JSON, INSERT JSON syntax and new toJson(), fromJson()
   functions (CASSANDRA-7970)
 * Optimise max purgeable timestamp calculation in compaction (CASSANDRA-8920)
 * Constrain internode message buffer sizes, and improve IO class hierarchy (CASSANDRA-8670) 
 * New tool added to validate all sstables in a node (CASSANDRA-5791)
 * Push notification when tracing completes for an operation (CASSANDRA-7807)
 * Delay "node up" and "node added" notifications until native protocol server is started (CASSANDRA-8236)
 * Compressed Commit Log (CASSANDRA-6809)
 * Optimise IntervalTree (CASSANDRA-8988)
 * Add a key-value payload for third party usage (CASSANDRA-8553, 9212)
 * Bump metrics-reporter-config dependency for metrics 3.0 (CASSANDRA-8149)
 * Partition intra-cluster message streams by size, not type (CASSANDRA-8789)
 * Add WriteFailureException to native protocol, notify coordinator of
   write failures (CASSANDRA-8592)
 * Convert SequentialWriter to nio (CASSANDRA-8709)
 * Add role based access control (CASSANDRA-7653, 8650, 7216, 8760, 8849, 8761, 8850)
 * Record client ip address in tracing sessions (CASSANDRA-8162)
 * Indicate partition key columns in response metadata for prepared
   statements (CASSANDRA-7660)
 * Merge UUIDType and TimeUUIDType parse logic (CASSANDRA-8759)
 * Avoid memory allocation when searching index summary (CASSANDRA-8793)
 * Optimise (Time)?UUIDType Comparisons (CASSANDRA-8730)
 * Make CRC32Ex into a separate maven dependency (CASSANDRA-8836)
 * Use preloaded jemalloc w/ Unsafe (CASSANDRA-8714, 9197)
 * Avoid accessing partitioner through StorageProxy (CASSANDRA-8244, 8268)
 * Upgrade Metrics library and remove depricated metrics (CASSANDRA-5657)
 * Serializing Row cache alternative, fully off heap (CASSANDRA-7438)
 * Duplicate rows returned when in clause has repeated values (CASSANDRA-6707)
 * Make CassandraException unchecked, extend RuntimeException (CASSANDRA-8560)
 * Support direct buffer decompression for reads (CASSANDRA-8464)
 * DirectByteBuffer compatible LZ4 methods (CASSANDRA-7039)
 * Group sstables for anticompaction correctly (CASSANDRA-8578)
 * Add ReadFailureException to native protocol, respond
   immediately when replicas encounter errors while handling
   a read request (CASSANDRA-7886)
 * Switch CommitLogSegment from RandomAccessFile to nio (CASSANDRA-8308)
 * Allow mixing token and partition key restrictions (CASSANDRA-7016)
 * Support index key/value entries on map collections (CASSANDRA-8473)
 * Modernize schema tables (CASSANDRA-8261)
 * Support for user-defined aggregation functions (CASSANDRA-8053)
 * Fix NPE in SelectStatement with empty IN values (CASSANDRA-8419)
 * Refactor SelectStatement, return IN results in natural order instead
   of IN value list order and ignore duplicate values in partition key IN restrictions (CASSANDRA-7981)
 * Support UDTs, tuples, and collections in user-defined
   functions (CASSANDRA-7563)
 * Fix aggregate fn results on empty selection, result column name,
   and cqlsh parsing (CASSANDRA-8229)
 * Mark sstables as repaired after full repair (CASSANDRA-7586)
 * Extend Descriptor to include a format value and refactor reader/writer
   APIs (CASSANDRA-7443)
 * Integrate JMH for microbenchmarks (CASSANDRA-8151)
 * Keep sstable levels when bootstrapping (CASSANDRA-7460)
 * Add Sigar library and perform basic OS settings check on startup (CASSANDRA-7838)
 * Support for aggregation functions (CASSANDRA-4914)
 * Remove cassandra-cli (CASSANDRA-7920)
 * Accept dollar quoted strings in CQL (CASSANDRA-7769)
 * Make assassinate a first class command (CASSANDRA-7935)
 * Support IN clause on any partition key column (CASSANDRA-7855)
 * Support IN clause on any clustering column (CASSANDRA-4762)
 * Improve compaction logging (CASSANDRA-7818)
 * Remove YamlFileNetworkTopologySnitch (CASSANDRA-7917)
 * Do anticompaction in groups (CASSANDRA-6851)
 * Support user-defined functions (CASSANDRA-7395, 7526, 7562, 7740, 7781, 7929,
   7924, 7812, 8063, 7813, 7708)
 * Permit configurable timestamps with cassandra-stress (CASSANDRA-7416)
 * Move sstable RandomAccessReader to nio2, which allows using the
   FILE_SHARE_DELETE flag on Windows (CASSANDRA-4050)
 * Remove CQL2 (CASSANDRA-5918)
 * Optimize fetching multiple cells by name (CASSANDRA-6933)
 * Allow compilation in java 8 (CASSANDRA-7028)
 * Make incremental repair default (CASSANDRA-7250)
 * Enable code coverage thru JaCoCo (CASSANDRA-7226)
 * Switch external naming of 'column families' to 'tables' (CASSANDRA-4369) 
 * Shorten SSTable path (CASSANDRA-6962)
 * Use unsafe mutations for most unit tests (CASSANDRA-6969)
 * Fix race condition during calculation of pending ranges (CASSANDRA-7390)
 * Fail on very large batch sizes (CASSANDRA-8011)
 * Improve concurrency of repair (CASSANDRA-6455, 8208, 9145)
 * Select optimal CRC32 implementation at runtime (CASSANDRA-8614)
 * Evaluate MurmurHash of Token once per query (CASSANDRA-7096)
 * Generalize progress reporting (CASSANDRA-8901)
 * Resumable bootstrap streaming (CASSANDRA-8838, CASSANDRA-8942)
 * Allow scrub for secondary index (CASSANDRA-5174)
 * Save repair data to system table (CASSANDRA-5839)
 * fix nodetool names that reference column families (CASSANDRA-8872)
 Merged from 2.1:
 * Warn on misuse of unlogged batches (CASSANDRA-9282)
 * Failure detector detects and ignores local pauses (CASSANDRA-9183)
 * Add utility class to support for rate limiting a given log statement (CASSANDRA-9029)
 * Add missing consistency levels to cassandra-stess (CASSANDRA-9361)
 * Fix commitlog getCompletedTasks to not increment (CASSANDRA-9339)
 * Fix for harmless exceptions logged as ERROR (CASSANDRA-8564)
 * Delete processed sstables in sstablesplit/sstableupgrade (CASSANDRA-8606)
 * Improve sstable exclusion from partition tombstones (CASSANDRA-9298)
 * Validate the indexed column rather than the cell's contents for 2i (CASSANDRA-9057)
 * Add support for top-k custom 2i queries (CASSANDRA-8717)
 * Fix error when dropping table during compaction (CASSANDRA-9251)
 * cassandra-stress supports validation operations over user profiles (CASSANDRA-8773)
 * Add support for rate limiting log messages (CASSANDRA-9029)
 * Log the partition key with tombstone warnings (CASSANDRA-8561)
 * Reduce runWithCompactionsDisabled poll interval to 1ms (CASSANDRA-9271)
 * Fix PITR commitlog replay (CASSANDRA-9195)
 * GCInspector logs very different times (CASSANDRA-9124)
 * Fix deleting from an empty list (CASSANDRA-9198)
 * Update tuple and collection types that use a user-defined type when that UDT
   is modified (CASSANDRA-9148, CASSANDRA-9192)
 * Use higher timeout for prepair and snapshot in repair (CASSANDRA-9261)
 * Fix anticompaction blocking ANTI_ENTROPY stage (CASSANDRA-9151)
 * Repair waits for anticompaction to finish (CASSANDRA-9097)
 * Fix streaming not holding ref when stream error (CASSANDRA-9295)
 * Fix canonical view returning early opened SSTables (CASSANDRA-9396)
Merged from 2.0:
 * (cqlsh) Add LOGIN command to switch users (CASSANDRA-7212)
 * Clone SliceQueryFilter in AbstractReadCommand implementations (CASSANDRA-8940)
 * Push correct protocol notification for DROP INDEX (CASSANDRA-9310)
 * token-generator - generated tokens too long (CASSANDRA-9300)
 * Fix counting of tombstones for TombstoneOverwhelmingException (CASSANDRA-9299)
 * Fix ReconnectableSnitch reconnecting to peers during upgrade (CASSANDRA-6702)
 * Include keyspace and table name in error log for collections over the size
   limit (CASSANDRA-9286)
 * Avoid potential overlap in LCS with single-partition sstables (CASSANDRA-9322)
 * Log warning message when a table is queried before the schema has fully
   propagated (CASSANDRA-9136)
 * Overload SecondaryIndex#indexes to accept the column definition (CASSANDRA-9314)
 * (cqlsh) Add SERIAL and LOCAL_SERIAL consistency levels (CASSANDRA-8051)
 * Fix index selection during rebuild with certain table layouts (CASSANDRA-9281)
 * Fix partition-level-delete-only workload accounting (CASSANDRA-9194)
 * Allow scrub to handle corrupted compressed chunks (CASSANDRA-9140)
 * Fix assertion error when resetlocalschema is run during repair (CASSANDRA-9249)
 * Disable single sstable tombstone compactions for DTCS by default (CASSANDRA-9234)
 * IncomingTcpConnection thread is not named (CASSANDRA-9262)
 * Close incoming connections when MessagingService is stopped (CASSANDRA-9238)
 * Fix streaming hang when retrying (CASSANDRA-9132)


2.1.5
 * Re-add deprecated cold_reads_to_omit param for backwards compat (CASSANDRA-9203)
 * Make anticompaction visible in compactionstats (CASSANDRA-9098)
 * Improve nodetool getendpoints documentation about the partition
   key parameter (CASSANDRA-6458)
 * Don't check other keyspaces for schema changes when an user-defined
   type is altered (CASSANDRA-9187)
 * Add generate-idea-files target to build.xml (CASSANDRA-9123)
 * Allow takeColumnFamilySnapshot to take a list of tables (CASSANDRA-8348)
 * Limit major sstable operations to their canonical representation (CASSANDRA-8669)
 * cqlsh: Add tests for INSERT and UPDATE tab completion (CASSANDRA-9125)
 * cqlsh: quote column names when needed in COPY FROM inserts (CASSANDRA-9080)
 * Do not load read meter for offline operations (CASSANDRA-9082)
 * cqlsh: Make CompositeType data readable (CASSANDRA-8919)
 * cqlsh: Fix display of triggers (CASSANDRA-9081)
 * Fix NullPointerException when deleting or setting an element by index on
   a null list collection (CASSANDRA-9077)
 * Buffer bloom filter serialization (CASSANDRA-9066)
 * Fix anti-compaction target bloom filter size (CASSANDRA-9060)
 * Make FROZEN and TUPLE unreserved keywords in CQL (CASSANDRA-9047)
 * Prevent AssertionError from SizeEstimatesRecorder (CASSANDRA-9034)
 * Avoid overwriting index summaries for sstables with an older format that
   does not support downsampling; rebuild summaries on startup when this
   is detected (CASSANDRA-8993)
 * Fix potential data loss in CompressedSequentialWriter (CASSANDRA-8949)
 * Make PasswordAuthenticator number of hashing rounds configurable (CASSANDRA-8085)
 * Fix AssertionError when binding nested collections in DELETE (CASSANDRA-8900)
 * Check for overlap with non-early sstables in LCS (CASSANDRA-8739)
 * Only calculate max purgable timestamp if we have to (CASSANDRA-8914)
 * (cqlsh) Greatly improve performance of COPY FROM (CASSANDRA-8225)
 * IndexSummary effectiveIndexInterval is now a guideline, not a rule (CASSANDRA-8993)
 * Use correct bounds for page cache eviction of compressed files (CASSANDRA-8746)
 * SSTableScanner enforces its bounds (CASSANDRA-8946)
 * Cleanup cell equality (CASSANDRA-8947)
 * Introduce intra-cluster message coalescing (CASSANDRA-8692)
 * DatabaseDescriptor throws NPE when rpc_interface is used (CASSANDRA-8839)
 * Don't check if an sstable is live for offline compactions (CASSANDRA-8841)
 * Don't set clientMode in SSTableLoader (CASSANDRA-8238)
 * Fix SSTableRewriter with disabled early open (CASSANDRA-8535)
 * Fix cassandra-stress so it respects the CL passed in user mode (CASSANDRA-8948)
 * Fix rare NPE in ColumnDefinition#hasIndexOption() (CASSANDRA-8786)
 * cassandra-stress reports per-operation statistics, plus misc (CASSANDRA-8769)
 * Add SimpleDate (cql date) and Time (cql time) types (CASSANDRA-7523)
 * Use long for key count in cfstats (CASSANDRA-8913)
 * Make SSTableRewriter.abort() more robust to failure (CASSANDRA-8832)
 * Remove cold_reads_to_omit from STCS (CASSANDRA-8860)
 * Make EstimatedHistogram#percentile() use ceil instead of floor (CASSANDRA-8883)
 * Fix top partitions reporting wrong cardinality (CASSANDRA-8834)
 * Fix rare NPE in KeyCacheSerializer (CASSANDRA-8067)
 * Pick sstables for validation as late as possible inc repairs (CASSANDRA-8366)
 * Fix commitlog getPendingTasks to not increment (CASSANDRA-8862)
 * Fix parallelism adjustment in range and secondary index queries
   when the first fetch does not satisfy the limit (CASSANDRA-8856)
 * Check if the filtered sstables is non-empty in STCS (CASSANDRA-8843)
 * Upgrade java-driver used for cassandra-stress (CASSANDRA-8842)
 * Fix CommitLog.forceRecycleAllSegments() memory access error (CASSANDRA-8812)
 * Improve assertions in Memory (CASSANDRA-8792)
 * Fix SSTableRewriter cleanup (CASSANDRA-8802)
 * Introduce SafeMemory for CompressionMetadata.Writer (CASSANDRA-8758)
 * 'nodetool info' prints exception against older node (CASSANDRA-8796)
 * Ensure SSTableReader.last corresponds exactly with the file end (CASSANDRA-8750)
 * Make SSTableWriter.openEarly more robust and obvious (CASSANDRA-8747)
 * Enforce SSTableReader.first/last (CASSANDRA-8744)
 * Cleanup SegmentedFile API (CASSANDRA-8749)
 * Avoid overlap with early compaction replacement (CASSANDRA-8683)
 * Safer Resource Management++ (CASSANDRA-8707)
 * Write partition size estimates into a system table (CASSANDRA-7688)
 * cqlsh: Fix keys() and full() collection indexes in DESCRIBE output
   (CASSANDRA-8154)
 * Show progress of streaming in nodetool netstats (CASSANDRA-8886)
 * IndexSummaryBuilder utilises offheap memory, and shares data between
   each IndexSummary opened from it (CASSANDRA-8757)
 * markCompacting only succeeds if the exact SSTableReader instances being 
   marked are in the live set (CASSANDRA-8689)
 * cassandra-stress support for varint (CASSANDRA-8882)
 * Fix Adler32 digest for compressed sstables (CASSANDRA-8778)
 * Add nodetool statushandoff/statusbackup (CASSANDRA-8912)
 * Use stdout for progress and stats in sstableloader (CASSANDRA-8982)
 * Correctly identify 2i datadir from older versions (CASSANDRA-9116)
Merged from 2.0:
 * Ignore gossip SYNs after shutdown (CASSANDRA-9238)
 * Avoid overflow when calculating max sstable size in LCS (CASSANDRA-9235)
 * Make sstable blacklisting work with compression (CASSANDRA-9138)
 * Do not attempt to rebuild indexes if no index accepts any column (CASSANDRA-9196)
 * Don't initiate snitch reconnection for dead states (CASSANDRA-7292)
 * Fix ArrayIndexOutOfBoundsException in CQLSSTableWriter (CASSANDRA-8978)
 * Add shutdown gossip state to prevent timeouts during rolling restarts (CASSANDRA-8336)
 * Fix running with java.net.preferIPv6Addresses=true (CASSANDRA-9137)
 * Fix failed bootstrap/replace attempts being persisted in system.peers (CASSANDRA-9180)
 * Flush system.IndexInfo after marking index built (CASSANDRA-9128)
 * Fix updates to min/max_compaction_threshold through cassandra-cli
   (CASSANDRA-8102)
 * Don't include tmp files when doing offline relevel (CASSANDRA-9088)
 * Use the proper CAS WriteType when finishing a previous round during Paxos
   preparation (CASSANDRA-8672)
 * Avoid race in cancelling compactions (CASSANDRA-9070)
 * More aggressive check for expired sstables in DTCS (CASSANDRA-8359)
 * Fix ignored index_interval change in ALTER TABLE statements (CASSANDRA-7976)
 * Do more aggressive compaction in old time windows in DTCS (CASSANDRA-8360)
 * java.lang.AssertionError when reading saved cache (CASSANDRA-8740)
 * "disk full" when running cleanup (CASSANDRA-9036)
 * Lower logging level from ERROR to DEBUG when a scheduled schema pull
   cannot be completed due to a node being down (CASSANDRA-9032)
 * Fix MOVED_NODE client event (CASSANDRA-8516)
 * Allow overriding MAX_OUTSTANDING_REPLAY_COUNT (CASSANDRA-7533)
 * Fix malformed JMX ObjectName containing IPv6 addresses (CASSANDRA-9027)
 * (cqlsh) Allow increasing CSV field size limit through
   cqlshrc config option (CASSANDRA-8934)
 * Stop logging range tombstones when exceeding the threshold
   (CASSANDRA-8559)
 * Fix NullPointerException when nodetool getendpoints is run
   against invalid keyspaces or tables (CASSANDRA-8950)
 * Allow specifying the tmp dir (CASSANDRA-7712)
 * Improve compaction estimated tasks estimation (CASSANDRA-8904)
 * Fix duplicate up/down messages sent to native clients (CASSANDRA-7816)
 * Expose commit log archive status via JMX (CASSANDRA-8734)
 * Provide better exceptions for invalid replication strategy parameters
   (CASSANDRA-8909)
 * Fix regression in mixed single and multi-column relation support for
   SELECT statements (CASSANDRA-8613)
 * Add ability to limit number of native connections (CASSANDRA-8086)
 * Fix CQLSSTableWriter throwing exception and spawning threads
   (CASSANDRA-8808)
 * Fix MT mismatch between empty and GC-able data (CASSANDRA-8979)
 * Fix incorrect validation when snapshotting single table (CASSANDRA-8056)
 * Add offline tool to relevel sstables (CASSANDRA-8301)
 * Preserve stream ID for more protocol errors (CASSANDRA-8848)
 * Fix combining token() function with multi-column relations on
   clustering columns (CASSANDRA-8797)
 * Make CFS.markReferenced() resistant to bad refcounting (CASSANDRA-8829)
 * Fix StreamTransferTask abort/complete bad refcounting (CASSANDRA-8815)
 * Fix AssertionError when querying a DESC clustering ordered
   table with ASC ordering and paging (CASSANDRA-8767)
 * AssertionError: "Memory was freed" when running cleanup (CASSANDRA-8716)
 * Make it possible to set max_sstable_age to fractional days (CASSANDRA-8406)
 * Fix some multi-column relations with indexes on some clustering
   columns (CASSANDRA-8275)
 * Fix memory leak in SSTableSimple*Writer and SSTableReader.validate()
   (CASSANDRA-8748)
 * Throw OOM if allocating memory fails to return a valid pointer (CASSANDRA-8726)
 * Fix SSTableSimpleUnsortedWriter ConcurrentModificationException (CASSANDRA-8619)
 * 'nodetool info' prints exception against older node (CASSANDRA-8796)
 * Ensure SSTableSimpleUnsortedWriter.close() terminates if
   disk writer has crashed (CASSANDRA-8807)


2.1.4
 * Bind JMX to localhost unless explicitly configured otherwise (CASSANDRA-9085)


2.1.3
 * Fix HSHA/offheap_objects corruption (CASSANDRA-8719)
 * Upgrade libthrift to 0.9.2 (CASSANDRA-8685)
 * Don't use the shared ref in sstableloader (CASSANDRA-8704)
 * Purge internal prepared statements if related tables or
   keyspaces are dropped (CASSANDRA-8693)
 * (cqlsh) Handle unicode BOM at start of files (CASSANDRA-8638)
 * Stop compactions before exiting offline tools (CASSANDRA-8623)
 * Update tools/stress/README.txt to match current behaviour (CASSANDRA-7933)
 * Fix schema from Thrift conversion with empty metadata (CASSANDRA-8695)
 * Safer Resource Management (CASSANDRA-7705)
 * Make sure we compact highly overlapping cold sstables with
   STCS (CASSANDRA-8635)
 * rpc_interface and listen_interface generate NPE on startup when specified
   interface doesn't exist (CASSANDRA-8677)
 * Fix ArrayIndexOutOfBoundsException in nodetool cfhistograms (CASSANDRA-8514)
 * Switch from yammer metrics for nodetool cf/proxy histograms (CASSANDRA-8662)
 * Make sure we don't add tmplink files to the compaction
   strategy (CASSANDRA-8580)
 * (cqlsh) Handle maps with blob keys (CASSANDRA-8372)
 * (cqlsh) Handle DynamicCompositeType schemas correctly (CASSANDRA-8563)
 * Duplicate rows returned when in clause has repeated values (CASSANDRA-6706)
 * Add tooling to detect hot partitions (CASSANDRA-7974)
 * Fix cassandra-stress user-mode truncation of partition generation (CASSANDRA-8608)
 * Only stream from unrepaired sstables during inc repair (CASSANDRA-8267)
 * Don't allow starting multiple inc repairs on the same sstables (CASSANDRA-8316)
 * Invalidate prepared BATCH statements when related tables
   or keyspaces are dropped (CASSANDRA-8652)
 * Fix missing results in secondary index queries on collections
   with ALLOW FILTERING (CASSANDRA-8421)
 * Expose EstimatedHistogram metrics for range slices (CASSANDRA-8627)
 * (cqlsh) Escape clqshrc passwords properly (CASSANDRA-8618)
 * Fix NPE when passing wrong argument in ALTER TABLE statement (CASSANDRA-8355)
 * Pig: Refactor and deprecate CqlStorage (CASSANDRA-8599)
 * Don't reuse the same cleanup strategy for all sstables (CASSANDRA-8537)
 * Fix case-sensitivity of index name on CREATE and DROP INDEX
   statements (CASSANDRA-8365)
 * Better detection/logging for corruption in compressed sstables (CASSANDRA-8192)
 * Use the correct repairedAt value when closing writer (CASSANDRA-8570)
 * (cqlsh) Handle a schema mismatch being detected on startup (CASSANDRA-8512)
 * Properly calculate expected write size during compaction (CASSANDRA-8532)
 * Invalidate affected prepared statements when a table's columns
   are altered (CASSANDRA-7910)
 * Stress - user defined writes should populate sequentally (CASSANDRA-8524)
 * Fix regression in SSTableRewriter causing some rows to become unreadable 
   during compaction (CASSANDRA-8429)
 * Run major compactions for repaired/unrepaired in parallel (CASSANDRA-8510)
 * (cqlsh) Fix compression options in DESCRIBE TABLE output when compression
   is disabled (CASSANDRA-8288)
 * (cqlsh) Fix DESCRIBE output after keyspaces are altered (CASSANDRA-7623)
 * Make sure we set lastCompactedKey correctly (CASSANDRA-8463)
 * (cqlsh) Fix output of CONSISTENCY command (CASSANDRA-8507)
 * (cqlsh) Fixed the handling of LIST statements (CASSANDRA-8370)
 * Make sstablescrub check leveled manifest again (CASSANDRA-8432)
 * Check first/last keys in sstable when giving out positions (CASSANDRA-8458)
 * Disable mmap on Windows (CASSANDRA-6993)
 * Add missing ConsistencyLevels to cassandra-stress (CASSANDRA-8253)
 * Add auth support to cassandra-stress (CASSANDRA-7985)
 * Fix ArrayIndexOutOfBoundsException when generating error message
   for some CQL syntax errors (CASSANDRA-8455)
 * Scale memtable slab allocation logarithmically (CASSANDRA-7882)
 * cassandra-stress simultaneous inserts over same seed (CASSANDRA-7964)
 * Reduce cassandra-stress sampling memory requirements (CASSANDRA-7926)
 * Ensure memtable flush cannot expire commit log entries from its future (CASSANDRA-8383)
 * Make read "defrag" async to reclaim memtables (CASSANDRA-8459)
 * Remove tmplink files for offline compactions (CASSANDRA-8321)
 * Reduce maxHintsInProgress (CASSANDRA-8415)
 * BTree updates may call provided update function twice (CASSANDRA-8018)
 * Release sstable references after anticompaction (CASSANDRA-8386)
 * Handle abort() in SSTableRewriter properly (CASSANDRA-8320)
 * Centralize shared executors (CASSANDRA-8055)
 * Fix filtering for CONTAINS (KEY) relations on frozen collection
   clustering columns when the query is restricted to a single
   partition (CASSANDRA-8203)
 * Do more aggressive entire-sstable TTL expiry checks (CASSANDRA-8243)
 * Add more log info if readMeter is null (CASSANDRA-8238)
 * add check of the system wall clock time at startup (CASSANDRA-8305)
 * Support for frozen collections (CASSANDRA-7859)
 * Fix overflow on histogram computation (CASSANDRA-8028)
 * Have paxos reuse the timestamp generation of normal queries (CASSANDRA-7801)
 * Fix incremental repair not remove parent session on remote (CASSANDRA-8291)
 * Improve JBOD disk utilization (CASSANDRA-7386)
 * Log failed host when preparing incremental repair (CASSANDRA-8228)
 * Force config client mode in CQLSSTableWriter (CASSANDRA-8281)
 * Fix sstableupgrade throws exception (CASSANDRA-8688)
 * Fix hang when repairing empty keyspace (CASSANDRA-8694)
Merged from 2.0:
 * Fix IllegalArgumentException in dynamic snitch (CASSANDRA-8448)
 * Add support for UPDATE ... IF EXISTS (CASSANDRA-8610)
 * Fix reversal of list prepends (CASSANDRA-8733)
 * Prevent non-zero default_time_to_live on tables with counters
   (CASSANDRA-8678)
 * Fix SSTableSimpleUnsortedWriter ConcurrentModificationException
   (CASSANDRA-8619)
 * Round up time deltas lower than 1ms in BulkLoader (CASSANDRA-8645)
 * Add batch remove iterator to ABSC (CASSANDRA-8414, 8666)
 * Round up time deltas lower than 1ms in BulkLoader (CASSANDRA-8645)
 * Fix isClientMode check in Keyspace (CASSANDRA-8687)
 * Use more efficient slice size for querying internal secondary
   index tables (CASSANDRA-8550)
 * Fix potentially returning deleted rows with range tombstone (CASSANDRA-8558)
 * Check for available disk space before starting a compaction (CASSANDRA-8562)
 * Fix DISTINCT queries with LIMITs or paging when some partitions
   contain only tombstones (CASSANDRA-8490)
 * Introduce background cache refreshing to permissions cache
   (CASSANDRA-8194)
 * Fix race condition in StreamTransferTask that could lead to
   infinite loops and premature sstable deletion (CASSANDRA-7704)
 * Add an extra version check to MigrationTask (CASSANDRA-8462)
 * Ensure SSTableWriter cleans up properly after failure (CASSANDRA-8499)
 * Increase bf true positive count on key cache hit (CASSANDRA-8525)
 * Move MeteredFlusher to its own thread (CASSANDRA-8485)
 * Fix non-distinct results in DISTNCT queries on static columns when
   paging is enabled (CASSANDRA-8087)
 * Move all hints related tasks to hints internal executor (CASSANDRA-8285)
 * Fix paging for multi-partition IN queries (CASSANDRA-8408)
 * Fix MOVED_NODE topology event never being emitted when a node
   moves its token (CASSANDRA-8373)
 * Fix validation of indexes in COMPACT tables (CASSANDRA-8156)
 * Avoid StackOverflowError when a large list of IN values
   is used for a clustering column (CASSANDRA-8410)
 * Fix NPE when writetime() or ttl() calls are wrapped by
   another function call (CASSANDRA-8451)
 * Fix NPE after dropping a keyspace (CASSANDRA-8332)
 * Fix error message on read repair timeouts (CASSANDRA-7947)
 * Default DTCS base_time_seconds changed to 60 (CASSANDRA-8417)
 * Refuse Paxos operation with more than one pending endpoint (CASSANDRA-8346, 8640)
 * Throw correct exception when trying to bind a keyspace or table
   name (CASSANDRA-6952)
 * Make HHOM.compact synchronized (CASSANDRA-8416)
 * cancel latency-sampling task when CF is dropped (CASSANDRA-8401)
 * don't block SocketThread for MessagingService (CASSANDRA-8188)
 * Increase quarantine delay on replacement (CASSANDRA-8260)
 * Expose off-heap memory usage stats (CASSANDRA-7897)
 * Ignore Paxos commits for truncated tables (CASSANDRA-7538)
 * Validate size of indexed column values (CASSANDRA-8280)
 * Make LCS split compaction results over all data directories (CASSANDRA-8329)
 * Fix some failing queries that use multi-column relations
   on COMPACT STORAGE tables (CASSANDRA-8264)
 * Fix InvalidRequestException with ORDER BY (CASSANDRA-8286)
 * Disable SSLv3 for POODLE (CASSANDRA-8265)
 * Fix millisecond timestamps in Tracing (CASSANDRA-8297)
 * Include keyspace name in error message when there are insufficient
   live nodes to stream from (CASSANDRA-8221)
 * Avoid overlap in L1 when L0 contains many nonoverlapping
   sstables (CASSANDRA-8211)
 * Improve PropertyFileSnitch logging (CASSANDRA-8183)
 * Add DC-aware sequential repair (CASSANDRA-8193)
 * Use live sstables in snapshot repair if possible (CASSANDRA-8312)
 * Fix hints serialized size calculation (CASSANDRA-8587)


2.1.2
 * (cqlsh) parse_for_table_meta errors out on queries with undefined
   grammars (CASSANDRA-8262)
 * (cqlsh) Fix SELECT ... TOKEN() function broken in C* 2.1.1 (CASSANDRA-8258)
 * Fix Cassandra crash when running on JDK8 update 40 (CASSANDRA-8209)
 * Optimize partitioner tokens (CASSANDRA-8230)
 * Improve compaction of repaired/unrepaired sstables (CASSANDRA-8004)
 * Make cache serializers pluggable (CASSANDRA-8096)
 * Fix issues with CONTAINS (KEY) queries on secondary indexes
   (CASSANDRA-8147)
 * Fix read-rate tracking of sstables for some queries (CASSANDRA-8239)
 * Fix default timestamp in QueryOptions (CASSANDRA-8246)
 * Set socket timeout when reading remote version (CASSANDRA-8188)
 * Refactor how we track live size (CASSANDRA-7852)
 * Make sure unfinished compaction files are removed (CASSANDRA-8124)
 * Fix shutdown when run as Windows service (CASSANDRA-8136)
 * Fix DESCRIBE TABLE with custom indexes (CASSANDRA-8031)
 * Fix race in RecoveryManagerTest (CASSANDRA-8176)
 * Avoid IllegalArgumentException while sorting sstables in
   IndexSummaryManager (CASSANDRA-8182)
 * Shutdown JVM on file descriptor exhaustion (CASSANDRA-7579)
 * Add 'die' policy for commit log and disk failure (CASSANDRA-7927)
 * Fix installing as service on Windows (CASSANDRA-8115)
 * Fix CREATE TABLE for CQL2 (CASSANDRA-8144)
 * Avoid boxing in ColumnStats min/max trackers (CASSANDRA-8109)
Merged from 2.0:
 * Correctly handle non-text column names in cql3 (CASSANDRA-8178)
 * Fix deletion for indexes on primary key columns (CASSANDRA-8206)
 * Add 'nodetool statusgossip' (CASSANDRA-8125)
 * Improve client notification that nodes are ready for requests (CASSANDRA-7510)
 * Handle negative timestamp in writetime method (CASSANDRA-8139)
 * Pig: Remove errant LIMIT clause in CqlNativeStorage (CASSANDRA-8166)
 * Throw ConfigurationException when hsha is used with the default
   rpc_max_threads setting of 'unlimited' (CASSANDRA-8116)
 * Allow concurrent writing of the same table in the same JVM using
   CQLSSTableWriter (CASSANDRA-7463)
 * Fix totalDiskSpaceUsed calculation (CASSANDRA-8205)


2.1.1
 * Fix spin loop in AtomicSortedColumns (CASSANDRA-7546)
 * Dont notify when replacing tmplink files (CASSANDRA-8157)
 * Fix validation with multiple CONTAINS clause (CASSANDRA-8131)
 * Fix validation of collections in TriggerExecutor (CASSANDRA-8146)
 * Fix IllegalArgumentException when a list of IN values containing tuples
   is passed as a single arg to a prepared statement with the v1 or v2
   protocol (CASSANDRA-8062)
 * Fix ClassCastException in DISTINCT query on static columns with
   query paging (CASSANDRA-8108)
 * Fix NPE on null nested UDT inside a set (CASSANDRA-8105)
 * Fix exception when querying secondary index on set items or map keys
   when some clustering columns are specified (CASSANDRA-8073)
 * Send proper error response when there is an error during native
   protocol message decode (CASSANDRA-8118)
 * Gossip should ignore generation numbers too far in the future (CASSANDRA-8113)
 * Fix NPE when creating a table with frozen sets, lists (CASSANDRA-8104)
 * Fix high memory use due to tracking reads on incrementally opened sstable
   readers (CASSANDRA-8066)
 * Fix EXECUTE request with skipMetadata=false returning no metadata
   (CASSANDRA-8054)
 * Allow concurrent use of CQLBulkOutputFormat (CASSANDRA-7776)
 * Shutdown JVM on OOM (CASSANDRA-7507)
 * Upgrade netty version and enable epoll event loop (CASSANDRA-7761)
 * Don't duplicate sstables smaller than split size when using
   the sstablesplitter tool (CASSANDRA-7616)
 * Avoid re-parsing already prepared statements (CASSANDRA-7923)
 * Fix some Thrift slice deletions and updates of COMPACT STORAGE
   tables with some clustering columns omitted (CASSANDRA-7990)
 * Fix filtering for CONTAINS on sets (CASSANDRA-8033)
 * Properly track added size (CASSANDRA-7239)
 * Allow compilation in java 8 (CASSANDRA-7208)
 * Fix Assertion error on RangeTombstoneList diff (CASSANDRA-8013)
 * Release references to overlapping sstables during compaction (CASSANDRA-7819)
 * Send notification when opening compaction results early (CASSANDRA-8034)
 * Make native server start block until properly bound (CASSANDRA-7885)
 * (cqlsh) Fix IPv6 support (CASSANDRA-7988)
 * Ignore fat clients when checking for endpoint collision (CASSANDRA-7939)
 * Make sstablerepairedset take a list of files (CASSANDRA-7995)
 * (cqlsh) Tab completeion for indexes on map keys (CASSANDRA-7972)
 * (cqlsh) Fix UDT field selection in select clause (CASSANDRA-7891)
 * Fix resource leak in event of corrupt sstable
 * (cqlsh) Add command line option for cqlshrc file path (CASSANDRA-7131)
 * Provide visibility into prepared statements churn (CASSANDRA-7921, CASSANDRA-7930)
 * Invalidate prepared statements when their keyspace or table is
   dropped (CASSANDRA-7566)
 * cassandra-stress: fix support for NetworkTopologyStrategy (CASSANDRA-7945)
 * Fix saving caches when a table is dropped (CASSANDRA-7784)
 * Add better error checking of new stress profile (CASSANDRA-7716)
 * Use ThreadLocalRandom and remove FBUtilities.threadLocalRandom (CASSANDRA-7934)
 * Prevent operator mistakes due to simultaneous bootstrap (CASSANDRA-7069)
 * cassandra-stress supports whitelist mode for node config (CASSANDRA-7658)
 * GCInspector more closely tracks GC; cassandra-stress and nodetool report it (CASSANDRA-7916)
 * nodetool won't output bogus ownership info without a keyspace (CASSANDRA-7173)
 * Add human readable option to nodetool commands (CASSANDRA-5433)
 * Don't try to set repairedAt on old sstables (CASSANDRA-7913)
 * Add metrics for tracking PreparedStatement use (CASSANDRA-7719)
 * (cqlsh) tab-completion for triggers (CASSANDRA-7824)
 * (cqlsh) Support for query paging (CASSANDRA-7514)
 * (cqlsh) Show progress of COPY operations (CASSANDRA-7789)
 * Add syntax to remove multiple elements from a map (CASSANDRA-6599)
 * Support non-equals conditions in lightweight transactions (CASSANDRA-6839)
 * Add IF [NOT] EXISTS to create/drop triggers (CASSANDRA-7606)
 * (cqlsh) Display the current logged-in user (CASSANDRA-7785)
 * (cqlsh) Don't ignore CTRL-C during COPY FROM execution (CASSANDRA-7815)
 * (cqlsh) Order UDTs according to cross-type dependencies in DESCRIBE
   output (CASSANDRA-7659)
 * (cqlsh) Fix handling of CAS statement results (CASSANDRA-7671)
 * (cqlsh) COPY TO/FROM improvements (CASSANDRA-7405)
 * Support list index operations with conditions (CASSANDRA-7499)
 * Add max live/tombstoned cells to nodetool cfstats output (CASSANDRA-7731)
 * Validate IPv6 wildcard addresses properly (CASSANDRA-7680)
 * (cqlsh) Error when tracing query (CASSANDRA-7613)
 * Avoid IOOBE when building SyntaxError message snippet (CASSANDRA-7569)
 * SSTableExport uses correct validator to create string representation of partition
   keys (CASSANDRA-7498)
 * Avoid NPEs when receiving type changes for an unknown keyspace (CASSANDRA-7689)
 * Add support for custom 2i validation (CASSANDRA-7575)
 * Pig support for hadoop CqlInputFormat (CASSANDRA-6454)
 * Add duration mode to cassandra-stress (CASSANDRA-7468)
 * Add listen_interface and rpc_interface options (CASSANDRA-7417)
 * Improve schema merge performance (CASSANDRA-7444)
 * Adjust MT depth based on # of partition validating (CASSANDRA-5263)
 * Optimise NativeCell comparisons (CASSANDRA-6755)
 * Configurable client timeout for cqlsh (CASSANDRA-7516)
 * Include snippet of CQL query near syntax error in messages (CASSANDRA-7111)
 * Make repair -pr work with -local (CASSANDRA-7450)
 * Fix error in sstableloader with -cph > 1 (CASSANDRA-8007)
 * Fix snapshot repair error on indexed tables (CASSANDRA-8020)
 * Do not exit nodetool repair when receiving JMX NOTIF_LOST (CASSANDRA-7909)
 * Stream to private IP when available (CASSANDRA-8084)
Merged from 2.0:
 * Reject conditions on DELETE unless full PK is given (CASSANDRA-6430)
 * Properly reject the token function DELETE (CASSANDRA-7747)
 * Force batchlog replay before decommissioning a node (CASSANDRA-7446)
 * Fix hint replay with many accumulated expired hints (CASSANDRA-6998)
 * Fix duplicate results in DISTINCT queries on static columns with query
   paging (CASSANDRA-8108)
 * Add DateTieredCompactionStrategy (CASSANDRA-6602)
 * Properly validate ascii and utf8 string literals in CQL queries (CASSANDRA-8101)
 * (cqlsh) Fix autocompletion for alter keyspace (CASSANDRA-8021)
 * Create backup directories for commitlog archiving during startup (CASSANDRA-8111)
 * Reduce totalBlockFor() for LOCAL_* consistency levels (CASSANDRA-8058)
 * Fix merging schemas with re-dropped keyspaces (CASSANDRA-7256)
 * Fix counters in supercolumns during live upgrades from 1.2 (CASSANDRA-7188)
 * Notify DT subscribers when a column family is truncated (CASSANDRA-8088)
 * Add sanity check of $JAVA on startup (CASSANDRA-7676)
 * Schedule fat client schema pull on join (CASSANDRA-7993)
 * Don't reset nodes' versions when closing IncomingTcpConnections
   (CASSANDRA-7734)
 * Record the real messaging version in all cases in OutboundTcpConnection
   (CASSANDRA-8057)
 * SSL does not work in cassandra-cli (CASSANDRA-7899)
 * Fix potential exception when using ReversedType in DynamicCompositeType
   (CASSANDRA-7898)
 * Better validation of collection values (CASSANDRA-7833)
 * Track min/max timestamps correctly (CASSANDRA-7969)
 * Fix possible overflow while sorting CL segments for replay (CASSANDRA-7992)
 * Increase nodetool Xmx (CASSANDRA-7956)
 * Archive any commitlog segments present at startup (CASSANDRA-6904)
 * CrcCheckChance should adjust based on live CFMetadata not 
   sstable metadata (CASSANDRA-7978)
 * token() should only accept columns in the partitioning
   key order (CASSANDRA-6075)
 * Add method to invalidate permission cache via JMX (CASSANDRA-7977)
 * Allow propagating multiple gossip states atomically (CASSANDRA-6125)
 * Log exceptions related to unclean native protocol client disconnects
   at DEBUG or INFO (CASSANDRA-7849)
 * Allow permissions cache to be set via JMX (CASSANDRA-7698)
 * Include schema_triggers CF in readable system resources (CASSANDRA-7967)
 * Fix RowIndexEntry to report correct serializedSize (CASSANDRA-7948)
 * Make CQLSSTableWriter sync within partitions (CASSANDRA-7360)
 * Potentially use non-local replicas in CqlConfigHelper (CASSANDRA-7906)
 * Explicitly disallow mixing multi-column and single-column
   relations on clustering columns (CASSANDRA-7711)
 * Better error message when condition is set on PK column (CASSANDRA-7804)
 * Don't send schema change responses and events for no-op DDL
   statements (CASSANDRA-7600)
 * (Hadoop) fix cluster initialisation for a split fetching (CASSANDRA-7774)
 * Throw InvalidRequestException when queries contain relations on entire
   collection columns (CASSANDRA-7506)
 * (cqlsh) enable CTRL-R history search with libedit (CASSANDRA-7577)
 * (Hadoop) allow ACFRW to limit nodes to local DC (CASSANDRA-7252)
 * (cqlsh) cqlsh should automatically disable tracing when selecting
   from system_traces (CASSANDRA-7641)
 * (Hadoop) Add CqlOutputFormat (CASSANDRA-6927)
 * Don't depend on cassandra config for nodetool ring (CASSANDRA-7508)
 * (cqlsh) Fix failing cqlsh formatting tests (CASSANDRA-7703)
 * Fix IncompatibleClassChangeError from hadoop2 (CASSANDRA-7229)
 * Add 'nodetool sethintedhandoffthrottlekb' (CASSANDRA-7635)
 * (cqlsh) Add tab-completion for CREATE/DROP USER IF [NOT] EXISTS (CASSANDRA-7611)
 * Catch errors when the JVM pulls the rug out from GCInspector (CASSANDRA-5345)
 * cqlsh fails when version number parts are not int (CASSANDRA-7524)
 * Fix NPE when table dropped during streaming (CASSANDRA-7946)
 * Fix wrong progress when streaming uncompressed (CASSANDRA-7878)
 * Fix possible infinite loop in creating repair range (CASSANDRA-7983)
 * Fix unit in nodetool for streaming throughput (CASSANDRA-7375)
Merged from 1.2:
 * Don't index tombstones (CASSANDRA-7828)
 * Improve PasswordAuthenticator default super user setup (CASSANDRA-7788)


2.1.0
 * (cqlsh) Removed "ALTER TYPE <name> RENAME TO <name>" from tab-completion
   (CASSANDRA-7895)
 * Fixed IllegalStateException in anticompaction (CASSANDRA-7892)
 * cqlsh: DESCRIBE support for frozen UDTs, tuples (CASSANDRA-7863)
 * Avoid exposing internal classes over JMX (CASSANDRA-7879)
 * Add null check for keys when freezing collection (CASSANDRA-7869)
 * Improve stress workload realism (CASSANDRA-7519)
Merged from 2.0:
 * Configure system.paxos with LeveledCompactionStrategy (CASSANDRA-7753)
 * Fix ALTER clustering column type from DateType to TimestampType when
   using DESC clustering order (CASSANRDA-7797)
 * Throw EOFException if we run out of chunks in compressed datafile
   (CASSANDRA-7664)
 * Fix PRSI handling of CQL3 row markers for row cleanup (CASSANDRA-7787)
 * Fix dropping collection when it's the last regular column (CASSANDRA-7744)
 * Make StreamReceiveTask thread safe and gc friendly (CASSANDRA-7795)
 * Validate empty cell names from counter updates (CASSANDRA-7798)
Merged from 1.2:
 * Don't allow compacted sstables to be marked as compacting (CASSANDRA-7145)
 * Track expired tombstones (CASSANDRA-7810)


2.1.0-rc7
 * Add frozen keyword and require UDT to be frozen (CASSANDRA-7857)
 * Track added sstable size correctly (CASSANDRA-7239)
 * (cqlsh) Fix case insensitivity (CASSANDRA-7834)
 * Fix failure to stream ranges when moving (CASSANDRA-7836)
 * Correctly remove tmplink files (CASSANDRA-7803)
 * (cqlsh) Fix column name formatting for functions, CAS operations,
   and UDT field selections (CASSANDRA-7806)
 * (cqlsh) Fix COPY FROM handling of null/empty primary key
   values (CASSANDRA-7792)
 * Fix ordering of static cells (CASSANDRA-7763)
Merged from 2.0:
 * Forbid re-adding dropped counter columns (CASSANDRA-7831)
 * Fix CFMetaData#isThriftCompatible() for PK-only tables (CASSANDRA-7832)
 * Always reject inequality on the partition key without token()
   (CASSANDRA-7722)
 * Always send Paxos commit to all replicas (CASSANDRA-7479)
 * Make disruptor_thrift_server invocation pool configurable (CASSANDRA-7594)
 * Make repair no-op when RF=1 (CASSANDRA-7864)


2.1.0-rc6
 * Fix OOM issue from netty caching over time (CASSANDRA-7743)
 * json2sstable couldn't import JSON for CQL table (CASSANDRA-7477)
 * Invalidate all caches on table drop (CASSANDRA-7561)
 * Skip strict endpoint selection for ranges if RF == nodes (CASSANRA-7765)
 * Fix Thrift range filtering without 2ary index lookups (CASSANDRA-7741)
 * Add tracing entries about concurrent range requests (CASSANDRA-7599)
 * (cqlsh) Fix DESCRIBE for NTS keyspaces (CASSANDRA-7729)
 * Remove netty buffer ref-counting (CASSANDRA-7735)
 * Pass mutated cf to index updater for use by PRSI (CASSANDRA-7742)
 * Include stress yaml example in release and deb (CASSANDRA-7717)
 * workaround for netty issue causing corrupted data off the wire (CASSANDRA-7695)
 * cqlsh DESC CLUSTER fails retrieving ring information (CASSANDRA-7687)
 * Fix binding null values inside UDT (CASSANDRA-7685)
 * Fix UDT field selection with empty fields (CASSANDRA-7670)
 * Bogus deserialization of static cells from sstable (CASSANDRA-7684)
 * Fix NPE on compaction leftover cleanup for dropped table (CASSANDRA-7770)
Merged from 2.0:
 * Fix race condition in StreamTransferTask that could lead to
   infinite loops and premature sstable deletion (CASSANDRA-7704)
 * (cqlsh) Wait up to 10 sec for a tracing session (CASSANDRA-7222)
 * Fix NPE in FileCacheService.sizeInBytes (CASSANDRA-7756)
 * Remove duplicates from StorageService.getJoiningNodes (CASSANDRA-7478)
 * Clone token map outside of hot gossip loops (CASSANDRA-7758)
 * Fix MS expiring map timeout for Paxos messages (CASSANDRA-7752)
 * Do not flush on truncate if durable_writes is false (CASSANDRA-7750)
 * Give CRR a default input_cql Statement (CASSANDRA-7226)
 * Better error message when adding a collection with the same name
   than a previously dropped one (CASSANDRA-6276)
 * Fix validation when adding static columns (CASSANDRA-7730)
 * (Thrift) fix range deletion of supercolumns (CASSANDRA-7733)
 * Fix potential AssertionError in RangeTombstoneList (CASSANDRA-7700)
 * Validate arguments of blobAs* functions (CASSANDRA-7707)
 * Fix potential AssertionError with 2ndary indexes (CASSANDRA-6612)
 * Avoid logging CompactionInterrupted at ERROR (CASSANDRA-7694)
 * Minor leak in sstable2jon (CASSANDRA-7709)
 * Add cassandra.auto_bootstrap system property (CASSANDRA-7650)
 * Update java driver (for hadoop) (CASSANDRA-7618)
 * Remove CqlPagingRecordReader/CqlPagingInputFormat (CASSANDRA-7570)
 * Support connecting to ipv6 jmx with nodetool (CASSANDRA-7669)


2.1.0-rc5
 * Reject counters inside user types (CASSANDRA-7672)
 * Switch to notification-based GCInspector (CASSANDRA-7638)
 * (cqlsh) Handle nulls in UDTs and tuples correctly (CASSANDRA-7656)
 * Don't use strict consistency when replacing (CASSANDRA-7568)
 * Fix min/max cell name collection on 2.0 SSTables with range
   tombstones (CASSANDRA-7593)
 * Tolerate min/max cell names of different lengths (CASSANDRA-7651)
 * Filter cached results correctly (CASSANDRA-7636)
 * Fix tracing on the new SEPExecutor (CASSANDRA-7644)
 * Remove shuffle and taketoken (CASSANDRA-7601)
 * Clean up Windows batch scripts (CASSANDRA-7619)
 * Fix native protocol drop user type notification (CASSANDRA-7571)
 * Give read access to system.schema_usertypes to all authenticated users
   (CASSANDRA-7578)
 * (cqlsh) Fix cqlsh display when zero rows are returned (CASSANDRA-7580)
 * Get java version correctly when JAVA_TOOL_OPTIONS is set (CASSANDRA-7572)
 * Fix NPE when dropping index from non-existent keyspace, AssertionError when
   dropping non-existent index with IF EXISTS (CASSANDRA-7590)
 * Fix sstablelevelresetter hang (CASSANDRA-7614)
 * (cqlsh) Fix deserialization of blobs (CASSANDRA-7603)
 * Use "keyspace updated" schema change message for UDT changes in v1 and
   v2 protocols (CASSANDRA-7617)
 * Fix tracing of range slices and secondary index lookups that are local
   to the coordinator (CASSANDRA-7599)
 * Set -Dcassandra.storagedir for all tool shell scripts (CASSANDRA-7587)
 * Don't swap max/min col names when mutating sstable metadata (CASSANDRA-7596)
 * (cqlsh) Correctly handle paged result sets (CASSANDRA-7625)
 * (cqlsh) Improve waiting for a trace to complete (CASSANDRA-7626)
 * Fix tracing of concurrent range slices and 2ary index queries (CASSANDRA-7626)
 * Fix scrub against collection type (CASSANDRA-7665)
Merged from 2.0:
 * Set gc_grace_seconds to seven days for system schema tables (CASSANDRA-7668)
 * SimpleSeedProvider no longer caches seeds forever (CASSANDRA-7663)
 * Always flush on truncate (CASSANDRA-7511)
 * Fix ReversedType(DateType) mapping to native protocol (CASSANDRA-7576)
 * Always merge ranges owned by a single node (CASSANDRA-6930)
 * Track max/min timestamps for range tombstones (CASSANDRA-7647)
 * Fix NPE when listing saved caches dir (CASSANDRA-7632)


2.1.0-rc4
 * Fix word count hadoop example (CASSANDRA-7200)
 * Updated memtable_cleanup_threshold and memtable_flush_writers defaults 
   (CASSANDRA-7551)
 * (Windows) fix startup when WMI memory query fails (CASSANDRA-7505)
 * Anti-compaction proceeds if any part of the repair failed (CASSANDRA-7521)
 * Add missing table name to DROP INDEX responses and notifications (CASSANDRA-7539)
 * Bump CQL version to 3.2.0 and update CQL documentation (CASSANDRA-7527)
 * Fix configuration error message when running nodetool ring (CASSANDRA-7508)
 * Support conditional updates, tuple type, and the v3 protocol in cqlsh (CASSANDRA-7509)
 * Handle queries on multiple secondary index types (CASSANDRA-7525)
 * Fix cqlsh authentication with v3 native protocol (CASSANDRA-7564)
 * Fix NPE when unknown prepared statement ID is used (CASSANDRA-7454)
Merged from 2.0:
 * (Windows) force range-based repair to non-sequential mode (CASSANDRA-7541)
 * Fix range merging when DES scores are zero (CASSANDRA-7535)
 * Warn when SSL certificates have expired (CASSANDRA-7528)
 * Fix error when doing reversed queries with static columns (CASSANDRA-7490)
Merged from 1.2:
 * Set correct stream ID on responses when non-Exception Throwables
   are thrown while handling native protocol messages (CASSANDRA-7470)


2.1.0-rc3
 * Consider expiry when reconciling otherwise equal cells (CASSANDRA-7403)
 * Introduce CQL support for stress tool (CASSANDRA-6146)
 * Fix ClassCastException processing expired messages (CASSANDRA-7496)
 * Fix prepared marker for collections inside UDT (CASSANDRA-7472)
 * Remove left-over populate_io_cache_on_flush and replicate_on_write
   uses (CASSANDRA-7493)
 * (Windows) handle spaces in path names (CASSANDRA-7451)
 * Ensure writes have completed after dropping a table, before recycling
   commit log segments (CASSANDRA-7437)
 * Remove left-over rows_per_partition_to_cache (CASSANDRA-7493)
 * Fix error when CONTAINS is used with a bind marker (CASSANDRA-7502)
 * Properly reject unknown UDT field (CASSANDRA-7484)
Merged from 2.0:
 * Fix CC#collectTimeOrderedData() tombstone optimisations (CASSANDRA-7394)
 * Support DISTINCT for static columns and fix behaviour when DISTINC is
   not use (CASSANDRA-7305).
 * Workaround JVM NPE on JMX bind failure (CASSANDRA-7254)
 * Fix race in FileCacheService RemovalListener (CASSANDRA-7278)
 * Fix inconsistent use of consistencyForCommit that allowed LOCAL_QUORUM
   operations to incorrect become full QUORUM (CASSANDRA-7345)
 * Properly handle unrecognized opcodes and flags (CASSANDRA-7440)
 * (Hadoop) close CqlRecordWriter clients when finished (CASSANDRA-7459)
 * Commit disk failure policy (CASSANDRA-7429)
 * Make sure high level sstables get compacted (CASSANDRA-7414)
 * Fix AssertionError when using empty clustering columns and static columns
   (CASSANDRA-7455)
 * Add option to disable STCS in L0 (CASSANDRA-6621)
 * Upgrade to snappy-java 1.0.5.2 (CASSANDRA-7476)


2.1.0-rc2
 * Fix heap size calculation for CompoundSparseCellName and 
   CompoundSparseCellName.WithCollection (CASSANDRA-7421)
 * Allow counter mutations in UNLOGGED batches (CASSANDRA-7351)
 * Modify reconcile logic to always pick a tombstone over a counter cell
   (CASSANDRA-7346)
 * Avoid incremental compaction on Windows (CASSANDRA-7365)
 * Fix exception when querying a composite-keyed table with a collection index
   (CASSANDRA-7372)
 * Use node's host id in place of counter ids (CASSANDRA-7366)
 * Fix error when doing reversed queries with static columns (CASSANDRA-7490)
 * Backport CASSANDRA-6747 (CASSANDRA-7560)
 * Track max/min timestamps for range tombstones (CASSANDRA-7647)
 * Fix NPE when listing saved caches dir (CASSANDRA-7632)
 * Fix sstableloader unable to connect encrypted node (CASSANDRA-7585)
Merged from 1.2:
 * Clone token map outside of hot gossip loops (CASSANDRA-7758)
 * Add stop method to EmbeddedCassandraService (CASSANDRA-7595)
 * Support connecting to ipv6 jmx with nodetool (CASSANDRA-7669)
 * Set gc_grace_seconds to seven days for system schema tables (CASSANDRA-7668)
 * SimpleSeedProvider no longer caches seeds forever (CASSANDRA-7663)
 * Set correct stream ID on responses when non-Exception Throwables
   are thrown while handling native protocol messages (CASSANDRA-7470)
 * Fix row size miscalculation in LazilyCompactedRow (CASSANDRA-7543)
 * Fix race in background compaction check (CASSANDRA-7745)
 * Don't clear out range tombstones during compaction (CASSANDRA-7808)


2.1.0-rc1
 * Revert flush directory (CASSANDRA-6357)
 * More efficient executor service for fast operations (CASSANDRA-4718)
 * Move less common tools into a new cassandra-tools package (CASSANDRA-7160)
 * Support more concurrent requests in native protocol (CASSANDRA-7231)
 * Add tab-completion to debian nodetool packaging (CASSANDRA-6421)
 * Change concurrent_compactors defaults (CASSANDRA-7139)
 * Add PowerShell Windows launch scripts (CASSANDRA-7001)
 * Make commitlog archive+restore more robust (CASSANDRA-6974)
 * Fix marking commitlogsegments clean (CASSANDRA-6959)
 * Add snapshot "manifest" describing files included (CASSANDRA-6326)
 * Parallel streaming for sstableloader (CASSANDRA-3668)
 * Fix bugs in supercolumns handling (CASSANDRA-7138)
 * Fix ClassClassException on composite dense tables (CASSANDRA-7112)
 * Cleanup and optimize collation and slice iterators (CASSANDRA-7107)
 * Upgrade NBHM lib (CASSANDRA-7128)
 * Optimize netty server (CASSANDRA-6861)
 * Fix repair hang when given CF does not exist (CASSANDRA-7189)
 * Allow c* to be shutdown in an embedded mode (CASSANDRA-5635)
 * Add server side batching to native transport (CASSANDRA-5663)
 * Make batchlog replay asynchronous (CASSANDRA-6134)
 * remove unused classes (CASSANDRA-7197)
 * Limit user types to the keyspace they are defined in (CASSANDRA-6643)
 * Add validate method to CollectionType (CASSANDRA-7208)
 * New serialization format for UDT values (CASSANDRA-7209, CASSANDRA-7261)
 * Fix nodetool netstats (CASSANDRA-7270)
 * Fix potential ClassCastException in HintedHandoffManager (CASSANDRA-7284)
 * Use prepared statements internally (CASSANDRA-6975)
 * Fix broken paging state with prepared statement (CASSANDRA-7120)
 * Fix IllegalArgumentException in CqlStorage (CASSANDRA-7287)
 * Allow nulls/non-existant fields in UDT (CASSANDRA-7206)
 * Add Thrift MultiSliceRequest (CASSANDRA-6757, CASSANDRA-7027)
 * Handle overlapping MultiSlices (CASSANDRA-7279)
 * Fix DataOutputTest on Windows (CASSANDRA-7265)
 * Embedded sets in user defined data-types are not updating (CASSANDRA-7267)
 * Add tuple type to CQL/native protocol (CASSANDRA-7248)
 * Fix CqlPagingRecordReader on tables with few rows (CASSANDRA-7322)
Merged from 2.0:
 * Copy compaction options to make sure they are reloaded (CASSANDRA-7290)
 * Add option to do more aggressive tombstone compactions (CASSANDRA-6563)
 * Don't try to compact already-compacting files in HHOM (CASSANDRA-7288)
 * Always reallocate buffers in HSHA (CASSANDRA-6285)
 * (Hadoop) support authentication in CqlRecordReader (CASSANDRA-7221)
 * (Hadoop) Close java driver Cluster in CQLRR.close (CASSANDRA-7228)
 * Warn when 'USING TIMESTAMP' is used on a CAS BATCH (CASSANDRA-7067)
 * return all cpu values from BackgroundActivityMonitor.readAndCompute (CASSANDRA-7183)
 * Correctly delete scheduled range xfers (CASSANDRA-7143)
 * return all cpu values from BackgroundActivityMonitor.readAndCompute (CASSANDRA-7183)  
 * reduce garbage creation in calculatePendingRanges (CASSANDRA-7191)
 * fix c* launch issues on Russian os's due to output of linux 'free' cmd (CASSANDRA-6162)
 * Fix disabling autocompaction (CASSANDRA-7187)
 * Fix potential NumberFormatException when deserializing IntegerType (CASSANDRA-7088)
 * cqlsh can't tab-complete disabling compaction (CASSANDRA-7185)
 * cqlsh: Accept and execute CQL statement(s) from command-line parameter (CASSANDRA-7172)
 * Fix IllegalStateException in CqlPagingRecordReader (CASSANDRA-7198)
 * Fix the InvertedIndex trigger example (CASSANDRA-7211)
 * Add --resolve-ip option to 'nodetool ring' (CASSANDRA-7210)
 * reduce garbage on codec flag deserialization (CASSANDRA-7244) 
 * Fix duplicated error messages on directory creation error at startup (CASSANDRA-5818)
 * Proper null handle for IF with map element access (CASSANDRA-7155)
 * Improve compaction visibility (CASSANDRA-7242)
 * Correctly delete scheduled range xfers (CASSANDRA-7143)
 * Make batchlog replica selection rack-aware (CASSANDRA-6551)
 * Fix CFMetaData#getColumnDefinitionFromColumnName() (CASSANDRA-7074)
 * Fix writetime/ttl functions for static columns (CASSANDRA-7081)
 * Suggest CTRL-C or semicolon after three blank lines in cqlsh (CASSANDRA-7142)
 * Fix 2ndary index queries with DESC clustering order (CASSANDRA-6950)
 * Invalid key cache entries on DROP (CASSANDRA-6525)
 * Fix flapping RecoveryManagerTest (CASSANDRA-7084)
 * Add missing iso8601 patterns for date strings (CASSANDRA-6973)
 * Support selecting multiple rows in a partition using IN (CASSANDRA-6875)
 * Add authentication support to shuffle (CASSANDRA-6484)
 * Swap local and global default read repair chances (CASSANDRA-7320)
 * Add conditional CREATE/DROP USER support (CASSANDRA-7264)
 * Cqlsh counts non-empty lines for "Blank lines" warning (CASSANDRA-7325)
Merged from 1.2:
 * Add Cloudstack snitch (CASSANDRA-7147)
 * Update system.peers correctly when relocating tokens (CASSANDRA-7126)
 * Add Google Compute Engine snitch (CASSANDRA-7132)
 * remove duplicate query for local tokens (CASSANDRA-7182)
 * exit CQLSH with error status code if script fails (CASSANDRA-6344)
 * Fix bug with some IN queries missig results (CASSANDRA-7105)
 * Fix availability validation for LOCAL_ONE CL (CASSANDRA-7319)
 * Hint streaming can cause decommission to fail (CASSANDRA-7219)


2.1.0-beta2
 * Increase default CL space to 8GB (CASSANDRA-7031)
 * Add range tombstones to read repair digests (CASSANDRA-6863)
 * Fix BTree.clear for large updates (CASSANDRA-6943)
 * Fail write instead of logging a warning when unable to append to CL
   (CASSANDRA-6764)
 * Eliminate possibility of CL segment appearing twice in active list 
   (CASSANDRA-6557)
 * Apply DONTNEED fadvise to commitlog segments (CASSANDRA-6759)
 * Switch CRC component to Adler and include it for compressed sstables 
   (CASSANDRA-4165)
 * Allow cassandra-stress to set compaction strategy options (CASSANDRA-6451)
 * Add broadcast_rpc_address option to cassandra.yaml (CASSANDRA-5899)
 * Auto reload GossipingPropertyFileSnitch config (CASSANDRA-5897)
 * Fix overflow of memtable_total_space_in_mb (CASSANDRA-6573)
 * Fix ABTC NPE and apply update function correctly (CASSANDRA-6692)
 * Allow nodetool to use a file or prompt for password (CASSANDRA-6660)
 * Fix AIOOBE when concurrently accessing ABSC (CASSANDRA-6742)
 * Fix assertion error in ALTER TYPE RENAME (CASSANDRA-6705)
 * Scrub should not always clear out repaired status (CASSANDRA-5351)
 * Improve handling of range tombstone for wide partitions (CASSANDRA-6446)
 * Fix ClassCastException for compact table with composites (CASSANDRA-6738)
 * Fix potentially repairing with wrong nodes (CASSANDRA-6808)
 * Change caching option syntax (CASSANDRA-6745)
 * Fix stress to do proper counter reads (CASSANDRA-6835)
 * Fix help message for stress counter_write (CASSANDRA-6824)
 * Fix stress smart Thrift client to pick servers correctly (CASSANDRA-6848)
 * Add logging levels (minimal, normal or verbose) to stress tool (CASSANDRA-6849)
 * Fix race condition in Batch CLE (CASSANDRA-6860)
 * Improve cleanup/scrub/upgradesstables failure handling (CASSANDRA-6774)
 * ByteBuffer write() methods for serializing sstables (CASSANDRA-6781)
 * Proper compare function for CollectionType (CASSANDRA-6783)
 * Update native server to Netty 4 (CASSANDRA-6236)
 * Fix off-by-one error in stress (CASSANDRA-6883)
 * Make OpOrder AutoCloseable (CASSANDRA-6901)
 * Remove sync repair JMX interface (CASSANDRA-6900)
 * Add multiple memory allocation options for memtables (CASSANDRA-6689, 6694)
 * Remove adjusted op rate from stress output (CASSANDRA-6921)
 * Add optimized CF.hasColumns() implementations (CASSANDRA-6941)
 * Serialize batchlog mutations with the version of the target node
   (CASSANDRA-6931)
 * Optimize CounterColumn#reconcile() (CASSANDRA-6953)
 * Properly remove 1.2 sstable support in 2.1 (CASSANDRA-6869)
 * Lock counter cells, not partitions (CASSANDRA-6880)
 * Track presence of legacy counter shards in sstables (CASSANDRA-6888)
 * Ensure safe resource cleanup when replacing sstables (CASSANDRA-6912)
 * Add failure handler to async callback (CASSANDRA-6747)
 * Fix AE when closing SSTable without releasing reference (CASSANDRA-7000)
 * Clean up IndexInfo on keyspace/table drops (CASSANDRA-6924)
 * Only snapshot relative SSTables when sequential repair (CASSANDRA-7024)
 * Require nodetool rebuild_index to specify index names (CASSANDRA-7038)
 * fix cassandra stress errors on reads with native protocol (CASSANDRA-7033)
 * Use OpOrder to guard sstable references for reads (CASSANDRA-6919)
 * Preemptive opening of compaction result (CASSANDRA-6916)
 * Multi-threaded scrub/cleanup/upgradesstables (CASSANDRA-5547)
 * Optimize cellname comparison (CASSANDRA-6934)
 * Native protocol v3 (CASSANDRA-6855)
 * Optimize Cell liveness checks and clean up Cell (CASSANDRA-7119)
 * Support consistent range movements (CASSANDRA-2434)
 * Display min timestamp in sstablemetadata viewer (CASSANDRA-6767)
Merged from 2.0:
 * Avoid race-prone second "scrub" of system keyspace (CASSANDRA-6797)
 * Pool CqlRecordWriter clients by inetaddress rather than Range
   (CASSANDRA-6665)
 * Fix compaction_history timestamps (CASSANDRA-6784)
 * Compare scores of full replica ordering in DES (CASSANDRA-6683)
 * fix CME in SessionInfo updateProgress affecting netstats (CASSANDRA-6577)
 * Allow repairing between specific replicas (CASSANDRA-6440)
 * Allow per-dc enabling of hints (CASSANDRA-6157)
 * Add compatibility for Hadoop 0.2.x (CASSANDRA-5201)
 * Fix EstimatedHistogram races (CASSANDRA-6682)
 * Failure detector correctly converts initial value to nanos (CASSANDRA-6658)
 * Add nodetool taketoken to relocate vnodes (CASSANDRA-4445)
 * Expose bulk loading progress over JMX (CASSANDRA-4757)
 * Correctly handle null with IF conditions and TTL (CASSANDRA-6623)
 * Account for range/row tombstones in tombstone drop
   time histogram (CASSANDRA-6522)
 * Stop CommitLogSegment.close() from calling sync() (CASSANDRA-6652)
 * Make commitlog failure handling configurable (CASSANDRA-6364)
 * Avoid overlaps in LCS (CASSANDRA-6688)
 * Improve support for paginating over composites (CASSANDRA-4851)
 * Fix count(*) queries in a mixed cluster (CASSANDRA-6707)
 * Improve repair tasks(snapshot, differencing) concurrency (CASSANDRA-6566)
 * Fix replaying pre-2.0 commit logs (CASSANDRA-6714)
 * Add static columns to CQL3 (CASSANDRA-6561)
 * Optimize single partition batch statements (CASSANDRA-6737)
 * Disallow post-query re-ordering when paging (CASSANDRA-6722)
 * Fix potential paging bug with deleted columns (CASSANDRA-6748)
 * Fix NPE on BulkLoader caused by losing StreamEvent (CASSANDRA-6636)
 * Fix truncating compression metadata (CASSANDRA-6791)
 * Add CMSClassUnloadingEnabled JVM option (CASSANDRA-6541)
 * Catch memtable flush exceptions during shutdown (CASSANDRA-6735)
 * Fix upgradesstables NPE for non-CF-based indexes (CASSANDRA-6645)
 * Fix UPDATE updating PRIMARY KEY columns implicitly (CASSANDRA-6782)
 * Fix IllegalArgumentException when updating from 1.2 with SuperColumns
   (CASSANDRA-6733)
 * FBUtilities.singleton() should use the CF comparator (CASSANDRA-6778)
 * Fix CQLSStableWriter.addRow(Map<String, Object>) (CASSANDRA-6526)
 * Fix HSHA server introducing corrupt data (CASSANDRA-6285)
 * Fix CAS conditions for COMPACT STORAGE tables (CASSANDRA-6813)
 * Starting threads in OutboundTcpConnectionPool constructor causes race conditions (CASSANDRA-7177)
 * Allow overriding cassandra-rackdc.properties file (CASSANDRA-7072)
 * Set JMX RMI port to 7199 (CASSANDRA-7087)
 * Use LOCAL_QUORUM for data reads at LOCAL_SERIAL (CASSANDRA-6939)
 * Log a warning for large batches (CASSANDRA-6487)
 * Put nodes in hibernate when join_ring is false (CASSANDRA-6961)
 * Avoid early loading of non-system keyspaces before compaction-leftovers 
   cleanup at startup (CASSANDRA-6913)
 * Restrict Windows to parallel repairs (CASSANDRA-6907)
 * (Hadoop) Allow manually specifying start/end tokens in CFIF (CASSANDRA-6436)
 * Fix NPE in MeteredFlusher (CASSANDRA-6820)
 * Fix race processing range scan responses (CASSANDRA-6820)
 * Allow deleting snapshots from dropped keyspaces (CASSANDRA-6821)
 * Add uuid() function (CASSANDRA-6473)
 * Omit tombstones from schema digests (CASSANDRA-6862)
 * Include correct consistencyLevel in LWT timeout (CASSANDRA-6884)
 * Lower chances for losing new SSTables during nodetool refresh and
   ColumnFamilyStore.loadNewSSTables (CASSANDRA-6514)
 * Add support for DELETE ... IF EXISTS to CQL3 (CASSANDRA-5708)
 * Update hadoop_cql3_word_count example (CASSANDRA-6793)
 * Fix handling of RejectedExecution in sync Thrift server (CASSANDRA-6788)
 * Log more information when exceeding tombstone_warn_threshold (CASSANDRA-6865)
 * Fix truncate to not abort due to unreachable fat clients (CASSANDRA-6864)
 * Fix schema concurrency exceptions (CASSANDRA-6841)
 * Fix leaking validator FH in StreamWriter (CASSANDRA-6832)
 * Fix saving triggers to schema (CASSANDRA-6789)
 * Fix trigger mutations when base mutation list is immutable (CASSANDRA-6790)
 * Fix accounting in FileCacheService to allow re-using RAR (CASSANDRA-6838)
 * Fix static counter columns (CASSANDRA-6827)
 * Restore expiring->deleted (cell) compaction optimization (CASSANDRA-6844)
 * Fix CompactionManager.needsCleanup (CASSANDRA-6845)
 * Correctly compare BooleanType values other than 0 and 1 (CASSANDRA-6779)
 * Read message id as string from earlier versions (CASSANDRA-6840)
 * Properly use the Paxos consistency for (non-protocol) batch (CASSANDRA-6837)
 * Add paranoid disk failure option (CASSANDRA-6646)
 * Improve PerRowSecondaryIndex performance (CASSANDRA-6876)
 * Extend triggers to support CAS updates (CASSANDRA-6882)
 * Static columns with IF NOT EXISTS don't always work as expected (CASSANDRA-6873)
 * Fix paging with SELECT DISTINCT (CASSANDRA-6857)
 * Fix UnsupportedOperationException on CAS timeout (CASSANDRA-6923)
 * Improve MeteredFlusher handling of MF-unaffected column families
   (CASSANDRA-6867)
 * Add CqlRecordReader using native pagination (CASSANDRA-6311)
 * Add QueryHandler interface (CASSANDRA-6659)
 * Track liveRatio per-memtable, not per-CF (CASSANDRA-6945)
 * Make sure upgradesstables keeps sstable level (CASSANDRA-6958)
 * Fix LIMIT with static columns (CASSANDRA-6956)
 * Fix clash with CQL column name in thrift validation (CASSANDRA-6892)
 * Fix error with super columns in mixed 1.2-2.0 clusters (CASSANDRA-6966)
 * Fix bad skip of sstables on slice query with composite start/finish (CASSANDRA-6825)
 * Fix unintended update with conditional statement (CASSANDRA-6893)
 * Fix map element access in IF (CASSANDRA-6914)
 * Avoid costly range calculations for range queries on system keyspaces
   (CASSANDRA-6906)
 * Fix SSTable not released if stream session fails (CASSANDRA-6818)
 * Avoid build failure due to ANTLR timeout (CASSANDRA-6991)
 * Queries on compact tables can return more rows that requested (CASSANDRA-7052)
 * USING TIMESTAMP for batches does not work (CASSANDRA-7053)
 * Fix performance regression from CASSANDRA-5614 (CASSANDRA-6949)
 * Ensure that batchlog and hint timeouts do not produce hints (CASSANDRA-7058)
 * Merge groupable mutations in TriggerExecutor#execute() (CASSANDRA-7047)
 * Plug holes in resource release when wiring up StreamSession (CASSANDRA-7073)
 * Re-add parameter columns to tracing session (CASSANDRA-6942)
 * Preserves CQL metadata when updating table from thrift (CASSANDRA-6831)
Merged from 1.2:
 * Fix nodetool display with vnodes (CASSANDRA-7082)
 * Add UNLOGGED, COUNTER options to BATCH documentation (CASSANDRA-6816)
 * add extra SSL cipher suites (CASSANDRA-6613)
 * fix nodetool getsstables for blob PK (CASSANDRA-6803)
 * Fix BatchlogManager#deleteBatch() use of millisecond timestamps
   (CASSANDRA-6822)
 * Continue assassinating even if the endpoint vanishes (CASSANDRA-6787)
 * Schedule schema pulls on change (CASSANDRA-6971)
 * Non-droppable verbs shouldn't be dropped from OTC (CASSANDRA-6980)
 * Shutdown batchlog executor in SS#drain() (CASSANDRA-7025)
 * Fix batchlog to account for CF truncation records (CASSANDRA-6999)
 * Fix CQLSH parsing of functions and BLOB literals (CASSANDRA-7018)
 * Properly load trustore in the native protocol (CASSANDRA-6847)
 * Always clean up references in SerializingCache (CASSANDRA-6994)
 * Don't shut MessagingService down when replacing a node (CASSANDRA-6476)
 * fix npe when doing -Dcassandra.fd_initial_value_ms (CASSANDRA-6751)


2.1.0-beta1
 * Add flush directory distinct from compaction directories (CASSANDRA-6357)
 * Require JNA by default (CASSANDRA-6575)
 * add listsnapshots command to nodetool (CASSANDRA-5742)
 * Introduce AtomicBTreeColumns (CASSANDRA-6271, 6692)
 * Multithreaded commitlog (CASSANDRA-3578)
 * allocate fixed index summary memory pool and resample cold index summaries 
   to use less memory (CASSANDRA-5519)
 * Removed multithreaded compaction (CASSANDRA-6142)
 * Parallelize fetching rows for low-cardinality indexes (CASSANDRA-1337)
 * change logging from log4j to logback (CASSANDRA-5883)
 * switch to LZ4 compression for internode communication (CASSANDRA-5887)
 * Stop using Thrift-generated Index* classes internally (CASSANDRA-5971)
 * Remove 1.2 network compatibility code (CASSANDRA-5960)
 * Remove leveled json manifest migration code (CASSANDRA-5996)
 * Remove CFDefinition (CASSANDRA-6253)
 * Use AtomicIntegerFieldUpdater in RefCountedMemory (CASSANDRA-6278)
 * User-defined types for CQL3 (CASSANDRA-5590)
 * Use of o.a.c.metrics in nodetool (CASSANDRA-5871, 6406)
 * Batch read from OTC's queue and cleanup (CASSANDRA-1632)
 * Secondary index support for collections (CASSANDRA-4511, 6383)
 * SSTable metadata(Stats.db) format change (CASSANDRA-6356)
 * Push composites support in the storage engine
   (CASSANDRA-5417, CASSANDRA-6520)
 * Add snapshot space used to cfstats (CASSANDRA-6231)
 * Add cardinality estimator for key count estimation (CASSANDRA-5906)
 * CF id is changed to be non-deterministic. Data dir/key cache are created
   uniquely for CF id (CASSANDRA-5202)
 * New counters implementation (CASSANDRA-6504)
 * Replace UnsortedColumns, EmptyColumns, TreeMapBackedSortedColumns with new
   ArrayBackedSortedColumns (CASSANDRA-6630, CASSANDRA-6662, CASSANDRA-6690)
 * Add option to use row cache with a given amount of rows (CASSANDRA-5357)
 * Avoid repairing already repaired data (CASSANDRA-5351)
 * Reject counter updates with USING TTL/TIMESTAMP (CASSANDRA-6649)
 * Replace index_interval with min/max_index_interval (CASSANDRA-6379)
 * Lift limitation that order by columns must be selected for IN queries (CASSANDRA-4911)


2.0.5
 * Reduce garbage generated by bloom filter lookups (CASSANDRA-6609)
 * Add ks.cf names to tombstone logging (CASSANDRA-6597)
 * Use LOCAL_QUORUM for LWT operations at LOCAL_SERIAL (CASSANDRA-6495)
 * Wait for gossip to settle before accepting client connections (CASSANDRA-4288)
 * Delete unfinished compaction incrementally (CASSANDRA-6086)
 * Allow specifying custom secondary index options in CQL3 (CASSANDRA-6480)
 * Improve replica pinning for cache efficiency in DES (CASSANDRA-6485)
 * Fix LOCAL_SERIAL from thrift (CASSANDRA-6584)
 * Don't special case received counts in CAS timeout exceptions (CASSANDRA-6595)
 * Add support for 2.1 global counter shards (CASSANDRA-6505)
 * Fix NPE when streaming connection is not yet established (CASSANDRA-6210)
 * Avoid rare duplicate read repair triggering (CASSANDRA-6606)
 * Fix paging discardFirst (CASSANDRA-6555)
 * Fix ArrayIndexOutOfBoundsException in 2ndary index query (CASSANDRA-6470)
 * Release sstables upon rebuilding 2i (CASSANDRA-6635)
 * Add AbstractCompactionStrategy.startup() method (CASSANDRA-6637)
 * SSTableScanner may skip rows during cleanup (CASSANDRA-6638)
 * sstables from stalled repair sessions can resurrect deleted data (CASSANDRA-6503)
 * Switch stress to use ITransportFactory (CASSANDRA-6641)
 * Fix IllegalArgumentException during prepare (CASSANDRA-6592)
 * Fix possible loss of 2ndary index entries during compaction (CASSANDRA-6517)
 * Fix direct Memory on architectures that do not support unaligned long access
   (CASSANDRA-6628)
 * Let scrub optionally skip broken counter partitions (CASSANDRA-5930)
Merged from 1.2:
 * fsync compression metadata (CASSANDRA-6531)
 * Validate CF existence on execution for prepared statement (CASSANDRA-6535)
 * Add ability to throttle batchlog replay (CASSANDRA-6550)
 * Fix executing LOCAL_QUORUM with SimpleStrategy (CASSANDRA-6545)
 * Avoid StackOverflow when using large IN queries (CASSANDRA-6567)
 * Nodetool upgradesstables includes secondary indexes (CASSANDRA-6598)
 * Paginate batchlog replay (CASSANDRA-6569)
 * skip blocking on streaming during drain (CASSANDRA-6603)
 * Improve error message when schema doesn't match loaded sstable (CASSANDRA-6262)
 * Add properties to adjust FD initial value and max interval (CASSANDRA-4375)
 * Fix preparing with batch and delete from collection (CASSANDRA-6607)
 * Fix ABSC reverse iterator's remove() method (CASSANDRA-6629)
 * Handle host ID conflicts properly (CASSANDRA-6615)
 * Move handling of migration event source to solve bootstrap race. (CASSANDRA-6648)
 * Make sure compaction throughput value doesn't overflow with int math (CASSANDRA-6647)


2.0.4
 * Allow removing snapshots of no-longer-existing CFs (CASSANDRA-6418)
 * add StorageService.stopDaemon() (CASSANDRA-4268)
 * add IRE for invalid CF supplied to get_count (CASSANDRA-5701)
 * add client encryption support to sstableloader (CASSANDRA-6378)
 * Fix accept() loop for SSL sockets post-shutdown (CASSANDRA-6468)
 * Fix size-tiered compaction in LCS L0 (CASSANDRA-6496)
 * Fix assertion failure in filterColdSSTables (CASSANDRA-6483)
 * Fix row tombstones in larger-than-memory compactions (CASSANDRA-6008)
 * Fix cleanup ClassCastException (CASSANDRA-6462)
 * Reduce gossip memory use by interning VersionedValue strings (CASSANDRA-6410)
 * Allow specifying datacenters to participate in a repair (CASSANDRA-6218)
 * Fix divide-by-zero in PCI (CASSANDRA-6403)
 * Fix setting last compacted key in the wrong level for LCS (CASSANDRA-6284)
 * Add millisecond precision formats to the timestamp parser (CASSANDRA-6395)
 * Expose a total memtable size metric for a CF (CASSANDRA-6391)
 * cqlsh: handle symlinks properly (CASSANDRA-6425)
 * Fix potential infinite loop when paging query with IN (CASSANDRA-6464)
 * Fix assertion error in AbstractQueryPager.discardFirst (CASSANDRA-6447)
 * Fix streaming older SSTable yields unnecessary tombstones (CASSANDRA-6527)
Merged from 1.2:
 * Improved error message on bad properties in DDL queries (CASSANDRA-6453)
 * Randomize batchlog candidates selection (CASSANDRA-6481)
 * Fix thundering herd on endpoint cache invalidation (CASSANDRA-6345, 6485)
 * Improve batchlog write performance with vnodes (CASSANDRA-6488)
 * cqlsh: quote single quotes in strings inside collections (CASSANDRA-6172)
 * Improve gossip performance for typical messages (CASSANDRA-6409)
 * Throw IRE if a prepared statement has more markers than supported 
   (CASSANDRA-5598)
 * Expose Thread metrics for the native protocol server (CASSANDRA-6234)
 * Change snapshot response message verb to INTERNAL to avoid dropping it 
   (CASSANDRA-6415)
 * Warn when collection read has > 65K elements (CASSANDRA-5428)
 * Fix cache persistence when both row and key cache are enabled 
   (CASSANDRA-6413)
 * (Hadoop) add describe_local_ring (CASSANDRA-6268)
 * Fix handling of concurrent directory creation failure (CASSANDRA-6459)
 * Allow executing CREATE statements multiple times (CASSANDRA-6471)
 * Don't send confusing info with timeouts (CASSANDRA-6491)
 * Don't resubmit counter mutation runnables internally (CASSANDRA-6427)
 * Don't drop local mutations without a hint (CASSANDRA-6510)
 * Don't allow null max_hint_window_in_ms (CASSANDRA-6419)
 * Validate SliceRange start and finish lengths (CASSANDRA-6521)


2.0.3
 * Fix FD leak on slice read path (CASSANDRA-6275)
 * Cancel read meter task when closing SSTR (CASSANDRA-6358)
 * free off-heap IndexSummary during bulk (CASSANDRA-6359)
 * Recover from IOException in accept() thread (CASSANDRA-6349)
 * Improve Gossip tolerance of abnormally slow tasks (CASSANDRA-6338)
 * Fix trying to hint timed out counter writes (CASSANDRA-6322)
 * Allow restoring specific columnfamilies from archived CL (CASSANDRA-4809)
 * Avoid flushing compaction_history after each operation (CASSANDRA-6287)
 * Fix repair assertion error when tombstones expire (CASSANDRA-6277)
 * Skip loading corrupt key cache (CASSANDRA-6260)
 * Fixes for compacting larger-than-memory rows (CASSANDRA-6274)
 * Compact hottest sstables first and optionally omit coldest from
   compaction entirely (CASSANDRA-6109)
 * Fix modifying column_metadata from thrift (CASSANDRA-6182)
 * cqlsh: fix LIST USERS output (CASSANDRA-6242)
 * Add IRequestSink interface (CASSANDRA-6248)
 * Update memtable size while flushing (CASSANDRA-6249)
 * Provide hooks around CQL2/CQL3 statement execution (CASSANDRA-6252)
 * Require Permission.SELECT for CAS updates (CASSANDRA-6247)
 * New CQL-aware SSTableWriter (CASSANDRA-5894)
 * Reject CAS operation when the protocol v1 is used (CASSANDRA-6270)
 * Correctly throw error when frame too large (CASSANDRA-5981)
 * Fix serialization bug in PagedRange with 2ndary indexes (CASSANDRA-6299)
 * Fix CQL3 table validation in Thrift (CASSANDRA-6140)
 * Fix bug missing results with IN clauses (CASSANDRA-6327)
 * Fix paging with reversed slices (CASSANDRA-6343)
 * Set minTimestamp correctly to be able to drop expired sstables (CASSANDRA-6337)
 * Support NaN and Infinity as float literals (CASSANDRA-6003)
 * Remove RF from nodetool ring output (CASSANDRA-6289)
 * Fix attempting to flush empty rows (CASSANDRA-6374)
 * Fix potential out of bounds exception when paging (CASSANDRA-6333)
Merged from 1.2:
 * Optimize FD phi calculation (CASSANDRA-6386)
 * Improve initial FD phi estimate when starting up (CASSANDRA-6385)
 * Don't list CQL3 table in CLI describe even if named explicitely 
   (CASSANDRA-5750)
 * Invalidate row cache when dropping CF (CASSANDRA-6351)
 * add non-jamm path for cached statements (CASSANDRA-6293)
 * add windows bat files for shell commands (CASSANDRA-6145)
 * Require logging in for Thrift CQL2/3 statement preparation (CASSANDRA-6254)
 * restrict max_num_tokens to 1536 (CASSANDRA-6267)
 * Nodetool gets default JMX port from cassandra-env.sh (CASSANDRA-6273)
 * make calculatePendingRanges asynchronous (CASSANDRA-6244)
 * Remove blocking flushes in gossip thread (CASSANDRA-6297)
 * Fix potential socket leak in connectionpool creation (CASSANDRA-6308)
 * Allow LOCAL_ONE/LOCAL_QUORUM to work with SimpleStrategy (CASSANDRA-6238)
 * cqlsh: handle 'null' as session duration (CASSANDRA-6317)
 * Fix json2sstable handling of range tombstones (CASSANDRA-6316)
 * Fix missing one row in reverse query (CASSANDRA-6330)
 * Fix reading expired row value from row cache (CASSANDRA-6325)
 * Fix AssertionError when doing set element deletion (CASSANDRA-6341)
 * Make CL code for the native protocol match the one in C* 2.0
   (CASSANDRA-6347)
 * Disallow altering CQL3 table from thrift (CASSANDRA-6370)
 * Fix size computation of prepared statement (CASSANDRA-6369)


2.0.2
 * Update FailureDetector to use nanontime (CASSANDRA-4925)
 * Fix FileCacheService regressions (CASSANDRA-6149)
 * Never return WriteTimeout for CL.ANY (CASSANDRA-6132)
 * Fix race conditions in bulk loader (CASSANDRA-6129)
 * Add configurable metrics reporting (CASSANDRA-4430)
 * drop queries exceeding a configurable number of tombstones (CASSANDRA-6117)
 * Track and persist sstable read activity (CASSANDRA-5515)
 * Fixes for speculative retry (CASSANDRA-5932, CASSANDRA-6194)
 * Improve memory usage of metadata min/max column names (CASSANDRA-6077)
 * Fix thrift validation refusing row markers on CQL3 tables (CASSANDRA-6081)
 * Fix insertion of collections with CAS (CASSANDRA-6069)
 * Correctly send metadata on SELECT COUNT (CASSANDRA-6080)
 * Track clients' remote addresses in ClientState (CASSANDRA-6070)
 * Create snapshot dir if it does not exist when migrating
   leveled manifest (CASSANDRA-6093)
 * make sequential nodetool repair the default (CASSANDRA-5950)
 * Add more hooks for compaction strategy implementations (CASSANDRA-6111)
 * Fix potential NPE on composite 2ndary indexes (CASSANDRA-6098)
 * Delete can potentially be skipped in batch (CASSANDRA-6115)
 * Allow alter keyspace on system_traces (CASSANDRA-6016)
 * Disallow empty column names in cql (CASSANDRA-6136)
 * Use Java7 file-handling APIs and fix file moving on Windows (CASSANDRA-5383)
 * Save compaction history to system keyspace (CASSANDRA-5078)
 * Fix NPE if StorageService.getOperationMode() is executed before full startup (CASSANDRA-6166)
 * CQL3: support pre-epoch longs for TimestampType (CASSANDRA-6212)
 * Add reloadtriggers command to nodetool (CASSANDRA-4949)
 * cqlsh: ignore empty 'value alias' in DESCRIBE (CASSANDRA-6139)
 * Fix sstable loader (CASSANDRA-6205)
 * Reject bootstrapping if the node already exists in gossip (CASSANDRA-5571)
 * Fix NPE while loading paxos state (CASSANDRA-6211)
 * cqlsh: add SHOW SESSION <tracing-session> command (CASSANDRA-6228)
Merged from 1.2:
 * (Hadoop) Require CFRR batchSize to be at least 2 (CASSANDRA-6114)
 * Add a warning for small LCS sstable size (CASSANDRA-6191)
 * Add ability to list specific KS/CF combinations in nodetool cfstats (CASSANDRA-4191)
 * Mark CF clean if a mutation raced the drop and got it marked dirty (CASSANDRA-5946)
 * Add a LOCAL_ONE consistency level (CASSANDRA-6202)
 * Limit CQL prepared statement cache by size instead of count (CASSANDRA-6107)
 * Tracing should log write failure rather than raw exceptions (CASSANDRA-6133)
 * lock access to TM.endpointToHostIdMap (CASSANDRA-6103)
 * Allow estimated memtable size to exceed slab allocator size (CASSANDRA-6078)
 * Start MeteredFlusher earlier to prevent OOM during CL replay (CASSANDRA-6087)
 * Avoid sending Truncate command to fat clients (CASSANDRA-6088)
 * Allow where clause conditions to be in parenthesis (CASSANDRA-6037)
 * Do not open non-ssl storage port if encryption option is all (CASSANDRA-3916)
 * Move batchlog replay to its own executor (CASSANDRA-6079)
 * Add tombstone debug threshold and histogram (CASSANDRA-6042, 6057)
 * Enable tcp keepalive on incoming connections (CASSANDRA-4053)
 * Fix fat client schema pull NPE (CASSANDRA-6089)
 * Fix memtable flushing for indexed tables (CASSANDRA-6112)
 * Fix skipping columns with multiple slices (CASSANDRA-6119)
 * Expose connected thrift + native client counts (CASSANDRA-5084)
 * Optimize auth setup (CASSANDRA-6122)
 * Trace index selection (CASSANDRA-6001)
 * Update sstablesPerReadHistogram to use biased sampling (CASSANDRA-6164)
 * Log UnknownColumnfamilyException when closing socket (CASSANDRA-5725)
 * Properly error out on CREATE INDEX for counters table (CASSANDRA-6160)
 * Handle JMX notification failure for repair (CASSANDRA-6097)
 * (Hadoop) Fetch no more than 128 splits in parallel (CASSANDRA-6169)
 * stress: add username/password authentication support (CASSANDRA-6068)
 * Fix indexed queries with row cache enabled on parent table (CASSANDRA-5732)
 * Fix compaction race during columnfamily drop (CASSANDRA-5957)
 * Fix validation of empty column names for compact tables (CASSANDRA-6152)
 * Skip replaying mutations that pass CRC but fail to deserialize (CASSANDRA-6183)
 * Rework token replacement to use replace_address (CASSANDRA-5916)
 * Fix altering column types (CASSANDRA-6185)
 * cqlsh: fix CREATE/ALTER WITH completion (CASSANDRA-6196)
 * add windows bat files for shell commands (CASSANDRA-6145)
 * Fix potential stack overflow during range tombstones insertion (CASSANDRA-6181)
 * (Hadoop) Make LOCAL_ONE the default consistency level (CASSANDRA-6214)


2.0.1
 * Fix bug that could allow reading deleted data temporarily (CASSANDRA-6025)
 * Improve memory use defaults (CASSANDRA-6059)
 * Make ThriftServer more easlly extensible (CASSANDRA-6058)
 * Remove Hadoop dependency from ITransportFactory (CASSANDRA-6062)
 * add file_cache_size_in_mb setting (CASSANDRA-5661)
 * Improve error message when yaml contains invalid properties (CASSANDRA-5958)
 * Improve leveled compaction's ability to find non-overlapping L0 compactions
   to work on concurrently (CASSANDRA-5921)
 * Notify indexer of columns shadowed by range tombstones (CASSANDRA-5614)
 * Log Merkle tree stats (CASSANDRA-2698)
 * Switch from crc32 to adler32 for compressed sstable checksums (CASSANDRA-5862)
 * Improve offheap memcpy performance (CASSANDRA-5884)
 * Use a range aware scanner for cleanup (CASSANDRA-2524)
 * Cleanup doesn't need to inspect sstables that contain only local data
   (CASSANDRA-5722)
 * Add ability for CQL3 to list partition keys (CASSANDRA-4536)
 * Improve native protocol serialization (CASSANDRA-5664)
 * Upgrade Thrift to 0.9.1 (CASSANDRA-5923)
 * Require superuser status for adding triggers (CASSANDRA-5963)
 * Make standalone scrubber handle old and new style leveled manifest
   (CASSANDRA-6005)
 * Fix paxos bugs (CASSANDRA-6012, 6013, 6023)
 * Fix paged ranges with multiple replicas (CASSANDRA-6004)
 * Fix potential AssertionError during tracing (CASSANDRA-6041)
 * Fix NPE in sstablesplit (CASSANDRA-6027)
 * Migrate pre-2.0 key/value/column aliases to system.schema_columns
   (CASSANDRA-6009)
 * Paging filter empty rows too agressively (CASSANDRA-6040)
 * Support variadic parameters for IN clauses (CASSANDRA-4210)
 * cqlsh: return the result of CAS writes (CASSANDRA-5796)
 * Fix validation of IN clauses with 2ndary indexes (CASSANDRA-6050)
 * Support named bind variables in CQL (CASSANDRA-6033)
Merged from 1.2:
 * Allow cache-keys-to-save to be set at runtime (CASSANDRA-5980)
 * Avoid second-guessing out-of-space state (CASSANDRA-5605)
 * Tuning knobs for dealing with large blobs and many CFs (CASSANDRA-5982)
 * (Hadoop) Fix CQLRW for thrift tables (CASSANDRA-6002)
 * Fix possible divide-by-zero in HHOM (CASSANDRA-5990)
 * Allow local batchlog writes for CL.ANY (CASSANDRA-5967)
 * Upgrade metrics-core to version 2.2.0 (CASSANDRA-5947)
 * Fix CqlRecordWriter with composite keys (CASSANDRA-5949)
 * Add snitch, schema version, cluster, partitioner to JMX (CASSANDRA-5881)
 * Allow disabling SlabAllocator (CASSANDRA-5935)
 * Make user-defined compaction JMX blocking (CASSANDRA-4952)
 * Fix streaming does not transfer wrapped range (CASSANDRA-5948)
 * Fix loading index summary containing empty key (CASSANDRA-5965)
 * Correctly handle limits in CompositesSearcher (CASSANDRA-5975)
 * Pig: handle CQL collections (CASSANDRA-5867)
 * Pass the updated cf to the PRSI index() method (CASSANDRA-5999)
 * Allow empty CQL3 batches (as no-op) (CASSANDRA-5994)
 * Support null in CQL3 functions (CASSANDRA-5910)
 * Replace the deprecated MapMaker with CacheLoader (CASSANDRA-6007)
 * Add SSTableDeletingNotification to DataTracker (CASSANDRA-6010)
 * Fix snapshots in use get deleted during snapshot repair (CASSANDRA-6011)
 * Move hints and exception count to o.a.c.metrics (CASSANDRA-6017)
 * Fix memory leak in snapshot repair (CASSANDRA-6047)
 * Fix sstable2sjon for CQL3 tables (CASSANDRA-5852)


2.0.0
 * Fix thrift validation when inserting into CQL3 tables (CASSANDRA-5138)
 * Fix periodic memtable flushing behavior with clean memtables (CASSANDRA-5931)
 * Fix dateOf() function for pre-2.0 timestamp columns (CASSANDRA-5928)
 * Fix SSTable unintentionally loads BF when opened for batch (CASSANDRA-5938)
 * Add stream session progress to JMX (CASSANDRA-4757)
 * Fix NPE during CAS operation (CASSANDRA-5925)
Merged from 1.2:
 * Fix getBloomFilterDiskSpaceUsed for AlwaysPresentFilter (CASSANDRA-5900)
 * Don't announce schema version until we've loaded the changes locally
   (CASSANDRA-5904)
 * Fix to support off heap bloom filters size greater than 2 GB (CASSANDRA-5903)
 * Properly handle parsing huge map and set literals (CASSANDRA-5893)


2.0.0-rc2
 * enable vnodes by default (CASSANDRA-5869)
 * fix CAS contention timeout (CASSANDRA-5830)
 * fix HsHa to respect max frame size (CASSANDRA-4573)
 * Fix (some) 2i on composite components omissions (CASSANDRA-5851)
 * cqlsh: add DESCRIBE FULL SCHEMA variant (CASSANDRA-5880)
Merged from 1.2:
 * Correctly validate sparse composite cells in scrub (CASSANDRA-5855)
 * Add KeyCacheHitRate metric to CF metrics (CASSANDRA-5868)
 * cqlsh: add support for multiline comments (CASSANDRA-5798)
 * Handle CQL3 SELECT duplicate IN restrictions on clustering columns
   (CASSANDRA-5856)


2.0.0-rc1
 * improve DecimalSerializer performance (CASSANDRA-5837)
 * fix potential spurious wakeup in AsyncOneResponse (CASSANDRA-5690)
 * fix schema-related trigger issues (CASSANDRA-5774)
 * Better validation when accessing CQL3 table from thrift (CASSANDRA-5138)
 * Fix assertion error during repair (CASSANDRA-5801)
 * Fix range tombstone bug (CASSANDRA-5805)
 * DC-local CAS (CASSANDRA-5797)
 * Add a native_protocol_version column to the system.local table (CASSANRDA-5819)
 * Use index_interval from cassandra.yaml when upgraded (CASSANDRA-5822)
 * Fix buffer underflow on socket close (CASSANDRA-5792)
Merged from 1.2:
 * Fix reading DeletionTime from 1.1-format sstables (CASSANDRA-5814)
 * cqlsh: add collections support to COPY (CASSANDRA-5698)
 * retry important messages for any IOException (CASSANDRA-5804)
 * Allow empty IN relations in SELECT/UPDATE/DELETE statements (CASSANDRA-5626)
 * cqlsh: fix crashing on Windows due to libedit detection (CASSANDRA-5812)
 * fix bulk-loading compressed sstables (CASSANDRA-5820)
 * (Hadoop) fix quoting in CqlPagingRecordReader and CqlRecordWriter 
   (CASSANDRA-5824)
 * update default LCS sstable size to 160MB (CASSANDRA-5727)
 * Allow compacting 2Is via nodetool (CASSANDRA-5670)
 * Hex-encode non-String keys in OPP (CASSANDRA-5793)
 * nodetool history logging (CASSANDRA-5823)
 * (Hadoop) fix support for Thrift tables in CqlPagingRecordReader 
   (CASSANDRA-5752)
 * add "all time blocked" to StatusLogger output (CASSANDRA-5825)
 * Future-proof inter-major-version schema migrations (CASSANDRA-5845)
 * (Hadoop) add CqlPagingRecordReader support for ReversedType in Thrift table
   (CASSANDRA-5718)
 * Add -no-snapshot option to scrub (CASSANDRA-5891)
 * Fix to support off heap bloom filters size greater than 2 GB (CASSANDRA-5903)
 * Properly handle parsing huge map and set literals (CASSANDRA-5893)
 * Fix LCS L0 compaction may overlap in L1 (CASSANDRA-5907)
 * New sstablesplit tool to split large sstables offline (CASSANDRA-4766)
 * Fix potential deadlock in native protocol server (CASSANDRA-5926)
 * Disallow incompatible type change in CQL3 (CASSANDRA-5882)
Merged from 1.1:
 * Correctly validate sparse composite cells in scrub (CASSANDRA-5855)


2.0.0-beta2
 * Replace countPendingHints with Hints Created metric (CASSANDRA-5746)
 * Allow nodetool with no args, and with help to run without a server (CASSANDRA-5734)
 * Cleanup AbstractType/TypeSerializer classes (CASSANDRA-5744)
 * Remove unimplemented cli option schema-mwt (CASSANDRA-5754)
 * Support range tombstones in thrift (CASSANDRA-5435)
 * Normalize table-manipulating CQL3 statements' class names (CASSANDRA-5759)
 * cqlsh: add missing table options to DESCRIBE output (CASSANDRA-5749)
 * Fix assertion error during repair (CASSANDRA-5757)
 * Fix bulkloader (CASSANDRA-5542)
 * Add LZ4 compression to the native protocol (CASSANDRA-5765)
 * Fix bugs in the native protocol v2 (CASSANDRA-5770)
 * CAS on 'primary key only' table (CASSANDRA-5715)
 * Support streaming SSTables of old versions (CASSANDRA-5772)
 * Always respect protocol version in native protocol (CASSANDRA-5778)
 * Fix ConcurrentModificationException during streaming (CASSANDRA-5782)
 * Update deletion timestamp in Commit#updatesWithPaxosTime (CASSANDRA-5787)
 * Thrift cas() method crashes if input columns are not sorted (CASSANDRA-5786)
 * Order columns names correctly when querying for CAS (CASSANDRA-5788)
 * Fix streaming retry (CASSANDRA-5775)
Merged from 1.2:
 * if no seeds can be a reached a node won't start in a ring by itself (CASSANDRA-5768)
 * add cassandra.unsafesystem property (CASSANDRA-5704)
 * (Hadoop) quote identifiers in CqlPagingRecordReader (CASSANDRA-5763)
 * Add replace_node functionality for vnodes (CASSANDRA-5337)
 * Add timeout events to query traces (CASSANDRA-5520)
 * Fix serialization of the LEFT gossip value (CASSANDRA-5696)
 * Pig: support for cql3 tables (CASSANDRA-5234)
 * Fix skipping range tombstones with reverse queries (CASSANDRA-5712)
 * Expire entries out of ThriftSessionManager (CASSANDRA-5719)
 * Don't keep ancestor information in memory (CASSANDRA-5342)
 * Expose native protocol server status in nodetool info (CASSANDRA-5735)
 * Fix pathetic performance of range tombstones (CASSANDRA-5677)
 * Fix querying with an empty (impossible) range (CASSANDRA-5573)
 * cqlsh: handle CUSTOM 2i in DESCRIBE output (CASSANDRA-5760)
 * Fix minor bug in Range.intersects(Bound) (CASSANDRA-5771)
 * cqlsh: handle disabled compression in DESCRIBE output (CASSANDRA-5766)
 * Ensure all UP events are notified on the native protocol (CASSANDRA-5769)
 * Fix formatting of sstable2json with multiple -k arguments (CASSANDRA-5781)
 * Don't rely on row marker for queries in general to hide lost markers
   after TTL expires (CASSANDRA-5762)
 * Sort nodetool help output (CASSANDRA-5776)
 * Fix column expiring during 2 phases compaction (CASSANDRA-5799)
 * now() is being rejected in INSERTs when inside collections (CASSANDRA-5795)


2.0.0-beta1
 * Add support for indexing clustered columns (CASSANDRA-5125)
 * Removed on-heap row cache (CASSANDRA-5348)
 * use nanotime consistently for node-local timeouts (CASSANDRA-5581)
 * Avoid unnecessary second pass on name-based queries (CASSANDRA-5577)
 * Experimental triggers (CASSANDRA-1311)
 * JEMalloc support for off-heap allocation (CASSANDRA-3997)
 * Single-pass compaction (CASSANDRA-4180)
 * Removed token range bisection (CASSANDRA-5518)
 * Removed compatibility with pre-1.2.5 sstables and network messages
   (CASSANDRA-5511)
 * removed PBSPredictor (CASSANDRA-5455)
 * CAS support (CASSANDRA-5062, 5441, 5442, 5443, 5619, 5667)
 * Leveled compaction performs size-tiered compactions in L0 
   (CASSANDRA-5371, 5439)
 * Add yaml network topology snitch for mixed ec2/other envs (CASSANDRA-5339)
 * Log when a node is down longer than the hint window (CASSANDRA-4554)
 * Optimize tombstone creation for ExpiringColumns (CASSANDRA-4917)
 * Improve LeveledScanner work estimation (CASSANDRA-5250, 5407)
 * Replace compaction lock with runWithCompactionsDisabled (CASSANDRA-3430)
 * Change Message IDs to ints (CASSANDRA-5307)
 * Move sstable level information into the Stats component, removing the
   need for a separate Manifest file (CASSANDRA-4872)
 * avoid serializing to byte[] on commitlog append (CASSANDRA-5199)
 * make index_interval configurable per columnfamily (CASSANDRA-3961, CASSANDRA-5650)
 * add default_time_to_live (CASSANDRA-3974)
 * add memtable_flush_period_in_ms (CASSANDRA-4237)
 * replace supercolumns internally by composites (CASSANDRA-3237, 5123)
 * upgrade thrift to 0.9.0 (CASSANDRA-3719)
 * drop unnecessary keyspace parameter from user-defined compaction API 
   (CASSANDRA-5139)
 * more robust solution to incomplete compactions + counters (CASSANDRA-5151)
 * Change order of directory searching for c*.in.sh (CASSANDRA-3983)
 * Add tool to reset SSTable compaction level for LCS (CASSANDRA-5271)
 * Allow custom configuration loader (CASSANDRA-5045)
 * Remove memory emergency pressure valve logic (CASSANDRA-3534)
 * Reduce request latency with eager retry (CASSANDRA-4705)
 * cqlsh: Remove ASSUME command (CASSANDRA-5331)
 * Rebuild BF when loading sstables if bloom_filter_fp_chance
   has changed since compaction (CASSANDRA-5015)
 * remove row-level bloom filters (CASSANDRA-4885)
 * Change Kernel Page Cache skipping into row preheating (disabled by default)
   (CASSANDRA-4937)
 * Improve repair by deciding on a gcBefore before sending
   out TreeRequests (CASSANDRA-4932)
 * Add an official way to disable compactions (CASSANDRA-5074)
 * Reenable ALTER TABLE DROP with new semantics (CASSANDRA-3919)
 * Add binary protocol versioning (CASSANDRA-5436)
 * Swap THshaServer for TThreadedSelectorServer (CASSANDRA-5530)
 * Add alias support to SELECT statement (CASSANDRA-5075)
 * Don't create empty RowMutations in CommitLogReplayer (CASSANDRA-5541)
 * Use range tombstones when dropping cfs/columns from schema (CASSANDRA-5579)
 * cqlsh: drop CQL2/CQL3-beta support (CASSANDRA-5585)
 * Track max/min column names in sstables to be able to optimize slice
   queries (CASSANDRA-5514, CASSANDRA-5595, CASSANDRA-5600)
 * Binary protocol: allow batching already prepared statements (CASSANDRA-4693)
 * Allow preparing timestamp, ttl and limit in CQL3 queries (CASSANDRA-4450)
 * Support native link w/o JNA in Java7 (CASSANDRA-3734)
 * Use SASL authentication in binary protocol v2 (CASSANDRA-5545)
 * Replace Thrift HsHa with LMAX Disruptor based implementation (CASSANDRA-5582)
 * cqlsh: Add row count to SELECT output (CASSANDRA-5636)
 * Include a timestamp with all read commands to determine column expiration
   (CASSANDRA-5149)
 * Streaming 2.0 (CASSANDRA-5286, 5699)
 * Conditional create/drop ks/table/index statements in CQL3 (CASSANDRA-2737)
 * more pre-table creation property validation (CASSANDRA-5693)
 * Redesign repair messages (CASSANDRA-5426)
 * Fix ALTER RENAME post-5125 (CASSANDRA-5702)
 * Disallow renaming a 2ndary indexed column (CASSANDRA-5705)
 * Rename Table to Keyspace (CASSANDRA-5613)
 * Ensure changing column_index_size_in_kb on different nodes don't corrupt the
   sstable (CASSANDRA-5454)
 * Move resultset type information into prepare, not execute (CASSANDRA-5649)
 * Auto paging in binary protocol (CASSANDRA-4415, 5714)
 * Don't tie client side use of AbstractType to JDBC (CASSANDRA-4495)
 * Adds new TimestampType to replace DateType (CASSANDRA-5723, CASSANDRA-5729)
Merged from 1.2:
 * make starting native protocol server idempotent (CASSANDRA-5728)
 * Fix loading key cache when a saved entry is no longer valid (CASSANDRA-5706)
 * Fix serialization of the LEFT gossip value (CASSANDRA-5696)
 * cqlsh: Don't show 'null' in place of empty values (CASSANDRA-5675)
 * Race condition in detecting version on a mixed 1.1/1.2 cluster
   (CASSANDRA-5692)
 * Fix skipping range tombstones with reverse queries (CASSANDRA-5712)
 * Expire entries out of ThriftSessionManager (CASSANRDA-5719)
 * Don't keep ancestor information in memory (CASSANDRA-5342)
 * cqlsh: fix handling of semicolons inside BATCH queries (CASSANDRA-5697)


1.2.6
 * Fix tracing when operation completes before all responses arrive 
   (CASSANDRA-5668)
 * Fix cross-DC mutation forwarding (CASSANDRA-5632)
 * Reduce SSTableLoader memory usage (CASSANDRA-5555)
 * Scale hinted_handoff_throttle_in_kb to cluster size (CASSANDRA-5272)
 * (Hadoop) Add CQL3 input/output formats (CASSANDRA-4421, 5622)
 * (Hadoop) Fix InputKeyRange in CFIF (CASSANDRA-5536)
 * Fix dealing with ridiculously large max sstable sizes in LCS (CASSANDRA-5589)
 * Ignore pre-truncate hints (CASSANDRA-4655)
 * Move System.exit on OOM into a separate thread (CASSANDRA-5273)
 * Write row markers when serializing schema (CASSANDRA-5572)
 * Check only SSTables for the requested range when streaming (CASSANDRA-5569)
 * Improve batchlog replay behavior and hint ttl handling (CASSANDRA-5314)
 * Exclude localTimestamp from validation for tombstones (CASSANDRA-5398)
 * cqlsh: add custom prompt support (CASSANDRA-5539)
 * Reuse prepared statements in hot auth queries (CASSANDRA-5594)
 * cqlsh: add vertical output option (see EXPAND) (CASSANDRA-5597)
 * Add a rate limit option to stress (CASSANDRA-5004)
 * have BulkLoader ignore snapshots directories (CASSANDRA-5587) 
 * fix SnitchProperties logging context (CASSANDRA-5602)
 * Expose whether jna is enabled and memory is locked via JMX (CASSANDRA-5508)
 * cqlsh: fix COPY FROM with ReversedType (CASSANDRA-5610)
 * Allow creating CUSTOM indexes on collections (CASSANDRA-5615)
 * Evaluate now() function at execution time (CASSANDRA-5616)
 * Expose detailed read repair metrics (CASSANDRA-5618)
 * Correct blob literal + ReversedType parsing (CASSANDRA-5629)
 * Allow GPFS to prefer the internal IP like EC2MRS (CASSANDRA-5630)
 * fix help text for -tspw cassandra-cli (CASSANDRA-5643)
 * don't throw away initial causes exceptions for internode encryption issues 
   (CASSANDRA-5644)
 * Fix message spelling errors for cql select statements (CASSANDRA-5647)
 * Suppress custom exceptions thru jmx (CASSANDRA-5652)
 * Update CREATE CUSTOM INDEX syntax (CASSANDRA-5639)
 * Fix PermissionDetails.equals() method (CASSANDRA-5655)
 * Never allow partition key ranges in CQL3 without token() (CASSANDRA-5666)
 * Gossiper incorrectly drops AppState for an upgrading node (CASSANDRA-5660)
 * Connection thrashing during multi-region ec2 during upgrade, due to 
   messaging version (CASSANDRA-5669)
 * Avoid over reconnecting in EC2MRS (CASSANDRA-5678)
 * Fix ReadResponseSerializer.serializedSize() for digest reads (CASSANDRA-5476)
 * allow sstable2json on 2i CFs (CASSANDRA-5694)
Merged from 1.1:
 * Remove buggy thrift max message length option (CASSANDRA-5529)
 * Fix NPE in Pig's widerow mode (CASSANDRA-5488)
 * Add split size parameter to Pig and disable split combination (CASSANDRA-5544)


1.2.5
 * make BytesToken.toString only return hex bytes (CASSANDRA-5566)
 * Ensure that submitBackground enqueues at least one task (CASSANDRA-5554)
 * fix 2i updates with identical values and timestamps (CASSANDRA-5540)
 * fix compaction throttling bursty-ness (CASSANDRA-4316)
 * reduce memory consumption of IndexSummary (CASSANDRA-5506)
 * remove per-row column name bloom filters (CASSANDRA-5492)
 * Include fatal errors in trace events (CASSANDRA-5447)
 * Ensure that PerRowSecondaryIndex is notified of row-level deletes
   (CASSANDRA-5445)
 * Allow empty blob literals in CQL3 (CASSANDRA-5452)
 * Fix streaming RangeTombstones at column index boundary (CASSANDRA-5418)
 * Fix preparing statements when current keyspace is not set (CASSANDRA-5468)
 * Fix SemanticVersion.isSupportedBy minor/patch handling (CASSANDRA-5496)
 * Don't provide oldCfId for post-1.1 system cfs (CASSANDRA-5490)
 * Fix primary range ignores replication strategy (CASSANDRA-5424)
 * Fix shutdown of binary protocol server (CASSANDRA-5507)
 * Fix repair -snapshot not working (CASSANDRA-5512)
 * Set isRunning flag later in binary protocol server (CASSANDRA-5467)
 * Fix use of CQL3 functions with descending clustering order (CASSANDRA-5472)
 * Disallow renaming columns one at a time for thrift table in CQL3
   (CASSANDRA-5531)
 * cqlsh: add CLUSTERING ORDER BY support to DESCRIBE (CASSANDRA-5528)
 * Add custom secondary index support to CQL3 (CASSANDRA-5484)
 * Fix repair hanging silently on unexpected error (CASSANDRA-5229)
 * Fix Ec2Snitch regression introduced by CASSANDRA-5171 (CASSANDRA-5432)
 * Add nodetool enablebackup/disablebackup (CASSANDRA-5556)
 * cqlsh: fix DESCRIBE after case insensitive USE (CASSANDRA-5567)
Merged from 1.1
 * Add retry mechanism to OTC for non-droppable_verbs (CASSANDRA-5393)
 * Use allocator information to improve memtable memory usage estimate
   (CASSANDRA-5497)
 * Fix trying to load deleted row into row cache on startup (CASSANDRA-4463)
 * fsync leveled manifest to avoid corruption (CASSANDRA-5535)
 * Fix Bound intersection computation (CASSANDRA-5551)
 * sstablescrub now respects max memory size in cassandra.in.sh (CASSANDRA-5562)


1.2.4
 * Ensure that PerRowSecondaryIndex updates see the most recent values
   (CASSANDRA-5397)
 * avoid duplicate index entries ind PrecompactedRow and 
   ParallelCompactionIterable (CASSANDRA-5395)
 * remove the index entry on oldColumn when new column is a tombstone 
   (CASSANDRA-5395)
 * Change default stream throughput from 400 to 200 mbps (CASSANDRA-5036)
 * Gossiper logs DOWN for symmetry with UP (CASSANDRA-5187)
 * Fix mixing prepared statements between keyspaces (CASSANDRA-5352)
 * Fix consistency level during bootstrap - strike 3 (CASSANDRA-5354)
 * Fix transposed arguments in AlreadyExistsException (CASSANDRA-5362)
 * Improve asynchronous hint delivery (CASSANDRA-5179)
 * Fix Guava dependency version (12.0 -> 13.0.1) for Maven (CASSANDRA-5364)
 * Validate that provided CQL3 collection value are < 64K (CASSANDRA-5355)
 * Make upgradeSSTable skip current version sstables by default (CASSANDRA-5366)
 * Optimize min/max timestamp collection (CASSANDRA-5373)
 * Invalid streamId in cql binary protocol when using invalid CL 
   (CASSANDRA-5164)
 * Fix validation for IN where clauses with collections (CASSANDRA-5376)
 * Copy resultSet on count query to avoid ConcurrentModificationException 
   (CASSANDRA-5382)
 * Correctly typecheck in CQL3 even with ReversedType (CASSANDRA-5386)
 * Fix streaming compressed files when using encryption (CASSANDRA-5391)
 * cassandra-all 1.2.0 pom missing netty dependency (CASSANDRA-5392)
 * Fix writetime/ttl functions on null values (CASSANDRA-5341)
 * Fix NPE during cql3 select with token() (CASSANDRA-5404)
 * IndexHelper.skipBloomFilters won't skip non-SHA filters (CASSANDRA-5385)
 * cqlsh: Print maps ordered by key, sort sets (CASSANDRA-5413)
 * Add null syntax support in CQL3 for inserts (CASSANDRA-3783)
 * Allow unauthenticated set_keyspace() calls (CASSANDRA-5423)
 * Fix potential incremental backups race (CASSANDRA-5410)
 * Fix prepared BATCH statements with batch-level timestamps (CASSANDRA-5415)
 * Allow overriding superuser setup delay (CASSANDRA-5430)
 * cassandra-shuffle with JMX usernames and passwords (CASSANDRA-5431)
Merged from 1.1:
 * cli: Quote ks and cf names in schema output when needed (CASSANDRA-5052)
 * Fix bad default for min/max timestamp in SSTableMetadata (CASSANDRA-5372)
 * Fix cf name extraction from manifest in Directories.migrateFile() 
   (CASSANDRA-5242)
 * Support pluggable internode authentication (CASSANDRA-5401)


1.2.3
 * add check for sstable overlap within a level on startup (CASSANDRA-5327)
 * replace ipv6 colons in jmx object names (CASSANDRA-5298, 5328)
 * Avoid allocating SSTableBoundedScanner during repair when the range does 
   not intersect the sstable (CASSANDRA-5249)
 * Don't lowercase property map keys (this breaks NTS) (CASSANDRA-5292)
 * Fix composite comparator with super columns (CASSANDRA-5287)
 * Fix insufficient validation of UPDATE queries against counter cfs
   (CASSANDRA-5300)
 * Fix PropertyFileSnitch default DC/Rack behavior (CASSANDRA-5285)
 * Handle null values when executing prepared statement (CASSANDRA-5081)
 * Add netty to pom dependencies (CASSANDRA-5181)
 * Include type arguments in Thrift CQLPreparedResult (CASSANDRA-5311)
 * Fix compaction not removing columns when bf_fp_ratio is 1 (CASSANDRA-5182)
 * cli: Warn about missing CQL3 tables in schema descriptions (CASSANDRA-5309)
 * Re-enable unknown option in replication/compaction strategies option for
   backward compatibility (CASSANDRA-4795)
 * Add binary protocol support to stress (CASSANDRA-4993)
 * cqlsh: Fix COPY FROM value quoting and null handling (CASSANDRA-5305)
 * Fix repair -pr for vnodes (CASSANDRA-5329)
 * Relax CL for auth queries for non-default users (CASSANDRA-5310)
 * Fix AssertionError during repair (CASSANDRA-5245)
 * Don't announce migrations to pre-1.2 nodes (CASSANDRA-5334)
Merged from 1.1:
 * Update offline scrub for 1.0 -> 1.1 directory structure (CASSANDRA-5195)
 * add tmp flag to Descriptor hashcode (CASSANDRA-4021)
 * fix logging of "Found table data in data directories" when only system tables
   are present (CASSANDRA-5289)
 * cli: Add JMX authentication support (CASSANDRA-5080)
 * nodetool: ability to repair specific range (CASSANDRA-5280)
 * Fix possible assertion triggered in SliceFromReadCommand (CASSANDRA-5284)
 * cqlsh: Add inet type support on Windows (ipv4-only) (CASSANDRA-4801)
 * Fix race when initializing ColumnFamilyStore (CASSANDRA-5350)
 * Add UseTLAB JVM flag (CASSANDRA-5361)


1.2.2
 * fix potential for multiple concurrent compactions of the same sstables
   (CASSANDRA-5256)
 * avoid no-op caching of byte[] on commitlog append (CASSANDRA-5199)
 * fix symlinks under data dir not working (CASSANDRA-5185)
 * fix bug in compact storage metadata handling (CASSANDRA-5189)
 * Validate login for USE queries (CASSANDRA-5207)
 * cli: remove default username and password (CASSANDRA-5208)
 * configure populate_io_cache_on_flush per-CF (CASSANDRA-4694)
 * allow configuration of internode socket buffer (CASSANDRA-3378)
 * Make sstable directory picking blacklist-aware again (CASSANDRA-5193)
 * Correctly expire gossip states for edge cases (CASSANDRA-5216)
 * Improve handling of directory creation failures (CASSANDRA-5196)
 * Expose secondary indicies to the rest of nodetool (CASSANDRA-4464)
 * Binary protocol: avoid sending notification for 0.0.0.0 (CASSANDRA-5227)
 * add UseCondCardMark XX jvm settings on jdk 1.7 (CASSANDRA-4366)
 * CQL3 refactor to allow conversion function (CASSANDRA-5226)
 * Fix drop of sstables in some circumstance (CASSANDRA-5232)
 * Implement caching of authorization results (CASSANDRA-4295)
 * Add support for LZ4 compression (CASSANDRA-5038)
 * Fix missing columns in wide rows queries (CASSANDRA-5225)
 * Simplify auth setup and make system_auth ks alterable (CASSANDRA-5112)
 * Stop compactions from hanging during bootstrap (CASSANDRA-5244)
 * fix compressed streaming sending extra chunk (CASSANDRA-5105)
 * Add CQL3-based implementations of IAuthenticator and IAuthorizer
   (CASSANDRA-4898)
 * Fix timestamp-based tomstone removal logic (CASSANDRA-5248)
 * cli: Add JMX authentication support (CASSANDRA-5080)
 * Fix forceFlush behavior (CASSANDRA-5241)
 * cqlsh: Add username autocompletion (CASSANDRA-5231)
 * Fix CQL3 composite partition key error (CASSANDRA-5240)
 * Allow IN clause on last clustering key (CASSANDRA-5230)
Merged from 1.1:
 * fix start key/end token validation for wide row iteration (CASSANDRA-5168)
 * add ConfigHelper support for Thrift frame and max message sizes (CASSANDRA-5188)
 * fix nodetool repair not fail on node down (CASSANDRA-5203)
 * always collect tombstone hints (CASSANDRA-5068)
 * Fix error when sourcing file in cqlsh (CASSANDRA-5235)


1.2.1
 * stream undelivered hints on decommission (CASSANDRA-5128)
 * GossipingPropertyFileSnitch loads saved dc/rack info if needed (CASSANDRA-5133)
 * drain should flush system CFs too (CASSANDRA-4446)
 * add inter_dc_tcp_nodelay setting (CASSANDRA-5148)
 * re-allow wrapping ranges for start_token/end_token range pairitspwng (CASSANDRA-5106)
 * fix validation compaction of empty rows (CASSANDRA-5136)
 * nodetool methods to enable/disable hint storage/delivery (CASSANDRA-4750)
 * disallow bloom filter false positive chance of 0 (CASSANDRA-5013)
 * add threadpool size adjustment methods to JMXEnabledThreadPoolExecutor and 
   CompactionManagerMBean (CASSANDRA-5044)
 * fix hinting for dropped local writes (CASSANDRA-4753)
 * off-heap cache doesn't need mutable column container (CASSANDRA-5057)
 * apply disk_failure_policy to bad disks on initial directory creation 
   (CASSANDRA-4847)
 * Optimize name-based queries to use ArrayBackedSortedColumns (CASSANDRA-5043)
 * Fall back to old manifest if most recent is unparseable (CASSANDRA-5041)
 * pool [Compressed]RandomAccessReader objects on the partitioned read path
   (CASSANDRA-4942)
 * Add debug logging to list filenames processed by Directories.migrateFile 
   method (CASSANDRA-4939)
 * Expose black-listed directories via JMX (CASSANDRA-4848)
 * Log compaction merge counts (CASSANDRA-4894)
 * Minimize byte array allocation by AbstractData{Input,Output} (CASSANDRA-5090)
 * Add SSL support for the binary protocol (CASSANDRA-5031)
 * Allow non-schema system ks modification for shuffle to work (CASSANDRA-5097)
 * cqlsh: Add default limit to SELECT statements (CASSANDRA-4972)
 * cqlsh: fix DESCRIBE for 1.1 cfs in CQL3 (CASSANDRA-5101)
 * Correctly gossip with nodes >= 1.1.7 (CASSANDRA-5102)
 * Ensure CL guarantees on digest mismatch (CASSANDRA-5113)
 * Validate correctly selects on composite partition key (CASSANDRA-5122)
 * Fix exception when adding collection (CASSANDRA-5117)
 * Handle states for non-vnode clusters correctly (CASSANDRA-5127)
 * Refuse unrecognized replication and compaction strategy options (CASSANDRA-4795)
 * Pick the correct value validator in sstable2json for cql3 tables (CASSANDRA-5134)
 * Validate login for describe_keyspace, describe_keyspaces and set_keyspace
   (CASSANDRA-5144)
 * Fix inserting empty maps (CASSANDRA-5141)
 * Don't remove tokens from System table for node we know (CASSANDRA-5121)
 * fix streaming progress report for compresed files (CASSANDRA-5130)
 * Coverage analysis for low-CL queries (CASSANDRA-4858)
 * Stop interpreting dates as valid timeUUID value (CASSANDRA-4936)
 * Adds E notation for floating point numbers (CASSANDRA-4927)
 * Detect (and warn) unintentional use of the cql2 thrift methods when cql3 was
   intended (CASSANDRA-5172)
 * cli: Quote ks and cf names in schema output when needed (CASSANDRA-5052)
 * Fix cf name extraction from manifest in Directories.migrateFile() (CASSANDRA-5242)
 * Replace mistaken usage of commons-logging with slf4j (CASSANDRA-5464)
 * Ensure Jackson dependency matches lib (CASSANDRA-5126)
 * Expose droppable tombstone ratio stats over JMX (CASSANDRA-5159)
Merged from 1.1:
 * Simplify CompressedRandomAccessReader to work around JDK FD bug (CASSANDRA-5088)
 * Improve handling a changing target throttle rate mid-compaction (CASSANDRA-5087)
 * Pig: correctly decode row keys in widerow mode (CASSANDRA-5098)
 * nodetool repair command now prints progress (CASSANDRA-4767)
 * fix user defined compaction to run against 1.1 data directory (CASSANDRA-5118)
 * Fix CQL3 BATCH authorization caching (CASSANDRA-5145)
 * fix get_count returns incorrect value with TTL (CASSANDRA-5099)
 * better handling for mid-compaction failure (CASSANDRA-5137)
 * convert default marshallers list to map for better readability (CASSANDRA-5109)
 * fix ConcurrentModificationException in getBootstrapSource (CASSANDRA-5170)
 * fix sstable maxtimestamp for row deletes and pre-1.1.1 sstables (CASSANDRA-5153)
 * Fix thread growth on node removal (CASSANDRA-5175)
 * Make Ec2Region's datacenter name configurable (CASSANDRA-5155)


1.2.0
 * Disallow counters in collections (CASSANDRA-5082)
 * cqlsh: add unit tests (CASSANDRA-3920)
 * fix default bloom_filter_fp_chance for LeveledCompactionStrategy (CASSANDRA-5093)
Merged from 1.1:
 * add validation for get_range_slices with start_key and end_token (CASSANDRA-5089)


1.2.0-rc2
 * fix nodetool ownership display with vnodes (CASSANDRA-5065)
 * cqlsh: add DESCRIBE KEYSPACES command (CASSANDRA-5060)
 * Fix potential infinite loop when reloading CFS (CASSANDRA-5064)
 * Fix SimpleAuthorizer example (CASSANDRA-5072)
 * cqlsh: force CL.ONE for tracing and system.schema* queries (CASSANDRA-5070)
 * Includes cassandra-shuffle in the debian package (CASSANDRA-5058)
Merged from 1.1:
 * fix multithreaded compaction deadlock (CASSANDRA-4492)
 * fix temporarily missing schema after upgrade from pre-1.1.5 (CASSANDRA-5061)
 * Fix ALTER TABLE overriding compression options with defaults
   (CASSANDRA-4996, 5066)
 * fix specifying and altering crc_check_chance (CASSANDRA-5053)
 * fix Murmur3Partitioner ownership% calculation (CASSANDRA-5076)
 * Don't expire columns sooner than they should in 2ndary indexes (CASSANDRA-5079)


1.2-rc1
 * rename rpc_timeout settings to request_timeout (CASSANDRA-5027)
 * add BF with 0.1 FP to LCS by default (CASSANDRA-5029)
 * Fix preparing insert queries (CASSANDRA-5016)
 * Fix preparing queries with counter increment (CASSANDRA-5022)
 * Fix preparing updates with collections (CASSANDRA-5017)
 * Don't generate UUID based on other node address (CASSANDRA-5002)
 * Fix message when trying to alter a clustering key type (CASSANDRA-5012)
 * Update IAuthenticator to match the new IAuthorizer (CASSANDRA-5003)
 * Fix inserting only a key in CQL3 (CASSANDRA-5040)
 * Fix CQL3 token() function when used with strings (CASSANDRA-5050)
Merged from 1.1:
 * reduce log spam from invalid counter shards (CASSANDRA-5026)
 * Improve schema propagation performance (CASSANDRA-5025)
 * Fix for IndexHelper.IndexFor throws OOB Exception (CASSANDRA-5030)
 * cqlsh: make it possible to describe thrift CFs (CASSANDRA-4827)
 * cqlsh: fix timestamp formatting on some platforms (CASSANDRA-5046)


1.2-beta3
 * make consistency level configurable in cqlsh (CASSANDRA-4829)
 * fix cqlsh rendering of blob fields (CASSANDRA-4970)
 * fix cqlsh DESCRIBE command (CASSANDRA-4913)
 * save truncation position in system table (CASSANDRA-4906)
 * Move CompressionMetadata off-heap (CASSANDRA-4937)
 * allow CLI to GET cql3 columnfamily data (CASSANDRA-4924)
 * Fix rare race condition in getExpireTimeForEndpoint (CASSANDRA-4402)
 * acquire references to overlapping sstables during compaction so bloom filter
   doesn't get free'd prematurely (CASSANDRA-4934)
 * Don't share slice query filter in CQL3 SelectStatement (CASSANDRA-4928)
 * Separate tracing from Log4J (CASSANDRA-4861)
 * Exclude gcable tombstones from merkle-tree computation (CASSANDRA-4905)
 * Better printing of AbstractBounds for tracing (CASSANDRA-4931)
 * Optimize mostRecentTombstone check in CC.collectAllData (CASSANDRA-4883)
 * Change stream session ID to UUID to avoid collision from same node (CASSANDRA-4813)
 * Use Stats.db when bulk loading if present (CASSANDRA-4957)
 * Skip repair on system_trace and keyspaces with RF=1 (CASSANDRA-4956)
 * (cql3) Remove arbitrary SELECT limit (CASSANDRA-4918)
 * Correctly handle prepared operation on collections (CASSANDRA-4945)
 * Fix CQL3 LIMIT (CASSANDRA-4877)
 * Fix Stress for CQL3 (CASSANDRA-4979)
 * Remove cassandra specific exceptions from JMX interface (CASSANDRA-4893)
 * (CQL3) Force using ALLOW FILTERING on potentially inefficient queries (CASSANDRA-4915)
 * (cql3) Fix adding column when the table has collections (CASSANDRA-4982)
 * (cql3) Fix allowing collections with compact storage (CASSANDRA-4990)
 * (cql3) Refuse ttl/writetime function on collections (CASSANDRA-4992)
 * Replace IAuthority with new IAuthorizer (CASSANDRA-4874)
 * clqsh: fix KEY pseudocolumn escaping when describing Thrift tables
   in CQL3 mode (CASSANDRA-4955)
 * add basic authentication support for Pig CassandraStorage (CASSANDRA-3042)
 * fix CQL2 ALTER TABLE compaction_strategy_class altering (CASSANDRA-4965)
Merged from 1.1:
 * Fall back to old describe_splits if d_s_ex is not available (CASSANDRA-4803)
 * Improve error reporting when streaming ranges fail (CASSANDRA-5009)
 * Fix cqlsh timestamp formatting of timezone info (CASSANDRA-4746)
 * Fix assertion failure with leveled compaction (CASSANDRA-4799)
 * Check for null end_token in get_range_slice (CASSANDRA-4804)
 * Remove all remnants of removed nodes (CASSANDRA-4840)
 * Add aut-reloading of the log4j file in debian package (CASSANDRA-4855)
 * Fix estimated row cache entry size (CASSANDRA-4860)
 * reset getRangeSlice filter after finishing a row for get_paged_slice
   (CASSANDRA-4919)
 * expunge row cache post-truncate (CASSANDRA-4940)
 * Allow static CF definition with compact storage (CASSANDRA-4910)
 * Fix endless loop/compaction of schema_* CFs due to broken timestamps (CASSANDRA-4880)
 * Fix 'wrong class type' assertion in CounterColumn (CASSANDRA-4976)


1.2-beta2
 * fp rate of 1.0 disables BF entirely; LCS defaults to 1.0 (CASSANDRA-4876)
 * off-heap bloom filters for row keys (CASSANDRA_4865)
 * add extension point for sstable components (CASSANDRA-4049)
 * improve tracing output (CASSANDRA-4852, 4862)
 * make TRACE verb droppable (CASSANDRA-4672)
 * fix BulkLoader recognition of CQL3 columnfamilies (CASSANDRA-4755)
 * Sort commitlog segments for replay by id instead of mtime (CASSANDRA-4793)
 * Make hint delivery asynchronous (CASSANDRA-4761)
 * Pluggable Thrift transport factories for CLI and cqlsh (CASSANDRA-4609, 4610)
 * cassandra-cli: allow Double value type to be inserted to a column (CASSANDRA-4661)
 * Add ability to use custom TServerFactory implementations (CASSANDRA-4608)
 * optimize batchlog flushing to skip successful batches (CASSANDRA-4667)
 * include metadata for system keyspace itself in schema tables (CASSANDRA-4416)
 * add check to PropertyFileSnitch to verify presence of location for
   local node (CASSANDRA-4728)
 * add PBSPredictor consistency modeler (CASSANDRA-4261)
 * remove vestiges of Thrift unframed mode (CASSANDRA-4729)
 * optimize single-row PK lookups (CASSANDRA-4710)
 * adjust blockFor calculation to account for pending ranges due to node 
   movement (CASSANDRA-833)
 * Change CQL version to 3.0.0 and stop accepting 3.0.0-beta1 (CASSANDRA-4649)
 * (CQL3) Make prepared statement global instead of per connection 
   (CASSANDRA-4449)
 * Fix scrubbing of CQL3 created tables (CASSANDRA-4685)
 * (CQL3) Fix validation when using counter and regular columns in the same 
   table (CASSANDRA-4706)
 * Fix bug starting Cassandra with simple authentication (CASSANDRA-4648)
 * Add support for batchlog in CQL3 (CASSANDRA-4545, 4738)
 * Add support for multiple column family outputs in CFOF (CASSANDRA-4208)
 * Support repairing only the local DC nodes (CASSANDRA-4747)
 * Use rpc_address for binary protocol and change default port (CASSANDRA-4751)
 * Fix use of collections in prepared statements (CASSANDRA-4739)
 * Store more information into peers table (CASSANDRA-4351, 4814)
 * Configurable bucket size for size tiered compaction (CASSANDRA-4704)
 * Run leveled compaction in parallel (CASSANDRA-4310)
 * Fix potential NPE during CFS reload (CASSANDRA-4786)
 * Composite indexes may miss results (CASSANDRA-4796)
 * Move consistency level to the protocol level (CASSANDRA-4734, 4824)
 * Fix Subcolumn slice ends not respected (CASSANDRA-4826)
 * Fix Assertion error in cql3 select (CASSANDRA-4783)
 * Fix list prepend logic (CQL3) (CASSANDRA-4835)
 * Add booleans as literals in CQL3 (CASSANDRA-4776)
 * Allow renaming PK columns in CQL3 (CASSANDRA-4822)
 * Fix binary protocol NEW_NODE event (CASSANDRA-4679)
 * Fix potential infinite loop in tombstone compaction (CASSANDRA-4781)
 * Remove system tables accounting from schema (CASSANDRA-4850)
 * (cql3) Force provided columns in clustering key order in 
   'CLUSTERING ORDER BY' (CASSANDRA-4881)
 * Fix composite index bug (CASSANDRA-4884)
 * Fix short read protection for CQL3 (CASSANDRA-4882)
 * Add tracing support to the binary protocol (CASSANDRA-4699)
 * (cql3) Don't allow prepared marker inside collections (CASSANDRA-4890)
 * Re-allow order by on non-selected columns (CASSANDRA-4645)
 * Bug when composite index is created in a table having collections (CASSANDRA-4909)
 * log index scan subject in CompositesSearcher (CASSANDRA-4904)
Merged from 1.1:
 * add get[Row|Key]CacheEntries to CacheServiceMBean (CASSANDRA-4859)
 * fix get_paged_slice to wrap to next row correctly (CASSANDRA-4816)
 * fix indexing empty column values (CASSANDRA-4832)
 * allow JdbcDate to compose null Date objects (CASSANDRA-4830)
 * fix possible stackoverflow when compacting 1000s of sstables
   (CASSANDRA-4765)
 * fix wrong leveled compaction progress calculation (CASSANDRA-4807)
 * add a close() method to CRAR to prevent leaking file descriptors (CASSANDRA-4820)
 * fix potential infinite loop in get_count (CASSANDRA-4833)
 * fix compositeType.{get/from}String methods (CASSANDRA-4842)
 * (CQL) fix CREATE COLUMNFAMILY permissions check (CASSANDRA-4864)
 * Fix DynamicCompositeType same type comparison (CASSANDRA-4711)
 * Fix duplicate SSTable reference when stream session failed (CASSANDRA-3306)
 * Allow static CF definition with compact storage (CASSANDRA-4910)
 * Fix endless loop/compaction of schema_* CFs due to broken timestamps (CASSANDRA-4880)
 * Fix 'wrong class type' assertion in CounterColumn (CASSANDRA-4976)


1.2-beta1
 * add atomic_batch_mutate (CASSANDRA-4542, -4635)
 * increase default max_hint_window_in_ms to 3h (CASSANDRA-4632)
 * include message initiation time to replicas so they can more
   accurately drop timed-out requests (CASSANDRA-2858)
 * fix clientutil.jar dependencies (CASSANDRA-4566)
 * optimize WriteResponse (CASSANDRA-4548)
 * new metrics (CASSANDRA-4009)
 * redesign KEYS indexes to avoid read-before-write (CASSANDRA-2897)
 * debug tracing (CASSANDRA-1123)
 * parallelize row cache loading (CASSANDRA-4282)
 * Make compaction, flush JBOD-aware (CASSANDRA-4292)
 * run local range scans on the read stage (CASSANDRA-3687)
 * clean up ioexceptions (CASSANDRA-2116)
 * add disk_failure_policy (CASSANDRA-2118)
 * Introduce new json format with row level deletion (CASSANDRA-4054)
 * remove redundant "name" column from schema_keyspaces (CASSANDRA-4433)
 * improve "nodetool ring" handling of multi-dc clusters (CASSANDRA-3047)
 * update NTS calculateNaturalEndpoints to be O(N log N) (CASSANDRA-3881)
 * split up rpc timeout by operation type (CASSANDRA-2819)
 * rewrite key cache save/load to use only sequential i/o (CASSANDRA-3762)
 * update MS protocol with a version handshake + broadcast address id
   (CASSANDRA-4311)
 * multithreaded hint replay (CASSANDRA-4189)
 * add inter-node message compression (CASSANDRA-3127)
 * remove COPP (CASSANDRA-2479)
 * Track tombstone expiration and compact when tombstone content is
   higher than a configurable threshold, default 20% (CASSANDRA-3442, 4234)
 * update MurmurHash to version 3 (CASSANDRA-2975)
 * (CLI) track elapsed time for `delete' operation (CASSANDRA-4060)
 * (CLI) jline version is bumped to 1.0 to properly  support
   'delete' key function (CASSANDRA-4132)
 * Save IndexSummary into new SSTable 'Summary' component (CASSANDRA-2392, 4289)
 * Add support for range tombstones (CASSANDRA-3708)
 * Improve MessagingService efficiency (CASSANDRA-3617)
 * Avoid ID conflicts from concurrent schema changes (CASSANDRA-3794)
 * Set thrift HSHA server thread limit to unlimited by default (CASSANDRA-4277)
 * Avoids double serialization of CF id in RowMutation messages
   (CASSANDRA-4293)
 * stream compressed sstables directly with java nio (CASSANDRA-4297)
 * Support multiple ranges in SliceQueryFilter (CASSANDRA-3885)
 * Add column metadata to system column families (CASSANDRA-4018)
 * (cql3) Always use composite types by default (CASSANDRA-4329)
 * (cql3) Add support for set, map and list (CASSANDRA-3647)
 * Validate date type correctly (CASSANDRA-4441)
 * (cql3) Allow definitions with only a PK (CASSANDRA-4361)
 * (cql3) Add support for row key composites (CASSANDRA-4179)
 * improve DynamicEndpointSnitch by using reservoir sampling (CASSANDRA-4038)
 * (cql3) Add support for 2ndary indexes (CASSANDRA-3680)
 * (cql3) fix defining more than one PK to be invalid (CASSANDRA-4477)
 * remove schema agreement checking from all external APIs (Thrift, CQL and CQL3) (CASSANDRA-4487)
 * add Murmur3Partitioner and make it default for new installations (CASSANDRA-3772, 4621)
 * (cql3) update pseudo-map syntax to use map syntax (CASSANDRA-4497)
 * Finer grained exceptions hierarchy and provides error code with exceptions (CASSANDRA-3979)
 * Adds events push to binary protocol (CASSANDRA-4480)
 * Rewrite nodetool help (CASSANDRA-2293)
 * Make CQL3 the default for CQL (CASSANDRA-4640)
 * update stress tool to be able to use CQL3 (CASSANDRA-4406)
 * Accept all thrift update on CQL3 cf but don't expose their metadata (CASSANDRA-4377)
 * Replace Throttle with Guava's RateLimiter for HintedHandOff (CASSANDRA-4541)
 * fix counter add/get using CQL2 and CQL3 in stress tool (CASSANDRA-4633)
 * Add sstable count per level to cfstats (CASSANDRA-4537)
 * (cql3) Add ALTER KEYSPACE statement (CASSANDRA-4611)
 * (cql3) Allow defining default consistency levels (CASSANDRA-4448)
 * (cql3) Fix queries using LIMIT missing results (CASSANDRA-4579)
 * fix cross-version gossip messaging (CASSANDRA-4576)
 * added inet data type (CASSANDRA-4627)


1.1.6
 * Wait for writes on synchronous read digest mismatch (CASSANDRA-4792)
 * fix commitlog replay for nanotime-infected sstables (CASSANDRA-4782)
 * preflight check ttl for maximum of 20 years (CASSANDRA-4771)
 * (Pig) fix widerow input with single column rows (CASSANDRA-4789)
 * Fix HH to compact with correct gcBefore, which avoids wiping out
   undelivered hints (CASSANDRA-4772)
 * LCS will merge up to 32 L0 sstables as intended (CASSANDRA-4778)
 * NTS will default unconfigured DC replicas to zero (CASSANDRA-4675)
 * use default consistency level in counter validation if none is
   explicitly provide (CASSANDRA-4700)
 * Improve IAuthority interface by introducing fine-grained
   access permissions and grant/revoke commands (CASSANDRA-4490, 4644)
 * fix assumption error in CLI when updating/describing keyspace 
   (CASSANDRA-4322)
 * Adds offline sstablescrub to debian packaging (CASSANDRA-4642)
 * Automatic fixing of overlapping leveled sstables (CASSANDRA-4644)
 * fix error when using ORDER BY with extended selections (CASSANDRA-4689)
 * (CQL3) Fix validation for IN queries for non-PK cols (CASSANDRA-4709)
 * fix re-created keyspace disappering after 1.1.5 upgrade 
   (CASSANDRA-4698, 4752)
 * (CLI) display elapsed time in 2 fraction digits (CASSANDRA-3460)
 * add authentication support to sstableloader (CASSANDRA-4712)
 * Fix CQL3 'is reversed' logic (CASSANDRA-4716, 4759)
 * (CQL3) Don't return ReversedType in result set metadata (CASSANDRA-4717)
 * Backport adding AlterKeyspace statement (CASSANDRA-4611)
 * (CQL3) Correcty accept upper-case data types (CASSANDRA-4770)
 * Add binary protocol events for schema changes (CASSANDRA-4684)
Merged from 1.0:
 * Switch from NBHM to CHM in MessagingService's callback map, which
   prevents OOM in long-running instances (CASSANDRA-4708)


1.1.5
 * add SecondaryIndex.reload API (CASSANDRA-4581)
 * use millis + atomicint for commitlog segment creation instead of
   nanotime, which has issues under some hypervisors (CASSANDRA-4601)
 * fix FD leak in slice queries (CASSANDRA-4571)
 * avoid recursion in leveled compaction (CASSANDRA-4587)
 * increase stack size under Java7 to 180K
 * Log(info) schema changes (CASSANDRA-4547)
 * Change nodetool setcachecapcity to manipulate global caches (CASSANDRA-4563)
 * (cql3) fix setting compaction strategy (CASSANDRA-4597)
 * fix broken system.schema_* timestamps on system startup (CASSANDRA-4561)
 * fix wrong skip of cache saving (CASSANDRA-4533)
 * Avoid NPE when lost+found is in data dir (CASSANDRA-4572)
 * Respect five-minute flush moratorium after initial CL replay (CASSANDRA-4474)
 * Adds ntp as recommended in debian packaging (CASSANDRA-4606)
 * Configurable transport in CF Record{Reader|Writer} (CASSANDRA-4558)
 * (cql3) fix potential NPE with both equal and unequal restriction (CASSANDRA-4532)
 * (cql3) improves ORDER BY validation (CASSANDRA-4624)
 * Fix potential deadlock during counter writes (CASSANDRA-4578)
 * Fix cql error with ORDER BY when using IN (CASSANDRA-4612)
Merged from 1.0:
 * increase Xss to 160k to accomodate latest 1.6 JVMs (CASSANDRA-4602)
 * fix toString of hint destination tokens (CASSANDRA-4568)
 * Fix multiple values for CurrentLocal NodeID (CASSANDRA-4626)


1.1.4
 * fix offline scrub to catch >= out of order rows (CASSANDRA-4411)
 * fix cassandra-env.sh on RHEL and other non-dash-based systems 
   (CASSANDRA-4494)
Merged from 1.0:
 * (Hadoop) fix setting key length for old-style mapred api (CASSANDRA-4534)
 * (Hadoop) fix iterating through a resultset consisting entirely
   of tombstoned rows (CASSANDRA-4466)


1.1.3
 * (cqlsh) add COPY TO (CASSANDRA-4434)
 * munmap commitlog segments before rename (CASSANDRA-4337)
 * (JMX) rename getRangeKeySample to sampleKeyRange to avoid returning
   multi-MB results as an attribute (CASSANDRA-4452)
 * flush based on data size, not throughput; overwritten columns no 
   longer artificially inflate liveRatio (CASSANDRA-4399)
 * update default commitlog segment size to 32MB and total commitlog
   size to 32/1024 MB for 32/64 bit JVMs, respectively (CASSANDRA-4422)
 * avoid using global partitioner to estimate ranges in index sstables
   (CASSANDRA-4403)
 * restore pre-CASSANDRA-3862 approach to removing expired tombstones
   from row cache during compaction (CASSANDRA-4364)
 * (stress) support for CQL prepared statements (CASSANDRA-3633)
 * Correctly catch exception when Snappy cannot be loaded (CASSANDRA-4400)
 * (cql3) Support ORDER BY when IN condition is given in WHERE clause (CASSANDRA-4327)
 * (cql3) delete "component_index" column on DROP TABLE call (CASSANDRA-4420)
 * change nanoTime() to currentTimeInMillis() in schema related code (CASSANDRA-4432)
 * add a token generation tool (CASSANDRA-3709)
 * Fix LCS bug with sstable containing only 1 row (CASSANDRA-4411)
 * fix "Can't Modify Index Name" problem on CF update (CASSANDRA-4439)
 * Fix assertion error in getOverlappingSSTables during repair (CASSANDRA-4456)
 * fix nodetool's setcompactionthreshold command (CASSANDRA-4455)
 * Ensure compacted files are never used, to avoid counter overcount (CASSANDRA-4436)
Merged from 1.0:
 * Push the validation of secondary index values to the SecondaryIndexManager (CASSANDRA-4240)
 * allow dropping columns shadowed by not-yet-expired supercolumn or row
   tombstones in PrecompactedRow (CASSANDRA-4396)


1.1.2
 * Fix cleanup not deleting index entries (CASSANDRA-4379)
 * Use correct partitioner when saving + loading caches (CASSANDRA-4331)
 * Check schema before trying to export sstable (CASSANDRA-2760)
 * Raise a meaningful exception instead of NPE when PFS encounters
   an unconfigured node + no default (CASSANDRA-4349)
 * fix bug in sstable blacklisting with LCS (CASSANDRA-4343)
 * LCS no longer promotes tiny sstables out of L0 (CASSANDRA-4341)
 * skip tombstones during hint replay (CASSANDRA-4320)
 * fix NPE in compactionstats (CASSANDRA-4318)
 * enforce 1m min keycache for auto (CASSANDRA-4306)
 * Have DeletedColumn.isMFD always return true (CASSANDRA-4307)
 * (cql3) exeption message for ORDER BY constraints said primary filter can be
    an IN clause, which is misleading (CASSANDRA-4319)
 * (cql3) Reject (not yet supported) creation of 2ndardy indexes on tables with
   composite primary keys (CASSANDRA-4328)
 * Set JVM stack size to 160k for java 7 (CASSANDRA-4275)
 * cqlsh: add COPY command to load data from CSV flat files (CASSANDRA-4012)
 * CFMetaData.fromThrift to throw ConfigurationException upon error (CASSANDRA-4353)
 * Use CF comparator to sort indexed columns in SecondaryIndexManager
   (CASSANDRA-4365)
 * add strategy_options to the KSMetaData.toString() output (CASSANDRA-4248)
 * (cql3) fix range queries containing unqueried results (CASSANDRA-4372)
 * (cql3) allow updating column_alias types (CASSANDRA-4041)
 * (cql3) Fix deletion bug (CASSANDRA-4193)
 * Fix computation of overlapping sstable for leveled compaction (CASSANDRA-4321)
 * Improve scrub and allow to run it offline (CASSANDRA-4321)
 * Fix assertionError in StorageService.bulkLoad (CASSANDRA-4368)
 * (cqlsh) add option to authenticate to a keyspace at startup (CASSANDRA-4108)
 * (cqlsh) fix ASSUME functionality (CASSANDRA-4352)
 * Fix ColumnFamilyRecordReader to not return progress > 100% (CASSANDRA-3942)
Merged from 1.0:
 * Set gc_grace on index CF to 0 (CASSANDRA-4314)


1.1.1
 * add populate_io_cache_on_flush option (CASSANDRA-2635)
 * allow larger cache capacities than 2GB (CASSANDRA-4150)
 * add getsstables command to nodetool (CASSANDRA-4199)
 * apply parent CF compaction settings to secondary index CFs (CASSANDRA-4280)
 * preserve commitlog size cap when recycling segments at startup
   (CASSANDRA-4201)
 * (Hadoop) fix split generation regression (CASSANDRA-4259)
 * ignore min/max compactions settings in LCS, while preserving
   behavior that min=max=0 disables autocompaction (CASSANDRA-4233)
 * log number of rows read from saved cache (CASSANDRA-4249)
 * calculate exact size required for cleanup operations (CASSANDRA-1404)
 * avoid blocking additional writes during flush when the commitlog
   gets behind temporarily (CASSANDRA-1991)
 * enable caching on index CFs based on data CF cache setting (CASSANDRA-4197)
 * warn on invalid replication strategy creation options (CASSANDRA-4046)
 * remove [Freeable]Memory finalizers (CASSANDRA-4222)
 * include tombstone size in ColumnFamily.size, which can prevent OOM
   during sudden mass delete operations by yielding a nonzero liveRatio
   (CASSANDRA-3741)
 * Open 1 sstableScanner per level for leveled compaction (CASSANDRA-4142)
 * Optimize reads when row deletion timestamps allow us to restrict
   the set of sstables we check (CASSANDRA-4116)
 * add support for commitlog archiving and point-in-time recovery
   (CASSANDRA-3690)
 * avoid generating redundant compaction tasks during streaming
   (CASSANDRA-4174)
 * add -cf option to nodetool snapshot, and takeColumnFamilySnapshot to
   StorageService mbean (CASSANDRA-556)
 * optimize cleanup to drop entire sstables where possible (CASSANDRA-4079)
 * optimize truncate when autosnapshot is disabled (CASSANDRA-4153)
 * update caches to use byte[] keys to reduce memory overhead (CASSANDRA-3966)
 * add column limit to cli (CASSANDRA-3012, 4098)
 * clean up and optimize DataOutputBuffer, used by CQL compression and
   CompositeType (CASSANDRA-4072)
 * optimize commitlog checksumming (CASSANDRA-3610)
 * identify and blacklist corrupted SSTables from future compactions 
   (CASSANDRA-2261)
 * Move CfDef and KsDef validation out of thrift (CASSANDRA-4037)
 * Expose API to repair a user provided range (CASSANDRA-3912)
 * Add way to force the cassandra-cli to refresh its schema (CASSANDRA-4052)
 * Avoid having replicate on write tasks stacking up at CL.ONE (CASSANDRA-2889)
 * (cql3) Backwards compatibility for composite comparators in non-cql3-aware
   clients (CASSANDRA-4093)
 * (cql3) Fix order by for reversed queries (CASSANDRA-4160)
 * (cql3) Add ReversedType support (CASSANDRA-4004)
 * (cql3) Add timeuuid type (CASSANDRA-4194)
 * (cql3) Minor fixes (CASSANDRA-4185)
 * (cql3) Fix prepared statement in BATCH (CASSANDRA-4202)
 * (cql3) Reduce the list of reserved keywords (CASSANDRA-4186)
 * (cql3) Move max/min compaction thresholds to compaction strategy options
   (CASSANDRA-4187)
 * Fix exception during move when localhost is the only source (CASSANDRA-4200)
 * (cql3) Allow paging through non-ordered partitioner results (CASSANDRA-3771)
 * (cql3) Fix drop index (CASSANDRA-4192)
 * (cql3) Don't return range ghosts anymore (CASSANDRA-3982)
 * fix re-creating Keyspaces/ColumnFamilies with the same name as dropped
   ones (CASSANDRA-4219)
 * fix SecondaryIndex LeveledManifest save upon snapshot (CASSANDRA-4230)
 * fix missing arrayOffset in FBUtilities.hash (CASSANDRA-4250)
 * (cql3) Add name of parameters in CqlResultSet (CASSANDRA-4242)
 * (cql3) Correctly validate order by queries (CASSANDRA-4246)
 * rename stress to cassandra-stress for saner packaging (CASSANDRA-4256)
 * Fix exception on colum metadata with non-string comparator (CASSANDRA-4269)
 * Check for unknown/invalid compression options (CASSANDRA-4266)
 * (cql3) Adds simple access to column timestamp and ttl (CASSANDRA-4217)
 * (cql3) Fix range queries with secondary indexes (CASSANDRA-4257)
 * Better error messages from improper input in cli (CASSANDRA-3865)
 * Try to stop all compaction upon Keyspace or ColumnFamily drop (CASSANDRA-4221)
 * (cql3) Allow keyspace properties to contain hyphens (CASSANDRA-4278)
 * (cql3) Correctly validate keyspace access in create table (CASSANDRA-4296)
 * Avoid deadlock in migration stage (CASSANDRA-3882)
 * Take supercolumn names and deletion info into account in memtable throughput
   (CASSANDRA-4264)
 * Add back backward compatibility for old style replication factor (CASSANDRA-4294)
 * Preserve compatibility with pre-1.1 index queries (CASSANDRA-4262)
Merged from 1.0:
 * Fix super columns bug where cache is not updated (CASSANDRA-4190)
 * fix maxTimestamp to include row tombstones (CASSANDRA-4116)
 * (CLI) properly handle quotes in create/update keyspace commands (CASSANDRA-4129)
 * Avoids possible deadlock during bootstrap (CASSANDRA-4159)
 * fix stress tool that hangs forever on timeout or error (CASSANDRA-4128)
 * stress tool to return appropriate exit code on failure (CASSANDRA-4188)
 * fix compaction NPE when out of disk space and assertions disabled
   (CASSANDRA-3985)
 * synchronize LCS getEstimatedTasks to avoid CME (CASSANDRA-4255)
 * ensure unique streaming session id's (CASSANDRA-4223)
 * kick off background compaction when min/max thresholds change 
   (CASSANDRA-4279)
 * improve ability of STCS.getBuckets to deal with 100s of 1000s of
   sstables, such as when convertinb back from LCS (CASSANDRA-4287)
 * Oversize integer in CQL throws NumberFormatException (CASSANDRA-4291)
 * fix 1.0.x node join to mixed version cluster, other nodes >= 1.1 (CASSANDRA-4195)
 * Fix LCS splitting sstable base on uncompressed size (CASSANDRA-4419)
 * Push the validation of secondary index values to the SecondaryIndexManager (CASSANDRA-4240)
 * Don't purge columns during upgradesstables (CASSANDRA-4462)
 * Make cqlsh work with piping (CASSANDRA-4113)
 * Validate arguments for nodetool decommission (CASSANDRA-4061)
 * Report thrift status in nodetool info (CASSANDRA-4010)


1.1.0-final
 * average a reduced liveRatio estimate with the previous one (CASSANDRA-4065)
 * Allow KS and CF names up to 48 characters (CASSANDRA-4157)
 * fix stress build (CASSANDRA-4140)
 * add time remaining estimate to nodetool compactionstats (CASSANDRA-4167)
 * (cql) fix NPE in cql3 ALTER TABLE (CASSANDRA-4163)
 * (cql) Add support for CL.TWO and CL.THREE in CQL (CASSANDRA-4156)
 * (cql) Fix type in CQL3 ALTER TABLE preventing update (CASSANDRA-4170)
 * (cql) Throw invalid exception from CQL3 on obsolete options (CASSANDRA-4171)
 * (cqlsh) fix recognizing uppercase SELECT keyword (CASSANDRA-4161)
 * Pig: wide row support (CASSANDRA-3909)
Merged from 1.0:
 * avoid streaming empty files with bulk loader if sstablewriter errors out
   (CASSANDRA-3946)


1.1-rc1
 * Include stress tool in binary builds (CASSANDRA-4103)
 * (Hadoop) fix wide row iteration when last row read was deleted
   (CASSANDRA-4154)
 * fix read_repair_chance to really default to 0.1 in the cli (CASSANDRA-4114)
 * Adds caching and bloomFilterFpChange to CQL options (CASSANDRA-4042)
 * Adds posibility to autoconfigure size of the KeyCache (CASSANDRA-4087)
 * fix KEYS index from skipping results (CASSANDRA-3996)
 * Remove sliced_buffer_size_in_kb dead option (CASSANDRA-4076)
 * make loadNewSStable preserve sstable version (CASSANDRA-4077)
 * Respect 1.0 cache settings as much as possible when upgrading 
   (CASSANDRA-4088)
 * relax path length requirement for sstable files when upgrading on 
   non-Windows platforms (CASSANDRA-4110)
 * fix terminination of the stress.java when errors were encountered
   (CASSANDRA-4128)
 * Move CfDef and KsDef validation out of thrift (CASSANDRA-4037)
 * Fix get_paged_slice (CASSANDRA-4136)
 * CQL3: Support slice with exclusive start and stop (CASSANDRA-3785)
Merged from 1.0:
 * support PropertyFileSnitch in bulk loader (CASSANDRA-4145)
 * add auto_snapshot option allowing disabling snapshot before drop/truncate
   (CASSANDRA-3710)
 * allow short snitch names (CASSANDRA-4130)


1.1-beta2
 * rename loaded sstables to avoid conflicts with local snapshots
   (CASSANDRA-3967)
 * start hint replay as soon as FD notifies that the target is back up
   (CASSANDRA-3958)
 * avoid unproductive deserializing of cached rows during compaction
   (CASSANDRA-3921)
 * fix concurrency issues with CQL keyspace creation (CASSANDRA-3903)
 * Show Effective Owership via Nodetool ring <keyspace> (CASSANDRA-3412)
 * Update ORDER BY syntax for CQL3 (CASSANDRA-3925)
 * Fix BulkRecordWriter to not throw NPE if reducer gets no map data from Hadoop (CASSANDRA-3944)
 * Fix bug with counters in super columns (CASSANDRA-3821)
 * Remove deprecated merge_shard_chance (CASSANDRA-3940)
 * add a convenient way to reset a node's schema (CASSANDRA-2963)
 * fix for intermittent SchemaDisagreementException (CASSANDRA-3884)
 * CLI `list <CF>` to limit number of columns and their order (CASSANDRA-3012)
 * ignore deprecated KsDef/CfDef/ColumnDef fields in native schema (CASSANDRA-3963)
 * CLI to report when unsupported column_metadata pair was given (CASSANDRA-3959)
 * reincarnate removed and deprecated KsDef/CfDef attributes (CASSANDRA-3953)
 * Fix race between writes and read for cache (CASSANDRA-3862)
 * perform static initialization of StorageProxy on start-up (CASSANDRA-3797)
 * support trickling fsync() on writes (CASSANDRA-3950)
 * expose counters for unavailable/timeout exceptions given to thrift clients (CASSANDRA-3671)
 * avoid quadratic startup time in LeveledManifest (CASSANDRA-3952)
 * Add type information to new schema_ columnfamilies and remove thrift
   serialization for schema (CASSANDRA-3792)
 * add missing column validator options to the CLI help (CASSANDRA-3926)
 * skip reading saved key cache if CF's caching strategy is NONE or ROWS_ONLY (CASSANDRA-3954)
 * Unify migration code (CASSANDRA-4017)
Merged from 1.0:
 * cqlsh: guess correct version of Python for Arch Linux (CASSANDRA-4090)
 * (CLI) properly handle quotes in create/update keyspace commands (CASSANDRA-4129)
 * Avoids possible deadlock during bootstrap (CASSANDRA-4159)
 * fix stress tool that hangs forever on timeout or error (CASSANDRA-4128)
 * Fix super columns bug where cache is not updated (CASSANDRA-4190)
 * stress tool to return appropriate exit code on failure (CASSANDRA-4188)


1.0.9
 * improve index sampling performance (CASSANDRA-4023)
 * always compact away deleted hints immediately after handoff (CASSANDRA-3955)
 * delete hints from dropped ColumnFamilies on handoff instead of
   erroring out (CASSANDRA-3975)
 * add CompositeType ref to the CLI doc for create/update column family (CASSANDRA-3980)
 * Pig: support Counter ColumnFamilies (CASSANDRA-3973)
 * Pig: Composite column support (CASSANDRA-3684)
 * Avoid NPE during repair when a keyspace has no CFs (CASSANDRA-3988)
 * Fix division-by-zero error on get_slice (CASSANDRA-4000)
 * don't change manifest level for cleanup, scrub, and upgradesstables
   operations under LeveledCompactionStrategy (CASSANDRA-3989, 4112)
 * fix race leading to super columns assertion failure (CASSANDRA-3957)
 * fix NPE on invalid CQL delete command (CASSANDRA-3755)
 * allow custom types in CLI's assume command (CASSANDRA-4081)
 * fix totalBytes count for parallel compactions (CASSANDRA-3758)
 * fix intermittent NPE in get_slice (CASSANDRA-4095)
 * remove unnecessary asserts in native code interfaces (CASSANDRA-4096)
 * Validate blank keys in CQL to avoid assertion errors (CASSANDRA-3612)
 * cqlsh: fix bad decoding of some column names (CASSANDRA-4003)
 * cqlsh: fix incorrect padding with unicode chars (CASSANDRA-4033)
 * Fix EC2 snitch incorrectly reporting region (CASSANDRA-4026)
 * Shut down thrift during decommission (CASSANDRA-4086)
 * Expose nodetool cfhistograms for 2ndary indexes (CASSANDRA-4063)
Merged from 0.8:
 * Fix ConcurrentModificationException in gossiper (CASSANDRA-4019)


1.1-beta1
 * (cqlsh)
   + add SOURCE and CAPTURE commands, and --file option (CASSANDRA-3479)
   + add ALTER COLUMNFAMILY WITH (CASSANDRA-3523)
   + bundle Python dependencies with Cassandra (CASSANDRA-3507)
   + added to Debian package (CASSANDRA-3458)
   + display byte data instead of erroring out on decode failure 
     (CASSANDRA-3874)
 * add nodetool rebuild_index (CASSANDRA-3583)
 * add nodetool rangekeysample (CASSANDRA-2917)
 * Fix streaming too much data during move operations (CASSANDRA-3639)
 * Nodetool and CLI connect to localhost by default (CASSANDRA-3568)
 * Reduce memory used by primary index sample (CASSANDRA-3743)
 * (Hadoop) separate input/output configurations (CASSANDRA-3197, 3765)
 * avoid returning internal Cassandra classes over JMX (CASSANDRA-2805)
 * add row-level isolation via SnapTree (CASSANDRA-2893)
 * Optimize key count estimation when opening sstable on startup
   (CASSANDRA-2988)
 * multi-dc replication optimization supporting CL > ONE (CASSANDRA-3577)
 * add command to stop compactions (CASSANDRA-1740, 3566, 3582)
 * multithreaded streaming (CASSANDRA-3494)
 * removed in-tree redhat spec (CASSANDRA-3567)
 * "defragment" rows for name-based queries under STCS, again (CASSANDRA-2503)
 * Recycle commitlog segments for improved performance 
   (CASSANDRA-3411, 3543, 3557, 3615)
 * update size-tiered compaction to prioritize small tiers (CASSANDRA-2407)
 * add message expiration logic to OutboundTcpConnection (CASSANDRA-3005)
 * off-heap cache to use sun.misc.Unsafe instead of JNA (CASSANDRA-3271)
 * EACH_QUORUM is only supported for writes (CASSANDRA-3272)
 * replace compactionlock use in schema migration by checking CFS.isValid
   (CASSANDRA-3116)
 * recognize that "SELECT first ... *" isn't really "SELECT *" (CASSANDRA-3445)
 * Use faster bytes comparison (CASSANDRA-3434)
 * Bulk loader is no longer a fat client, (HADOOP) bulk load output format
   (CASSANDRA-3045)
 * (Hadoop) add support for KeyRange.filter
 * remove assumption that keys and token are in bijection
   (CASSANDRA-1034, 3574, 3604)
 * always remove endpoints from delevery queue in HH (CASSANDRA-3546)
 * fix race between cf flush and its 2ndary indexes flush (CASSANDRA-3547)
 * fix potential race in AES when a repair fails (CASSANDRA-3548)
 * Remove columns shadowed by a deleted container even when we cannot purge
   (CASSANDRA-3538)
 * Improve memtable slice iteration performance (CASSANDRA-3545)
 * more efficient allocation of small bloom filters (CASSANDRA-3618)
 * Use separate writer thread in SSTableSimpleUnsortedWriter (CASSANDRA-3619)
 * fsync the directory after new sstable or commitlog segment are created (CASSANDRA-3250)
 * fix minor issues reported by FindBugs (CASSANDRA-3658)
 * global key/row caches (CASSANDRA-3143, 3849)
 * optimize memtable iteration during range scan (CASSANDRA-3638)
 * introduce 'crc_check_chance' in CompressionParameters to support
   a checksum percentage checking chance similarly to read-repair (CASSANDRA-3611)
 * a way to deactivate global key/row cache on per-CF basis (CASSANDRA-3667)
 * fix LeveledCompactionStrategy broken because of generation pre-allocation
   in LeveledManifest (CASSANDRA-3691)
 * finer-grained control over data directories (CASSANDRA-2749)
 * Fix ClassCastException during hinted handoff (CASSANDRA-3694)
 * Upgrade Thrift to 0.7 (CASSANDRA-3213)
 * Make stress.java insert operation to use microseconds (CASSANDRA-3725)
 * Allows (internally) doing a range query with a limit of columns instead of
   rows (CASSANDRA-3742)
 * Allow rangeSlice queries to be start/end inclusive/exclusive (CASSANDRA-3749)
 * Fix BulkLoader to support new SSTable layout and add stream
   throttling to prevent an NPE when there is no yaml config (CASSANDRA-3752)
 * Allow concurrent schema migrations (CASSANDRA-1391, 3832)
 * Add SnapshotCommand to trigger snapshot on remote node (CASSANDRA-3721)
 * Make CFMetaData conversions to/from thrift/native schema inverses
   (CASSANDRA_3559)
 * Add initial code for CQL 3.0-beta (CASSANDRA-2474, 3781, 3753)
 * Add wide row support for ColumnFamilyInputFormat (CASSANDRA-3264)
 * Allow extending CompositeType comparator (CASSANDRA-3657)
 * Avoids over-paging during get_count (CASSANDRA-3798)
 * Add new command to rebuild a node without (repair) merkle tree calculations
   (CASSANDRA-3483, 3922)
 * respect not only row cache capacity but caching mode when
   trying to read data (CASSANDRA-3812)
 * fix system tests (CASSANDRA-3827)
 * CQL support for altering row key type in ALTER TABLE (CASSANDRA-3781)
 * turn compression on by default (CASSANDRA-3871)
 * make hexToBytes refuse invalid input (CASSANDRA-2851)
 * Make secondary indexes CF inherit compression and compaction from their
   parent CF (CASSANDRA-3877)
 * Finish cleanup up tombstone purge code (CASSANDRA-3872)
 * Avoid NPE on aboarted stream-out sessions (CASSANDRA-3904)
 * BulkRecordWriter throws NPE for counter columns (CASSANDRA-3906)
 * Support compression using BulkWriter (CASSANDRA-3907)


1.0.8
 * fix race between cleanup and flush on secondary index CFSes (CASSANDRA-3712)
 * avoid including non-queried nodes in rangeslice read repair
   (CASSANDRA-3843)
 * Only snapshot CF being compacted for snapshot_before_compaction 
   (CASSANDRA-3803)
 * Log active compactions in StatusLogger (CASSANDRA-3703)
 * Compute more accurate compaction score per level (CASSANDRA-3790)
 * Return InvalidRequest when using a keyspace that doesn't exist
   (CASSANDRA-3764)
 * disallow user modification of System keyspace (CASSANDRA-3738)
 * allow using sstable2json on secondary index data (CASSANDRA-3738)
 * (cqlsh) add DESCRIBE COLUMNFAMILIES (CASSANDRA-3586)
 * (cqlsh) format blobs correctly and use colors to improve output
   readability (CASSANDRA-3726)
 * synchronize BiMap of bootstrapping tokens (CASSANDRA-3417)
 * show index options in CLI (CASSANDRA-3809)
 * add optional socket timeout for streaming (CASSANDRA-3838)
 * fix truncate not to leave behind non-CFS backed secondary indexes
   (CASSANDRA-3844)
 * make CLI `show schema` to use output stream directly instead
   of StringBuilder (CASSANDRA-3842)
 * remove the wait on hint future during write (CASSANDRA-3870)
 * (cqlsh) ignore missing CfDef opts (CASSANDRA-3933)
 * (cqlsh) look for cqlshlib relative to realpath (CASSANDRA-3767)
 * Fix short read protection (CASSANDRA-3934)
 * Make sure infered and actual schema match (CASSANDRA-3371)
 * Fix NPE during HH delivery (CASSANDRA-3677)
 * Don't put boostrapping node in 'hibernate' status (CASSANDRA-3737)
 * Fix double quotes in windows bat files (CASSANDRA-3744)
 * Fix bad validator lookup (CASSANDRA-3789)
 * Fix soft reset in EC2MultiRegionSnitch (CASSANDRA-3835)
 * Don't leave zombie connections with THSHA thrift server (CASSANDRA-3867)
 * (cqlsh) fix deserialization of data (CASSANDRA-3874)
 * Fix removetoken force causing an inconsistent state (CASSANDRA-3876)
 * Fix ahndling of some types with Pig (CASSANDRA-3886)
 * Don't allow to drop the system keyspace (CASSANDRA-3759)
 * Make Pig deletes disabled by default and configurable (CASSANDRA-3628)
Merged from 0.8:
 * (Pig) fix CassandraStorage to use correct comparator in Super ColumnFamily
   case (CASSANDRA-3251)
 * fix thread safety issues in commitlog replay, primarily affecting
   systems with many (100s) of CF definitions (CASSANDRA-3751)
 * Fix relevant tombstone ignored with super columns (CASSANDRA-3875)


1.0.7
 * fix regression in HH page size calculation (CASSANDRA-3624)
 * retry failed stream on IOException (CASSANDRA-3686)
 * allow configuring bloom_filter_fp_chance (CASSANDRA-3497)
 * attempt hint delivery every ten minutes, or when failure detector
   notifies us that a node is back up, whichever comes first.  hint
   handoff throttle delay default changed to 1ms, from 50 (CASSANDRA-3554)
 * add nodetool setstreamthroughput (CASSANDRA-3571)
 * fix assertion when dropping a columnfamily with no sstables (CASSANDRA-3614)
 * more efficient allocation of small bloom filters (CASSANDRA-3618)
 * CLibrary.createHardLinkWithExec() to check for errors (CASSANDRA-3101)
 * Avoid creating empty and non cleaned writer during compaction (CASSANDRA-3616)
 * stop thrift service in shutdown hook so we can quiesce MessagingService
   (CASSANDRA-3335)
 * (CQL) compaction_strategy_options and compression_parameters for
   CREATE COLUMNFAMILY statement (CASSANDRA-3374)
 * Reset min/max compaction threshold when creating size tiered compaction
   strategy (CASSANDRA-3666)
 * Don't ignore IOException during compaction (CASSANDRA-3655)
 * Fix assertion error for CF with gc_grace=0 (CASSANDRA-3579)
 * Shutdown ParallelCompaction reducer executor after use (CASSANDRA-3711)
 * Avoid < 0 value for pending tasks in leveled compaction (CASSANDRA-3693)
 * (Hadoop) Support TimeUUID in Pig CassandraStorage (CASSANDRA-3327)
 * Check schema is ready before continuing boostrapping (CASSANDRA-3629)
 * Catch overflows during parsing of chunk_length_kb (CASSANDRA-3644)
 * Improve stream protocol mismatch errors (CASSANDRA-3652)
 * Avoid multiple thread doing HH to the same target (CASSANDRA-3681)
 * Add JMX property for rp_timeout_in_ms (CASSANDRA-2940)
 * Allow DynamicCompositeType to compare component of different types
   (CASSANDRA-3625)
 * Flush non-cfs backed secondary indexes (CASSANDRA-3659)
 * Secondary Indexes should report memory consumption (CASSANDRA-3155)
 * fix for SelectStatement start/end key are not set correctly
   when a key alias is involved (CASSANDRA-3700)
 * fix CLI `show schema` command insert of an extra comma in
   column_metadata (CASSANDRA-3714)
Merged from 0.8:
 * avoid logging (harmless) exception when GC takes < 1ms (CASSANDRA-3656)
 * prevent new nodes from thinking down nodes are up forever (CASSANDRA-3626)
 * use correct list of replicas for LOCAL_QUORUM reads when read repair
   is disabled (CASSANDRA-3696)
 * block on flush before compacting hints (may prevent OOM) (CASSANDRA-3733)


1.0.6
 * (CQL) fix cqlsh support for replicate_on_write (CASSANDRA-3596)
 * fix adding to leveled manifest after streaming (CASSANDRA-3536)
 * filter out unavailable cipher suites when using encryption (CASSANDRA-3178)
 * (HADOOP) add old-style api support for CFIF and CFRR (CASSANDRA-2799)
 * Support TimeUUIDType column names in Stress.java tool (CASSANDRA-3541)
 * (CQL) INSERT/UPDATE/DELETE/TRUNCATE commands should allow CF names to
   be qualified by keyspace (CASSANDRA-3419)
 * always remove endpoints from delevery queue in HH (CASSANDRA-3546)
 * fix race between cf flush and its 2ndary indexes flush (CASSANDRA-3547)
 * fix potential race in AES when a repair fails (CASSANDRA-3548)
 * fix default value validation usage in CLI SET command (CASSANDRA-3553)
 * Optimize componentsFor method for compaction and startup time
   (CASSANDRA-3532)
 * (CQL) Proper ColumnFamily metadata validation on CREATE COLUMNFAMILY 
   (CASSANDRA-3565)
 * fix compression "chunk_length_kb" option to set correct kb value for 
   thrift/avro (CASSANDRA-3558)
 * fix missing response during range slice repair (CASSANDRA-3551)
 * 'describe ring' moved from CLI to nodetool and available through JMX (CASSANDRA-3220)
 * add back partitioner to sstable metadata (CASSANDRA-3540)
 * fix NPE in get_count for counters (CASSANDRA-3601)
Merged from 0.8:
 * remove invalid assertion that table was opened before dropping it
   (CASSANDRA-3580)
 * range and index scans now only send requests to enough replicas to
   satisfy requested CL + RR (CASSANDRA-3598)
 * use cannonical host for local node in nodetool info (CASSANDRA-3556)
 * remove nonlocal DC write optimization since it only worked with
   CL.ONE or CL.LOCAL_QUORUM (CASSANDRA-3577, 3585)
 * detect misuses of CounterColumnType (CASSANDRA-3422)
 * turn off string interning in json2sstable, take 2 (CASSANDRA-2189)
 * validate compression parameters on add/update of the ColumnFamily 
   (CASSANDRA-3573)
 * Check for 0.0.0.0 is incorrect in CFIF (CASSANDRA-3584)
 * Increase vm.max_map_count in debian packaging (CASSANDRA-3563)
 * gossiper will never add itself to saved endpoints (CASSANDRA-3485)


1.0.5
 * revert CASSANDRA-3407 (see CASSANDRA-3540)
 * fix assertion error while forwarding writes to local nodes (CASSANDRA-3539)


1.0.4
 * fix self-hinting of timed out read repair updates and make hinted handoff
   less prone to OOMing a coordinator (CASSANDRA-3440)
 * expose bloom filter sizes via JMX (CASSANDRA-3495)
 * enforce RP tokens 0..2**127 (CASSANDRA-3501)
 * canonicalize paths exposed through JMX (CASSANDRA-3504)
 * fix "liveSize" stat when sstables are removed (CASSANDRA-3496)
 * add bloom filter FP rates to nodetool cfstats (CASSANDRA-3347)
 * record partitioner in sstable metadata component (CASSANDRA-3407)
 * add new upgradesstables nodetool command (CASSANDRA-3406)
 * skip --debug requirement to see common exceptions in CLI (CASSANDRA-3508)
 * fix incorrect query results due to invalid max timestamp (CASSANDRA-3510)
 * make sstableloader recognize compressed sstables (CASSANDRA-3521)
 * avoids race in OutboundTcpConnection in multi-DC setups (CASSANDRA-3530)
 * use SETLOCAL in cassandra.bat (CASSANDRA-3506)
 * fix ConcurrentModificationException in Table.all() (CASSANDRA-3529)
Merged from 0.8:
 * fix concurrence issue in the FailureDetector (CASSANDRA-3519)
 * fix array out of bounds error in counter shard removal (CASSANDRA-3514)
 * avoid dropping tombstones when they might still be needed to shadow
   data in a different sstable (CASSANDRA-2786)


1.0.3
 * revert name-based query defragmentation aka CASSANDRA-2503 (CASSANDRA-3491)
 * fix invalidate-related test failures (CASSANDRA-3437)
 * add next-gen cqlsh to bin/ (CASSANDRA-3188, 3131, 3493)
 * (CQL) fix handling of rows with no columns (CASSANDRA-3424, 3473)
 * fix querying supercolumns by name returning only a subset of
   subcolumns or old subcolumn versions (CASSANDRA-3446)
 * automatically compute sha1 sum for uncompressed data files (CASSANDRA-3456)
 * fix reading metadata/statistics component for version < h (CASSANDRA-3474)
 * add sstable forward-compatibility (CASSANDRA-3478)
 * report compression ratio in CFSMBean (CASSANDRA-3393)
 * fix incorrect size exception during streaming of counters (CASSANDRA-3481)
 * (CQL) fix for counter decrement syntax (CASSANDRA-3418)
 * Fix race introduced by CASSANDRA-2503 (CASSANDRA-3482)
 * Fix incomplete deletion of delivered hints (CASSANDRA-3466)
 * Avoid rescheduling compactions when no compaction was executed 
   (CASSANDRA-3484)
 * fix handling of the chunk_length_kb compression options (CASSANDRA-3492)
Merged from 0.8:
 * fix updating CF row_cache_provider (CASSANDRA-3414)
 * CFMetaData.convertToThrift method to set RowCacheProvider (CASSANDRA-3405)
 * acquire compactionlock during truncate (CASSANDRA-3399)
 * fix displaying cfdef entries for super columnfamilies (CASSANDRA-3415)
 * Make counter shard merging thread safe (CASSANDRA-3178)
 * Revert CASSANDRA-2855
 * Fix bug preventing the use of efficient cross-DC writes (CASSANDRA-3472)
 * `describe ring` command for CLI (CASSANDRA-3220)
 * (Hadoop) skip empty rows when entire row is requested, redux (CASSANDRA-2855)


1.0.2
 * "defragment" rows for name-based queries under STCS (CASSANDRA-2503)
 * Add timing information to cassandra-cli GET/SET/LIST queries (CASSANDRA-3326)
 * Only create one CompressionMetadata object per sstable (CASSANDRA-3427)
 * cleanup usage of StorageService.setMode() (CASSANDRA-3388)
 * Avoid large array allocation for compressed chunk offsets (CASSANDRA-3432)
 * fix DecimalType bytebuffer marshalling (CASSANDRA-3421)
 * fix bug that caused first column in per row indexes to be ignored 
   (CASSANDRA-3441)
 * add JMX call to clean (failed) repair sessions (CASSANDRA-3316)
 * fix sstableloader reference acquisition bug (CASSANDRA-3438)
 * fix estimated row size regression (CASSANDRA-3451)
 * make sure we don't return more columns than asked (CASSANDRA-3303, 3395)
Merged from 0.8:
 * acquire compactionlock during truncate (CASSANDRA-3399)
 * fix displaying cfdef entries for super columnfamilies (CASSANDRA-3415)


1.0.1
 * acquire references during index build to prevent delete problems
   on Windows (CASSANDRA-3314)
 * describe_ring should include datacenter/topology information (CASSANDRA-2882)
 * Thrift sockets are not properly buffered (CASSANDRA-3261)
 * performance improvement for bytebufferutil compare function (CASSANDRA-3286)
 * add system.versions ColumnFamily (CASSANDRA-3140)
 * reduce network copies (CASSANDRA-3333, 3373)
 * limit nodetool to 32MB of heap (CASSANDRA-3124)
 * (CQL) update parser to accept "timestamp" instead of "date" (CASSANDRA-3149)
 * Fix CLI `show schema` to include "compression_options" (CASSANDRA-3368)
 * Snapshot to include manifest under LeveledCompactionStrategy (CASSANDRA-3359)
 * (CQL) SELECT query should allow CF name to be qualified by keyspace (CASSANDRA-3130)
 * (CQL) Fix internal application error specifying 'using consistency ...'
   in lower case (CASSANDRA-3366)
 * fix Deflate compression when compression actually makes the data bigger
   (CASSANDRA-3370)
 * optimize UUIDGen to avoid lock contention on InetAddress.getLocalHost 
   (CASSANDRA-3387)
 * tolerate index being dropped mid-mutation (CASSANDRA-3334, 3313)
 * CompactionManager is now responsible for checking for new candidates
   post-task execution, enabling more consistent leveled compaction 
   (CASSANDRA-3391)
 * Cache HSHA threads (CASSANDRA-3372)
 * use CF/KS names as snapshot prefix for drop + truncate operations
   (CASSANDRA-2997)
 * Break bloom filters up to avoid heap fragmentation (CASSANDRA-2466)
 * fix cassandra hanging on jsvc stop (CASSANDRA-3302)
 * Avoid leveled compaction getting blocked on errors (CASSANDRA-3408)
 * Make reloading the compaction strategy safe (CASSANDRA-3409)
 * ignore 0.8 hints even if compaction begins before we try to purge
   them (CASSANDRA-3385)
 * remove procrun (bin\daemon) from Cassandra source tree and 
   artifacts (CASSANDRA-3331)
 * make cassandra compile under JDK7 (CASSANDRA-3275)
 * remove dependency of clientutil.jar to FBUtilities (CASSANDRA-3299)
 * avoid truncation errors by using long math on long values (CASSANDRA-3364)
 * avoid clock drift on some Windows machine (CASSANDRA-3375)
 * display cache provider in cli 'describe keyspace' command (CASSANDRA-3384)
 * fix incomplete topology information in describe_ring (CASSANDRA-3403)
 * expire dead gossip states based on time (CASSANDRA-2961)
 * improve CompactionTask extensibility (CASSANDRA-3330)
 * Allow one leveled compaction task to kick off another (CASSANDRA-3363)
 * allow encryption only between datacenters (CASSANDRA-2802)
Merged from 0.8:
 * fix truncate allowing data to be replayed post-restart (CASSANDRA-3297)
 * make iwriter final in IndexWriter to avoid NPE (CASSANDRA-2863)
 * (CQL) update grammar to require key clause in DELETE statement
   (CASSANDRA-3349)
 * (CQL) allow numeric keyspace names in USE statement (CASSANDRA-3350)
 * (Hadoop) skip empty rows when slicing the entire row (CASSANDRA-2855)
 * Fix handling of tombstone by SSTableExport/Import (CASSANDRA-3357)
 * fix ColumnIndexer to use long offsets (CASSANDRA-3358)
 * Improved CLI exceptions (CASSANDRA-3312)
 * Fix handling of tombstone by SSTableExport/Import (CASSANDRA-3357)
 * Only count compaction as active (for throttling) when they have
   successfully acquired the compaction lock (CASSANDRA-3344)
 * Display CLI version string on startup (CASSANDRA-3196)
 * (Hadoop) make CFIF try rpc_address or fallback to listen_address
   (CASSANDRA-3214)
 * (Hadoop) accept comma delimited lists of initial thrift connections
   (CASSANDRA-3185)
 * ColumnFamily min_compaction_threshold should be >= 2 (CASSANDRA-3342)
 * (Pig) add 0.8+ types and key validation type in schema (CASSANDRA-3280)
 * Fix completely removing column metadata using CLI (CASSANDRA-3126)
 * CLI `describe cluster;` output should be on separate lines for separate versions
   (CASSANDRA-3170)
 * fix changing durable_writes keyspace option during CF creation
   (CASSANDRA-3292)
 * avoid locking on update when no indexes are involved (CASSANDRA-3386)
 * fix assertionError during repair with ordered partitioners (CASSANDRA-3369)
 * correctly serialize key_validation_class for avro (CASSANDRA-3391)
 * don't expire counter tombstone after streaming (CASSANDRA-3394)
 * prevent nodes that failed to join from hanging around forever 
   (CASSANDRA-3351)
 * remove incorrect optimization from slice read path (CASSANDRA-3390)
 * Fix race in AntiEntropyService (CASSANDRA-3400)


1.0.0-final
 * close scrubbed sstable fd before deleting it (CASSANDRA-3318)
 * fix bug preventing obsolete commitlog segments from being removed
   (CASSANDRA-3269)
 * tolerate whitespace in seed CDL (CASSANDRA-3263)
 * Change default heap thresholds to max(min(1/2 ram, 1G), min(1/4 ram, 8GB))
   (CASSANDRA-3295)
 * Fix broken CompressedRandomAccessReaderTest (CASSANDRA-3298)
 * (CQL) fix type information returned for wildcard queries (CASSANDRA-3311)
 * add estimated tasks to LeveledCompactionStrategy (CASSANDRA-3322)
 * avoid including compaction cache-warming in keycache stats (CASSANDRA-3325)
 * run compaction and hinted handoff threads at MIN_PRIORITY (CASSANDRA-3308)
 * default hsha thrift server to cpu core count in rpc pool (CASSANDRA-3329)
 * add bin\daemon to binary tarball for Windows service (CASSANDRA-3331)
 * Fix places where uncompressed size of sstables was use in place of the
   compressed one (CASSANDRA-3338)
 * Fix hsha thrift server (CASSANDRA-3346)
 * Make sure repair only stream needed sstables (CASSANDRA-3345)


1.0.0-rc2
 * Log a meaningful warning when a node receives a message for a repair session
   that doesn't exist anymore (CASSANDRA-3256)
 * test for NUMA policy support as well as numactl presence (CASSANDRA-3245)
 * Fix FD leak when internode encryption is enabled (CASSANDRA-3257)
 * Remove incorrect assertion in mergeIterator (CASSANDRA-3260)
 * FBUtilities.hexToBytes(String) to throw NumberFormatException when string
   contains non-hex characters (CASSANDRA-3231)
 * Keep SimpleSnitch proximity ordering unchanged from what the Strategy
   generates, as intended (CASSANDRA-3262)
 * remove Scrub from compactionstats when finished (CASSANDRA-3255)
 * fix counter entry in jdbc TypesMap (CASSANDRA-3268)
 * fix full queue scenario for ParallelCompactionIterator (CASSANDRA-3270)
 * fix bootstrap process (CASSANDRA-3285)
 * don't try delivering hints if when there isn't any (CASSANDRA-3176)
 * CLI documentation change for ColumnFamily `compression_options` (CASSANDRA-3282)
 * ignore any CF ids sent by client for adding CF/KS (CASSANDRA-3288)
 * remove obsolete hints on first startup (CASSANDRA-3291)
 * use correct ISortedColumns for time-optimized reads (CASSANDRA-3289)
 * Evict gossip state immediately when a token is taken over by a new IP 
   (CASSANDRA-3259)


1.0.0-rc1
 * Update CQL to generate microsecond timestamps by default (CASSANDRA-3227)
 * Fix counting CFMetadata towards Memtable liveRatio (CASSANDRA-3023)
 * Kill server on wrapped OOME such as from FileChannel.map (CASSANDRA-3201)
 * remove unnecessary copy when adding to row cache (CASSANDRA-3223)
 * Log message when a full repair operation completes (CASSANDRA-3207)
 * Fix streamOutSession keeping sstables references forever if the remote end
   dies (CASSANDRA-3216)
 * Remove dynamic_snitch boolean from example configuration (defaulting to 
   true) and set default badness threshold to 0.1 (CASSANDRA-3229)
 * Base choice of random or "balanced" token on bootstrap on whether
   schema definitions were found (CASSANDRA-3219)
 * Fixes for LeveledCompactionStrategy score computation, prioritization,
   scheduling, and performance (CASSANDRA-3224, 3234)
 * parallelize sstable open at server startup (CASSANDRA-2988)
 * fix handling of exceptions writing to OutboundTcpConnection (CASSANDRA-3235)
 * Allow using quotes in "USE <keyspace>;" CLI command (CASSANDRA-3208)
 * Don't allow any cache loading exceptions to halt startup (CASSANDRA-3218)
 * Fix sstableloader --ignores option (CASSANDRA-3247)
 * File descriptor limit increased in packaging (CASSANDRA-3206)
 * Fix deadlock in commit log during flush (CASSANDRA-3253) 


1.0.0-beta1
 * removed binarymemtable (CASSANDRA-2692)
 * add commitlog_total_space_in_mb to prevent fragmented logs (CASSANDRA-2427)
 * removed commitlog_rotation_threshold_in_mb configuration (CASSANDRA-2771)
 * make AbstractBounds.normalize de-overlapp overlapping ranges (CASSANDRA-2641)
 * replace CollatingIterator, ReducingIterator with MergeIterator 
   (CASSANDRA-2062)
 * Fixed the ability to set compaction strategy in cli using create column 
   family command (CASSANDRA-2778)
 * clean up tmp files after failed compaction (CASSANDRA-2468)
 * restrict repair streaming to specific columnfamilies (CASSANDRA-2280)
 * don't bother persisting columns shadowed by a row tombstone (CASSANDRA-2589)
 * reset CF and SC deletion times after gc_grace (CASSANDRA-2317)
 * optimize away seek when compacting wide rows (CASSANDRA-2879)
 * single-pass streaming (CASSANDRA-2677, 2906, 2916, 3003)
 * use reference counting for deleting sstables instead of relying on GC
   (CASSANDRA-2521, 3179)
 * store hints as serialized mutations instead of pointers to data row
   (CASSANDRA-2045)
 * store hints in the coordinator node instead of in the closest replica 
   (CASSANDRA-2914)
 * add row_cache_keys_to_save CF option (CASSANDRA-1966)
 * check column family validity in nodetool repair (CASSANDRA-2933)
 * use lazy initialization instead of class initialization in NodeId
   (CASSANDRA-2953)
 * add paging to get_count (CASSANDRA-2894)
 * fix "short reads" in [multi]get (CASSANDRA-2643, 3157, 3192)
 * add optional compression for sstables (CASSANDRA-47, 2994, 3001, 3128)
 * add scheduler JMX metrics (CASSANDRA-2962)
 * add block level checksum for compressed data (CASSANDRA-1717)
 * make column family backed column map pluggable and introduce unsynchronized
   ArrayList backed one to speedup reads (CASSANDRA-2843, 3165, 3205)
 * refactoring of the secondary index api (CASSANDRA-2982)
 * make CL > ONE reads wait for digest reconciliation before returning
   (CASSANDRA-2494)
 * fix missing logging for some exceptions (CASSANDRA-2061)
 * refactor and optimize ColumnFamilyStore.files(...) and Descriptor.fromFilename(String)
   and few other places responsible for work with SSTable files (CASSANDRA-3040)
 * Stop reading from sstables once we know we have the most recent columns,
   for query-by-name requests (CASSANDRA-2498)
 * Add query-by-column mode to stress.java (CASSANDRA-3064)
 * Add "install" command to cassandra.bat (CASSANDRA-292)
 * clean up KSMetadata, CFMetadata from unnecessary
   Thrift<->Avro conversion methods (CASSANDRA-3032)
 * Add timeouts to client request schedulers (CASSANDRA-3079, 3096)
 * Cli to use hashes rather than array of hashes for strategy options (CASSANDRA-3081)
 * LeveledCompactionStrategy (CASSANDRA-1608, 3085, 3110, 3087, 3145, 3154, 3182)
 * Improvements of the CLI `describe` command (CASSANDRA-2630)
 * reduce window where dropped CF sstables may not be deleted (CASSANDRA-2942)
 * Expose gossip/FD info to JMX (CASSANDRA-2806)
 * Fix streaming over SSL when compressed SSTable involved (CASSANDRA-3051)
 * Add support for pluggable secondary index implementations (CASSANDRA-3078)
 * remove compaction_thread_priority setting (CASSANDRA-3104)
 * generate hints for replicas that timeout, not just replicas that are known
   to be down before starting (CASSANDRA-2034)
 * Add throttling for internode streaming (CASSANDRA-3080)
 * make the repair of a range repair all replica (CASSANDRA-2610, 3194)
 * expose the ability to repair the first range (as returned by the
   partitioner) of a node (CASSANDRA-2606)
 * Streams Compression (CASSANDRA-3015)
 * add ability to use multiple threads during a single compaction
   (CASSANDRA-2901)
 * make AbstractBounds.normalize support overlapping ranges (CASSANDRA-2641)
 * fix of the CQL count() behavior (CASSANDRA-3068)
 * use TreeMap backed column families for the SSTable simple writers
   (CASSANDRA-3148)
 * fix inconsistency of the CLI syntax when {} should be used instead of [{}]
   (CASSANDRA-3119)
 * rename CQL type names to match expected SQL behavior (CASSANDRA-3149, 3031)
 * Arena-based allocation for memtables (CASSANDRA-2252, 3162, 3163, 3168)
 * Default RR chance to 0.1 (CASSANDRA-3169)
 * Add RowLevel support to secondary index API (CASSANDRA-3147)
 * Make SerializingCacheProvider the default if JNA is available (CASSANDRA-3183)
 * Fix backwards compatibilty for CQL memtable properties (CASSANDRA-3190)
 * Add five-minute delay before starting compactions on a restarted server
   (CASSANDRA-3181)
 * Reduce copies done for intra-host messages (CASSANDRA-1788, 3144)
 * support of compaction strategy option for stress.java (CASSANDRA-3204)
 * make memtable throughput and column count thresholds no-ops (CASSANDRA-2449)
 * Return schema information along with the resultSet in CQL (CASSANDRA-2734)
 * Add new DecimalType (CASSANDRA-2883)
 * Fix assertion error in RowRepairResolver (CASSANDRA-3156)
 * Reduce unnecessary high buffer sizes (CASSANDRA-3171)
 * Pluggable compaction strategy (CASSANDRA-1610)
 * Add new broadcast_address config option (CASSANDRA-2491)


0.8.7
 * Kill server on wrapped OOME such as from FileChannel.map (CASSANDRA-3201)
 * Allow using quotes in "USE <keyspace>;" CLI command (CASSANDRA-3208)
 * Log message when a full repair operation completes (CASSANDRA-3207)
 * Don't allow any cache loading exceptions to halt startup (CASSANDRA-3218)
 * Fix sstableloader --ignores option (CASSANDRA-3247)
 * File descriptor limit increased in packaging (CASSANDRA-3206)
 * Log a meaningfull warning when a node receive a message for a repair session
   that doesn't exist anymore (CASSANDRA-3256)
 * Fix FD leak when internode encryption is enabled (CASSANDRA-3257)
 * FBUtilities.hexToBytes(String) to throw NumberFormatException when string
   contains non-hex characters (CASSANDRA-3231)
 * Keep SimpleSnitch proximity ordering unchanged from what the Strategy
   generates, as intended (CASSANDRA-3262)
 * remove Scrub from compactionstats when finished (CASSANDRA-3255)
 * Fix tool .bat files when CASSANDRA_HOME contains spaces (CASSANDRA-3258)
 * Force flush of status table when removing/updating token (CASSANDRA-3243)
 * Evict gossip state immediately when a token is taken over by a new IP (CASSANDRA-3259)
 * Fix bug where the failure detector can take too long to mark a host
   down (CASSANDRA-3273)
 * (Hadoop) allow wrapping ranges in queries (CASSANDRA-3137)
 * (Hadoop) check all interfaces for a match with split location
   before falling back to random replica (CASSANDRA-3211)
 * (Hadoop) Make Pig storage handle implements LoadMetadata (CASSANDRA-2777)
 * (Hadoop) Fix exception during PIG 'dump' (CASSANDRA-2810)
 * Fix stress COUNTER_GET option (CASSANDRA-3301)
 * Fix missing fields in CLI `show schema` output (CASSANDRA-3304)
 * Nodetool no longer leaks threads and closes JMX connections (CASSANDRA-3309)
 * fix truncate allowing data to be replayed post-restart (CASSANDRA-3297)
 * Move SimpleAuthority and SimpleAuthenticator to examples (CASSANDRA-2922)
 * Fix handling of tombstone by SSTableExport/Import (CASSANDRA-3357)
 * Fix transposition in cfHistograms (CASSANDRA-3222)
 * Allow using number as DC name when creating keyspace in CQL (CASSANDRA-3239)
 * Force flush of system table after updating/removing a token (CASSANDRA-3243)


0.8.6
 * revert CASSANDRA-2388
 * change TokenRange.endpoints back to listen/broadcast address to match
   pre-1777 behavior, and add TokenRange.rpc_endpoints instead (CASSANDRA-3187)
 * avoid trying to watch cassandra-topology.properties when loaded from jar
   (CASSANDRA-3138)
 * prevent users from creating keyspaces with LocalStrategy replication
   (CASSANDRA-3139)
 * fix CLI `show schema;` to output correct keyspace definition statement
   (CASSANDRA-3129)
 * CustomTThreadPoolServer to log TTransportException at DEBUG level
   (CASSANDRA-3142)
 * allow topology sort to work with non-unique rack names between 
   datacenters (CASSANDRA-3152)
 * Improve caching of same-version Messages on digest and repair paths
   (CASSANDRA-3158)
 * Randomize choice of first replica for counter increment (CASSANDRA-2890)
 * Fix using read_repair_chance instead of merge_shard_change (CASSANDRA-3202)
 * Avoid streaming data to nodes that already have it, on move as well as
   decommission (CASSANDRA-3041)
 * Fix divide by zero error in GCInspector (CASSANDRA-3164)
 * allow quoting of the ColumnFamily name in CLI `create column family`
   statement (CASSANDRA-3195)
 * Fix rolling upgrade from 0.7 to 0.8 problem (CASSANDRA-3166)
 * Accomodate missing encryption_options in IncomingTcpConnection.stream
   (CASSANDRA-3212)


0.8.5
 * fix NPE when encryption_options is unspecified (CASSANDRA-3007)
 * include column name in validation failure exceptions (CASSANDRA-2849)
 * make sure truncate clears out the commitlog so replay won't re-
   populate with truncated data (CASSANDRA-2950)
 * fix NPE when debug logging is enabled and dropped CF is present
   in a commitlog segment (CASSANDRA-3021)
 * fix cassandra.bat when CASSANDRA_HOME contains spaces (CASSANDRA-2952)
 * fix to SSTableSimpleUnsortedWriter bufferSize calculation (CASSANDRA-3027)
 * make cleanup and normal compaction able to skip empty rows
   (rows containing nothing but expired tombstones) (CASSANDRA-3039)
 * work around native memory leak in com.sun.management.GarbageCollectorMXBean
   (CASSANDRA-2868)
 * validate that column names in column_metadata are not equal to key_alias
   on create/update of the ColumnFamily and CQL 'ALTER' statement (CASSANDRA-3036)
 * return an InvalidRequestException if an indexed column is assigned
   a value larger than 64KB (CASSANDRA-3057)
 * fix of numeric-only and string column names handling in CLI "drop index" 
   (CASSANDRA-3054)
 * prune index scan resultset back to original request for lazy
   resultset expansion case (CASSANDRA-2964)
 * (Hadoop) fail jobs when Cassandra node has failed but TaskTracker
   has not (CASSANDRA-2388)
 * fix dynamic snitch ignoring nodes when read_repair_chance is zero
   (CASSANDRA-2662)
 * avoid retaining references to dropped CFS objects in 
   CompactionManager.estimatedCompactions (CASSANDRA-2708)
 * expose rpc timeouts per host in MessagingServiceMBean (CASSANDRA-2941)
 * avoid including cwd in classpath for deb and rpm packages (CASSANDRA-2881)
 * remove gossip state when a new IP takes over a token (CASSANDRA-3071)
 * allow sstable2json to work on index sstable files (CASSANDRA-3059)
 * always hint counters (CASSANDRA-3099)
 * fix log4j initialization in EmbeddedCassandraService (CASSANDRA-2857)
 * remove gossip state when a new IP takes over a token (CASSANDRA-3071)
 * work around native memory leak in com.sun.management.GarbageCollectorMXBean
    (CASSANDRA-2868)
 * fix UnavailableException with writes at CL.EACH_QUORM (CASSANDRA-3084)
 * fix parsing of the Keyspace and ColumnFamily names in numeric
   and string representations in CLI (CASSANDRA-3075)
 * fix corner cases in Range.differenceToFetch (CASSANDRA-3084)
 * fix ip address String representation in the ring cache (CASSANDRA-3044)
 * fix ring cache compatibility when mixing pre-0.8.4 nodes with post-
   in the same cluster (CASSANDRA-3023)
 * make repair report failure when a node participating dies (instead of
   hanging forever) (CASSANDRA-2433)
 * fix handling of the empty byte buffer by ReversedType (CASSANDRA-3111)
 * Add validation that Keyspace names are case-insensitively unique (CASSANDRA-3066)
 * catch invalid key_validation_class before instantiating UpdateColumnFamily (CASSANDRA-3102)
 * make Range and Bounds objects client-safe (CASSANDRA-3108)
 * optionally skip log4j configuration (CASSANDRA-3061)
 * bundle sstableloader with the debian package (CASSANDRA-3113)
 * don't try to build secondary indexes when there is none (CASSANDRA-3123)
 * improve SSTableSimpleUnsortedWriter speed for large rows (CASSANDRA-3122)
 * handle keyspace arguments correctly in nodetool snapshot (CASSANDRA-3038)
 * Fix SSTableImportTest on windows (CASSANDRA-3043)
 * expose compactionThroughputMbPerSec through JMX (CASSANDRA-3117)
 * log keyspace and CF of large rows being compacted


0.8.4
 * change TokenRing.endpoints to be a list of rpc addresses instead of 
   listen/broadcast addresses (CASSANDRA-1777)
 * include files-to-be-streamed in StreamInSession.getSources (CASSANDRA-2972)
 * use JAVA env var in cassandra-env.sh (CASSANDRA-2785, 2992)
 * avoid doing read for no-op replicate-on-write at CL=1 (CASSANDRA-2892)
 * refuse counter write for CL.ANY (CASSANDRA-2990)
 * switch back to only logging recent dropped messages (CASSANDRA-3004)
 * always deserialize RowMutation for counters (CASSANDRA-3006)
 * ignore saved replication_factor strategy_option for NTS (CASSANDRA-3011)
 * make sure pre-truncate CL segments are discarded (CASSANDRA-2950)


0.8.3
 * add ability to drop local reads/writes that are going to timeout
   (CASSANDRA-2943)
 * revamp token removal process, keep gossip states for 3 days (CASSANDRA-2496)
 * don't accept extra args for 0-arg nodetool commands (CASSANDRA-2740)
 * log unavailableexception details at debug level (CASSANDRA-2856)
 * expose data_dir though jmx (CASSANDRA-2770)
 * don't include tmp files as sstable when create cfs (CASSANDRA-2929)
 * log Java classpath on startup (CASSANDRA-2895)
 * keep gossipped version in sync with actual on migration coordinator 
   (CASSANDRA-2946)
 * use lazy initialization instead of class initialization in NodeId
   (CASSANDRA-2953)
 * check column family validity in nodetool repair (CASSANDRA-2933)
 * speedup bytes to hex conversions dramatically (CASSANDRA-2850)
 * Flush memtables on shutdown when durable writes are disabled 
   (CASSANDRA-2958)
 * improved POSIX compatibility of start scripts (CASsANDRA-2965)
 * add counter support to Hadoop InputFormat (CASSANDRA-2981)
 * fix bug where dirty commitlog segments were removed (and avoid keeping 
   segments with no post-flush activity permanently dirty) (CASSANDRA-2829)
 * fix throwing exception with batch mutation of counter super columns
   (CASSANDRA-2949)
 * ignore system tables during repair (CASSANDRA-2979)
 * throw exception when NTS is given replication_factor as an option
   (CASSANDRA-2960)
 * fix assertion error during compaction of counter CFs (CASSANDRA-2968)
 * avoid trying to create index names, when no index exists (CASSANDRA-2867)
 * don't sample the system table when choosing a bootstrap token
   (CASSANDRA-2825)
 * gossiper notifies of local state changes (CASSANDRA-2948)
 * add asynchronous and half-sync/half-async (hsha) thrift servers 
   (CASSANDRA-1405)
 * fix potential use of free'd native memory in SerializingCache 
   (CASSANDRA-2951)
 * prune index scan resultset back to original request for lazy
   resultset expansion case (CASSANDRA-2964)
 * (Hadoop) fail jobs when Cassandra node has failed but TaskTracker
    has not (CASSANDRA-2388)


0.8.2
 * CQL: 
   - include only one row per unique key for IN queries (CASSANDRA-2717)
   - respect client timestamp on full row deletions (CASSANDRA-2912)
 * improve thread-safety in StreamOutSession (CASSANDRA-2792)
 * allow deleting a row and updating indexed columns in it in the
   same mutation (CASSANDRA-2773)
 * Expose number of threads blocked on submitting memtable to flush
   in JMX (CASSANDRA-2817)
 * add ability to return "endpoints" to nodetool (CASSANDRA-2776)
 * Add support for multiple (comma-delimited) coordinator addresses
   to ColumnFamilyInputFormat (CASSANDRA-2807)
 * fix potential NPE while scheduling read repair for range slice
   (CASSANDRA-2823)
 * Fix race in SystemTable.getCurrentLocalNodeId (CASSANDRA-2824)
 * Correctly set default for replicate_on_write (CASSANDRA-2835)
 * improve nodetool compactionstats formatting (CASSANDRA-2844)
 * fix index-building status display (CASSANDRA-2853)
 * fix CLI perpetuating obsolete KsDef.replication_factor (CASSANDRA-2846)
 * improve cli treatment of multiline comments (CASSANDRA-2852)
 * handle row tombstones correctly in EchoedRow (CASSANDRA-2786)
 * add MessagingService.get[Recently]DroppedMessages and
   StorageService.getExceptionCount (CASSANDRA-2804)
 * fix possibility of spurious UnavailableException for LOCAL_QUORUM
   reads with dynamic snitch + read repair disabled (CASSANDRA-2870)
 * add ant-optional as dependence for the debian package (CASSANDRA-2164)
 * add option to specify limit for get_slice in the CLI (CASSANDRA-2646)
 * decrease HH page size (CASSANDRA-2832)
 * reset cli keyspace after dropping the current one (CASSANDRA-2763)
 * add KeyRange option to Hadoop inputformat (CASSANDRA-1125)
 * fix protocol versioning (CASSANDRA-2818, 2860)
 * support spaces in path to log4j configuration (CASSANDRA-2383)
 * avoid including inferred types in CF update (CASSANDRA-2809)
 * fix JMX bulkload call (CASSANDRA-2908)
 * fix updating KS with durable_writes=false (CASSANDRA-2907)
 * add simplified facade to SSTableWriter for bulk loading use
   (CASSANDRA-2911)
 * fix re-using index CF sstable names after drop/recreate (CASSANDRA-2872)
 * prepend CF to default index names (CASSANDRA-2903)
 * fix hint replay (CASSANDRA-2928)
 * Properly synchronize repair's merkle tree computation (CASSANDRA-2816)


0.8.1
 * CQL:
   - support for insert, delete in BATCH (CASSANDRA-2537)
   - support for IN to SELECT, UPDATE (CASSANDRA-2553)
   - timestamp support for INSERT, UPDATE, and BATCH (CASSANDRA-2555)
   - TTL support (CASSANDRA-2476)
   - counter support (CASSANDRA-2473)
   - ALTER COLUMNFAMILY (CASSANDRA-1709)
   - DROP INDEX (CASSANDRA-2617)
   - add SCHEMA/TABLE as aliases for KS/CF (CASSANDRA-2743)
   - server handles wait-for-schema-agreement (CASSANDRA-2756)
   - key alias support (CASSANDRA-2480)
 * add support for comparator parameters and a generic ReverseType
   (CASSANDRA-2355)
 * add CompositeType and DynamicCompositeType (CASSANDRA-2231)
 * optimize batches containing multiple updates to the same row
   (CASSANDRA-2583)
 * adjust hinted handoff page size to avoid OOM with large columns 
   (CASSANDRA-2652)
 * mark BRAF buffer invalid post-flush so we don't re-flush partial
   buffers again, especially on CL writes (CASSANDRA-2660)
 * add DROP INDEX support to CLI (CASSANDRA-2616)
 * don't perform HH to client-mode [storageproxy] nodes (CASSANDRA-2668)
 * Improve forceDeserialize/getCompactedRow encapsulation (CASSANDRA-2659)
 * Don't write CounterUpdateColumn to disk in tests (CASSANDRA-2650)
 * Add sstable bulk loading utility (CASSANDRA-1278)
 * avoid replaying hints to dropped columnfamilies (CASSANDRA-2685)
 * add placeholders for missing rows in range query pseudo-RR (CASSANDRA-2680)
 * remove no-op HHOM.renameHints (CASSANDRA-2693)
 * clone super columns to avoid modifying them during flush (CASSANDRA-2675)
 * allow writes to bypass the commitlog for certain keyspaces (CASSANDRA-2683)
 * avoid NPE when bypassing commitlog during memtable flush (CASSANDRA-2781)
 * Added support for making bootstrap retry if nodes flap (CASSANDRA-2644)
 * Added statusthrift to nodetool to report if thrift server is running (CASSANDRA-2722)
 * Fixed rows being cached if they do not exist (CASSANDRA-2723)
 * Support passing tableName and cfName to RowCacheProviders (CASSANDRA-2702)
 * close scrub file handles (CASSANDRA-2669)
 * throttle migration replay (CASSANDRA-2714)
 * optimize column serializer creation (CASSANDRA-2716)
 * Added support for making bootstrap retry if nodes flap (CASSANDRA-2644)
 * Added statusthrift to nodetool to report if thrift server is running
   (CASSANDRA-2722)
 * Fixed rows being cached if they do not exist (CASSANDRA-2723)
 * fix truncate/compaction race (CASSANDRA-2673)
 * workaround large resultsets causing large allocation retention
   by nio sockets (CASSANDRA-2654)
 * fix nodetool ring use with Ec2Snitch (CASSANDRA-2733)
 * fix removing columns and subcolumns that are supressed by a row or
   supercolumn tombstone during replica resolution (CASSANDRA-2590)
 * support sstable2json against snapshot sstables (CASSANDRA-2386)
 * remove active-pull schema requests (CASSANDRA-2715)
 * avoid marking entire list of sstables as actively being compacted
   in multithreaded compaction (CASSANDRA-2765)
 * seek back after deserializing a row to update cache with (CASSANDRA-2752)
 * avoid skipping rows in scrub for counter column family (CASSANDRA-2759)
 * fix ConcurrentModificationException in repair when dealing with 0.7 node
   (CASSANDRA-2767)
 * use threadsafe collections for StreamInSession (CASSANDRA-2766)
 * avoid infinite loop when creating merkle tree (CASSANDRA-2758)
 * avoids unmarking compacting sstable prematurely in cleanup (CASSANDRA-2769)
 * fix NPE when the commit log is bypassed (CASSANDRA-2718)
 * don't throw an exception in SS.isRPCServerRunning (CASSANDRA-2721)
 * make stress.jar executable (CASSANDRA-2744)
 * add daemon mode to java stress (CASSANDRA-2267)
 * expose the DC and rack of a node through JMX and nodetool ring (CASSANDRA-2531)
 * fix cache mbean getSize (CASSANDRA-2781)
 * Add Date, Float, Double, and Boolean types (CASSANDRA-2530)
 * Add startup flag to renew counter node id (CASSANDRA-2788)
 * add jamm agent to cassandra.bat (CASSANDRA-2787)
 * fix repair hanging if a neighbor has nothing to send (CASSANDRA-2797)
 * purge tombstone even if row is in only one sstable (CASSANDRA-2801)
 * Fix wrong purge of deleted cf during compaction (CASSANDRA-2786)
 * fix race that could result in Hadoop writer failing to throw an
   exception encountered after close() (CASSANDRA-2755)
 * fix scan wrongly throwing assertion error (CASSANDRA-2653)
 * Always use even distribution for merkle tree with RandomPartitionner
   (CASSANDRA-2841)
 * fix describeOwnership for OPP (CASSANDRA-2800)
 * ensure that string tokens do not contain commas (CASSANDRA-2762)


0.8.0-final
 * fix CQL grammar warning and cqlsh regression from CASSANDRA-2622
 * add ant generate-cql-html target (CASSANDRA-2526)
 * update CQL consistency levels (CASSANDRA-2566)
 * debian packaging fixes (CASSANDRA-2481, 2647)
 * fix UUIDType, IntegerType for direct buffers (CASSANDRA-2682, 2684)
 * switch to native Thrift for Hadoop map/reduce (CASSANDRA-2667)
 * fix StackOverflowError when building from eclipse (CASSANDRA-2687)
 * only provide replication_factor to strategy_options "help" for
   SimpleStrategy, OldNetworkTopologyStrategy (CASSANDRA-2678, 2713)
 * fix exception adding validators to non-string columns (CASSANDRA-2696)
 * avoid instantiating DatabaseDescriptor in JDBC (CASSANDRA-2694)
 * fix potential stack overflow during compaction (CASSANDRA-2626)
 * clone super columns to avoid modifying them during flush (CASSANDRA-2675)
 * reset underlying iterator in EchoedRow constructor (CASSANDRA-2653)


0.8.0-rc1
 * faster flushes and compaction from fixing excessively pessimistic 
   rebuffering in BRAF (CASSANDRA-2581)
 * fix returning null column values in the python cql driver (CASSANDRA-2593)
 * fix merkle tree splitting exiting early (CASSANDRA-2605)
 * snapshot_before_compaction directory name fix (CASSANDRA-2598)
 * Disable compaction throttling during bootstrap (CASSANDRA-2612) 
 * fix CQL treatment of > and < operators in range slices (CASSANDRA-2592)
 * fix potential double-application of counter updates on commitlog replay
   by moving replay position from header to sstable metadata (CASSANDRA-2419)
 * JDBC CQL driver exposes getColumn for access to timestamp
 * JDBC ResultSetMetadata properties added to AbstractType
 * r/m clustertool (CASSANDRA-2607)
 * add support for presenting row key as a column in CQL result sets 
   (CASSANDRA-2622)
 * Don't allow {LOCAL|EACH}_QUORUM unless strategy is NTS (CASSANDRA-2627)
 * validate keyspace strategy_options during CQL create (CASSANDRA-2624)
 * fix empty Result with secondary index when limit=1 (CASSANDRA-2628)
 * Fix regression where bootstrapping a node with no schema fails
   (CASSANDRA-2625)
 * Allow removing LocationInfo sstables (CASSANDRA-2632)
 * avoid attempting to replay mutations from dropped keyspaces (CASSANDRA-2631)
 * avoid using cached position of a key when GT is requested (CASSANDRA-2633)
 * fix counting bloom filter true positives (CASSANDRA-2637)
 * initialize local ep state prior to gossip startup if needed (CASSANDRA-2638)
 * fix counter increment lost after restart (CASSANDRA-2642)
 * add quote-escaping via backslash to CLI (CASSANDRA-2623)
 * fix pig example script (CASSANDRA-2487)
 * fix dynamic snitch race in adding latencies (CASSANDRA-2618)
 * Start/stop cassandra after more important services such as mdadm in
   debian packaging (CASSANDRA-2481)


0.8.0-beta2
 * fix NPE compacting index CFs (CASSANDRA-2528)
 * Remove checking all column families on startup for compaction candidates 
   (CASSANDRA-2444)
 * validate CQL create keyspace options (CASSANDRA-2525)
 * fix nodetool setcompactionthroughput (CASSANDRA-2550)
 * move	gossip heartbeat back to its own thread (CASSANDRA-2554)
 * validate cql TRUNCATE columnfamily before truncating (CASSANDRA-2570)
 * fix batch_mutate for mixed standard-counter mutations (CASSANDRA-2457)
 * disallow making schema changes to system keyspace (CASSANDRA-2563)
 * fix sending mutation messages multiple times (CASSANDRA-2557)
 * fix incorrect use of NBHM.size in ReadCallback that could cause
   reads to time out even when responses were received (CASSANDRA-2552)
 * trigger read repair correctly for LOCAL_QUORUM reads (CASSANDRA-2556)
 * Allow configuring the number of compaction thread (CASSANDRA-2558)
 * forceUserDefinedCompaction will attempt to compact what it is given
   even if the pessimistic estimate is that there is not enough disk space;
   automatic compactions will only compact 2 or more sstables (CASSANDRA-2575)
 * refuse to apply migrations with older timestamps than the current 
   schema (CASSANDRA-2536)
 * remove unframed Thrift transport option
 * include indexes in snapshots (CASSANDRA-2596)
 * improve ignoring of obsolete mutations in index maintenance (CASSANDRA-2401)
 * recognize attempt to drop just the index while leaving the column
   definition alone (CASSANDRA-2619)
  

0.8.0-beta1
 * remove Avro RPC support (CASSANDRA-926)
 * support for columns that act as incr/decr counters 
   (CASSANDRA-1072, 1937, 1944, 1936, 2101, 2093, 2288, 2105, 2384, 2236, 2342,
   2454)
 * CQL (CASSANDRA-1703, 1704, 1705, 1706, 1707, 1708, 1710, 1711, 1940, 
   2124, 2302, 2277, 2493)
 * avoid double RowMutation serialization on write path (CASSANDRA-1800)
 * make NetworkTopologyStrategy the default (CASSANDRA-1960)
 * configurable internode encryption (CASSANDRA-1567, 2152)
 * human readable column names in sstable2json output (CASSANDRA-1933)
 * change default JMX port to 7199 (CASSANDRA-2027)
 * backwards compatible internal messaging (CASSANDRA-1015)
 * atomic switch of memtables and sstables (CASSANDRA-2284)
 * add pluggable SeedProvider (CASSANDRA-1669)
 * Fix clustertool to not throw exception when calling get_endpoints (CASSANDRA-2437)
 * upgrade to thrift 0.6 (CASSANDRA-2412) 
 * repair works on a token range instead of full ring (CASSANDRA-2324)
 * purge tombstones from row cache (CASSANDRA-2305)
 * push replication_factor into strategy_options (CASSANDRA-1263)
 * give snapshots the same name on each node (CASSANDRA-1791)
 * remove "nodetool loadbalance" (CASSANDRA-2448)
 * multithreaded compaction (CASSANDRA-2191)
 * compaction throttling (CASSANDRA-2156)
 * add key type information and alias (CASSANDRA-2311, 2396)
 * cli no longer divides read_repair_chance by 100 (CASSANDRA-2458)
 * made CompactionInfo.getTaskType return an enum (CASSANDRA-2482)
 * add a server-wide cap on measured memtable memory usage and aggressively
   flush to keep under that threshold (CASSANDRA-2006)
 * add unified UUIDType (CASSANDRA-2233)
 * add off-heap row cache support (CASSANDRA-1969)


0.7.5
 * improvements/fixes to PIG driver (CASSANDRA-1618, CASSANDRA-2387,
   CASSANDRA-2465, CASSANDRA-2484)
 * validate index names (CASSANDRA-1761)
 * reduce contention on Table.flusherLock (CASSANDRA-1954)
 * try harder to detect failures during streaming, cleaning up temporary
   files more reliably (CASSANDRA-2088)
 * shut down server for OOM on a Thrift thread (CASSANDRA-2269)
 * fix tombstone handling in repair and sstable2json (CASSANDRA-2279)
 * preserve version when streaming data from old sstables (CASSANDRA-2283)
 * don't start repair if a neighboring node is marked as dead (CASSANDRA-2290)
 * purge tombstones from row cache (CASSANDRA-2305)
 * Avoid seeking when sstable2json exports the entire file (CASSANDRA-2318)
 * clear Built flag in system table when dropping an index (CASSANDRA-2320)
 * don't allow arbitrary argument for stress.java (CASSANDRA-2323)
 * validate values for index predicates in get_indexed_slice (CASSANDRA-2328)
 * queue secondary indexes for flush before the parent (CASSANDRA-2330)
 * allow job configuration to set the CL used in Hadoop jobs (CASSANDRA-2331)
 * add memtable_flush_queue_size defaulting to 4 (CASSANDRA-2333)
 * Allow overriding of initial_token, storage_port and rpc_port from system
   properties (CASSANDRA-2343)
 * fix comparator used for non-indexed secondary expressions in index scan
   (CASSANDRA-2347)
 * ensure size calculation and write phase of large-row compaction use
   the same threshold for TTL expiration (CASSANDRA-2349)
 * fix race when iterating CFs during add/drop (CASSANDRA-2350)
 * add ConsistencyLevel command to CLI (CASSANDRA-2354)
 * allow negative numbers in the cli (CASSANDRA-2358)
 * hard code serialVersionUID for tokens class (CASSANDRA-2361)
 * fix potential infinite loop in ByteBufferUtil.inputStream (CASSANDRA-2365)
 * fix encoding bugs in HintedHandoffManager, SystemTable when default
   charset is not UTF8 (CASSANDRA-2367)
 * avoids having removed node reappearing in Gossip (CASSANDRA-2371)
 * fix incorrect truncation of long to int when reading columns via block
   index (CASSANDRA-2376)
 * fix NPE during stream session (CASSANDRA-2377)
 * fix race condition that could leave orphaned data files when dropping CF or
   KS (CASSANDRA-2381)
 * fsync statistics component on write (CASSANDRA-2382)
 * fix duplicate results from CFS.scan (CASSANDRA-2406)
 * add IntegerType to CLI help (CASSANDRA-2414)
 * avoid caching token-only decoratedkeys (CASSANDRA-2416)
 * convert mmap assertion to if/throw so scrub can catch it (CASSANDRA-2417)
 * don't overwrite gc log (CASSANDR-2418)
 * invalidate row cache for streamed row to avoid inconsitencies
   (CASSANDRA-2420)
 * avoid copies in range/index scans (CASSANDRA-2425)
 * make sure we don't wipe data during cleanup if the node has not join
   the ring (CASSANDRA-2428)
 * Try harder to close files after compaction (CASSANDRA-2431)
 * re-set bootstrapped flag after move finishes (CASSANDRA-2435)
 * display validation_class in CLI 'describe keyspace' (CASSANDRA-2442)
 * make cleanup compactions cleanup the row cache (CASSANDRA-2451)
 * add column fields validation to scrub (CASSANDRA-2460)
 * use 64KB flush buffer instead of in_memory_compaction_limit (CASSANDRA-2463)
 * fix backslash substitutions in CLI (CASSANDRA-2492)
 * disable cache saving for system CFS (CASSANDRA-2502)
 * fixes for verifying destination availability under hinted conditions
   so UE can be thrown intead of timing out (CASSANDRA-2514)
 * fix update of validation class in column metadata (CASSANDRA-2512)
 * support LOCAL_QUORUM, EACH_QUORUM CLs outside of NTS (CASSANDRA-2516)
 * preserve version when streaming data from old sstables (CASSANDRA-2283)
 * fix backslash substitutions in CLI (CASSANDRA-2492)
 * count a row deletion as one operation towards memtable threshold 
   (CASSANDRA-2519)
 * support LOCAL_QUORUM, EACH_QUORUM CLs outside of NTS (CASSANDRA-2516)


0.7.4
 * add nodetool join command (CASSANDRA-2160)
 * fix secondary indexes on pre-existing or streamed data (CASSANDRA-2244)
 * initialize endpoint in gossiper earlier (CASSANDRA-2228)
 * add ability to write to Cassandra from Pig (CASSANDRA-1828)
 * add rpc_[min|max]_threads (CASSANDRA-2176)
 * add CL.TWO, CL.THREE (CASSANDRA-2013)
 * avoid exporting an un-requested row in sstable2json, when exporting 
   a key that does not exist (CASSANDRA-2168)
 * add incremental_backups option (CASSANDRA-1872)
 * add configurable row limit to Pig loadfunc (CASSANDRA-2276)
 * validate column values in batches as well as single-Column inserts
   (CASSANDRA-2259)
 * move sample schema from cassandra.yaml to schema-sample.txt,
   a cli scripts (CASSANDRA-2007)
 * avoid writing empty rows when scrubbing tombstoned rows (CASSANDRA-2296)
 * fix assertion error in range and index scans for CL < ALL
   (CASSANDRA-2282)
 * fix commitlog replay when flush position refers to data that didn't
   get synced before server died (CASSANDRA-2285)
 * fix fd leak in sstable2json with non-mmap'd i/o (CASSANDRA-2304)
 * reduce memory use during streaming of multiple sstables (CASSANDRA-2301)
 * purge tombstoned rows from cache after GCGraceSeconds (CASSANDRA-2305)
 * allow zero replicas in a NTS datacenter (CASSANDRA-1924)
 * make range queries respect snitch for local replicas (CASSANDRA-2286)
 * fix HH delivery when column index is larger than 2GB (CASSANDRA-2297)
 * make 2ary indexes use parent CF flush thresholds during initial build
   (CASSANDRA-2294)
 * update memtable_throughput to be a long (CASSANDRA-2158)


0.7.3
 * Keep endpoint state until aVeryLongTime (CASSANDRA-2115)
 * lower-latency read repair (CASSANDRA-2069)
 * add hinted_handoff_throttle_delay_in_ms option (CASSANDRA-2161)
 * fixes for cache save/load (CASSANDRA-2172, -2174)
 * Handle whole-row deletions in CFOutputFormat (CASSANDRA-2014)
 * Make memtable_flush_writers flush in parallel (CASSANDRA-2178)
 * Add compaction_preheat_key_cache option (CASSANDRA-2175)
 * refactor stress.py to have only one copy of the format string 
   used for creating row keys (CASSANDRA-2108)
 * validate index names for \w+ (CASSANDRA-2196)
 * Fix Cassandra cli to respect timeout if schema does not settle 
   (CASSANDRA-2187)
 * fix for compaction and cleanup writing old-format data into new-version 
   sstable (CASSANDRA-2211, -2216)
 * add nodetool scrub (CASSANDRA-2217, -2240)
 * fix sstable2json large-row pagination (CASSANDRA-2188)
 * fix EOFing on requests for the last bytes in a file (CASSANDRA-2213)
 * fix BufferedRandomAccessFile bugs (CASSANDRA-2218, -2241)
 * check for memtable flush_after_mins exceeded every 10s (CASSANDRA-2183)
 * fix cache saving on Windows (CASSANDRA-2207)
 * add validateSchemaAgreement call + synchronization to schema
   modification operations (CASSANDRA-2222)
 * fix for reversed slice queries on large rows (CASSANDRA-2212)
 * fat clients were writing local data (CASSANDRA-2223)
 * set DEFAULT_MEMTABLE_LIFETIME_IN_MINS to 24h
 * improve detection and cleanup of partially-written sstables 
   (CASSANDRA-2206)
 * fix supercolumn de/serialization when subcolumn comparator is different
   from supercolumn's (CASSANDRA-2104)
 * fix starting up on Windows when CASSANDRA_HOME contains whitespace
   (CASSANDRA-2237)
 * add [get|set][row|key]cacheSavePeriod to JMX (CASSANDRA-2100)
 * fix Hadoop ColumnFamilyOutputFormat dropping of mutations
   when batch fills up (CASSANDRA-2255)
 * move file deletions off of scheduledtasks executor (CASSANDRA-2253)


0.7.2
 * copy DecoratedKey.key when inserting into caches to avoid retaining
   a reference to the underlying buffer (CASSANDRA-2102)
 * format subcolumn names with subcomparator (CASSANDRA-2136)
 * fix column bloom filter deserialization (CASSANDRA-2165)


0.7.1
 * refactor MessageDigest creation code. (CASSANDRA-2107)
 * buffer network stack to avoid inefficient small TCP messages while avoiding
   the nagle/delayed ack problem (CASSANDRA-1896)
 * check log4j configuration for changes every 10s (CASSANDRA-1525, 1907)
 * more-efficient cross-DC replication (CASSANDRA-1530, -2051, -2138)
 * avoid polluting page cache with commitlog or sstable writes
   and seq scan operations (CASSANDRA-1470)
 * add RMI authentication options to nodetool (CASSANDRA-1921)
 * make snitches configurable at runtime (CASSANDRA-1374)
 * retry hadoop split requests on connection failure (CASSANDRA-1927)
 * implement describeOwnership for BOP, COPP (CASSANDRA-1928)
 * make read repair behave as expected for ConsistencyLevel > ONE
   (CASSANDRA-982, 2038)
 * distributed test harness (CASSANDRA-1859, 1964)
 * reduce flush lock contention (CASSANDRA-1930)
 * optimize supercolumn deserialization (CASSANDRA-1891)
 * fix CFMetaData.apply to only compare objects of the same class 
   (CASSANDRA-1962)
 * allow specifying specific SSTables to compact from JMX (CASSANDRA-1963)
 * fix race condition in MessagingService.targets (CASSANDRA-1959, 2094, 2081)
 * refuse to open sstables from a future version (CASSANDRA-1935)
 * zero-copy reads (CASSANDRA-1714)
 * fix copy bounds for word Text in wordcount demo (CASSANDRA-1993)
 * fixes for contrib/javautils (CASSANDRA-1979)
 * check more frequently for memtable expiration (CASSANDRA-2000)
 * fix writing SSTable column count statistics (CASSANDRA-1976)
 * fix streaming of multiple CFs during bootstrap (CASSANDRA-1992)
 * explicitly set JVM GC new generation size with -Xmn (CASSANDRA-1968)
 * add short options for CLI flags (CASSANDRA-1565)
 * make keyspace argument to "describe keyspace" in CLI optional
   when authenticated to keyspace already (CASSANDRA-2029)
 * added option to specify -Dcassandra.join_ring=false on startup
   to allow "warm spare" nodes or performing JMX maintenance before
   joining the ring (CASSANDRA-526)
 * log migrations at INFO (CASSANDRA-2028)
 * add CLI verbose option in file mode (CASSANDRA-2030)
 * add single-line "--" comments to CLI (CASSANDRA-2032)
 * message serialization tests (CASSANDRA-1923)
 * switch from ivy to maven-ant-tasks (CASSANDRA-2017)
 * CLI attempts to block for new schema to propagate (CASSANDRA-2044)
 * fix potential overflow in nodetool cfstats (CASSANDRA-2057)
 * add JVM shutdownhook to sync commitlog (CASSANDRA-1919)
 * allow nodes to be up without being part of  normal traffic (CASSANDRA-1951)
 * fix CLI "show keyspaces" with null options on NTS (CASSANDRA-2049)
 * fix possible ByteBuffer race conditions (CASSANDRA-2066)
 * reduce garbage generated by MessagingService to prevent load spikes
   (CASSANDRA-2058)
 * fix math in RandomPartitioner.describeOwnership (CASSANDRA-2071)
 * fix deletion of sstable non-data components (CASSANDRA-2059)
 * avoid blocking gossip while deleting handoff hints (CASSANDRA-2073)
 * ignore messages from newer versions, keep track of nodes in gossip 
   regardless of version (CASSANDRA-1970)
 * cache writing moved to CompactionManager to reduce i/o contention and
   updated to use non-cache-polluting writes (CASSANDRA-2053)
 * page through large rows when exporting to JSON (CASSANDRA-2041)
 * add flush_largest_memtables_at and reduce_cache_sizes_at options
   (CASSANDRA-2142)
 * add cli 'describe cluster' command (CASSANDRA-2127)
 * add cli support for setting username/password at 'connect' command 
   (CASSANDRA-2111)
 * add -D option to Stress.java to allow reading hosts from a file 
   (CASSANDRA-2149)
 * bound hints CF throughput between 32M and 256M (CASSANDRA-2148)
 * continue starting when invalid saved cache entries are encountered
   (CASSANDRA-2076)
 * add max_hint_window_in_ms option (CASSANDRA-1459)


0.7.0-final
 * fix offsets to ByteBuffer.get (CASSANDRA-1939)


0.7.0-rc4
 * fix cli crash after backgrounding (CASSANDRA-1875)
 * count timeouts in storageproxy latencies, and include latency 
   histograms in StorageProxyMBean (CASSANDRA-1893)
 * fix CLI get recognition of supercolumns (CASSANDRA-1899)
 * enable keepalive on intra-cluster sockets (CASSANDRA-1766)
 * count timeouts towards dynamicsnitch latencies (CASSANDRA-1905)
 * Expose index-building status in JMX + cli schema description
   (CASSANDRA-1871)
 * allow [LOCAL|EACH]_QUORUM to be used with non-NetworkTopology 
   replication Strategies
 * increased amount of index locks for faster commitlog replay
 * collect secondary index tombstones immediately (CASSANDRA-1914)
 * revert commitlog changes from #1780 (CASSANDRA-1917)
 * change RandomPartitioner min token to -1 to avoid collision w/
   tokens on actual nodes (CASSANDRA-1901)
 * examine the right nibble when validating TimeUUID (CASSANDRA-1910)
 * include secondary indexes in cleanup (CASSANDRA-1916)
 * CFS.scrubDataDirectories should also cleanup invalid secondary indexes
   (CASSANDRA-1904)
 * ability to disable/enable gossip on nodes to force them down
   (CASSANDRA-1108)


0.7.0-rc3
 * expose getNaturalEndpoints in StorageServiceMBean taking byte[]
   key; RMI cannot serialize ByteBuffer (CASSANDRA-1833)
 * infer org.apache.cassandra.locator for replication strategy classes
   when not otherwise specified
 * validation that generates less garbage (CASSANDRA-1814)
 * add TTL support to CLI (CASSANDRA-1838)
 * cli defaults to bytestype for subcomparator when creating
   column families (CASSANDRA-1835)
 * unregister index MBeans when index is dropped (CASSANDRA-1843)
 * make ByteBufferUtil.clone thread-safe (CASSANDRA-1847)
 * change exception for read requests during bootstrap from 
   InvalidRequest to Unavailable (CASSANDRA-1862)
 * respect row-level tombstones post-flush in range scans
   (CASSANDRA-1837)
 * ReadResponseResolver check digests against each other (CASSANDRA-1830)
 * return InvalidRequest when remove of subcolumn without supercolumn
   is requested (CASSANDRA-1866)
 * flush before repair (CASSANDRA-1748)
 * SSTableExport validates key order (CASSANDRA-1884)
 * large row support for SSTableExport (CASSANDRA-1867)
 * Re-cache hot keys post-compaction without hitting disk (CASSANDRA-1878)
 * manage read repair in coordinator instead of data source, to
   provide latency information to dynamic snitch (CASSANDRA-1873)


0.7.0-rc2
 * fix live-column-count of slice ranges including tombstoned supercolumn 
   with live subcolumn (CASSANDRA-1591)
 * rename o.a.c.internal.AntientropyStage -> AntiEntropyStage,
   o.a.c.request.Request_responseStage -> RequestResponseStage,
   o.a.c.internal.Internal_responseStage -> InternalResponseStage
 * add AbstractType.fromString (CASSANDRA-1767)
 * require index_type to be present when specifying index_name
   on ColumnDef (CASSANDRA-1759)
 * fix add/remove index bugs in CFMetadata (CASSANDRA-1768)
 * rebuild Strategy during system_update_keyspace (CASSANDRA-1762)
 * cli updates prompt to ... in continuation lines (CASSANDRA-1770)
 * support multiple Mutations per key in hadoop ColumnFamilyOutputFormat
   (CASSANDRA-1774)
 * improvements to Debian init script (CASSANDRA-1772)
 * use local classloader to check for version.properties (CASSANDRA-1778)
 * Validate that column names in column_metadata are valid for the
   defined comparator, and decode properly in cli (CASSANDRA-1773)
 * use cross-platform newlines in cli (CASSANDRA-1786)
 * add ExpiringColumn support to sstable import/export (CASSANDRA-1754)
 * add flush for each append to periodic commitlog mode; added
   periodic_without_flush option to disable this (CASSANDRA-1780)
 * close file handle used for post-flush truncate (CASSANDRA-1790)
 * various code cleanup (CASSANDRA-1793, -1794, -1795)
 * fix range queries against wrapped range (CASSANDRA-1781)
 * fix consistencylevel calculations for NetworkTopologyStrategy
   (CASSANDRA-1804)
 * cli support index type enum names (CASSANDRA-1810)
 * improved validation of column_metadata (CASSANDRA-1813)
 * reads at ConsistencyLevel > 1 throw UnavailableException
   immediately if insufficient live nodes exist (CASSANDRA-1803)
 * copy bytebuffers for local writes to avoid retaining the entire
   Thrift frame (CASSANDRA-1801)
 * fix NPE adding index to column w/o prior metadata (CASSANDRA-1764)
 * reduce fat client timeout (CASSANDRA-1730)
 * fix botched merge of CASSANDRA-1316


0.7.0-rc1
 * fix compaction and flush races with schema updates (CASSANDRA-1715)
 * add clustertool, config-converter, sstablekeys, and schematool 
   Windows .bat files (CASSANDRA-1723)
 * reject range queries received during bootstrap (CASSANDRA-1739)
 * fix wrapping-range queries on non-minimum token (CASSANDRA-1700)
 * add nodetool cfhistogram (CASSANDRA-1698)
 * limit repaired ranges to what the nodes have in common (CASSANDRA-1674)
 * index scan treats missing columns as not matching secondary
   expressions (CASSANDRA-1745)
 * Fix misuse of DataOutputBuffer.getData in AntiEntropyService
   (CASSANDRA-1729)
 * detect and warn when obsolete version of JNA is present (CASSANDRA-1760)
 * reduce fat client timeout (CASSANDRA-1730)
 * cleanup smallest CFs first to increase free temp space for larger ones
   (CASSANDRA-1811)
 * Update windows .bat files to work outside of main Cassandra
   directory (CASSANDRA-1713)
 * fix read repair regression from 0.6.7 (CASSANDRA-1727)
 * more-efficient read repair (CASSANDRA-1719)
 * fix hinted handoff replay (CASSANDRA-1656)
 * log type of dropped messages (CASSANDRA-1677)
 * upgrade to SLF4J 1.6.1
 * fix ByteBuffer bug in ExpiringColumn.updateDigest (CASSANDRA-1679)
 * fix IntegerType.getString (CASSANDRA-1681)
 * make -Djava.net.preferIPv4Stack=true the default (CASSANDRA-628)
 * add INTERNAL_RESPONSE verb to differentiate from responses related
   to client requests (CASSANDRA-1685)
 * log tpstats when dropping messages (CASSANDRA-1660)
 * include unreachable nodes in describeSchemaVersions (CASSANDRA-1678)
 * Avoid dropping messages off the client request path (CASSANDRA-1676)
 * fix jna errno reporting (CASSANDRA-1694)
 * add friendlier error for UnknownHostException on startup (CASSANDRA-1697)
 * include jna dependency in RPM package (CASSANDRA-1690)
 * add --skip-keys option to stress.py (CASSANDRA-1696)
 * improve cli handling of non-string keys and column names 
   (CASSANDRA-1701, -1693)
 * r/m extra subcomparator line in cli keyspaces output (CASSANDRA-1712)
 * add read repair chance to cli "show keyspaces"
 * upgrade to ConcurrentLinkedHashMap 1.1 (CASSANDRA-975)
 * fix index scan routing (CASSANDRA-1722)
 * fix tombstoning of supercolumns in range queries (CASSANDRA-1734)
 * clear endpoint cache after updating keyspace metadata (CASSANDRA-1741)
 * fix wrapping-range queries on non-minimum token (CASSANDRA-1700)
 * truncate includes secondary indexes (CASSANDRA-1747)
 * retain reference to PendingFile sstables (CASSANDRA-1749)
 * fix sstableimport regression (CASSANDRA-1753)
 * fix for bootstrap when no non-system tables are defined (CASSANDRA-1732)
 * handle replica unavailability in index scan (CASSANDRA-1755)
 * fix service initialization order deadlock (CASSANDRA-1756)
 * multi-line cli commands (CASSANDRA-1742)
 * fix race between snapshot and compaction (CASSANDRA-1736)
 * add listEndpointsPendingHints, deleteHintsForEndpoint JMX methods 
   (CASSANDRA-1551)


0.7.0-beta3
 * add strategy options to describe_keyspace output (CASSANDRA-1560)
 * log warning when using randomly generated token (CASSANDRA-1552)
 * re-organize JMX into .db, .net, .internal, .request (CASSANDRA-1217)
 * allow nodes to change IPs between restarts (CASSANDRA-1518)
 * remember ring state between restarts by default (CASSANDRA-1518)
 * flush index built flag so we can read it before log replay (CASSANDRA-1541)
 * lock row cache updates to prevent race condition (CASSANDRA-1293)
 * remove assertion causing rare (and harmless) error messages in
   commitlog (CASSANDRA-1330)
 * fix moving nodes with no keyspaces defined (CASSANDRA-1574)
 * fix unbootstrap when no data is present in a transfer range (CASSANDRA-1573)
 * take advantage of AVRO-495 to simplify our avro IDL (CASSANDRA-1436)
 * extend authorization hierarchy to column family (CASSANDRA-1554)
 * deletion support in secondary indexes (CASSANDRA-1571)
 * meaningful error message for invalid replication strategy class 
   (CASSANDRA-1566)
 * allow keyspace creation with RF > N (CASSANDRA-1428)
 * improve cli error handling (CASSANDRA-1580)
 * add cache save/load ability (CASSANDRA-1417, 1606, 1647)
 * add StorageService.getDrainProgress (CASSANDRA-1588)
 * Disallow bootstrap to an in-use token (CASSANDRA-1561)
 * Allow dynamic secondary index creation and destruction (CASSANDRA-1532)
 * log auto-guessed memtable thresholds (CASSANDRA-1595)
 * add ColumnDef support to cli (CASSANDRA-1583)
 * reduce index sample time by 75% (CASSANDRA-1572)
 * add cli support for column, strategy metadata (CASSANDRA-1578, 1612)
 * add cli support for schema modification (CASSANDRA-1584)
 * delete temp files on failed compactions (CASSANDRA-1596)
 * avoid blocking for dead nodes during removetoken (CASSANDRA-1605)
 * remove ConsistencyLevel.ZERO (CASSANDRA-1607)
 * expose in-progress compaction type in jmx (CASSANDRA-1586)
 * removed IClock & related classes from internals (CASSANDRA-1502)
 * fix removing tokens from SystemTable on decommission and removetoken
   (CASSANDRA-1609)
 * include CF metadata in cli 'show keyspaces' (CASSANDRA-1613)
 * switch from Properties to HashMap in PropertyFileSnitch to
   avoid synchronization bottleneck (CASSANDRA-1481)
 * PropertyFileSnitch configuration file renamed to 
   cassandra-topology.properties
 * add cli support for get_range_slices (CASSANDRA-1088, CASSANDRA-1619)
 * Make memtable flush thresholds per-CF instead of global 
   (CASSANDRA-1007, 1637)
 * add cli support for binary data without CfDef hints (CASSANDRA-1603)
 * fix building SSTable statistics post-stream (CASSANDRA-1620)
 * fix potential infinite loop in 2ary index queries (CASSANDRA-1623)
 * allow creating NTS keyspaces with no replicas configured (CASSANDRA-1626)
 * add jmx histogram of sstables accessed per read (CASSANDRA-1624)
 * remove system_rename_column_family and system_rename_keyspace from the
   client API until races can be fixed (CASSANDRA-1630, CASSANDRA-1585)
 * add cli sanity tests (CASSANDRA-1582)
 * update GC settings in cassandra.bat (CASSANDRA-1636)
 * cli support for index queries (CASSANDRA-1635)
 * cli support for updating schema memtable settings (CASSANDRA-1634)
 * cli --file option (CASSANDRA-1616)
 * reduce automatically chosen memtable sizes by 50% (CASSANDRA-1641)
 * move endpoint cache from snitch to strategy (CASSANDRA-1643)
 * fix commitlog recovery deleting the newly-created segment as well as
   the old ones (CASSANDRA-1644)
 * upgrade to Thrift 0.5 (CASSANDRA-1367)
 * renamed CL.DCQUORUM to LOCAL_QUORUM and DCQUORUMSYNC to EACH_QUORUM
 * cli truncate support (CASSANDRA-1653)
 * update GC settings in cassandra.bat (CASSANDRA-1636)
 * avoid logging when a node's ip/token is gossipped back to it (CASSANDRA-1666)


0.7-beta2
 * always use UTF-8 for hint keys (CASSANDRA-1439)
 * remove cassandra.yaml dependency from Hadoop and Pig (CASSADRA-1322)
 * expose CfDef metadata in describe_keyspaces (CASSANDRA-1363)
 * restore use of mmap_index_only option (CASSANDRA-1241)
 * dropping a keyspace with no column families generated an error 
   (CASSANDRA-1378)
 * rename RackAwareStrategy to OldNetworkTopologyStrategy, RackUnawareStrategy 
   to SimpleStrategy, DatacenterShardStrategy to NetworkTopologyStrategy,
   AbstractRackAwareSnitch to AbstractNetworkTopologySnitch (CASSANDRA-1392)
 * merge StorageProxy.mutate, mutateBlocking (CASSANDRA-1396)
 * faster UUIDType, LongType comparisons (CASSANDRA-1386, 1393)
 * fix setting read_repair_chance from CLI addColumnFamily (CASSANDRA-1399)
 * fix updates to indexed columns (CASSANDRA-1373)
 * fix race condition leaving to FileNotFoundException (CASSANDRA-1382)
 * fix sharded lock hash on index write path (CASSANDRA-1402)
 * add support for GT/E, LT/E in subordinate index clauses (CASSANDRA-1401)
 * cfId counter got out of sync when CFs were added (CASSANDRA-1403)
 * less chatty schema updates (CASSANDRA-1389)
 * rename column family mbeans. 'type' will now include either 
   'IndexColumnFamilies' or 'ColumnFamilies' depending on the CFS type.
   (CASSANDRA-1385)
 * disallow invalid keyspace and column family names. This includes name that
   matches a '^\w+' regex. (CASSANDRA-1377)
 * use JNA, if present, to take snapshots (CASSANDRA-1371)
 * truncate hints if starting 0.7 for the first time (CASSANDRA-1414)
 * fix FD leak in single-row slicepredicate queries (CASSANDRA-1416)
 * allow index expressions against columns that are not part of the 
   SlicePredicate (CASSANDRA-1410)
 * config-converter properly handles snitches and framed support 
   (CASSANDRA-1420)
 * remove keyspace argument from multiget_count (CASSANDRA-1422)
 * allow specifying cassandra.yaml location as (local or remote) URL
   (CASSANDRA-1126)
 * fix using DynamicEndpointSnitch with NetworkTopologyStrategy
   (CASSANDRA-1429)
 * Add CfDef.default_validation_class (CASSANDRA-891)
 * fix EstimatedHistogram.max (CASSANDRA-1413)
 * quorum read optimization (CASSANDRA-1622)
 * handle zero-length (or missing) rows during HH paging (CASSANDRA-1432)
 * include secondary indexes during schema migrations (CASSANDRA-1406)
 * fix commitlog header race during schema change (CASSANDRA-1435)
 * fix ColumnFamilyStoreMBeanIterator to use new type name (CASSANDRA-1433)
 * correct filename generated by xml->yaml converter (CASSANDRA-1419)
 * add CMSInitiatingOccupancyFraction=75 and UseCMSInitiatingOccupancyOnly
   to default JVM options
 * decrease jvm heap for cassandra-cli (CASSANDRA-1446)
 * ability to modify keyspaces and column family definitions on a live cluster
   (CASSANDRA-1285)
 * support for Hadoop Streaming [non-jvm map/reduce via stdin/out]
   (CASSANDRA-1368)
 * Move persistent sstable stats from the system table to an sstable component
   (CASSANDRA-1430)
 * remove failed bootstrap attempt from pending ranges when gossip times
   it out after 1h (CASSANDRA-1463)
 * eager-create tcp connections to other cluster members (CASSANDRA-1465)
 * enumerate stages and derive stage from message type instead of 
   transmitting separately (CASSANDRA-1465)
 * apply reversed flag during collation from different data sources
   (CASSANDRA-1450)
 * make failure to remove commitlog segment non-fatal (CASSANDRA-1348)
 * correct ordering of drain operations so CL.recover is no longer 
   necessary (CASSANDRA-1408)
 * removed keyspace from describe_splits method (CASSANDRA-1425)
 * rename check_schema_agreement to describe_schema_versions
   (CASSANDRA-1478)
 * fix QUORUM calculation for RF > 3 (CASSANDRA-1487)
 * remove tombstones during non-major compactions when bloom filter
   verifies that row does not exist in other sstables (CASSANDRA-1074)
 * nodes that coordinated a loadbalance in the past could not be seen by
   newly added nodes (CASSANDRA-1467)
 * exposed endpoint states (gossip details) via jmx (CASSANDRA-1467)
 * ensure that compacted sstables are not included when new readers are
   instantiated (CASSANDRA-1477)
 * by default, calculate heap size and memtable thresholds at runtime (CASSANDRA-1469)
 * fix races dealing with adding/dropping keyspaces and column families in
   rapid succession (CASSANDRA-1477)
 * clean up of Streaming system (CASSANDRA-1503, 1504, 1506)
 * add options to configure Thrift socket keepalive and buffer sizes (CASSANDRA-1426)
 * make contrib CassandraServiceDataCleaner recursive (CASSANDRA-1509)
 * min, max compaction threshold are configurable and persistent 
   per-ColumnFamily (CASSANDRA-1468)
 * fix replaying the last mutation in a commitlog unnecessarily 
   (CASSANDRA-1512)
 * invoke getDefaultUncaughtExceptionHandler from DTPE with the original
   exception rather than the ExecutionException wrapper (CASSANDRA-1226)
 * remove Clock from the Thrift (and Avro) API (CASSANDRA-1501)
 * Close intra-node sockets when connection is broken (CASSANDRA-1528)
 * RPM packaging spec file (CASSANDRA-786)
 * weighted request scheduler (CASSANDRA-1485)
 * treat expired columns as deleted (CASSANDRA-1539)
 * make IndexInterval configurable (CASSANDRA-1488)
 * add describe_snitch to Thrift API (CASSANDRA-1490)
 * MD5 authenticator compares plain text submitted password with MD5'd
   saved property, instead of vice versa (CASSANDRA-1447)
 * JMX MessagingService pending and completed counts (CASSANDRA-1533)
 * fix race condition processing repair responses (CASSANDRA-1511)
 * make repair blocking (CASSANDRA-1511)
 * create EndpointSnitchInfo and MBean to expose rack and DC (CASSANDRA-1491)
 * added option to contrib/word_count to output results back to Cassandra
   (CASSANDRA-1342)
 * rewrite Hadoop ColumnFamilyRecordWriter to pool connections, retry to
   multiple Cassandra nodes, and smooth impact on the Cassandra cluster
   by using smaller batch sizes (CASSANDRA-1434)
 * fix setting gc_grace_seconds via CLI (CASSANDRA-1549)
 * support TTL'd index values (CASSANDRA-1536)
 * make removetoken work like decommission (CASSANDRA-1216)
 * make cli comparator-aware and improve quote rules (CASSANDRA-1523,-1524)
 * make nodetool compact and cleanup blocking (CASSANDRA-1449)
 * add memtable, cache information to GCInspector logs (CASSANDRA-1558)
 * enable/disable HintedHandoff via JMX (CASSANDRA-1550)
 * Ignore stray files in the commit log directory (CASSANDRA-1547)
 * Disallow bootstrap to an in-use token (CASSANDRA-1561)


0.7-beta1
 * sstable versioning (CASSANDRA-389)
 * switched to slf4j logging (CASSANDRA-625)
 * add (optional) expiration time for column (CASSANDRA-699)
 * access levels for authentication/authorization (CASSANDRA-900)
 * add ReadRepairChance to CF definition (CASSANDRA-930)
 * fix heisenbug in system tests, especially common on OS X (CASSANDRA-944)
 * convert to byte[] keys internally and all public APIs (CASSANDRA-767)
 * ability to alter schema definitions on a live cluster (CASSANDRA-44)
 * renamed configuration file to cassandra.xml, and log4j.properties to
   log4j-server.properties, which must now be loaded from
   the classpath (which is how our scripts in bin/ have always done it)
   (CASSANDRA-971)
 * change get_count to require a SlicePredicate. create multi_get_count
   (CASSANDRA-744)
 * re-organized endpointsnitch implementations and added SimpleSnitch
   (CASSANDRA-994)
 * Added preload_row_cache option (CASSANDRA-946)
 * add CRC to commitlog header (CASSANDRA-999)
 * removed deprecated batch_insert and get_range_slice methods (CASSANDRA-1065)
 * add truncate thrift method (CASSANDRA-531)
 * http mini-interface using mx4j (CASSANDRA-1068)
 * optimize away copy of sliced row on memtable read path (CASSANDRA-1046)
 * replace constant-size 2GB mmaped segments and special casing for index 
   entries spanning segment boundaries, with SegmentedFile that computes 
   segments that always contain entire entries/rows (CASSANDRA-1117)
 * avoid reading large rows into memory during compaction (CASSANDRA-16)
 * added hadoop OutputFormat (CASSANDRA-1101)
 * efficient Streaming (no more anticompaction) (CASSANDRA-579)
 * split commitlog header into separate file and add size checksum to
   mutations (CASSANDRA-1179)
 * avoid allocating a new byte[] for each mutation on replay (CASSANDRA-1219)
 * revise HH schema to be per-endpoint (CASSANDRA-1142)
 * add joining/leaving status to nodetool ring (CASSANDRA-1115)
 * allow multiple repair sessions per node (CASSANDRA-1190)
 * optimize away MessagingService for local range queries (CASSANDRA-1261)
 * make framed transport the default so malformed requests can't OOM the 
   server (CASSANDRA-475)
 * significantly faster reads from row cache (CASSANDRA-1267)
 * take advantage of row cache during range queries (CASSANDRA-1302)
 * make GCGraceSeconds a per-ColumnFamily value (CASSANDRA-1276)
 * keep persistent row size and column count statistics (CASSANDRA-1155)
 * add IntegerType (CASSANDRA-1282)
 * page within a single row during hinted handoff (CASSANDRA-1327)
 * push DatacenterShardStrategy configuration into keyspace definition,
   eliminating datacenter.properties. (CASSANDRA-1066)
 * optimize forward slices starting with '' and single-index-block name 
   queries by skipping the column index (CASSANDRA-1338)
 * streaming refactor (CASSANDRA-1189)
 * faster comparison for UUID types (CASSANDRA-1043)
 * secondary index support (CASSANDRA-749 and subtasks)
 * make compaction buckets deterministic (CASSANDRA-1265)


0.6.6
 * Allow using DynamicEndpointSnitch with RackAwareStrategy (CASSANDRA-1429)
 * remove the remaining vestiges of the unfinished DatacenterShardStrategy 
   (replaced by NetworkTopologyStrategy in 0.7)
   

0.6.5
 * fix key ordering in range query results with RandomPartitioner
   and ConsistencyLevel > ONE (CASSANDRA-1145)
 * fix for range query starting with the wrong token range (CASSANDRA-1042)
 * page within a single row during hinted handoff (CASSANDRA-1327)
 * fix compilation on non-sun JDKs (CASSANDRA-1061)
 * remove String.trim() call on row keys in batch mutations (CASSANDRA-1235)
 * Log summary of dropped messages instead of spamming log (CASSANDRA-1284)
 * add dynamic endpoint snitch (CASSANDRA-981)
 * fix streaming for keyspaces with hyphens in their name (CASSANDRA-1377)
 * fix errors in hard-coded bloom filter optKPerBucket by computing it
   algorithmically (CASSANDRA-1220
 * remove message deserialization stage, and uncap read/write stages
   so slow reads/writes don't block gossip processing (CASSANDRA-1358)
 * add jmx port configuration to Debian package (CASSANDRA-1202)
 * use mlockall via JNA, if present, to prevent Linux from swapping
   out parts of the JVM (CASSANDRA-1214)


0.6.4
 * avoid queuing multiple hint deliveries for the same endpoint
   (CASSANDRA-1229)
 * better performance for and stricter checking of UTF8 column names
   (CASSANDRA-1232)
 * extend option to lower compaction priority to hinted handoff
   as well (CASSANDRA-1260)
 * log errors in gossip instead of re-throwing (CASSANDRA-1289)
 * avoid aborting commitlog replay prematurely if a flushed-but-
   not-removed commitlog segment is encountered (CASSANDRA-1297)
 * fix duplicate rows being read during mapreduce (CASSANDRA-1142)
 * failure detection wasn't closing command sockets (CASSANDRA-1221)
 * cassandra-cli.bat works on windows (CASSANDRA-1236)
 * pre-emptively drop requests that cannot be processed within RPCTimeout
   (CASSANDRA-685)
 * add ack to Binary write verb and update CassandraBulkLoader
   to wait for acks for each row (CASSANDRA-1093)
 * added describe_partitioner Thrift method (CASSANDRA-1047)
 * Hadoop jobs no longer require the Cassandra storage-conf.xml
   (CASSANDRA-1280, CASSANDRA-1047)
 * log thread pool stats when GC is excessive (CASSANDRA-1275)
 * remove gossip message size limit (CASSANDRA-1138)
 * parallelize local and remote reads during multiget, and respect snitch 
   when determining whether to do local read for CL.ONE (CASSANDRA-1317)
 * fix read repair to use requested consistency level on digest mismatch,
   rather than assuming QUORUM (CASSANDRA-1316)
 * process digest mismatch re-reads in parallel (CASSANDRA-1323)
 * switch hints CF comparator to BytesType (CASSANDRA-1274)


0.6.3
 * retry to make streaming connections up to 8 times. (CASSANDRA-1019)
 * reject describe_ring() calls on invalid keyspaces (CASSANDRA-1111)
 * fix cache size calculation for size of 100% (CASSANDRA-1129)
 * fix cache capacity only being recalculated once (CASSANDRA-1129)
 * remove hourly scan of all hints on the off chance that the gossiper
   missed a status change; instead, expose deliverHintsToEndpoint to JMX
   so it can be done manually, if necessary (CASSANDRA-1141)
 * don't reject reads at CL.ALL (CASSANDRA-1152)
 * reject deletions to supercolumns in CFs containing only standard
   columns (CASSANDRA-1139)
 * avoid preserving login information after client disconnects
   (CASSANDRA-1057)
 * prefer sun jdk to openjdk in debian init script (CASSANDRA-1174)
 * detect partioner config changes between restarts and fail fast 
   (CASSANDRA-1146)
 * use generation time to resolve node token reassignment disagreements
   (CASSANDRA-1118)
 * restructure the startup ordering of Gossiper and MessageService to avoid
   timing anomalies (CASSANDRA-1160)
 * detect incomplete commit log hearders (CASSANDRA-1119)
 * force anti-entropy service to stream files on the stream stage to avoid
   sending streams out of order (CASSANDRA-1169)
 * remove inactive stream managers after AES streams files (CASSANDRA-1169)
 * allow removing entire row through batch_mutate Deletion (CASSANDRA-1027)
 * add JMX metrics for row-level bloom filter false positives (CASSANDRA-1212)
 * added a redhat init script to contrib (CASSANDRA-1201)
 * use midpoint when bootstrapping a new machine into range with not
   much data yet instead of random token (CASSANDRA-1112)
 * kill server on OOM in executor stage as well as Thrift (CASSANDRA-1226)
 * remove opportunistic repairs, when two machines with overlapping replica
   responsibilities happen to finish major compactions of the same CF near
   the same time.  repairs are now fully manual (CASSANDRA-1190)
 * add ability to lower compaction priority (default is no change from 0.6.2)
   (CASSANDRA-1181)


0.6.2
 * fix contrib/word_count build. (CASSANDRA-992)
 * split CommitLogExecutorService into BatchCommitLogExecutorService and 
   PeriodicCommitLogExecutorService (CASSANDRA-1014)
 * add latency histograms to CFSMBean (CASSANDRA-1024)
 * make resolving timestamp ties deterministic by using value bytes
   as a tiebreaker (CASSANDRA-1039)
 * Add option to turn off Hinted Handoff (CASSANDRA-894)
 * fix windows startup (CASSANDRA-948)
 * make concurrent_reads, concurrent_writes configurable at runtime via JMX
   (CASSANDRA-1060)
 * disable GCInspector on non-Sun JVMs (CASSANDRA-1061)
 * fix tombstone handling in sstable rows with no other data (CASSANDRA-1063)
 * fix size of row in spanned index entries (CASSANDRA-1056)
 * install json2sstable, sstable2json, and sstablekeys to Debian package
 * StreamingService.StreamDestinations wouldn't empty itself after streaming
   finished (CASSANDRA-1076)
 * added Collections.shuffle(splits) before returning the splits in 
   ColumnFamilyInputFormat (CASSANDRA-1096)
 * do not recalculate cache capacity post-compaction if it's been manually 
   modified (CASSANDRA-1079)
 * better defaults for flush sorter + writer executor queue sizes
   (CASSANDRA-1100)
 * windows scripts for SSTableImport/Export (CASSANDRA-1051)
 * windows script for nodetool (CASSANDRA-1113)
 * expose PhiConvictThreshold (CASSANDRA-1053)
 * make repair of RF==1 a no-op (CASSANDRA-1090)
 * improve default JVM GC options (CASSANDRA-1014)
 * fix SlicePredicate serialization inside Hadoop jobs (CASSANDRA-1049)
 * close Thrift sockets in Hadoop ColumnFamilyRecordReader (CASSANDRA-1081)


0.6.1
 * fix NPE in sstable2json when no excluded keys are given (CASSANDRA-934)
 * keep the replica set constant throughout the read repair process
   (CASSANDRA-937)
 * allow querying getAllRanges with empty token list (CASSANDRA-933)
 * fix command line arguments inversion in clustertool (CASSANDRA-942)
 * fix race condition that could trigger a false-positive assertion
   during post-flush discard of old commitlog segments (CASSANDRA-936)
 * fix neighbor calculation for anti-entropy repair (CASSANDRA-924)
 * perform repair even for small entropy differences (CASSANDRA-924)
 * Use hostnames in CFInputFormat to allow Hadoop's naive string-based
   locality comparisons to work (CASSANDRA-955)
 * cache read-only BufferedRandomAccessFile length to avoid
   3 system calls per invocation (CASSANDRA-950)
 * nodes with IPv6 (and no IPv4) addresses could not join cluster
   (CASSANDRA-969)
 * Retrieve the correct number of undeleted columns, if any, from
   a supercolumn in a row that had been deleted previously (CASSANDRA-920)
 * fix index scans that cross the 2GB mmap boundaries for both mmap
   and standard i/o modes (CASSANDRA-866)
 * expose drain via nodetool (CASSANDRA-978)


0.6.0-RC1
 * JMX drain to flush memtables and run through commit log (CASSANDRA-880)
 * Bootstrapping can skip ranges under the right conditions (CASSANDRA-902)
 * fix merging row versions in range_slice for CL > ONE (CASSANDRA-884)
 * default write ConsistencyLeven chaned from ZERO to ONE
 * fix for index entries spanning mmap buffer boundaries (CASSANDRA-857)
 * use lexical comparison if time part of TimeUUIDs are the same 
   (CASSANDRA-907)
 * bound read, mutation, and response stages to fix possible OOM
   during log replay (CASSANDRA-885)
 * Use microseconds-since-epoch (UTC) in cli, instead of milliseconds
 * Treat batch_mutate Deletion with null supercolumn as "apply this predicate 
   to top level supercolumns" (CASSANDRA-834)
 * Streaming destination nodes do not update their JMX status (CASSANDRA-916)
 * Fix internal RPC timeout calculation (CASSANDRA-911)
 * Added Pig loadfunc to contrib/pig (CASSANDRA-910)


0.6.0-beta3
 * fix compaction bucketing bug (CASSANDRA-814)
 * update windows batch file (CASSANDRA-824)
 * deprecate KeysCachedFraction configuration directive in favor
   of KeysCached; move to unified-per-CF key cache (CASSANDRA-801)
 * add invalidateRowCache to ColumnFamilyStoreMBean (CASSANDRA-761)
 * send Handoff hints to natural locations to reduce load on
   remaining nodes in a failure scenario (CASSANDRA-822)
 * Add RowWarningThresholdInMB configuration option to warn before very 
   large rows get big enough to threaten node stability, and -x option to
   be able to remove them with sstable2json if the warning is unheeded
   until it's too late (CASSANDRA-843)
 * Add logging of GC activity (CASSANDRA-813)
 * fix ConcurrentModificationException in commitlog discard (CASSANDRA-853)
 * Fix hardcoded row count in Hadoop RecordReader (CASSANDRA-837)
 * Add a jmx status to the streaming service and change several DEBUG
   messages to INFO (CASSANDRA-845)
 * fix classpath in cassandra-cli.bat for Windows (CASSANDRA-858)
 * allow re-specifying host, port to cassandra-cli if invalid ones
   are first tried (CASSANDRA-867)
 * fix race condition handling rpc timeout in the coordinator
   (CASSANDRA-864)
 * Remove CalloutLocation and StagingFileDirectory from storage-conf files 
   since those settings are no longer used (CASSANDRA-878)
 * Parse a long from RowWarningThresholdInMB instead of an int (CASSANDRA-882)
 * Remove obsolete ControlPort code from DatabaseDescriptor (CASSANDRA-886)
 * move skipBytes side effect out of assert (CASSANDRA-899)
 * add "double getLoad" to StorageServiceMBean (CASSANDRA-898)
 * track row stats per CF at compaction time (CASSANDRA-870)
 * disallow CommitLogDirectory matching a DataFileDirectory (CASSANDRA-888)
 * default key cache size is 200k entries, changed from 10% (CASSANDRA-863)
 * add -Dcassandra-foreground=yes to cassandra.bat
 * exit if cluster name is changed unexpectedly (CASSANDRA-769)


0.6.0-beta1/beta2
 * add batch_mutate thrift command, deprecating batch_insert (CASSANDRA-336)
 * remove get_key_range Thrift API, deprecated in 0.5 (CASSANDRA-710)
 * add optional login() Thrift call for authentication (CASSANDRA-547)
 * support fat clients using gossiper and StorageProxy to perform
   replication in-process [jvm-only] (CASSANDRA-535)
 * support mmapped I/O for reads, on by default on 64bit JVMs 
   (CASSANDRA-408, CASSANDRA-669)
 * improve insert concurrency, particularly during Hinted Handoff
   (CASSANDRA-658)
 * faster network code (CASSANDRA-675)
 * stress.py moved to contrib (CASSANDRA-635)
 * row caching [must be explicitly enabled per-CF in config] (CASSANDRA-678)
 * present a useful measure of compaction progress in JMX (CASSANDRA-599)
 * add bin/sstablekeys (CASSNADRA-679)
 * add ConsistencyLevel.ANY (CASSANDRA-687)
 * make removetoken remove nodes from gossip entirely (CASSANDRA-644)
 * add ability to set cache sizes at runtime (CASSANDRA-708)
 * report latency and cache hit rate statistics with lifetime totals
   instead of average over the last minute (CASSANDRA-702)
 * support get_range_slice for RandomPartitioner (CASSANDRA-745)
 * per-keyspace replication factory and replication strategy (CASSANDRA-620)
 * track latency in microseconds (CASSANDRA-733)
 * add describe_ Thrift methods, deprecating get_string_property and 
   get_string_list_property
 * jmx interface for tracking operation mode and streams in general.
   (CASSANDRA-709)
 * keep memtables in sorted order to improve range query performance
   (CASSANDRA-799)
 * use while loop instead of recursion when trimming sstables compaction list 
   to avoid blowing stack in pathological cases (CASSANDRA-804)
 * basic Hadoop map/reduce support (CASSANDRA-342)


0.5.1
 * ensure all files for an sstable are streamed to the same directory.
   (CASSANDRA-716)
 * more accurate load estimate for bootstrapping (CASSANDRA-762)
 * tolerate dead or unavailable bootstrap target on write (CASSANDRA-731)
 * allow larger numbers of keys (> 140M) in a sstable bloom filter
   (CASSANDRA-790)
 * include jvm argument improvements from CASSANDRA-504 in debian package
 * change streaming chunk size to 32MB to accomodate Windows XP limitations
   (was 64MB) (CASSANDRA-795)
 * fix get_range_slice returning results in the wrong order (CASSANDRA-781)
 

0.5.0 final
 * avoid attempting to delete temporary bootstrap files twice (CASSANDRA-681)
 * fix bogus NaN in nodeprobe cfstats output (CASSANDRA-646)
 * provide a policy for dealing with single thread executors w/ a full queue
   (CASSANDRA-694)
 * optimize inner read in MessagingService, vastly improving multiple-node
   performance (CASSANDRA-675)
 * wait for table flush before streaming data back to a bootstrapping node.
   (CASSANDRA-696)
 * keep track of bootstrapping sources by table so that bootstrapping doesn't 
   give the indication of finishing early (CASSANDRA-673)


0.5.0 RC3
 * commit the correct version of the patch for CASSANDRA-663


0.5.0 RC2 (unreleased)
 * fix bugs in converting get_range_slice results to Thrift 
   (CASSANDRA-647, CASSANDRA-649)
 * expose java.util.concurrent.TimeoutException in StorageProxy methods
   (CASSANDRA-600)
 * TcpConnectionManager was holding on to disconnected connections, 
   giving the false indication they were being used. (CASSANDRA-651)
 * Remove duplicated write. (CASSANDRA-662)
 * Abort bootstrap if IP is already in the token ring (CASSANDRA-663)
 * increase default commitlog sync period, and wait for last sync to 
   finish before submitting another (CASSANDRA-668)


0.5.0 RC1
 * Fix potential NPE in get_range_slice (CASSANDRA-623)
 * add CRC32 to commitlog entries (CASSANDRA-605)
 * fix data streaming on windows (CASSANDRA-630)
 * GC compacted sstables after cleanup and compaction (CASSANDRA-621)
 * Speed up anti-entropy validation (CASSANDRA-629)
 * Fix anti-entropy assertion error (CASSANDRA-639)
 * Fix pending range conflicts when bootstapping or moving
   multiple nodes at once (CASSANDRA-603)
 * Handle obsolete gossip related to node movement in the case where
   one or more nodes is down when the movement occurs (CASSANDRA-572)
 * Include dead nodes in gossip to avoid a variety of problems
   and fix HH to removed nodes (CASSANDRA-634)
 * return an InvalidRequestException for mal-formed SlicePredicates
   (CASSANDRA-643)
 * fix bug determining closest neighbor for use in multiple datacenters
   (CASSANDRA-648)
 * Vast improvements in anticompaction speed (CASSANDRA-607)
 * Speed up log replay and writes by avoiding redundant serializations
   (CASSANDRA-652)


0.5.0 beta 2
 * Bootstrap improvements (several tickets)
 * add nodeprobe repair anti-entropy feature (CASSANDRA-193, CASSANDRA-520)
 * fix possibility of partition when many nodes restart at once
   in clusters with multiple seeds (CASSANDRA-150)
 * fix NPE in get_range_slice when no data is found (CASSANDRA-578)
 * fix potential NPE in hinted handoff (CASSANDRA-585)
 * fix cleanup of local "system" keyspace (CASSANDRA-576)
 * improve computation of cluster load balance (CASSANDRA-554)
 * added super column read/write, column count, and column/row delete to
   cassandra-cli (CASSANDRA-567, CASSANDRA-594)
 * fix returning live subcolumns of deleted supercolumns (CASSANDRA-583)
 * respect JAVA_HOME in bin/ scripts (several tickets)
 * add StorageService.initClient for fat clients on the JVM (CASSANDRA-535)
   (see contrib/client_only for an example of use)
 * make consistency_level functional in get_range_slice (CASSANDRA-568)
 * optimize key deserialization for RandomPartitioner (CASSANDRA-581)
 * avoid GCing tombstones except on major compaction (CASSANDRA-604)
 * increase failure conviction threshold, resulting in less nodes
   incorrectly (and temporarily) marked as down (CASSANDRA-610)
 * respect memtable thresholds during log replay (CASSANDRA-609)
 * support ConsistencyLevel.ALL on read (CASSANDRA-584)
 * add nodeprobe removetoken command (CASSANDRA-564)


0.5.0 beta
 * Allow multiple simultaneous flushes, improving flush throughput 
   on multicore systems (CASSANDRA-401)
 * Split up locks to improve write and read throughput on multicore systems
   (CASSANDRA-444, CASSANDRA-414)
 * More efficient use of memory during compaction (CASSANDRA-436)
 * autobootstrap option: when enabled, all non-seed nodes will attempt
   to bootstrap when started, until bootstrap successfully
   completes. -b option is removed.  (CASSANDRA-438)
 * Unless a token is manually specified in the configuration xml,
   a bootstraping node will use a token that gives it half the
   keys from the most-heavily-loaded node in the cluster,
   instead of generating a random token. 
   (CASSANDRA-385, CASSANDRA-517)
 * Miscellaneous bootstrap fixes (several tickets)
 * Ability to change a node's token even after it has data on it
   (CASSANDRA-541)
 * Ability to decommission a live node from the ring (CASSANDRA-435)
 * Semi-automatic loadbalancing via nodeprobe (CASSANDRA-192)
 * Add ability to set compaction thresholds at runtime via
   JMX / nodeprobe.  (CASSANDRA-465)
 * Add "comment" field to ColumnFamily definition. (CASSANDRA-481)
 * Additional JMX metrics (CASSANDRA-482)
 * JSON based export and import tools (several tickets)
 * Hinted Handoff fixes (several tickets)
 * Add key cache to improve read performance (CASSANDRA-423)
 * Simplified construction of custom ReplicationStrategy classes
   (CASSANDRA-497)
 * Graphical application (Swing) for ring integrity verification and 
   visualization was added to contrib (CASSANDRA-252)
 * Add DCQUORUM, DCQUORUMSYNC consistency levels and corresponding
   ReplicationStrategy / EndpointSnitch classes.  Experimental.
   (CASSANDRA-492)
 * Web client interface added to contrib (CASSANDRA-457)
 * More-efficient flush for Random, CollatedOPP partitioners 
   for normal writes (CASSANDRA-446) and bulk load (CASSANDRA-420)
 * Add MemtableFlushAfterMinutes, a global replacement for the old 
   per-CF FlushPeriodInMinutes setting (CASSANDRA-463)
 * optimizations to slice reading (CASSANDRA-350) and supercolumn
   queries (CASSANDRA-510)
 * force binding to given listenaddress for nodes with multiple
   interfaces (CASSANDRA-546)
 * stress.py benchmarking tool improvements (several tickets)
 * optimized replica placement code (CASSANDRA-525)
 * faster log replay on restart (CASSANDRA-539, CASSANDRA-540)
 * optimized local-node writes (CASSANDRA-558)
 * added get_range_slice, deprecating get_key_range (CASSANDRA-344)
 * expose TimedOutException to thrift (CASSANDRA-563)
 

0.4.2
 * Add validation disallowing null keys (CASSANDRA-486)
 * Fix race conditions in TCPConnectionManager (CASSANDRA-487)
 * Fix using non-utf8-aware comparison as a sanity check.
   (CASSANDRA-493)
 * Improve default garbage collector options (CASSANDRA-504)
 * Add "nodeprobe flush" (CASSANDRA-505)
 * remove NotFoundException from get_slice throws list (CASSANDRA-518)
 * fix get (not get_slice) of entire supercolumn (CASSANDRA-508)
 * fix null token during bootstrap (CASSANDRA-501)


0.4.1
 * Fix FlushPeriod columnfamily configuration regression
   (CASSANDRA-455)
 * Fix long column name support (CASSANDRA-460)
 * Fix for serializing a row that only contains tombstones
   (CASSANDRA-458)
 * Fix for discarding unneeded commitlog segments (CASSANDRA-459)
 * Add SnapshotBeforeCompaction configuration option (CASSANDRA-426)
 * Fix compaction abort under insufficient disk space (CASSANDRA-473)
 * Fix reading subcolumn slice from tombstoned CF (CASSANDRA-484)
 * Fix race condition in RVH causing occasional NPE (CASSANDRA-478)


0.4.0
 * fix get_key_range problems when a node is down (CASSANDRA-440)
   and add UnavailableException to more Thrift methods
 * Add example EndPointSnitch contrib code (several tickets)


0.4.0 RC2
 * fix SSTable generation clash during compaction (CASSANDRA-418)
 * reject method calls with null parameters (CASSANDRA-308)
 * properly order ranges in nodeprobe output (CASSANDRA-421)
 * fix logging of certain errors on executor threads (CASSANDRA-425)


0.4.0 RC1
 * Bootstrap feature is live; use -b on startup (several tickets)
 * Added multiget api (CASSANDRA-70)
 * fix Deadlock with SelectorManager.doProcess and TcpConnection.write
   (CASSANDRA-392)
 * remove key cache b/c of concurrency bugs in third-party
   CLHM library (CASSANDRA-405)
 * update non-major compaction logic to use two threshold values
   (CASSANDRA-407)
 * add periodic / batch commitlog sync modes (several tickets)
 * inline BatchMutation into batch_insert params (CASSANDRA-403)
 * allow setting the logging level at runtime via mbean (CASSANDRA-402)
 * change default comparator to BytesType (CASSANDRA-400)
 * add forwards-compatible ConsistencyLevel parameter to get_key_range
   (CASSANDRA-322)
 * r/m special case of blocking for local destination when writing with 
   ConsistencyLevel.ZERO (CASSANDRA-399)
 * Fixes to make BinaryMemtable [bulk load interface] useful (CASSANDRA-337);
   see contrib/bmt_example for an example of using it.
 * More JMX properties added (several tickets)
 * Thrift changes (several tickets)
    - Merged _super get methods with the normal ones; return values
      are now of ColumnOrSuperColumn.
    - Similarly, merged batch_insert_super into batch_insert.



0.4.0 beta
 * On-disk data format has changed to allow billions of keys/rows per
   node instead of only millions
 * Multi-keyspace support
 * Scan all sstables for all queries to avoid situations where
   different types of operation on the same ColumnFamily could
   disagree on what data was present
 * Snapshot support via JMX
 * Thrift API has changed a _lot_:
    - removed time-sorted CFs; instead, user-defined comparators
      may be defined on the column names, which are now byte arrays.
      Default comparators are provided for UTF8, Bytes, Ascii, Long (i64),
      and UUID types.
    - removed colon-delimited strings in thrift api in favor of explicit
      structs such as ColumnPath, ColumnParent, etc.  Also normalized
      thrift struct and argument naming.
    - Added columnFamily argument to get_key_range.
    - Change signature of get_slice to accept starting and ending
      columns as well as an offset.  (This allows use of indexes.)
      Added "ascending" flag to allow reasonably-efficient reverse
      scans as well.  Removed get_slice_by_range as redundant.
    - get_key_range operates on one CF at a time
    - changed `block` boolean on insert methods to ConsistencyLevel enum,
      with options of NONE, ONE, QUORUM, and ALL.
    - added similar consistency_level parameter to read methods
    - column-name-set slice with no names given now returns zero columns
      instead of all of them.  ("all" can run your server out of memory.
      use a range-based slice with a high max column count instead.)
 * Removed the web interface. Node information can now be obtained by 
   using the newly introduced nodeprobe utility.
 * More JMX stats
 * Remove magic values from internals (e.g. special key to indicate
   when to flush memtables)
 * Rename configuration "table" to "keyspace"
 * Moved to crash-only design; no more shutdown (just kill the process)
 * Lots of bug fixes

Full list of issues resolved in 0.4 is at https://issues.apache.org/jira/secure/IssueNavigator.jspa?reset=true&&pid=12310865&fixfor=12313862&resolution=1&sorter/field=issuekey&sorter/order=DESC


0.3.0 RC3
 * Fix potential deadlock under load in TCPConnection.
   (CASSANDRA-220)


0.3.0 RC2
 * Fix possible data loss when server is stopped after replaying
   log but before new inserts force memtable flush.
   (CASSANDRA-204)
 * Added BUGS file


0.3.0 RC1
 * Range queries on keys, including user-defined key collation
 * Remove support
 * Workarounds for a weird bug in JDK select/register that seems
   particularly common on VM environments. Cassandra should deploy
   fine on EC2 now
 * Much improved infrastructure: the beginnings of a decent test suite
   ("ant test" for unit tests; "nosetests" for system tests), code
   coverage reporting, etc.
 * Expanded node status reporting via JMX
 * Improved error reporting/logging on both server and client
 * Reduced memory footprint in default configuration
 * Combined blocking and non-blocking versions of insert APIs
 * Added FlushPeriodInMinutes configuration parameter to force
   flushing of infrequently-updated ColumnFamilies<|MERGE_RESOLUTION|>--- conflicted
+++ resolved
@@ -1,4 +1,3 @@
-<<<<<<< HEAD
 3.2
  * Establish bootstrap stream sessions sequentially (CASSANDRA-6992)
  * Sort compactionhistory output by timestamp (CASSANDRA-10464)
@@ -20,10 +19,8 @@
  * Added graphing option to cassandra-stress (CASSANDRA-7918)
  * Abort in-progress queries that time out (CASSANDRA-7392)
  * Add transparent data encryption core classes (CASSANDRA-9945)
-=======
-3.0.3
+Merged from 3.0:
  * Fix sstableloader not working with upper case keyspace name (CASSANDRA-10806)
->>>>>>> ed96322a
 Merged from 2.2:
  * Add new types to Stress (CASSANDRA-9556)
  * Add property to allow listening on broadcast interface (CASSANDRA-9748)
