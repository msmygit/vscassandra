<<<<<<< HEAD
3.6
 * Support large partitions on the 3.0 sstable format (CASSANDRA-11206)
 * JSON datetime formatting needs timezone (CASSANDRA-11137)
 * Add support to rebuild from specific range (CASSANDRA-10409)
 * Optimize the overlapping lookup by calculating all the
   bounds in advance (CASSANDRA-11571)
 * Support json/yaml output in noetool tablestats (CASSANDRA-5977)
 * (stress) Add datacenter option to -node options (CASSANDRA-11591)
 * Fix handling of empty slices (CASSANDRA-11513)
 * Make number of cores used by cqlsh COPY visible to testing code (CASSANDRA-11437)
 * Allow filtering on clustering columns for queries without secondary indexes (CASSANDRA-11310)
 * Refactor Restriction hierarchy (CASSANDRA-11354)
 * Eliminate allocations in R/W path (CASSANDRA-11421)
 * Update Netty to 4.0.36 (CASSANDRA-11567)
 * Fix PER PARTITION LIMIT for queries requiring post-query ordering (CASSANDRA-11556)
 * Allow instantiation of UDTs and tuples in UDFs (CASSANDRA-10818)
 * Support UDT in CQLSSTableWriter (CASSANDRA-10624)
 * Support for non-frozen user-defined types, updating
   individual fields of user-defined types (CASSANDRA-7423)
 * Make LZ4 compression level configurable (CASSANDRA-11051)
 * Allow per-partition LIMIT clause in CQL (CASSANDRA-7017)
 * Make custom filtering more extensible with UserExpression (CASSANDRA-11295)
 * Improve field-checking and error reporting in cassandra.yaml (CASSANDRA-10649)
 * Print CAS stats in nodetool proxyhistograms (CASSANDRA-11507)
 * More user friendly error when providing an invalid token to nodetool (CASSANDRA-9348)
 * Add static column support to SASI index (CASSANDRA-11183)
 * Support EQ/PREFIX queries in SASI CONTAINS mode without tokenization (CASSANDRA-11434)
 * Support LIKE operator in prepared statements (CASSANDRA-11456)
 * Add a command to see if a Materialized View has finished building (CASSANDRA-9967)
 * Log endpoint and port associated with streaming operation (CASSANDRA-8777)
 * Print sensible units for all log messages (CASSANDRA-9692)
 * Upgrade Netty to version 4.0.34 (CASSANDRA-11096)
 * Break the CQL grammar into separate Parser and Lexer (CASSANDRA-11372)
 * Compress only inter-dc traffic by default (CASSANDRA-8888)
 * Add metrics to track write amplification (CASSANDRA-11420)
 * cassandra-stress: cannot handle "value-less" tables (CASSANDRA-7739)
 * Add/drop multiple columns in one ALTER TABLE statement (CASSANDRA-10411)
 * Add require_endpoint_verification opt for internode encryption (CASSANDRA-9220)
 * Add auto import java.util for UDF code block (CASSANDRA-11392)
 * Add --hex-format option to nodetool getsstables (CASSANDRA-11337)
 * sstablemetadata should print sstable min/max token (CASSANDRA-7159)
 * Do not wrap CassandraException in TriggerExecutor (CASSANDRA-9421)
 * COPY TO should have higher double precision (CASSANDRA-11255)
 * Stress should exit with non-zero status after failure (CASSANDRA-10340)
 * Add client to cqlsh SHOW_SESSION (CASSANDRA-8958)
 * Fix nodetool tablestats keyspace level metrics (CASSANDRA-11226)
 * Store repair options in parent_repair_history (CASSANDRA-11244)
 * Print current leveling in sstableofflinerelevel (CASSANDRA-9588)
 * Change repair message for keyspaces with RF 1 (CASSANDRA-11203)
 * Remove hard-coded SSL cipher suites and protocols (CASSANDRA-10508)
 * Improve concurrency in CompactionStrategyManager (CASSANDRA-10099)
 * (cqlsh) interpret CQL type for formatting blobs (CASSANDRA-11274)
 * Refuse to start and print txn log information in case of disk
   corruption (CASSANDRA-10112)
 * Resolve some eclipse-warnings (CASSANDRA-11086)
 * (cqlsh) Show static columns in a different color (CASSANDRA-11059)
 * Allow to remove TTLs on table with default_time_to_live (CASSANDRA-11207)
Merged from 3.0:
=======
3.0.6
 * Ignore all LocalStrategy keyspaces for streaming and other related
   operations (CASSANDRA-11627)
>>>>>>> a4e11828
 * Ensure columnfilter covers indexed columns for thrift 2i queries (CASSANDRA-11523)
 * Only open one sstable scanner per sstable (CASSANDRA-11412)
 * Option to specify ProtocolVersion in cassandra-stress (CASSANDRA-11410)
 * ArithmeticException in avgFunctionForDecimal (CASSANDRA-11485)
 * LogAwareFileLister should only use OLD sstable files in current folder to determine disk consistency (CASSANDRA-11470)
 * Notify indexers of expired rows during compaction (CASSANDRA-11329)
 * Properly respond with ProtocolError when a v1/v2 native protocol
   header is received (CASSANDRA-11464)
 * Validate that num_tokens and initial_token are consistent with one another (CASSANDRA-10120)
Merged from 2.2:
 * cqlsh: COPY FROM should report errors correctly if workers processes crash on initialization (CASSANDRA-11474)
 * Always close cluster with connection in CqlRecordWriter (CASSANDRA-11553)
 * Allow only DISTINCT queries with partition keys restrictions (CASSANDRA-11339)
 * CqlConfigHelper no longer requires both a keystore and truststore to work (CASSANDRA-11532)
 * Make deprecated repair methods backward-compatible with previous notification service (CASSANDRA-11430)
 * IncomingStreamingConnection version check message wrong (CASSANDRA-11462)
Merged from 2.1:
 * cqlsh: COPY FROM ignores NULL values in conversion (CASSANDRA-11549)

3.5
 * StaticTokenTreeBuilder should respect posibility of duplicate tokens (CASSANDRA-11525)
 * Correctly fix potential assertion error during compaction (CASSANDRA-11353)
 * Avoid index segment stitching in RAM which lead to OOM on big SSTable files (CASSANDRA-11383)
 * Fix clustering and row filters for LIKE queries on clustering columns (CASSANDRA-11397)
Merged from 3.0:
 * Fix rare NPE on schema upgrade from 2.x to 3.x (CASSANDRA-10943)
 * Improve backoff policy for cqlsh COPY FROM (CASSANDRA-11320)
 * Improve IF NOT EXISTS check in CREATE INDEX (CASSANDRA-11131)
 * Upgrade ohc to 0.4.3
 * Enable SO_REUSEADDR for JMX RMI server sockets (CASSANDRA-11093)
 * Allocate merkletrees with the correct size (CASSANDRA-11390)
 * Support streaming pre-3.0 sstables (CASSANDRA-10990)
 * Add backpressure to compressed or encrypted commit log (CASSANDRA-10971)
 * SSTableExport supports secondary index tables (CASSANDRA-11330)
 * Fix sstabledump to include missing info in debug output (CASSANDRA-11321)
 * Establish and implement canonical bulk reading workload(s) (CASSANDRA-10331)
 * Fix paging for IN queries on tables without clustering columns (CASSANDRA-11208)
 * Remove recursive call from CompositesSearcher (CASSANDRA-11304)
 * Fix filtering on non-primary key columns for queries without index (CASSANDRA-6377)
 * Fix sstableloader fail when using materialized view (CASSANDRA-11275)
Merged from 2.2:
 * DatabaseDescriptor should log stacktrace in case of Eception during seed provider creation (CASSANDRA-11312)
 * Use canonical path for directory in SSTable descriptor (CASSANDRA-10587)
 * Add cassandra-stress keystore option (CASSANDRA-9325)
 * Dont mark sstables as repairing with sub range repairs (CASSANDRA-11451)
 * Notify when sstables change after cancelling compaction (CASSANDRA-11373)
 * cqlsh: COPY FROM should check that explicit column names are valid (CASSANDRA-11333)
 * Add -Dcassandra.start_gossip startup option (CASSANDRA-10809)
 * Fix UTF8Validator.validate() for modified UTF-8 (CASSANDRA-10748)
 * Clarify that now() function is calculated on the coordinator node in CQL documentation (CASSANDRA-10900)
 * Fix bloom filter sizing with LCS (CASSANDRA-11344)
 * (cqlsh) Fix error when result is 0 rows with EXPAND ON (CASSANDRA-11092)
 * Add missing newline at end of bin/cqlsh (CASSANDRA-11325)
 * Unresolved hostname leads to replace being ignored (CASSANDRA-11210)
 * Only log yaml config once, at startup (CASSANDRA-11217)
 * Reference leak with parallel repairs on the same table (CASSANDRA-11215)
Merged from 2.1:
 * Add a -j parameter to scrub/cleanup/upgradesstables to state how
   many threads to use (CASSANDRA-11179)
 * COPY FROM on large datasets: fix progress report and debug performance (CASSANDRA-11053)
 * InvalidateKeys should have a weak ref to key cache (CASSANDRA-11176)


3.4
 * (cqlsh) add cqlshrc option to always connect using ssl (CASSANDRA-10458)
 * Cleanup a few resource warnings (CASSANDRA-11085)
 * Allow custom tracing implementations (CASSANDRA-10392)
 * Extract LoaderOptions to be able to be used from outside (CASSANDRA-10637)
 * fix OnDiskIndexTest to properly treat empty ranges (CASSANDRA-11205)
 * fix TrackerTest to handle new notifications (CASSANDRA-11178)
 * add SASI validation for partitioner and complex columns (CASSANDRA-11169)
 * Add caching of encrypted credentials in PasswordAuthenticator (CASSANDRA-7715)
 * fix SASI memtable switching on flush (CASSANDRA-11159)
 * Remove duplicate offline compaction tracking (CASSANDRA-11148)
 * fix EQ semantics of analyzed SASI indexes (CASSANDRA-11130)
 * Support long name output for nodetool commands (CASSANDRA-7950)
 * Encrypted hints (CASSANDRA-11040)
 * SASI index options validation (CASSANDRA-11136)
 * Optimize disk seek using min/max column name meta data when the LIMIT clause is used
   (CASSANDRA-8180)
 * Add LIKE support to CQL3 (CASSANDRA-11067)
 * Generic Java UDF types (CASSANDRA-10819)
 * cqlsh: Include sub-second precision in timestamps by default (CASSANDRA-10428)
 * Set javac encoding to utf-8 (CASSANDRA-11077)
 * Integrate SASI index into Cassandra (CASSANDRA-10661)
 * Add --skip-flush option to nodetool snapshot
 * Skip values for non-queried columns (CASSANDRA-10657)
 * Add support for secondary indexes on static columns (CASSANDRA-8103)
 * CommitLogUpgradeTestMaker creates broken commit logs (CASSANDRA-11051)
 * Add metric for number of dropped mutations (CASSANDRA-10866)
 * Simplify row cache invalidation code (CASSANDRA-10396)
 * Support user-defined compaction through nodetool (CASSANDRA-10660)
 * Stripe view locks by key and table ID to reduce contention (CASSANDRA-10981)
 * Add nodetool gettimeout and settimeout commands (CASSANDRA-10953)
 * Add 3.0 metadata to sstablemetadata output (CASSANDRA-10838)
Merged from 3.0:
 * MV should only query complex columns included in the view (CASSANDRA-11069)
 * Failed aggregate creation breaks server permanently (CASSANDRA-11064)
 * Add sstabledump tool (CASSANDRA-7464)
 * Introduce backpressure for hints (CASSANDRA-10972)
 * Fix ClusteringPrefix not being able to read tombstone range boundaries (CASSANDRA-11158)
 * Prevent logging in sandboxed state (CASSANDRA-11033)
 * Disallow drop/alter operations of UDTs used by UDAs (CASSANDRA-10721)
 * Add query time validation method on Index (CASSANDRA-11043)
 * Avoid potential AssertionError in mixed version cluster (CASSANDRA-11128)
 * Properly handle hinted handoff after topology changes (CASSANDRA-5902)
 * AssertionError when listing sstable files on inconsistent disk state (CASSANDRA-11156)
 * Fix wrong rack counting and invalid conditions check for TokenAllocation
   (CASSANDRA-11139)
 * Avoid creating empty hint files (CASSANDRA-11090)
 * Fix leak detection strong reference loop using weak reference (CASSANDRA-11120)
 * Configurie BatchlogManager to stop delayed tasks on shutdown (CASSANDRA-11062)
 * Hadoop integration is incompatible with Cassandra Driver 3.0.0 (CASSANDRA-11001)
 * Add dropped_columns to the list of schema table so it gets handled
   properly (CASSANDRA-11050)
 * Fix NPE when using forceRepairRangeAsync without DC (CASSANDRA-11239)
Merged from 2.2:
 * Preserve order for preferred SSL cipher suites (CASSANDRA-11164)
 * Range.compareTo() violates the contract of Comparable (CASSANDRA-11216)
 * Avoid NPE when serializing ErrorMessage with null message (CASSANDRA-11167)
 * Replacing an aggregate with a new version doesn't reset INITCOND (CASSANDRA-10840)
 * (cqlsh) cqlsh cannot be called through symlink (CASSANDRA-11037)
 * fix ohc and java-driver pom dependencies in build.xml (CASSANDRA-10793)
 * Protect from keyspace dropped during repair (CASSANDRA-11065)
 * Handle adding fields to a UDT in SELECT JSON and toJson() (CASSANDRA-11146)
 * Better error message for cleanup (CASSANDRA-10991)
 * cqlsh pg-style-strings broken if line ends with ';' (CASSANDRA-11123)
 * Always persist upsampled index summaries (CASSANDRA-10512)
 * (cqlsh) Fix inconsistent auto-complete (CASSANDRA-10733)
 * Make SELECT JSON and toJson() threadsafe (CASSANDRA-11048)
 * Fix SELECT on tuple relations for mixed ASC/DESC clustering order (CASSANDRA-7281)
 * Use cloned TokenMetadata in size estimates to avoid race against membership check
   (CASSANDRA-10736)
 * (cqlsh) Support utf-8/cp65001 encoding on Windows (CASSANDRA-11030)
 * Fix paging on DISTINCT queries repeats result when first row in partition changes
   (CASSANDRA-10010)
 * (cqlsh) Support timezone conversion using pytz (CASSANDRA-10397)
 * cqlsh: change default encoding to UTF-8 (CASSANDRA-11124)
Merged from 2.1:
 * Checking if an unlogged batch is local is inefficient (CASSANDRA-11529)
 * Fix out-of-space error treatment in memtable flushing (CASSANDRA-11448).
 * Don't do defragmentation if reading from repaired sstables (CASSANDRA-10342)
 * Fix streaming_socket_timeout_in_ms not enforced (CASSANDRA-11286)
 * Avoid dropping message too quickly due to missing unit conversion (CASSANDRA-11302)
 * Don't remove FailureDetector history on removeEndpoint (CASSANDRA-10371)
 * Only notify if repair status changed (CASSANDRA-11172)
 * Use logback setting for 'cassandra -v' command (CASSANDRA-10767)
 * Fix sstableloader to unthrottle streaming by default (CASSANDRA-9714)
 * Fix incorrect warning in 'nodetool status' (CASSANDRA-10176)
 * Properly release sstable ref when doing offline scrub (CASSANDRA-10697)
 * Improve nodetool status performance for large cluster (CASSANDRA-7238)
 * Gossiper#isEnabled is not thread safe (CASSANDRA-11116)
 * Avoid major compaction mixing repaired and unrepaired sstables in DTCS (CASSANDRA-11113)
 * Make it clear what DTCS timestamp_resolution is used for (CASSANDRA-11041)
 * (cqlsh) Display milliseconds when datetime overflows (CASSANDRA-10625)


3.3
 * Avoid infinite loop if owned range is smaller than number of
   data dirs (CASSANDRA-11034)
 * Avoid bootstrap hanging when existing nodes have no data to stream (CASSANDRA-11010)
Merged from 3.0:
 * Remove double initialization of newly added tables (CASSANDRA-11027)
 * Filter keys searcher results by target range (CASSANDRA-11104)
 * Fix deserialization of legacy read commands (CASSANDRA-11087)
 * Fix incorrect computation of deletion time in sstable metadata (CASSANDRA-11102)
 * Avoid memory leak when collecting sstable metadata (CASSANDRA-11026)
 * Mutations do not block for completion under view lock contention (CASSANDRA-10779)
 * Invalidate legacy schema tables when unloading them (CASSANDRA-11071)
 * (cqlsh) handle INSERT and UPDATE statements with LWT conditions correctly
   (CASSANDRA-11003)
 * Fix DISTINCT queries in mixed version clusters (CASSANDRA-10762)
 * Migrate build status for indexes along with legacy schema (CASSANDRA-11046)
 * Ensure SSTables for legacy KEYS indexes can be read (CASSANDRA-11045)
 * Added support for IBM zSystems architecture (CASSANDRA-11054)
 * Update CQL documentation (CASSANDRA-10899)
 * Check the column name, not cell name, for dropped columns when reading
   legacy sstables (CASSANDRA-11018)
 * Don't attempt to index clustering values of static rows (CASSANDRA-11021)
 * Remove checksum files after replaying hints (CASSANDRA-10947)
 * Support passing base table metadata to custom 2i validation (CASSANDRA-10924)
 * Ensure stale index entries are purged during reads (CASSANDRA-11013)
 * (cqlsh) Also apply --connect-timeout to control connection
   timeout (CASSANDRA-10959)
 * Fix AssertionError when removing from list using UPDATE (CASSANDRA-10954)
 * Fix UnsupportedOperationException when reading old sstable with range
   tombstone (CASSANDRA-10743)
 * MV should use the maximum timestamp of the primary key (CASSANDRA-10910)
 * Fix potential assertion error during compaction (CASSANDRA-10944)
Merged from 2.2:
 * maxPurgeableTimestamp needs to check memtables too (CASSANDRA-9949)
 * Apply change to compaction throughput in real time (CASSANDRA-10025)
 * (cqlsh) encode input correctly when saving history
 * Fix potential NPE on ORDER BY queries with IN (CASSANDRA-10955)
 * Start L0 STCS-compactions even if there is a L0 -> L1 compaction
   going (CASSANDRA-10979)
 * Make UUID LSB unique per process (CASSANDRA-7925)
 * Avoid NPE when performing sstable tasks (scrub etc.) (CASSANDRA-10980)
 * Make sure client gets tombstone overwhelmed warning (CASSANDRA-9465)
 * Fix error streaming section more than 2GB (CASSANDRA-10961)
 * Histogram buckets exposed in jmx are sorted incorrectly (CASSANDRA-10975)
 * Enable GC logging by default (CASSANDRA-10140)
 * Optimize pending range computation (CASSANDRA-9258)
 * Skip commit log and saved cache directories in SSTable version startup check (CASSANDRA-10902)
 * drop/alter user should be case sensitive (CASSANDRA-10817)
Merged from 2.1:
 * test_bulk_round_trip_blogposts is failing occasionally (CASSANDRA-10938)
 * Fix isJoined return true only after becoming cluster member (CASANDRA-11007)
 * Fix bad gossip generation seen in long-running clusters (CASSANDRA-10969)
 * Avoid NPE when incremental repair fails (CASSANDRA-10909)
 * Unmark sstables compacting once they are done in cleanup/scrub/upgradesstables (CASSANDRA-10829)
 * Allow simultaneous bootstrapping with strict consistency when no vnodes are used (CASSANDRA-11005)
 * Log a message when major compaction does not result in a single file (CASSANDRA-10847)
 * (cqlsh) fix cqlsh_copy_tests when vnodes are disabled (CASSANDRA-10997)
 * (cqlsh) Add request timeout option to cqlsh (CASSANDRA-10686)
 * Avoid AssertionError while submitting hint with LWT (CASSANDRA-10477)
 * If CompactionMetadata is not in stats file, use index summary instead (CASSANDRA-10676)
 * Retry sending gossip syn multiple times during shadow round (CASSANDRA-8072)
 * Fix pending range calculation during moves (CASSANDRA-10887)
 * Sane default (200Mbps) for inter-DC streaming througput (CASSANDRA-8708)



3.2
 * Make sure tokens don't exist in several data directories (CASSANDRA-6696)
 * Add requireAuthorization method to IAuthorizer (CASSANDRA-10852)
 * Move static JVM options to conf/jvm.options file (CASSANDRA-10494)
 * Fix CassandraVersion to accept x.y version string (CASSANDRA-10931)
 * Add forceUserDefinedCleanup to allow more flexible cleanup (CASSANDRA-10708)
 * (cqlsh) allow setting TTL with COPY (CASSANDRA-9494)
 * Fix counting of received sstables in streaming (CASSANDRA-10949)
 * Implement hints compression (CASSANDRA-9428)
 * Fix potential assertion error when reading static columns (CASSANDRA-10903)
 * Fix EstimatedHistogram creation in nodetool tablehistograms (CASSANDRA-10859)
 * Establish bootstrap stream sessions sequentially (CASSANDRA-6992)
 * Sort compactionhistory output by timestamp (CASSANDRA-10464)
 * More efficient BTree removal (CASSANDRA-9991)
 * Make tablehistograms accept the same syntax as tablestats (CASSANDRA-10149)
 * Group pending compactions based on table (CASSANDRA-10718)
 * Add compressor name in sstablemetadata output (CASSANDRA-9879)
 * Fix type casting for counter columns (CASSANDRA-10824)
 * Prevent running Cassandra as root (CASSANDRA-8142)
 * bound maximum in-flight commit log replay mutation bytes to 64 megabytes (CASSANDRA-8639)
 * Normalize all scripts (CASSANDRA-10679)
 * Make compression ratio much more accurate (CASSANDRA-10225)
 * Optimize building of Clustering object when only one is created (CASSANDRA-10409)
 * Make index building pluggable (CASSANDRA-10681)
 * Add sstable flush observer (CASSANDRA-10678)
 * Improve NTS endpoints calculation (CASSANDRA-10200)
 * Improve performance of the folderSize function (CASSANDRA-10677)
 * Add support for type casting in selection clause (CASSANDRA-10310)
 * Added graphing option to cassandra-stress (CASSANDRA-7918)
 * Abort in-progress queries that time out (CASSANDRA-7392)
 * Add transparent data encryption core classes (CASSANDRA-9945)
Merged from 3.0:
 * Better handling of SSL connection errors inter-node (CASSANDRA-10816)
 * Avoid NoSuchElementException when executing empty batch (CASSANDRA-10711)
 * Avoid building PartitionUpdate in toString (CASSANDRA-10897)
 * Reduce heap spent when receiving many SSTables (CASSANDRA-10797)
 * Add back support for 3rd party auth providers to bulk loader (CASSANDRA-10873)
 * Eliminate the dependency on jgrapht for UDT resolution (CASSANDRA-10653)
 * (Hadoop) Close Clusters and Sessions in Hadoop Input/Output classes (CASSANDRA-10837)
 * Fix sstableloader not working with upper case keyspace name (CASSANDRA-10806)
Merged from 2.2:
 * jemalloc detection fails due to quoting issues in regexv (CASSANDRA-10946)
 * (cqlsh) show correct column names for empty result sets (CASSANDRA-9813)
 * Add new types to Stress (CASSANDRA-9556)
 * Add property to allow listening on broadcast interface (CASSANDRA-9748)
Merged from 2.1:
 * Match cassandra-loader options in COPY FROM (CASSANDRA-9303)
 * Fix binding to any address in CqlBulkRecordWriter (CASSANDRA-9309)
 * cqlsh fails to decode utf-8 characters for text typed columns (CASSANDRA-10875)
 * Log error when stream session fails (CASSANDRA-9294)
 * Fix bugs in commit log archiving startup behavior (CASSANDRA-10593)
 * (cqlsh) further optimise COPY FROM (CASSANDRA-9302)
 * Allow CREATE TABLE WITH ID (CASSANDRA-9179)
 * Make Stress compiles within eclipse (CASSANDRA-10807)
 * Cassandra Daemon should print JVM arguments (CASSANDRA-10764)
 * Allow cancellation of index summary redistribution (CASSANDRA-8805)


3.1.1
Merged from 3.0:
  * Fix upgrade data loss due to range tombstone deleting more data than then should
    (CASSANDRA-10822)


3.1
Merged from 3.0:
 * Avoid MV race during node decommission (CASSANDRA-10674)
 * Disable reloading of GossipingPropertyFileSnitch (CASSANDRA-9474)
 * Handle single-column deletions correction in materialized views
   when the column is part of the view primary key (CASSANDRA-10796)
 * Fix issue with datadir migration on upgrade (CASSANDRA-10788)
 * Fix bug with range tombstones on reverse queries and test coverage for
   AbstractBTreePartition (CASSANDRA-10059)
 * Remove 64k limit on collection elements (CASSANDRA-10374)
 * Remove unclear Indexer.indexes() method (CASSANDRA-10690)
 * Fix NPE on stream read error (CASSANDRA-10771)
 * Normalize cqlsh DESC output (CASSANDRA-10431)
 * Rejects partition range deletions when columns are specified (CASSANDRA-10739)
 * Fix error when saving cached key for old format sstable (CASSANDRA-10778)
 * Invalidate prepared statements on DROP INDEX (CASSANDRA-10758)
 * Fix SELECT statement with IN restrictions on partition key,
   ORDER BY and LIMIT (CASSANDRA-10729)
 * Improve stress performance over 1k threads (CASSANDRA-7217)
 * Wait for migration responses to complete before bootstrapping (CASSANDRA-10731)
 * Unable to create a function with argument of type Inet (CASSANDRA-10741)
 * Fix backward incompatibiliy in CqlInputFormat (CASSANDRA-10717)
 * Correctly preserve deletion info on updated rows when notifying indexers
   of single-row deletions (CASSANDRA-10694)
 * Notify indexers of partition delete during cleanup (CASSANDRA-10685)
 * Keep the file open in trySkipCache (CASSANDRA-10669)
 * Updated trigger example (CASSANDRA-10257)
Merged from 2.2:
 * Verify tables in pseudo-system keyspaces at startup (CASSANDRA-10761)
 * Fix IllegalArgumentException in DataOutputBuffer.reallocate for large buffers (CASSANDRA-10592)
 * Show CQL help in cqlsh in web browser (CASSANDRA-7225)
 * Serialize on disk the proper SSTable compression ratio (CASSANDRA-10775)
 * Reject index queries while the index is building (CASSANDRA-8505)
 * CQL.textile syntax incorrectly includes optional keyspace for aggregate SFUNC and FINALFUNC (CASSANDRA-10747)
 * Fix JSON update with prepared statements (CASSANDRA-10631)
 * Don't do anticompaction after subrange repair (CASSANDRA-10422)
 * Fix SimpleDateType type compatibility (CASSANDRA-10027)
 * (Hadoop) fix splits calculation (CASSANDRA-10640)
 * (Hadoop) ensure that Cluster instances are always closed (CASSANDRA-10058)
Merged from 2.1:
 * Fix Stress profile parsing on Windows (CASSANDRA-10808)
 * Fix incremental repair hang when replica is down (CASSANDRA-10288)
 * Optimize the way we check if a token is repaired in anticompaction (CASSANDRA-10768)
 * Add proper error handling to stream receiver (CASSANDRA-10774)
 * Warn or fail when changing cluster topology live (CASSANDRA-10243)
 * Status command in debian/ubuntu init script doesn't work (CASSANDRA-10213)
 * Some DROP ... IF EXISTS incorrectly result in exceptions on non-existing KS (CASSANDRA-10658)
 * DeletionTime.compareTo wrong in rare cases (CASSANDRA-10749)
 * Force encoding when computing statement ids (CASSANDRA-10755)
 * Properly reject counters as map keys (CASSANDRA-10760)
 * Fix the sstable-needs-cleanup check (CASSANDRA-10740)
 * (cqlsh) Print column names before COPY operation (CASSANDRA-8935)
 * Fix CompressedInputStream for proper cleanup (CASSANDRA-10012)
 * (cqlsh) Support counters in COPY commands (CASSANDRA-9043)
 * Try next replica if not possible to connect to primary replica on
   ColumnFamilyRecordReader (CASSANDRA-2388)
 * Limit window size in DTCS (CASSANDRA-10280)
 * sstableloader does not use MAX_HEAP_SIZE env parameter (CASSANDRA-10188)
 * (cqlsh) Improve COPY TO performance and error handling (CASSANDRA-9304)
 * Create compression chunk for sending file only (CASSANDRA-10680)
 * Forbid compact clustering column type changes in ALTER TABLE (CASSANDRA-8879)
 * Reject incremental repair with subrange repair (CASSANDRA-10422)
 * Add a nodetool command to refresh size_estimates (CASSANDRA-9579)
 * Invalidate cache after stream receive task is completed (CASSANDRA-10341)
 * Reject counter writes in CQLSSTableWriter (CASSANDRA-10258)
 * Remove superfluous COUNTER_MUTATION stage mapping (CASSANDRA-10605)


3.0
 * Fix AssertionError while flushing memtable due to materialized views
   incorrectly inserting empty rows (CASSANDRA-10614)
 * Store UDA initcond as CQL literal in the schema table, instead of a blob (CASSANDRA-10650)
 * Don't use -1 for the position of partition key in schema (CASSANDRA-10491)
 * Fix distinct queries in mixed version cluster (CASSANDRA-10573)
 * Skip sstable on clustering in names query (CASSANDRA-10571)
 * Remove value skipping as it breaks read-repair (CASSANDRA-10655)
 * Fix bootstrapping with MVs (CASSANDRA-10621)
 * Make sure EACH_QUORUM reads are using NTS (CASSANDRA-10584)
 * Fix MV replica filtering for non-NetworkTopologyStrategy (CASSANDRA-10634)
 * (Hadoop) fix CIF describeSplits() not handling 0 size estimates (CASSANDRA-10600)
 * Fix reading of legacy sstables (CASSANDRA-10590)
 * Use CQL type names in schema metadata tables (CASSANDRA-10365)
 * Guard batchlog replay against integer division by zero (CASSANDRA-9223)
 * Fix bug when adding a column to thrift with the same name than a primary key (CASSANDRA-10608)
 * Add client address argument to IAuthenticator::newSaslNegotiator (CASSANDRA-8068)
 * Fix implementation of LegacyLayout.LegacyBoundComparator (CASSANDRA-10602)
 * Don't use 'names query' read path for counters (CASSANDRA-10572)
 * Fix backward compatibility for counters (CASSANDRA-10470)
 * Remove memory_allocator paramter from cassandra.yaml (CASSANDRA-10581,10628)
 * Execute the metadata reload task of all registered indexes on CFS::reload (CASSANDRA-10604)
 * Fix thrift cas operations with defined columns (CASSANDRA-10576)
 * Fix PartitionUpdate.operationCount()for updates with static column operations (CASSANDRA-10606)
 * Fix thrift get() queries with defined columns (CASSANDRA-10586)
 * Fix marking of indexes as built and removed (CASSANDRA-10601)
 * Skip initialization of non-registered 2i instances, remove Index::getIndexName (CASSANDRA-10595)
 * Fix batches on multiple tables (CASSANDRA-10554)
 * Ensure compaction options are validated when updating KeyspaceMetadata (CASSANDRA-10569)
 * Flatten Iterator Transformation Hierarchy (CASSANDRA-9975)
 * Remove token generator (CASSANDRA-5261)
 * RolesCache should not be created for any authenticator that does not requireAuthentication (CASSANDRA-10562)
 * Fix LogTransaction checking only a single directory for files (CASSANDRA-10421)
 * Fix handling of range tombstones when reading old format sstables (CASSANDRA-10360)
 * Aggregate with Initial Condition fails with C* 3.0 (CASSANDRA-10367)
Merged from 2.2:
 * (cqlsh) show partial trace if incomplete after max_trace_wait (CASSANDRA-7645)
 * Use most up-to-date version of schema for system tables (CASSANDRA-10652)
 * Deprecate memory_allocator in cassandra.yaml (CASSANDRA-10581,10628)
 * Expose phi values from failure detector via JMX and tweak debug
   and trace logging (CASSANDRA-9526)
 * Fix IllegalArgumentException in DataOutputBuffer.reallocate for large buffers (CASSANDRA-10592)
Merged from 2.1:
 * Shutdown compaction in drain to prevent leak (CASSANDRA-10079)
 * (cqlsh) fix COPY using wrong variable name for time_format (CASSANDRA-10633)
 * Do not run SizeEstimatesRecorder if a node is not a member of the ring (CASSANDRA-9912)
 * Improve handling of dead nodes in gossip (CASSANDRA-10298)
 * Fix logback-tools.xml incorrectly configured for outputing to System.err
   (CASSANDRA-9937)
 * Fix streaming to catch exception so retry not fail (CASSANDRA-10557)
 * Add validation method to PerRowSecondaryIndex (CASSANDRA-10092)
 * Support encrypted and plain traffic on the same port (CASSANDRA-10559)
 * Do STCS in DTCS windows (CASSANDRA-10276)
 * Avoid repetition of JVM_OPTS in debian package (CASSANDRA-10251)
 * Fix potential NPE from handling result of SIM.highestSelectivityIndex (CASSANDRA-10550)
 * Fix paging issues with partitions containing only static columns data (CASSANDRA-10381)
 * Fix conditions on static columns (CASSANDRA-10264)
 * AssertionError: attempted to delete non-existing file CommitLog (CASSANDRA-10377)
 * Fix sorting for queries with an IN condition on partition key columns (CASSANDRA-10363)


3.0-rc2
 * Fix SELECT DISTINCT queries between 2.2.2 nodes and 3.0 nodes (CASSANDRA-10473)
 * Remove circular references in SegmentedFile (CASSANDRA-10543)
 * Ensure validation of indexed values only occurs once per-partition (CASSANDRA-10536)
 * Fix handling of static columns for range tombstones in thrift (CASSANDRA-10174)
 * Support empty ColumnFilter for backward compatility on empty IN (CASSANDRA-10471)
 * Remove Pig support (CASSANDRA-10542)
 * Fix LogFile throws Exception when assertion is disabled (CASSANDRA-10522)
 * Revert CASSANDRA-7486, make CMS default GC, move GC config to
   conf/jvm.options (CASSANDRA-10403)
 * Fix TeeingAppender causing some logs to be truncated/empty (CASSANDRA-10447)
 * Allow EACH_QUORUM for reads (CASSANDRA-9602)
 * Fix potential ClassCastException while upgrading (CASSANDRA-10468)
 * Fix NPE in MVs on update (CASSANDRA-10503)
 * Only include modified cell data in indexing deltas (CASSANDRA-10438)
 * Do not load keyspace when creating sstable writer (CASSANDRA-10443)
 * If node is not yet gossiping write all MV updates to batchlog only (CASSANDRA-10413)
 * Re-populate token metadata after commit log recovery (CASSANDRA-10293)
 * Provide additional metrics for materialized views (CASSANDRA-10323)
 * Flush system schema tables after local schema changes (CASSANDRA-10429)
Merged from 2.2:
 * Reduce contention getting instances of CompositeType (CASSANDRA-10433)
 * Fix the regression when using LIMIT with aggregates (CASSANDRA-10487)
 * Avoid NoClassDefFoundError during DataDescriptor initialization on windows (CASSANDRA-10412)
 * Preserve case of quoted Role & User names (CASSANDRA-10394)
 * cqlsh pg-style-strings broken (CASSANDRA-10484)
 * cqlsh prompt includes name of keyspace after failed `use` statement (CASSANDRA-10369)
Merged from 2.1:
 * (cqlsh) Distinguish negative and positive infinity in output (CASSANDRA-10523)
 * (cqlsh) allow custom time_format for COPY TO (CASSANDRA-8970)
 * Don't allow startup if the node's rack has changed (CASSANDRA-10242)
 * (cqlsh) show partial trace if incomplete after max_trace_wait (CASSANDRA-7645)
 * Allow LOCAL_JMX to be easily overridden (CASSANDRA-10275)
 * Mark nodes as dead even if they've already left (CASSANDRA-10205)


3.0.0-rc1
 * Fix mixed version read request compatibility for compact static tables
   (CASSANDRA-10373)
 * Fix paging of DISTINCT with static and IN (CASSANDRA-10354)
 * Allow MATERIALIZED VIEW's SELECT statement to restrict primary key
   columns (CASSANDRA-9664)
 * Move crc_check_chance out of compression options (CASSANDRA-9839)
 * Fix descending iteration past end of BTreeSearchIterator (CASSANDRA-10301)
 * Transfer hints to a different node on decommission (CASSANDRA-10198)
 * Check partition keys for CAS operations during stmt validation (CASSANDRA-10338)
 * Add custom query expressions to SELECT (CASSANDRA-10217)
 * Fix minor bugs in MV handling (CASSANDRA-10362)
 * Allow custom indexes with 0,1 or multiple target columns (CASSANDRA-10124)
 * Improve MV schema representation (CASSANDRA-9921)
 * Add flag to enable/disable coordinator batchlog for MV writes (CASSANDRA-10230)
 * Update cqlsh COPY for new internal driver serialization interface (CASSANDRA-10318)
 * Give index implementations more control over rebuild operations (CASSANDRA-10312)
 * Update index file format (CASSANDRA-10314)
 * Add "shadowable" row tombstones to deal with mv timestamp issues (CASSANDRA-10261)
 * CFS.loadNewSSTables() broken for pre-3.0 sstables
 * Cache selected index in read command to reduce lookups (CASSANDRA-10215)
 * Small optimizations of sstable index serialization (CASSANDRA-10232)
 * Support for both encrypted and unencrypted native transport connections (CASSANDRA-9590)
Merged from 2.2:
 * Configurable page size in cqlsh (CASSANDRA-9855)
 * Defer default role manager setup until all nodes are on 2.2+ (CASSANDRA-9761)
 * Handle missing RoleManager in config after upgrade to 2.2 (CASSANDRA-10209)
Merged from 2.1:
 * Bulk Loader API could not tolerate even node failure (CASSANDRA-10347)
 * Avoid misleading pushed notifications when multiple nodes
   share an rpc_address (CASSANDRA-10052)
 * Fix dropping undroppable when message queue is full (CASSANDRA-10113)
 * Fix potential ClassCastException during paging (CASSANDRA-10352)
 * Prevent ALTER TYPE from creating circular references (CASSANDRA-10339)
 * Fix cache handling of 2i and base tables (CASSANDRA-10155, 10359)
 * Fix NPE in nodetool compactionhistory (CASSANDRA-9758)
 * (Pig) support BulkOutputFormat as a URL parameter (CASSANDRA-7410)
 * BATCH statement is broken in cqlsh (CASSANDRA-10272)
 * (cqlsh) Make cqlsh PEP8 Compliant (CASSANDRA-10066)
 * (cqlsh) Fix error when starting cqlsh with --debug (CASSANDRA-10282)
 * Scrub, Cleanup and Upgrade do not unmark compacting until all operations
   have completed, regardless of the occurence of exceptions (CASSANDRA-10274)


3.0.0-beta2
 * Fix columns returned by AbstractBtreePartitions (CASSANDRA-10220)
 * Fix backward compatibility issue due to AbstractBounds serialization bug (CASSANDRA-9857)
 * Fix startup error when upgrading nodes (CASSANDRA-10136)
 * Base table PRIMARY KEY can be assumed to be NOT NULL in MV creation (CASSANDRA-10147)
 * Improve batchlog write patch (CASSANDRA-9673)
 * Re-apply MaterializedView updates on commitlog replay (CASSANDRA-10164)
 * Require AbstractType.isByteOrderComparable declaration in constructor (CASSANDRA-9901)
 * Avoid digest mismatch on upgrade to 3.0 (CASSANDRA-9554)
 * Fix Materialized View builder when adding multiple MVs (CASSANDRA-10156)
 * Choose better poolingOptions for protocol v4 in cassandra-stress (CASSANDRA-10182)
 * Fix LWW bug affecting Materialized Views (CASSANDRA-10197)
 * Ensures frozen sets and maps are always sorted (CASSANDRA-10162)
 * Don't deadlock when flushing CFS backed custom indexes (CASSANDRA-10181)
 * Fix double flushing of secondary index tables (CASSANDRA-10180)
 * Fix incorrect handling of range tombstones in thrift (CASSANDRA-10046)
 * Only use batchlog when paired materialized view replica is remote (CASSANDRA-10061)
 * Reuse TemporalRow when updating multiple MaterializedViews (CASSANDRA-10060)
 * Validate gc_grace_seconds for batchlog writes and MVs (CASSANDRA-9917)
 * Fix sstablerepairedset (CASSANDRA-10132)
Merged from 2.2:
 * Cancel transaction for sstables we wont redistribute index summary
   for (CASSANDRA-10270)
 * Retry snapshot deletion after compaction and gc on Windows (CASSANDRA-10222)
 * Fix failure to start with space in directory path on Windows (CASSANDRA-10239)
 * Fix repair hang when snapshot failed (CASSANDRA-10057)
 * Fall back to 1/4 commitlog volume for commitlog_total_space on small disks
   (CASSANDRA-10199)
Merged from 2.1:
 * Added configurable warning threshold for GC duration (CASSANDRA-8907)
 * Fix handling of streaming EOF (CASSANDRA-10206)
 * Only check KeyCache when it is enabled
 * Change streaming_socket_timeout_in_ms default to 1 hour (CASSANDRA-8611)
 * (cqlsh) update list of CQL keywords (CASSANDRA-9232)
 * Add nodetool gettraceprobability command (CASSANDRA-10234)
Merged from 2.0:
 * Fix rare race where older gossip states can be shadowed (CASSANDRA-10366)
 * Fix consolidating racks violating the RF contract (CASSANDRA-10238)
 * Disallow decommission when node is in drained state (CASSANDRA-8741)


2.2.1
 * Fix race during construction of commit log (CASSANDRA-10049)
 * Fix LeveledCompactionStrategyTest (CASSANDRA-9757)
 * Fix broken UnbufferedDataOutputStreamPlus.writeUTF (CASSANDRA-10203)
 * (cqlsh) default load-from-file encoding to utf-8 (CASSANDRA-9898)
 * Avoid returning Permission.NONE when failing to query users table (CASSANDRA-10168)
 * (cqlsh) add CLEAR command (CASSANDRA-10086)
 * Support string literals as Role names for compatibility (CASSANDRA-10135)
Merged from 2.1:
 * Only check KeyCache when it is enabled
 * Change streaming_socket_timeout_in_ms default to 1 hour (CASSANDRA-8611)
 * (cqlsh) update list of CQL keywords (CASSANDRA-9232)


3.0.0-beta1
 * Redesign secondary index API (CASSANDRA-9459, 7771, 9041)
 * Fix throwing ReadFailure instead of ReadTimeout on range queries (CASSANDRA-10125)
 * Rewrite hinted handoff (CASSANDRA-6230)
 * Fix query on static compact tables (CASSANDRA-10093)
 * Fix race during construction of commit log (CASSANDRA-10049)
 * Add option to only purge repaired tombstones (CASSANDRA-6434)
 * Change authorization handling for MVs (CASSANDRA-9927)
 * Add custom JMX enabled executor for UDF sandbox (CASSANDRA-10026)
 * Fix row deletion bug for Materialized Views (CASSANDRA-10014)
 * Support mixed-version clusters with Cassandra 2.1 and 2.2 (CASSANDRA-9704)
 * Fix multiple slices on RowSearchers (CASSANDRA-10002)
 * Fix bug in merging of collections (CASSANDRA-10001)
 * Optimize batchlog replay to avoid full scans (CASSANDRA-7237)
 * Repair improvements when using vnodes (CASSANDRA-5220)
 * Disable scripted UDFs by default (CASSANDRA-9889)
 * Bytecode inspection for Java-UDFs (CASSANDRA-9890)
 * Use byte to serialize MT hash length (CASSANDRA-9792)
 * Replace usage of Adler32 with CRC32 (CASSANDRA-8684)
 * Fix migration to new format from 2.1 SSTable (CASSANDRA-10006)
 * SequentialWriter should extend BufferedDataOutputStreamPlus (CASSANDRA-9500)
 * Use the same repairedAt timestamp within incremental repair session (CASSANDRA-9111)
Merged from 2.2:
 * Allow count(*) and count(1) to be use as normal aggregation (CASSANDRA-10114)
 * An NPE is thrown if the column name is unknown for an IN relation (CASSANDRA-10043)
 * Apply commit_failure_policy to more errors on startup (CASSANDRA-9749)
 * Fix histogram overflow exception (CASSANDRA-9973)
 * Route gossip messages over dedicated socket (CASSANDRA-9237)
 * Add checksum to saved cache files (CASSANDRA-9265)
 * Log warning when using an aggregate without partition key (CASSANDRA-9737)
Merged from 2.1:
 * (cqlsh) Allow encoding to be set through command line (CASSANDRA-10004)
 * Add new JMX methods to change local compaction strategy (CASSANDRA-9965)
 * Write hints for paxos commits (CASSANDRA-7342)
 * (cqlsh) Fix timestamps before 1970 on Windows, always
   use UTC for timestamp display (CASSANDRA-10000)
 * (cqlsh) Avoid overwriting new config file with old config
   when both exist (CASSANDRA-9777)
 * Release snapshot selfRef when doing snapshot repair (CASSANDRA-9998)
 * Cannot replace token does not exist - DN node removed as Fat Client (CASSANDRA-9871)
Merged from 2.0:
 * Don't cast expected bf size to an int (CASSANDRA-9959)
 * Make getFullyExpiredSSTables less expensive (CASSANDRA-9882)


3.0.0-alpha1
 * Implement proper sandboxing for UDFs (CASSANDRA-9402)
 * Simplify (and unify) cleanup of compaction leftovers (CASSANDRA-7066)
 * Allow extra schema definitions in cassandra-stress yaml (CASSANDRA-9850)
 * Metrics should use up to date nomenclature (CASSANDRA-9448)
 * Change CREATE/ALTER TABLE syntax for compression (CASSANDRA-8384)
 * Cleanup crc and adler code for java 8 (CASSANDRA-9650)
 * Storage engine refactor (CASSANDRA-8099, 9743, 9746, 9759, 9781, 9808, 9825,
   9848, 9705, 9859, 9867, 9874, 9828, 9801)
 * Update Guava to 18.0 (CASSANDRA-9653)
 * Bloom filter false positive ratio is not honoured (CASSANDRA-8413)
 * New option for cassandra-stress to leave a ratio of columns null (CASSANDRA-9522)
 * Change hinted_handoff_enabled yaml setting, JMX (CASSANDRA-9035)
 * Add algorithmic token allocation (CASSANDRA-7032)
 * Add nodetool command to replay batchlog (CASSANDRA-9547)
 * Make file buffer cache independent of paths being read (CASSANDRA-8897)
 * Remove deprecated legacy Hadoop code (CASSANDRA-9353)
 * Decommissioned nodes will not rejoin the cluster (CASSANDRA-8801)
 * Change gossip stabilization to use endpoit size (CASSANDRA-9401)
 * Change default garbage collector to G1 (CASSANDRA-7486)
 * Populate TokenMetadata early during startup (CASSANDRA-9317)
 * Undeprecate cache recentHitRate (CASSANDRA-6591)
 * Add support for selectively varint encoding fields (CASSANDRA-9499, 9865)
 * Materialized Views (CASSANDRA-6477)
Merged from 2.2:
 * Avoid grouping sstables for anticompaction with DTCS (CASSANDRA-9900)
 * UDF / UDA execution time in trace (CASSANDRA-9723)
 * Fix broken internode SSL (CASSANDRA-9884)
Merged from 2.1:
 * Add new JMX methods to change local compaction strategy (CASSANDRA-9965)
 * Fix handling of enable/disable autocompaction (CASSANDRA-9899)
 * Add consistency level to tracing ouput (CASSANDRA-9827)
 * Remove repair snapshot leftover on startup (CASSANDRA-7357)
 * Use random nodes for batch log when only 2 racks (CASSANDRA-8735)
 * Ensure atomicity inside thrift and stream session (CASSANDRA-7757)
 * Fix nodetool info error when the node is not joined (CASSANDRA-9031)
Merged from 2.0:
 * Log when messages are dropped due to cross_node_timeout (CASSANDRA-9793)
 * Don't track hotness when opening from snapshot for validation (CASSANDRA-9382)


2.2.0
 * Allow the selection of columns together with aggregates (CASSANDRA-9767)
 * Fix cqlsh copy methods and other windows specific issues (CASSANDRA-9795)
 * Don't wrap byte arrays in SequentialWriter (CASSANDRA-9797)
 * sum() and avg() functions missing for smallint and tinyint types (CASSANDRA-9671)
 * Revert CASSANDRA-9542 (allow native functions in UDA) (CASSANDRA-9771)
Merged from 2.1:
 * Fix MarshalException when upgrading superColumn family (CASSANDRA-9582)
 * Fix broken logging for "empty" flushes in Memtable (CASSANDRA-9837)
 * Handle corrupt files on startup (CASSANDRA-9686)
 * Fix clientutil jar and tests (CASSANDRA-9760)
 * (cqlsh) Allow the SSL protocol version to be specified through the
    config file or environment variables (CASSANDRA-9544)
Merged from 2.0:
 * Add tool to find why expired sstables are not getting dropped (CASSANDRA-10015)
 * Remove erroneous pending HH tasks from tpstats/jmx (CASSANDRA-9129)
 * Don't cast expected bf size to an int (CASSANDRA-9959)
 * checkForEndpointCollision fails for legitimate collisions (CASSANDRA-9765)
 * Complete CASSANDRA-8448 fix (CASSANDRA-9519)
 * Don't include auth credentials in debug log (CASSANDRA-9682)
 * Can't transition from write survey to normal mode (CASSANDRA-9740)
 * Scrub (recover) sstables even when -Index.db is missing (CASSANDRA-9591)
 * Fix growing pending background compaction (CASSANDRA-9662)


2.2.0-rc2
 * Re-enable memory-mapped I/O on Windows (CASSANDRA-9658)
 * Warn when an extra-large partition is compacted (CASSANDRA-9643)
 * (cqlsh) Allow setting the initial connection timeout (CASSANDRA-9601)
 * BulkLoader has --transport-factory option but does not use it (CASSANDRA-9675)
 * Allow JMX over SSL directly from nodetool (CASSANDRA-9090)
 * Update cqlsh for UDFs (CASSANDRA-7556)
 * Change Windows kernel default timer resolution (CASSANDRA-9634)
 * Deprected sstable2json and json2sstable (CASSANDRA-9618)
 * Allow native functions in user-defined aggregates (CASSANDRA-9542)
 * Don't repair system_distributed by default (CASSANDRA-9621)
 * Fix mixing min, max, and count aggregates for blob type (CASSANRA-9622)
 * Rename class for DATE type in Java driver (CASSANDRA-9563)
 * Duplicate compilation of UDFs on coordinator (CASSANDRA-9475)
 * Fix connection leak in CqlRecordWriter (CASSANDRA-9576)
 * Mlockall before opening system sstables & remove boot_without_jna option (CASSANDRA-9573)
 * Add functions to convert timeuuid to date or time, deprecate dateOf and unixTimestampOf (CASSANDRA-9229)
 * Make sure we cancel non-compacting sstables from LifecycleTransaction (CASSANDRA-9566)
 * Fix deprecated repair JMX API (CASSANDRA-9570)
 * Add logback metrics (CASSANDRA-9378)
 * Update and refactor ant test/test-compression to run the tests in parallel (CASSANDRA-9583)
 * Fix upgrading to new directory for secondary index (CASSANDRA-9687)
Merged from 2.1:
 * (cqlsh) Fix bad check for CQL compatibility when DESCRIBE'ing
   COMPACT STORAGE tables with no clustering columns
 * Eliminate strong self-reference chains in sstable ref tidiers (CASSANDRA-9656)
 * Ensure StreamSession uses canonical sstable reader instances (CASSANDRA-9700) 
 * Ensure memtable book keeping is not corrupted in the event we shrink usage (CASSANDRA-9681)
 * Update internal python driver for cqlsh (CASSANDRA-9064)
 * Fix IndexOutOfBoundsException when inserting tuple with too many
   elements using the string literal notation (CASSANDRA-9559)
 * Enable describe on indices (CASSANDRA-7814)
 * Fix incorrect result for IN queries where column not found (CASSANDRA-9540)
 * ColumnFamilyStore.selectAndReference may block during compaction (CASSANDRA-9637)
 * Fix bug in cardinality check when compacting (CASSANDRA-9580)
 * Fix memory leak in Ref due to ConcurrentLinkedQueue.remove() behaviour (CASSANDRA-9549)
 * Make rebuild only run one at a time (CASSANDRA-9119)
Merged from 2.0:
 * Avoid NPE in AuthSuccess#decode (CASSANDRA-9727)
 * Add listen_address to system.local (CASSANDRA-9603)
 * Bug fixes to resultset metadata construction (CASSANDRA-9636)
 * Fix setting 'durable_writes' in ALTER KEYSPACE (CASSANDRA-9560)
 * Avoids ballot clash in Paxos (CASSANDRA-9649)
 * Improve trace messages for RR (CASSANDRA-9479)
 * Fix suboptimal secondary index selection when restricted
   clustering column is also indexed (CASSANDRA-9631)
 * (cqlsh) Add min_threshold to DTCS option autocomplete (CASSANDRA-9385)
 * Fix error message when attempting to create an index on a column
   in a COMPACT STORAGE table with clustering columns (CASSANDRA-9527)
 * 'WITH WITH' in alter keyspace statements causes NPE (CASSANDRA-9565)
 * Expose some internals of SelectStatement for inspection (CASSANDRA-9532)
 * ArrivalWindow should use primitives (CASSANDRA-9496)
 * Periodically submit background compaction tasks (CASSANDRA-9592)
 * Set HAS_MORE_PAGES flag to false when PagingState is null (CASSANDRA-9571)


2.2.0-rc1
 * Compressed commit log should measure compressed space used (CASSANDRA-9095)
 * Fix comparison bug in CassandraRoleManager#collectRoles (CASSANDRA-9551)
 * Add tinyint,smallint,time,date support for UDFs (CASSANDRA-9400)
 * Deprecates SSTableSimpleWriter and SSTableSimpleUnsortedWriter (CASSANDRA-9546)
 * Empty INITCOND treated as null in aggregate (CASSANDRA-9457)
 * Remove use of Cell in Thrift MapReduce classes (CASSANDRA-8609)
 * Integrate pre-release Java Driver 2.2-rc1, custom build (CASSANDRA-9493)
 * Clean up gossiper logic for old versions (CASSANDRA-9370)
 * Fix custom payload coding/decoding to match the spec (CASSANDRA-9515)
 * ant test-all results incomplete when parsed (CASSANDRA-9463)
 * Disallow frozen<> types in function arguments and return types for
   clarity (CASSANDRA-9411)
 * Static Analysis to warn on unsafe use of Autocloseable instances (CASSANDRA-9431)
 * Update commitlog archiving examples now that commitlog segments are
   not recycled (CASSANDRA-9350)
 * Extend Transactional API to sstable lifecycle management (CASSANDRA-8568)
 * (cqlsh) Add support for native protocol 4 (CASSANDRA-9399)
 * Ensure that UDF and UDAs are keyspace-isolated (CASSANDRA-9409)
 * Revert CASSANDRA-7807 (tracing completion client notifications) (CASSANDRA-9429)
 * Add ability to stop compaction by ID (CASSANDRA-7207)
 * Let CassandraVersion handle SNAPSHOT version (CASSANDRA-9438)
Merged from 2.1:
 * (cqlsh) Fix using COPY through SOURCE or -f (CASSANDRA-9083)
 * Fix occasional lack of `system` keyspace in schema tables (CASSANDRA-8487)
 * Use ProtocolError code instead of ServerError code for native protocol
   error responses to unsupported protocol versions (CASSANDRA-9451)
 * Default commitlog_sync_batch_window_in_ms changed to 2ms (CASSANDRA-9504)
 * Fix empty partition assertion in unsorted sstable writing tools (CASSANDRA-9071)
 * Ensure truncate without snapshot cannot produce corrupt responses (CASSANDRA-9388) 
 * Consistent error message when a table mixes counter and non-counter
   columns (CASSANDRA-9492)
 * Avoid getting unreadable keys during anticompaction (CASSANDRA-9508)
 * (cqlsh) Better float precision by default (CASSANDRA-9224)
 * Improve estimated row count (CASSANDRA-9107)
 * Optimize range tombstone memory footprint (CASSANDRA-8603)
 * Use configured gcgs in anticompaction (CASSANDRA-9397)
Merged from 2.0:
 * Don't accumulate more range than necessary in RangeTombstone.Tracker (CASSANDRA-9486)
 * Add broadcast and rpc addresses to system.local (CASSANDRA-9436)
 * Always mark sstable suspect when corrupted (CASSANDRA-9478)
 * Add database users and permissions to CQL3 documentation (CASSANDRA-7558)
 * Allow JVM_OPTS to be passed to standalone tools (CASSANDRA-5969)
 * Fix bad condition in RangeTombstoneList (CASSANDRA-9485)
 * Fix potential StackOverflow when setting CrcCheckChance over JMX (CASSANDRA-9488)
 * Fix null static columns in pages after the first, paged reversed
   queries (CASSANDRA-8502)
 * Fix counting cache serialization in request metrics (CASSANDRA-9466)
 * Add option not to validate atoms during scrub (CASSANDRA-9406)


2.2.0-beta1
 * Introduce Transactional API for internal state changes (CASSANDRA-8984)
 * Add a flag in cassandra.yaml to enable UDFs (CASSANDRA-9404)
 * Better support of null for UDF (CASSANDRA-8374)
 * Use ecj instead of javassist for UDFs (CASSANDRA-8241)
 * faster async logback configuration for tests (CASSANDRA-9376)
 * Add `smallint` and `tinyint` data types (CASSANDRA-8951)
 * Avoid thrift schema creation when native driver is used in stress tool (CASSANDRA-9374)
 * Make Functions.declared thread-safe
 * Add client warnings to native protocol v4 (CASSANDRA-8930)
 * Allow roles cache to be invalidated (CASSANDRA-8967)
 * Upgrade Snappy (CASSANDRA-9063)
 * Don't start Thrift rpc by default (CASSANDRA-9319)
 * Only stream from unrepaired sstables with incremental repair (CASSANDRA-8267)
 * Aggregate UDFs allow SFUNC return type to differ from STYPE if FFUNC specified (CASSANDRA-9321)
 * Remove Thrift dependencies in bundled tools (CASSANDRA-8358)
 * Disable memory mapping of hsperfdata file for JVM statistics (CASSANDRA-9242)
 * Add pre-startup checks to detect potential incompatibilities (CASSANDRA-8049)
 * Distinguish between null and unset in protocol v4 (CASSANDRA-7304)
 * Add user/role permissions for user-defined functions (CASSANDRA-7557)
 * Allow cassandra config to be updated to restart daemon without unloading classes (CASSANDRA-9046)
 * Don't initialize compaction writer before checking if iter is empty (CASSANDRA-9117)
 * Don't execute any functions at prepare-time (CASSANDRA-9037)
 * Share file handles between all instances of a SegmentedFile (CASSANDRA-8893)
 * Make it possible to major compact LCS (CASSANDRA-7272)
 * Make FunctionExecutionException extend RequestExecutionException
   (CASSANDRA-9055)
 * Add support for SELECT JSON, INSERT JSON syntax and new toJson(), fromJson()
   functions (CASSANDRA-7970)
 * Optimise max purgeable timestamp calculation in compaction (CASSANDRA-8920)
 * Constrain internode message buffer sizes, and improve IO class hierarchy (CASSANDRA-8670) 
 * New tool added to validate all sstables in a node (CASSANDRA-5791)
 * Push notification when tracing completes for an operation (CASSANDRA-7807)
 * Delay "node up" and "node added" notifications until native protocol server is started (CASSANDRA-8236)
 * Compressed Commit Log (CASSANDRA-6809)
 * Optimise IntervalTree (CASSANDRA-8988)
 * Add a key-value payload for third party usage (CASSANDRA-8553, 9212)
 * Bump metrics-reporter-config dependency for metrics 3.0 (CASSANDRA-8149)
 * Partition intra-cluster message streams by size, not type (CASSANDRA-8789)
 * Add WriteFailureException to native protocol, notify coordinator of
   write failures (CASSANDRA-8592)
 * Convert SequentialWriter to nio (CASSANDRA-8709)
 * Add role based access control (CASSANDRA-7653, 8650, 7216, 8760, 8849, 8761, 8850)
 * Record client ip address in tracing sessions (CASSANDRA-8162)
 * Indicate partition key columns in response metadata for prepared
   statements (CASSANDRA-7660)
 * Merge UUIDType and TimeUUIDType parse logic (CASSANDRA-8759)
 * Avoid memory allocation when searching index summary (CASSANDRA-8793)
 * Optimise (Time)?UUIDType Comparisons (CASSANDRA-8730)
 * Make CRC32Ex into a separate maven dependency (CASSANDRA-8836)
 * Use preloaded jemalloc w/ Unsafe (CASSANDRA-8714, 9197)
 * Avoid accessing partitioner through StorageProxy (CASSANDRA-8244, 8268)
 * Upgrade Metrics library and remove depricated metrics (CASSANDRA-5657)
 * Serializing Row cache alternative, fully off heap (CASSANDRA-7438)
 * Duplicate rows returned when in clause has repeated values (CASSANDRA-6706)
 * Make CassandraException unchecked, extend RuntimeException (CASSANDRA-8560)
 * Support direct buffer decompression for reads (CASSANDRA-8464)
 * DirectByteBuffer compatible LZ4 methods (CASSANDRA-7039)
 * Group sstables for anticompaction correctly (CASSANDRA-8578)
 * Add ReadFailureException to native protocol, respond
   immediately when replicas encounter errors while handling
   a read request (CASSANDRA-7886)
 * Switch CommitLogSegment from RandomAccessFile to nio (CASSANDRA-8308)
 * Allow mixing token and partition key restrictions (CASSANDRA-7016)
 * Support index key/value entries on map collections (CASSANDRA-8473)
 * Modernize schema tables (CASSANDRA-8261)
 * Support for user-defined aggregation functions (CASSANDRA-8053)
 * Fix NPE in SelectStatement with empty IN values (CASSANDRA-8419)
 * Refactor SelectStatement, return IN results in natural order instead
   of IN value list order and ignore duplicate values in partition key IN restrictions (CASSANDRA-7981)
 * Support UDTs, tuples, and collections in user-defined
   functions (CASSANDRA-7563)
 * Fix aggregate fn results on empty selection, result column name,
   and cqlsh parsing (CASSANDRA-8229)
 * Mark sstables as repaired after full repair (CASSANDRA-7586)
 * Extend Descriptor to include a format value and refactor reader/writer
   APIs (CASSANDRA-7443)
 * Integrate JMH for microbenchmarks (CASSANDRA-8151)
 * Keep sstable levels when bootstrapping (CASSANDRA-7460)
 * Add Sigar library and perform basic OS settings check on startup (CASSANDRA-7838)
 * Support for aggregation functions (CASSANDRA-4914)
 * Remove cassandra-cli (CASSANDRA-7920)
 * Accept dollar quoted strings in CQL (CASSANDRA-7769)
 * Make assassinate a first class command (CASSANDRA-7935)
 * Support IN clause on any partition key column (CASSANDRA-7855)
 * Support IN clause on any clustering column (CASSANDRA-4762)
 * Improve compaction logging (CASSANDRA-7818)
 * Remove YamlFileNetworkTopologySnitch (CASSANDRA-7917)
 * Do anticompaction in groups (CASSANDRA-6851)
 * Support user-defined functions (CASSANDRA-7395, 7526, 7562, 7740, 7781, 7929,
   7924, 7812, 8063, 7813, 7708)
 * Permit configurable timestamps with cassandra-stress (CASSANDRA-7416)
 * Move sstable RandomAccessReader to nio2, which allows using the
   FILE_SHARE_DELETE flag on Windows (CASSANDRA-4050)
 * Remove CQL2 (CASSANDRA-5918)
 * Optimize fetching multiple cells by name (CASSANDRA-6933)
 * Allow compilation in java 8 (CASSANDRA-7028)
 * Make incremental repair default (CASSANDRA-7250)
 * Enable code coverage thru JaCoCo (CASSANDRA-7226)
 * Switch external naming of 'column families' to 'tables' (CASSANDRA-4369) 
 * Shorten SSTable path (CASSANDRA-6962)
 * Use unsafe mutations for most unit tests (CASSANDRA-6969)
 * Fix race condition during calculation of pending ranges (CASSANDRA-7390)
 * Fail on very large batch sizes (CASSANDRA-8011)
 * Improve concurrency of repair (CASSANDRA-6455, 8208, 9145)
 * Select optimal CRC32 implementation at runtime (CASSANDRA-8614)
 * Evaluate MurmurHash of Token once per query (CASSANDRA-7096)
 * Generalize progress reporting (CASSANDRA-8901)
 * Resumable bootstrap streaming (CASSANDRA-8838, CASSANDRA-8942)
 * Allow scrub for secondary index (CASSANDRA-5174)
 * Save repair data to system table (CASSANDRA-5839)
 * fix nodetool names that reference column families (CASSANDRA-8872)
 Merged from 2.1:
 * Warn on misuse of unlogged batches (CASSANDRA-9282)
 * Failure detector detects and ignores local pauses (CASSANDRA-9183)
 * Add utility class to support for rate limiting a given log statement (CASSANDRA-9029)
 * Add missing consistency levels to cassandra-stess (CASSANDRA-9361)
 * Fix commitlog getCompletedTasks to not increment (CASSANDRA-9339)
 * Fix for harmless exceptions logged as ERROR (CASSANDRA-8564)
 * Delete processed sstables in sstablesplit/sstableupgrade (CASSANDRA-8606)
 * Improve sstable exclusion from partition tombstones (CASSANDRA-9298)
 * Validate the indexed column rather than the cell's contents for 2i (CASSANDRA-9057)
 * Add support for top-k custom 2i queries (CASSANDRA-8717)
 * Fix error when dropping table during compaction (CASSANDRA-9251)
 * cassandra-stress supports validation operations over user profiles (CASSANDRA-8773)
 * Add support for rate limiting log messages (CASSANDRA-9029)
 * Log the partition key with tombstone warnings (CASSANDRA-8561)
 * Reduce runWithCompactionsDisabled poll interval to 1ms (CASSANDRA-9271)
 * Fix PITR commitlog replay (CASSANDRA-9195)
 * GCInspector logs very different times (CASSANDRA-9124)
 * Fix deleting from an empty list (CASSANDRA-9198)
 * Update tuple and collection types that use a user-defined type when that UDT
   is modified (CASSANDRA-9148, CASSANDRA-9192)
 * Use higher timeout for prepair and snapshot in repair (CASSANDRA-9261)
 * Fix anticompaction blocking ANTI_ENTROPY stage (CASSANDRA-9151)
 * Repair waits for anticompaction to finish (CASSANDRA-9097)
 * Fix streaming not holding ref when stream error (CASSANDRA-9295)
 * Fix canonical view returning early opened SSTables (CASSANDRA-9396)
Merged from 2.0:
 * (cqlsh) Add LOGIN command to switch users (CASSANDRA-7212)
 * Clone SliceQueryFilter in AbstractReadCommand implementations (CASSANDRA-8940)
 * Push correct protocol notification for DROP INDEX (CASSANDRA-9310)
 * token-generator - generated tokens too long (CASSANDRA-9300)
 * Fix counting of tombstones for TombstoneOverwhelmingException (CASSANDRA-9299)
 * Fix ReconnectableSnitch reconnecting to peers during upgrade (CASSANDRA-6702)
 * Include keyspace and table name in error log for collections over the size
   limit (CASSANDRA-9286)
 * Avoid potential overlap in LCS with single-partition sstables (CASSANDRA-9322)
 * Log warning message when a table is queried before the schema has fully
   propagated (CASSANDRA-9136)
 * Overload SecondaryIndex#indexes to accept the column definition (CASSANDRA-9314)
 * (cqlsh) Add SERIAL and LOCAL_SERIAL consistency levels (CASSANDRA-8051)
 * Fix index selection during rebuild with certain table layouts (CASSANDRA-9281)
 * Fix partition-level-delete-only workload accounting (CASSANDRA-9194)
 * Allow scrub to handle corrupted compressed chunks (CASSANDRA-9140)
 * Fix assertion error when resetlocalschema is run during repair (CASSANDRA-9249)
 * Disable single sstable tombstone compactions for DTCS by default (CASSANDRA-9234)
 * IncomingTcpConnection thread is not named (CASSANDRA-9262)
 * Close incoming connections when MessagingService is stopped (CASSANDRA-9238)
 * Fix streaming hang when retrying (CASSANDRA-9132)


2.1.5
 * Re-add deprecated cold_reads_to_omit param for backwards compat (CASSANDRA-9203)
 * Make anticompaction visible in compactionstats (CASSANDRA-9098)
 * Improve nodetool getendpoints documentation about the partition
   key parameter (CASSANDRA-6458)
 * Don't check other keyspaces for schema changes when an user-defined
   type is altered (CASSANDRA-9187)
 * Add generate-idea-files target to build.xml (CASSANDRA-9123)
 * Allow takeColumnFamilySnapshot to take a list of tables (CASSANDRA-8348)
 * Limit major sstable operations to their canonical representation (CASSANDRA-8669)
 * cqlsh: Add tests for INSERT and UPDATE tab completion (CASSANDRA-9125)
 * cqlsh: quote column names when needed in COPY FROM inserts (CASSANDRA-9080)
 * Do not load read meter for offline operations (CASSANDRA-9082)
 * cqlsh: Make CompositeType data readable (CASSANDRA-8919)
 * cqlsh: Fix display of triggers (CASSANDRA-9081)
 * Fix NullPointerException when deleting or setting an element by index on
   a null list collection (CASSANDRA-9077)
 * Buffer bloom filter serialization (CASSANDRA-9066)
 * Fix anti-compaction target bloom filter size (CASSANDRA-9060)
 * Make FROZEN and TUPLE unreserved keywords in CQL (CASSANDRA-9047)
 * Prevent AssertionError from SizeEstimatesRecorder (CASSANDRA-9034)
 * Avoid overwriting index summaries for sstables with an older format that
   does not support downsampling; rebuild summaries on startup when this
   is detected (CASSANDRA-8993)
 * Fix potential data loss in CompressedSequentialWriter (CASSANDRA-8949)
 * Make PasswordAuthenticator number of hashing rounds configurable (CASSANDRA-8085)
 * Fix AssertionError when binding nested collections in DELETE (CASSANDRA-8900)
 * Check for overlap with non-early sstables in LCS (CASSANDRA-8739)
 * Only calculate max purgable timestamp if we have to (CASSANDRA-8914)
 * (cqlsh) Greatly improve performance of COPY FROM (CASSANDRA-8225)
 * IndexSummary effectiveIndexInterval is now a guideline, not a rule (CASSANDRA-8993)
 * Use correct bounds for page cache eviction of compressed files (CASSANDRA-8746)
 * SSTableScanner enforces its bounds (CASSANDRA-8946)
 * Cleanup cell equality (CASSANDRA-8947)
 * Introduce intra-cluster message coalescing (CASSANDRA-8692)
 * DatabaseDescriptor throws NPE when rpc_interface is used (CASSANDRA-8839)
 * Don't check if an sstable is live for offline compactions (CASSANDRA-8841)
 * Don't set clientMode in SSTableLoader (CASSANDRA-8238)
 * Fix SSTableRewriter with disabled early open (CASSANDRA-8535)
 * Fix cassandra-stress so it respects the CL passed in user mode (CASSANDRA-8948)
 * Fix rare NPE in ColumnDefinition#hasIndexOption() (CASSANDRA-8786)
 * cassandra-stress reports per-operation statistics, plus misc (CASSANDRA-8769)
 * Add SimpleDate (cql date) and Time (cql time) types (CASSANDRA-7523)
 * Use long for key count in cfstats (CASSANDRA-8913)
 * Make SSTableRewriter.abort() more robust to failure (CASSANDRA-8832)
 * Remove cold_reads_to_omit from STCS (CASSANDRA-8860)
 * Make EstimatedHistogram#percentile() use ceil instead of floor (CASSANDRA-8883)
 * Fix top partitions reporting wrong cardinality (CASSANDRA-8834)
 * Fix rare NPE in KeyCacheSerializer (CASSANDRA-8067)
 * Pick sstables for validation as late as possible inc repairs (CASSANDRA-8366)
 * Fix commitlog getPendingTasks to not increment (CASSANDRA-8862)
 * Fix parallelism adjustment in range and secondary index queries
   when the first fetch does not satisfy the limit (CASSANDRA-8856)
 * Check if the filtered sstables is non-empty in STCS (CASSANDRA-8843)
 * Upgrade java-driver used for cassandra-stress (CASSANDRA-8842)
 * Fix CommitLog.forceRecycleAllSegments() memory access error (CASSANDRA-8812)
 * Improve assertions in Memory (CASSANDRA-8792)
 * Fix SSTableRewriter cleanup (CASSANDRA-8802)
 * Introduce SafeMemory for CompressionMetadata.Writer (CASSANDRA-8758)
 * 'nodetool info' prints exception against older node (CASSANDRA-8796)
 * Ensure SSTableReader.last corresponds exactly with the file end (CASSANDRA-8750)
 * Make SSTableWriter.openEarly more robust and obvious (CASSANDRA-8747)
 * Enforce SSTableReader.first/last (CASSANDRA-8744)
 * Cleanup SegmentedFile API (CASSANDRA-8749)
 * Avoid overlap with early compaction replacement (CASSANDRA-8683)
 * Safer Resource Management++ (CASSANDRA-8707)
 * Write partition size estimates into a system table (CASSANDRA-7688)
 * cqlsh: Fix keys() and full() collection indexes in DESCRIBE output
   (CASSANDRA-8154)
 * Show progress of streaming in nodetool netstats (CASSANDRA-8886)
 * IndexSummaryBuilder utilises offheap memory, and shares data between
   each IndexSummary opened from it (CASSANDRA-8757)
 * markCompacting only succeeds if the exact SSTableReader instances being 
   marked are in the live set (CASSANDRA-8689)
 * cassandra-stress support for varint (CASSANDRA-8882)
 * Fix Adler32 digest for compressed sstables (CASSANDRA-8778)
 * Add nodetool statushandoff/statusbackup (CASSANDRA-8912)
 * Use stdout for progress and stats in sstableloader (CASSANDRA-8982)
 * Correctly identify 2i datadir from older versions (CASSANDRA-9116)
Merged from 2.0:
 * Ignore gossip SYNs after shutdown (CASSANDRA-9238)
 * Avoid overflow when calculating max sstable size in LCS (CASSANDRA-9235)
 * Make sstable blacklisting work with compression (CASSANDRA-9138)
 * Do not attempt to rebuild indexes if no index accepts any column (CASSANDRA-9196)
 * Don't initiate snitch reconnection for dead states (CASSANDRA-7292)
 * Fix ArrayIndexOutOfBoundsException in CQLSSTableWriter (CASSANDRA-8978)
 * Add shutdown gossip state to prevent timeouts during rolling restarts (CASSANDRA-8336)
 * Fix running with java.net.preferIPv6Addresses=true (CASSANDRA-9137)
 * Fix failed bootstrap/replace attempts being persisted in system.peers (CASSANDRA-9180)
 * Flush system.IndexInfo after marking index built (CASSANDRA-9128)
 * Fix updates to min/max_compaction_threshold through cassandra-cli
   (CASSANDRA-8102)
 * Don't include tmp files when doing offline relevel (CASSANDRA-9088)
 * Use the proper CAS WriteType when finishing a previous round during Paxos
   preparation (CASSANDRA-8672)
 * Avoid race in cancelling compactions (CASSANDRA-9070)
 * More aggressive check for expired sstables in DTCS (CASSANDRA-8359)
 * Fix ignored index_interval change in ALTER TABLE statements (CASSANDRA-7976)
 * Do more aggressive compaction in old time windows in DTCS (CASSANDRA-8360)
 * java.lang.AssertionError when reading saved cache (CASSANDRA-8740)
 * "disk full" when running cleanup (CASSANDRA-9036)
 * Lower logging level from ERROR to DEBUG when a scheduled schema pull
   cannot be completed due to a node being down (CASSANDRA-9032)
 * Fix MOVED_NODE client event (CASSANDRA-8516)
 * Allow overriding MAX_OUTSTANDING_REPLAY_COUNT (CASSANDRA-7533)
 * Fix malformed JMX ObjectName containing IPv6 addresses (CASSANDRA-9027)
 * (cqlsh) Allow increasing CSV field size limit through
   cqlshrc config option (CASSANDRA-8934)
 * Stop logging range tombstones when exceeding the threshold
   (CASSANDRA-8559)
 * Fix NullPointerException when nodetool getendpoints is run
   against invalid keyspaces or tables (CASSANDRA-8950)
 * Allow specifying the tmp dir (CASSANDRA-7712)
 * Improve compaction estimated tasks estimation (CASSANDRA-8904)
 * Fix duplicate up/down messages sent to native clients (CASSANDRA-7816)
 * Expose commit log archive status via JMX (CASSANDRA-8734)
 * Provide better exceptions for invalid replication strategy parameters
   (CASSANDRA-8909)
 * Fix regression in mixed single and multi-column relation support for
   SELECT statements (CASSANDRA-8613)
 * Add ability to limit number of native connections (CASSANDRA-8086)
 * Fix CQLSSTableWriter throwing exception and spawning threads
   (CASSANDRA-8808)
 * Fix MT mismatch between empty and GC-able data (CASSANDRA-8979)
 * Fix incorrect validation when snapshotting single table (CASSANDRA-8056)
 * Add offline tool to relevel sstables (CASSANDRA-8301)
 * Preserve stream ID for more protocol errors (CASSANDRA-8848)
 * Fix combining token() function with multi-column relations on
   clustering columns (CASSANDRA-8797)
 * Make CFS.markReferenced() resistant to bad refcounting (CASSANDRA-8829)
 * Fix StreamTransferTask abort/complete bad refcounting (CASSANDRA-8815)
 * Fix AssertionError when querying a DESC clustering ordered
   table with ASC ordering and paging (CASSANDRA-8767)
 * AssertionError: "Memory was freed" when running cleanup (CASSANDRA-8716)
 * Make it possible to set max_sstable_age to fractional days (CASSANDRA-8406)
 * Fix some multi-column relations with indexes on some clustering
   columns (CASSANDRA-8275)
 * Fix memory leak in SSTableSimple*Writer and SSTableReader.validate()
   (CASSANDRA-8748)
 * Throw OOM if allocating memory fails to return a valid pointer (CASSANDRA-8726)
 * Fix SSTableSimpleUnsortedWriter ConcurrentModificationException (CASSANDRA-8619)
 * 'nodetool info' prints exception against older node (CASSANDRA-8796)
 * Ensure SSTableSimpleUnsortedWriter.close() terminates if
   disk writer has crashed (CASSANDRA-8807)


2.1.4
 * Bind JMX to localhost unless explicitly configured otherwise (CASSANDRA-9085)


2.1.3
 * Fix HSHA/offheap_objects corruption (CASSANDRA-8719)
 * Upgrade libthrift to 0.9.2 (CASSANDRA-8685)
 * Don't use the shared ref in sstableloader (CASSANDRA-8704)
 * Purge internal prepared statements if related tables or
   keyspaces are dropped (CASSANDRA-8693)
 * (cqlsh) Handle unicode BOM at start of files (CASSANDRA-8638)
 * Stop compactions before exiting offline tools (CASSANDRA-8623)
 * Update tools/stress/README.txt to match current behaviour (CASSANDRA-7933)
 * Fix schema from Thrift conversion with empty metadata (CASSANDRA-8695)
 * Safer Resource Management (CASSANDRA-7705)
 * Make sure we compact highly overlapping cold sstables with
   STCS (CASSANDRA-8635)
 * rpc_interface and listen_interface generate NPE on startup when specified
   interface doesn't exist (CASSANDRA-8677)
 * Fix ArrayIndexOutOfBoundsException in nodetool cfhistograms (CASSANDRA-8514)
 * Switch from yammer metrics for nodetool cf/proxy histograms (CASSANDRA-8662)
 * Make sure we don't add tmplink files to the compaction
   strategy (CASSANDRA-8580)
 * (cqlsh) Handle maps with blob keys (CASSANDRA-8372)
 * (cqlsh) Handle DynamicCompositeType schemas correctly (CASSANDRA-8563)
 * Duplicate rows returned when in clause has repeated values (CASSANDRA-6706)
 * Add tooling to detect hot partitions (CASSANDRA-7974)
 * Fix cassandra-stress user-mode truncation of partition generation (CASSANDRA-8608)
 * Only stream from unrepaired sstables during inc repair (CASSANDRA-8267)
 * Don't allow starting multiple inc repairs on the same sstables (CASSANDRA-8316)
 * Invalidate prepared BATCH statements when related tables
   or keyspaces are dropped (CASSANDRA-8652)
 * Fix missing results in secondary index queries on collections
   with ALLOW FILTERING (CASSANDRA-8421)
 * Expose EstimatedHistogram metrics for range slices (CASSANDRA-8627)
 * (cqlsh) Escape clqshrc passwords properly (CASSANDRA-8618)
 * Fix NPE when passing wrong argument in ALTER TABLE statement (CASSANDRA-8355)
 * Pig: Refactor and deprecate CqlStorage (CASSANDRA-8599)
 * Don't reuse the same cleanup strategy for all sstables (CASSANDRA-8537)
 * Fix case-sensitivity of index name on CREATE and DROP INDEX
   statements (CASSANDRA-8365)
 * Better detection/logging for corruption in compressed sstables (CASSANDRA-8192)
 * Use the correct repairedAt value when closing writer (CASSANDRA-8570)
 * (cqlsh) Handle a schema mismatch being detected on startup (CASSANDRA-8512)
 * Properly calculate expected write size during compaction (CASSANDRA-8532)
 * Invalidate affected prepared statements when a table's columns
   are altered (CASSANDRA-7910)
 * Stress - user defined writes should populate sequentally (CASSANDRA-8524)
 * Fix regression in SSTableRewriter causing some rows to become unreadable 
   during compaction (CASSANDRA-8429)
 * Run major compactions for repaired/unrepaired in parallel (CASSANDRA-8510)
 * (cqlsh) Fix compression options in DESCRIBE TABLE output when compression
   is disabled (CASSANDRA-8288)
 * (cqlsh) Fix DESCRIBE output after keyspaces are altered (CASSANDRA-7623)
 * Make sure we set lastCompactedKey correctly (CASSANDRA-8463)
 * (cqlsh) Fix output of CONSISTENCY command (CASSANDRA-8507)
 * (cqlsh) Fixed the handling of LIST statements (CASSANDRA-8370)
 * Make sstablescrub check leveled manifest again (CASSANDRA-8432)
 * Check first/last keys in sstable when giving out positions (CASSANDRA-8458)
 * Disable mmap on Windows (CASSANDRA-6993)
 * Add missing ConsistencyLevels to cassandra-stress (CASSANDRA-8253)
 * Add auth support to cassandra-stress (CASSANDRA-7985)
 * Fix ArrayIndexOutOfBoundsException when generating error message
   for some CQL syntax errors (CASSANDRA-8455)
 * Scale memtable slab allocation logarithmically (CASSANDRA-7882)
 * cassandra-stress simultaneous inserts over same seed (CASSANDRA-7964)
 * Reduce cassandra-stress sampling memory requirements (CASSANDRA-7926)
 * Ensure memtable flush cannot expire commit log entries from its future (CASSANDRA-8383)
 * Make read "defrag" async to reclaim memtables (CASSANDRA-8459)
 * Remove tmplink files for offline compactions (CASSANDRA-8321)
 * Reduce maxHintsInProgress (CASSANDRA-8415)
 * BTree updates may call provided update function twice (CASSANDRA-8018)
 * Release sstable references after anticompaction (CASSANDRA-8386)
 * Handle abort() in SSTableRewriter properly (CASSANDRA-8320)
 * Centralize shared executors (CASSANDRA-8055)
 * Fix filtering for CONTAINS (KEY) relations on frozen collection
   clustering columns when the query is restricted to a single
   partition (CASSANDRA-8203)
 * Do more aggressive entire-sstable TTL expiry checks (CASSANDRA-8243)
 * Add more log info if readMeter is null (CASSANDRA-8238)
 * add check of the system wall clock time at startup (CASSANDRA-8305)
 * Support for frozen collections (CASSANDRA-7859)
 * Fix overflow on histogram computation (CASSANDRA-8028)
 * Have paxos reuse the timestamp generation of normal queries (CASSANDRA-7801)
 * Fix incremental repair not remove parent session on remote (CASSANDRA-8291)
 * Improve JBOD disk utilization (CASSANDRA-7386)
 * Log failed host when preparing incremental repair (CASSANDRA-8228)
 * Force config client mode in CQLSSTableWriter (CASSANDRA-8281)
 * Fix sstableupgrade throws exception (CASSANDRA-8688)
 * Fix hang when repairing empty keyspace (CASSANDRA-8694)
Merged from 2.0:
 * Fix IllegalArgumentException in dynamic snitch (CASSANDRA-8448)
 * Add support for UPDATE ... IF EXISTS (CASSANDRA-8610)
 * Fix reversal of list prepends (CASSANDRA-8733)
 * Prevent non-zero default_time_to_live on tables with counters
   (CASSANDRA-8678)
 * Fix SSTableSimpleUnsortedWriter ConcurrentModificationException
   (CASSANDRA-8619)
 * Round up time deltas lower than 1ms in BulkLoader (CASSANDRA-8645)
 * Add batch remove iterator to ABSC (CASSANDRA-8414, 8666)
 * Round up time deltas lower than 1ms in BulkLoader (CASSANDRA-8645)
 * Fix isClientMode check in Keyspace (CASSANDRA-8687)
 * Use more efficient slice size for querying internal secondary
   index tables (CASSANDRA-8550)
 * Fix potentially returning deleted rows with range tombstone (CASSANDRA-8558)
 * Check for available disk space before starting a compaction (CASSANDRA-8562)
 * Fix DISTINCT queries with LIMITs or paging when some partitions
   contain only tombstones (CASSANDRA-8490)
 * Introduce background cache refreshing to permissions cache
   (CASSANDRA-8194)
 * Fix race condition in StreamTransferTask that could lead to
   infinite loops and premature sstable deletion (CASSANDRA-7704)
 * Add an extra version check to MigrationTask (CASSANDRA-8462)
 * Ensure SSTableWriter cleans up properly after failure (CASSANDRA-8499)
 * Increase bf true positive count on key cache hit (CASSANDRA-8525)
 * Move MeteredFlusher to its own thread (CASSANDRA-8485)
 * Fix non-distinct results in DISTNCT queries on static columns when
   paging is enabled (CASSANDRA-8087)
 * Move all hints related tasks to hints internal executor (CASSANDRA-8285)
 * Fix paging for multi-partition IN queries (CASSANDRA-8408)
 * Fix MOVED_NODE topology event never being emitted when a node
   moves its token (CASSANDRA-8373)
 * Fix validation of indexes in COMPACT tables (CASSANDRA-8156)
 * Avoid StackOverflowError when a large list of IN values
   is used for a clustering column (CASSANDRA-8410)
 * Fix NPE when writetime() or ttl() calls are wrapped by
   another function call (CASSANDRA-8451)
 * Fix NPE after dropping a keyspace (CASSANDRA-8332)
 * Fix error message on read repair timeouts (CASSANDRA-7947)
 * Default DTCS base_time_seconds changed to 60 (CASSANDRA-8417)
 * Refuse Paxos operation with more than one pending endpoint (CASSANDRA-8346, 8640)
 * Throw correct exception when trying to bind a keyspace or table
   name (CASSANDRA-6952)
 * Make HHOM.compact synchronized (CASSANDRA-8416)
 * cancel latency-sampling task when CF is dropped (CASSANDRA-8401)
 * don't block SocketThread for MessagingService (CASSANDRA-8188)
 * Increase quarantine delay on replacement (CASSANDRA-8260)
 * Expose off-heap memory usage stats (CASSANDRA-7897)
 * Ignore Paxos commits for truncated tables (CASSANDRA-7538)
 * Validate size of indexed column values (CASSANDRA-8280)
 * Make LCS split compaction results over all data directories (CASSANDRA-8329)
 * Fix some failing queries that use multi-column relations
   on COMPACT STORAGE tables (CASSANDRA-8264)
 * Fix InvalidRequestException with ORDER BY (CASSANDRA-8286)
 * Disable SSLv3 for POODLE (CASSANDRA-8265)
 * Fix millisecond timestamps in Tracing (CASSANDRA-8297)
 * Include keyspace name in error message when there are insufficient
   live nodes to stream from (CASSANDRA-8221)
 * Avoid overlap in L1 when L0 contains many nonoverlapping
   sstables (CASSANDRA-8211)
 * Improve PropertyFileSnitch logging (CASSANDRA-8183)
 * Add DC-aware sequential repair (CASSANDRA-8193)
 * Use live sstables in snapshot repair if possible (CASSANDRA-8312)
 * Fix hints serialized size calculation (CASSANDRA-8587)


2.1.2
 * (cqlsh) parse_for_table_meta errors out on queries with undefined
   grammars (CASSANDRA-8262)
 * (cqlsh) Fix SELECT ... TOKEN() function broken in C* 2.1.1 (CASSANDRA-8258)
 * Fix Cassandra crash when running on JDK8 update 40 (CASSANDRA-8209)
 * Optimize partitioner tokens (CASSANDRA-8230)
 * Improve compaction of repaired/unrepaired sstables (CASSANDRA-8004)
 * Make cache serializers pluggable (CASSANDRA-8096)
 * Fix issues with CONTAINS (KEY) queries on secondary indexes
   (CASSANDRA-8147)
 * Fix read-rate tracking of sstables for some queries (CASSANDRA-8239)
 * Fix default timestamp in QueryOptions (CASSANDRA-8246)
 * Set socket timeout when reading remote version (CASSANDRA-8188)
 * Refactor how we track live size (CASSANDRA-7852)
 * Make sure unfinished compaction files are removed (CASSANDRA-8124)
 * Fix shutdown when run as Windows service (CASSANDRA-8136)
 * Fix DESCRIBE TABLE with custom indexes (CASSANDRA-8031)
 * Fix race in RecoveryManagerTest (CASSANDRA-8176)
 * Avoid IllegalArgumentException while sorting sstables in
   IndexSummaryManager (CASSANDRA-8182)
 * Shutdown JVM on file descriptor exhaustion (CASSANDRA-7579)
 * Add 'die' policy for commit log and disk failure (CASSANDRA-7927)
 * Fix installing as service on Windows (CASSANDRA-8115)
 * Fix CREATE TABLE for CQL2 (CASSANDRA-8144)
 * Avoid boxing in ColumnStats min/max trackers (CASSANDRA-8109)
Merged from 2.0:
 * Correctly handle non-text column names in cql3 (CASSANDRA-8178)
 * Fix deletion for indexes on primary key columns (CASSANDRA-8206)
 * Add 'nodetool statusgossip' (CASSANDRA-8125)
 * Improve client notification that nodes are ready for requests (CASSANDRA-7510)
 * Handle negative timestamp in writetime method (CASSANDRA-8139)
 * Pig: Remove errant LIMIT clause in CqlNativeStorage (CASSANDRA-8166)
 * Throw ConfigurationException when hsha is used with the default
   rpc_max_threads setting of 'unlimited' (CASSANDRA-8116)
 * Allow concurrent writing of the same table in the same JVM using
   CQLSSTableWriter (CASSANDRA-7463)
 * Fix totalDiskSpaceUsed calculation (CASSANDRA-8205)


2.1.1
 * Fix spin loop in AtomicSortedColumns (CASSANDRA-7546)
 * Dont notify when replacing tmplink files (CASSANDRA-8157)
 * Fix validation with multiple CONTAINS clause (CASSANDRA-8131)
 * Fix validation of collections in TriggerExecutor (CASSANDRA-8146)
 * Fix IllegalArgumentException when a list of IN values containing tuples
   is passed as a single arg to a prepared statement with the v1 or v2
   protocol (CASSANDRA-8062)
 * Fix ClassCastException in DISTINCT query on static columns with
   query paging (CASSANDRA-8108)
 * Fix NPE on null nested UDT inside a set (CASSANDRA-8105)
 * Fix exception when querying secondary index on set items or map keys
   when some clustering columns are specified (CASSANDRA-8073)
 * Send proper error response when there is an error during native
   protocol message decode (CASSANDRA-8118)
 * Gossip should ignore generation numbers too far in the future (CASSANDRA-8113)
 * Fix NPE when creating a table with frozen sets, lists (CASSANDRA-8104)
 * Fix high memory use due to tracking reads on incrementally opened sstable
   readers (CASSANDRA-8066)
 * Fix EXECUTE request with skipMetadata=false returning no metadata
   (CASSANDRA-8054)
 * Allow concurrent use of CQLBulkOutputFormat (CASSANDRA-7776)
 * Shutdown JVM on OOM (CASSANDRA-7507)
 * Upgrade netty version and enable epoll event loop (CASSANDRA-7761)
 * Don't duplicate sstables smaller than split size when using
   the sstablesplitter tool (CASSANDRA-7616)
 * Avoid re-parsing already prepared statements (CASSANDRA-7923)
 * Fix some Thrift slice deletions and updates of COMPACT STORAGE
   tables with some clustering columns omitted (CASSANDRA-7990)
 * Fix filtering for CONTAINS on sets (CASSANDRA-8033)
 * Properly track added size (CASSANDRA-7239)
 * Allow compilation in java 8 (CASSANDRA-7208)
 * Fix Assertion error on RangeTombstoneList diff (CASSANDRA-8013)
 * Release references to overlapping sstables during compaction (CASSANDRA-7819)
 * Send notification when opening compaction results early (CASSANDRA-8034)
 * Make native server start block until properly bound (CASSANDRA-7885)
 * (cqlsh) Fix IPv6 support (CASSANDRA-7988)
 * Ignore fat clients when checking for endpoint collision (CASSANDRA-7939)
 * Make sstablerepairedset take a list of files (CASSANDRA-7995)
 * (cqlsh) Tab completeion for indexes on map keys (CASSANDRA-7972)
 * (cqlsh) Fix UDT field selection in select clause (CASSANDRA-7891)
 * Fix resource leak in event of corrupt sstable
 * (cqlsh) Add command line option for cqlshrc file path (CASSANDRA-7131)
 * Provide visibility into prepared statements churn (CASSANDRA-7921, CASSANDRA-7930)
 * Invalidate prepared statements when their keyspace or table is
   dropped (CASSANDRA-7566)
 * cassandra-stress: fix support for NetworkTopologyStrategy (CASSANDRA-7945)
 * Fix saving caches when a table is dropped (CASSANDRA-7784)
 * Add better error checking of new stress profile (CASSANDRA-7716)
 * Use ThreadLocalRandom and remove FBUtilities.threadLocalRandom (CASSANDRA-7934)
 * Prevent operator mistakes due to simultaneous bootstrap (CASSANDRA-7069)
 * cassandra-stress supports whitelist mode for node config (CASSANDRA-7658)
 * GCInspector more closely tracks GC; cassandra-stress and nodetool report it (CASSANDRA-7916)
 * nodetool won't output bogus ownership info without a keyspace (CASSANDRA-7173)
 * Add human readable option to nodetool commands (CASSANDRA-5433)
 * Don't try to set repairedAt on old sstables (CASSANDRA-7913)
 * Add metrics for tracking PreparedStatement use (CASSANDRA-7719)
 * (cqlsh) tab-completion for triggers (CASSANDRA-7824)
 * (cqlsh) Support for query paging (CASSANDRA-7514)
 * (cqlsh) Show progress of COPY operations (CASSANDRA-7789)
 * Add syntax to remove multiple elements from a map (CASSANDRA-6599)
 * Support non-equals conditions in lightweight transactions (CASSANDRA-6839)
 * Add IF [NOT] EXISTS to create/drop triggers (CASSANDRA-7606)
 * (cqlsh) Display the current logged-in user (CASSANDRA-7785)
 * (cqlsh) Don't ignore CTRL-C during COPY FROM execution (CASSANDRA-7815)
 * (cqlsh) Order UDTs according to cross-type dependencies in DESCRIBE
   output (CASSANDRA-7659)
 * (cqlsh) Fix handling of CAS statement results (CASSANDRA-7671)
 * (cqlsh) COPY TO/FROM improvements (CASSANDRA-7405)
 * Support list index operations with conditions (CASSANDRA-7499)
 * Add max live/tombstoned cells to nodetool cfstats output (CASSANDRA-7731)
 * Validate IPv6 wildcard addresses properly (CASSANDRA-7680)
 * (cqlsh) Error when tracing query (CASSANDRA-7613)
 * Avoid IOOBE when building SyntaxError message snippet (CASSANDRA-7569)
 * SSTableExport uses correct validator to create string representation of partition
   keys (CASSANDRA-7498)
 * Avoid NPEs when receiving type changes for an unknown keyspace (CASSANDRA-7689)
 * Add support for custom 2i validation (CASSANDRA-7575)
 * Pig support for hadoop CqlInputFormat (CASSANDRA-6454)
 * Add duration mode to cassandra-stress (CASSANDRA-7468)
 * Add listen_interface and rpc_interface options (CASSANDRA-7417)
 * Improve schema merge performance (CASSANDRA-7444)
 * Adjust MT depth based on # of partition validating (CASSANDRA-5263)
 * Optimise NativeCell comparisons (CASSANDRA-6755)
 * Configurable client timeout for cqlsh (CASSANDRA-7516)
 * Include snippet of CQL query near syntax error in messages (CASSANDRA-7111)
 * Make repair -pr work with -local (CASSANDRA-7450)
 * Fix error in sstableloader with -cph > 1 (CASSANDRA-8007)
 * Fix snapshot repair error on indexed tables (CASSANDRA-8020)
 * Do not exit nodetool repair when receiving JMX NOTIF_LOST (CASSANDRA-7909)
 * Stream to private IP when available (CASSANDRA-8084)
Merged from 2.0:
 * Reject conditions on DELETE unless full PK is given (CASSANDRA-6430)
 * Properly reject the token function DELETE (CASSANDRA-7747)
 * Force batchlog replay before decommissioning a node (CASSANDRA-7446)
 * Fix hint replay with many accumulated expired hints (CASSANDRA-6998)
 * Fix duplicate results in DISTINCT queries on static columns with query
   paging (CASSANDRA-8108)
 * Add DateTieredCompactionStrategy (CASSANDRA-6602)
 * Properly validate ascii and utf8 string literals in CQL queries (CASSANDRA-8101)
 * (cqlsh) Fix autocompletion for alter keyspace (CASSANDRA-8021)
 * Create backup directories for commitlog archiving during startup (CASSANDRA-8111)
 * Reduce totalBlockFor() for LOCAL_* consistency levels (CASSANDRA-8058)
 * Fix merging schemas with re-dropped keyspaces (CASSANDRA-7256)
 * Fix counters in supercolumns during live upgrades from 1.2 (CASSANDRA-7188)
 * Notify DT subscribers when a column family is truncated (CASSANDRA-8088)
 * Add sanity check of $JAVA on startup (CASSANDRA-7676)
 * Schedule fat client schema pull on join (CASSANDRA-7993)
 * Don't reset nodes' versions when closing IncomingTcpConnections
   (CASSANDRA-7734)
 * Record the real messaging version in all cases in OutboundTcpConnection
   (CASSANDRA-8057)
 * SSL does not work in cassandra-cli (CASSANDRA-7899)
 * Fix potential exception when using ReversedType in DynamicCompositeType
   (CASSANDRA-7898)
 * Better validation of collection values (CASSANDRA-7833)
 * Track min/max timestamps correctly (CASSANDRA-7969)
 * Fix possible overflow while sorting CL segments for replay (CASSANDRA-7992)
 * Increase nodetool Xmx (CASSANDRA-7956)
 * Archive any commitlog segments present at startup (CASSANDRA-6904)
 * CrcCheckChance should adjust based on live CFMetadata not 
   sstable metadata (CASSANDRA-7978)
 * token() should only accept columns in the partitioning
   key order (CASSANDRA-6075)
 * Add method to invalidate permission cache via JMX (CASSANDRA-7977)
 * Allow propagating multiple gossip states atomically (CASSANDRA-6125)
 * Log exceptions related to unclean native protocol client disconnects
   at DEBUG or INFO (CASSANDRA-7849)
 * Allow permissions cache to be set via JMX (CASSANDRA-7698)
 * Include schema_triggers CF in readable system resources (CASSANDRA-7967)
 * Fix RowIndexEntry to report correct serializedSize (CASSANDRA-7948)
 * Make CQLSSTableWriter sync within partitions (CASSANDRA-7360)
 * Potentially use non-local replicas in CqlConfigHelper (CASSANDRA-7906)
 * Explicitly disallow mixing multi-column and single-column
   relations on clustering columns (CASSANDRA-7711)
 * Better error message when condition is set on PK column (CASSANDRA-7804)
 * Don't send schema change responses and events for no-op DDL
   statements (CASSANDRA-7600)
 * (Hadoop) fix cluster initialisation for a split fetching (CASSANDRA-7774)
 * Throw InvalidRequestException when queries contain relations on entire
   collection columns (CASSANDRA-7506)
 * (cqlsh) enable CTRL-R history search with libedit (CASSANDRA-7577)
 * (Hadoop) allow ACFRW to limit nodes to local DC (CASSANDRA-7252)
 * (cqlsh) cqlsh should automatically disable tracing when selecting
   from system_traces (CASSANDRA-7641)
 * (Hadoop) Add CqlOutputFormat (CASSANDRA-6927)
 * Don't depend on cassandra config for nodetool ring (CASSANDRA-7508)
 * (cqlsh) Fix failing cqlsh formatting tests (CASSANDRA-7703)
 * Fix IncompatibleClassChangeError from hadoop2 (CASSANDRA-7229)
 * Add 'nodetool sethintedhandoffthrottlekb' (CASSANDRA-7635)
 * (cqlsh) Add tab-completion for CREATE/DROP USER IF [NOT] EXISTS (CASSANDRA-7611)
 * Catch errors when the JVM pulls the rug out from GCInspector (CASSANDRA-5345)
 * cqlsh fails when version number parts are not int (CASSANDRA-7524)
 * Fix NPE when table dropped during streaming (CASSANDRA-7946)
 * Fix wrong progress when streaming uncompressed (CASSANDRA-7878)
 * Fix possible infinite loop in creating repair range (CASSANDRA-7983)
 * Fix unit in nodetool for streaming throughput (CASSANDRA-7375)
Merged from 1.2:
 * Don't index tombstones (CASSANDRA-7828)
 * Improve PasswordAuthenticator default super user setup (CASSANDRA-7788)


2.1.0
 * (cqlsh) Removed "ALTER TYPE <name> RENAME TO <name>" from tab-completion
   (CASSANDRA-7895)
 * Fixed IllegalStateException in anticompaction (CASSANDRA-7892)
 * cqlsh: DESCRIBE support for frozen UDTs, tuples (CASSANDRA-7863)
 * Avoid exposing internal classes over JMX (CASSANDRA-7879)
 * Add null check for keys when freezing collection (CASSANDRA-7869)
 * Improve stress workload realism (CASSANDRA-7519)
Merged from 2.0:
 * Configure system.paxos with LeveledCompactionStrategy (CASSANDRA-7753)
 * Fix ALTER clustering column type from DateType to TimestampType when
   using DESC clustering order (CASSANRDA-7797)
 * Throw EOFException if we run out of chunks in compressed datafile
   (CASSANDRA-7664)
 * Fix PRSI handling of CQL3 row markers for row cleanup (CASSANDRA-7787)
 * Fix dropping collection when it's the last regular column (CASSANDRA-7744)
 * Make StreamReceiveTask thread safe and gc friendly (CASSANDRA-7795)
 * Validate empty cell names from counter updates (CASSANDRA-7798)
Merged from 1.2:
 * Don't allow compacted sstables to be marked as compacting (CASSANDRA-7145)
 * Track expired tombstones (CASSANDRA-7810)


2.1.0-rc7
 * Add frozen keyword and require UDT to be frozen (CASSANDRA-7857)
 * Track added sstable size correctly (CASSANDRA-7239)
 * (cqlsh) Fix case insensitivity (CASSANDRA-7834)
 * Fix failure to stream ranges when moving (CASSANDRA-7836)
 * Correctly remove tmplink files (CASSANDRA-7803)
 * (cqlsh) Fix column name formatting for functions, CAS operations,
   and UDT field selections (CASSANDRA-7806)
 * (cqlsh) Fix COPY FROM handling of null/empty primary key
   values (CASSANDRA-7792)
 * Fix ordering of static cells (CASSANDRA-7763)
Merged from 2.0:
 * Forbid re-adding dropped counter columns (CASSANDRA-7831)
 * Fix CFMetaData#isThriftCompatible() for PK-only tables (CASSANDRA-7832)
 * Always reject inequality on the partition key without token()
   (CASSANDRA-7722)
 * Always send Paxos commit to all replicas (CASSANDRA-7479)
 * Make disruptor_thrift_server invocation pool configurable (CASSANDRA-7594)
 * Make repair no-op when RF=1 (CASSANDRA-7864)


2.1.0-rc6
 * Fix OOM issue from netty caching over time (CASSANDRA-7743)
 * json2sstable couldn't import JSON for CQL table (CASSANDRA-7477)
 * Invalidate all caches on table drop (CASSANDRA-7561)
 * Skip strict endpoint selection for ranges if RF == nodes (CASSANRA-7765)
 * Fix Thrift range filtering without 2ary index lookups (CASSANDRA-7741)
 * Add tracing entries about concurrent range requests (CASSANDRA-7599)
 * (cqlsh) Fix DESCRIBE for NTS keyspaces (CASSANDRA-7729)
 * Remove netty buffer ref-counting (CASSANDRA-7735)
 * Pass mutated cf to index updater for use by PRSI (CASSANDRA-7742)
 * Include stress yaml example in release and deb (CASSANDRA-7717)
 * workaround for netty issue causing corrupted data off the wire (CASSANDRA-7695)
 * cqlsh DESC CLUSTER fails retrieving ring information (CASSANDRA-7687)
 * Fix binding null values inside UDT (CASSANDRA-7685)
 * Fix UDT field selection with empty fields (CASSANDRA-7670)
 * Bogus deserialization of static cells from sstable (CASSANDRA-7684)
 * Fix NPE on compaction leftover cleanup for dropped table (CASSANDRA-7770)
Merged from 2.0:
 * Fix race condition in StreamTransferTask that could lead to
   infinite loops and premature sstable deletion (CASSANDRA-7704)
 * (cqlsh) Wait up to 10 sec for a tracing session (CASSANDRA-7222)
 * Fix NPE in FileCacheService.sizeInBytes (CASSANDRA-7756)
 * Remove duplicates from StorageService.getJoiningNodes (CASSANDRA-7478)
 * Clone token map outside of hot gossip loops (CASSANDRA-7758)
 * Fix MS expiring map timeout for Paxos messages (CASSANDRA-7752)
 * Do not flush on truncate if durable_writes is false (CASSANDRA-7750)
 * Give CRR a default input_cql Statement (CASSANDRA-7226)
 * Better error message when adding a collection with the same name
   than a previously dropped one (CASSANDRA-6276)
 * Fix validation when adding static columns (CASSANDRA-7730)
 * (Thrift) fix range deletion of supercolumns (CASSANDRA-7733)
 * Fix potential AssertionError in RangeTombstoneList (CASSANDRA-7700)
 * Validate arguments of blobAs* functions (CASSANDRA-7707)
 * Fix potential AssertionError with 2ndary indexes (CASSANDRA-6612)
 * Avoid logging CompactionInterrupted at ERROR (CASSANDRA-7694)
 * Minor leak in sstable2jon (CASSANDRA-7709)
 * Add cassandra.auto_bootstrap system property (CASSANDRA-7650)
 * Update java driver (for hadoop) (CASSANDRA-7618)
 * Remove CqlPagingRecordReader/CqlPagingInputFormat (CASSANDRA-7570)
 * Support connecting to ipv6 jmx with nodetool (CASSANDRA-7669)


2.1.0-rc5
 * Reject counters inside user types (CASSANDRA-7672)
 * Switch to notification-based GCInspector (CASSANDRA-7638)
 * (cqlsh) Handle nulls in UDTs and tuples correctly (CASSANDRA-7656)
 * Don't use strict consistency when replacing (CASSANDRA-7568)
 * Fix min/max cell name collection on 2.0 SSTables with range
   tombstones (CASSANDRA-7593)
 * Tolerate min/max cell names of different lengths (CASSANDRA-7651)
 * Filter cached results correctly (CASSANDRA-7636)
 * Fix tracing on the new SEPExecutor (CASSANDRA-7644)
 * Remove shuffle and taketoken (CASSANDRA-7601)
 * Clean up Windows batch scripts (CASSANDRA-7619)
 * Fix native protocol drop user type notification (CASSANDRA-7571)
 * Give read access to system.schema_usertypes to all authenticated users
   (CASSANDRA-7578)
 * (cqlsh) Fix cqlsh display when zero rows are returned (CASSANDRA-7580)
 * Get java version correctly when JAVA_TOOL_OPTIONS is set (CASSANDRA-7572)
 * Fix NPE when dropping index from non-existent keyspace, AssertionError when
   dropping non-existent index with IF EXISTS (CASSANDRA-7590)
 * Fix sstablelevelresetter hang (CASSANDRA-7614)
 * (cqlsh) Fix deserialization of blobs (CASSANDRA-7603)
 * Use "keyspace updated" schema change message for UDT changes in v1 and
   v2 protocols (CASSANDRA-7617)
 * Fix tracing of range slices and secondary index lookups that are local
   to the coordinator (CASSANDRA-7599)
 * Set -Dcassandra.storagedir for all tool shell scripts (CASSANDRA-7587)
 * Don't swap max/min col names when mutating sstable metadata (CASSANDRA-7596)
 * (cqlsh) Correctly handle paged result sets (CASSANDRA-7625)
 * (cqlsh) Improve waiting for a trace to complete (CASSANDRA-7626)
 * Fix tracing of concurrent range slices and 2ary index queries (CASSANDRA-7626)
 * Fix scrub against collection type (CASSANDRA-7665)
Merged from 2.0:
 * Set gc_grace_seconds to seven days for system schema tables (CASSANDRA-7668)
 * SimpleSeedProvider no longer caches seeds forever (CASSANDRA-7663)
 * Always flush on truncate (CASSANDRA-7511)
 * Fix ReversedType(DateType) mapping to native protocol (CASSANDRA-7576)
 * Always merge ranges owned by a single node (CASSANDRA-6930)
 * Track max/min timestamps for range tombstones (CASSANDRA-7647)
 * Fix NPE when listing saved caches dir (CASSANDRA-7632)


2.1.0-rc4
 * Fix word count hadoop example (CASSANDRA-7200)
 * Updated memtable_cleanup_threshold and memtable_flush_writers defaults 
   (CASSANDRA-7551)
 * (Windows) fix startup when WMI memory query fails (CASSANDRA-7505)
 * Anti-compaction proceeds if any part of the repair failed (CASSANDRA-7521)
 * Add missing table name to DROP INDEX responses and notifications (CASSANDRA-7539)
 * Bump CQL version to 3.2.0 and update CQL documentation (CASSANDRA-7527)
 * Fix configuration error message when running nodetool ring (CASSANDRA-7508)
 * Support conditional updates, tuple type, and the v3 protocol in cqlsh (CASSANDRA-7509)
 * Handle queries on multiple secondary index types (CASSANDRA-7525)
 * Fix cqlsh authentication with v3 native protocol (CASSANDRA-7564)
 * Fix NPE when unknown prepared statement ID is used (CASSANDRA-7454)
Merged from 2.0:
 * (Windows) force range-based repair to non-sequential mode (CASSANDRA-7541)
 * Fix range merging when DES scores are zero (CASSANDRA-7535)
 * Warn when SSL certificates have expired (CASSANDRA-7528)
 * Fix error when doing reversed queries with static columns (CASSANDRA-7490)
Merged from 1.2:
 * Set correct stream ID on responses when non-Exception Throwables
   are thrown while handling native protocol messages (CASSANDRA-7470)


2.1.0-rc3
 * Consider expiry when reconciling otherwise equal cells (CASSANDRA-7403)
 * Introduce CQL support for stress tool (CASSANDRA-6146)
 * Fix ClassCastException processing expired messages (CASSANDRA-7496)
 * Fix prepared marker for collections inside UDT (CASSANDRA-7472)
 * Remove left-over populate_io_cache_on_flush and replicate_on_write
   uses (CASSANDRA-7493)
 * (Windows) handle spaces in path names (CASSANDRA-7451)
 * Ensure writes have completed after dropping a table, before recycling
   commit log segments (CASSANDRA-7437)
 * Remove left-over rows_per_partition_to_cache (CASSANDRA-7493)
 * Fix error when CONTAINS is used with a bind marker (CASSANDRA-7502)
 * Properly reject unknown UDT field (CASSANDRA-7484)
Merged from 2.0:
 * Fix CC#collectTimeOrderedData() tombstone optimisations (CASSANDRA-7394)
 * Support DISTINCT for static columns and fix behaviour when DISTINC is
   not use (CASSANDRA-7305).
 * Workaround JVM NPE on JMX bind failure (CASSANDRA-7254)
 * Fix race in FileCacheService RemovalListener (CASSANDRA-7278)
 * Fix inconsistent use of consistencyForCommit that allowed LOCAL_QUORUM
   operations to incorrect become full QUORUM (CASSANDRA-7345)
 * Properly handle unrecognized opcodes and flags (CASSANDRA-7440)
 * (Hadoop) close CqlRecordWriter clients when finished (CASSANDRA-7459)
 * Commit disk failure policy (CASSANDRA-7429)
 * Make sure high level sstables get compacted (CASSANDRA-7414)
 * Fix AssertionError when using empty clustering columns and static columns
   (CASSANDRA-7455)
 * Add option to disable STCS in L0 (CASSANDRA-6621)
 * Upgrade to snappy-java 1.0.5.2 (CASSANDRA-7476)


2.1.0-rc2
 * Fix heap size calculation for CompoundSparseCellName and 
   CompoundSparseCellName.WithCollection (CASSANDRA-7421)
 * Allow counter mutations in UNLOGGED batches (CASSANDRA-7351)
 * Modify reconcile logic to always pick a tombstone over a counter cell
   (CASSANDRA-7346)
 * Avoid incremental compaction on Windows (CASSANDRA-7365)
 * Fix exception when querying a composite-keyed table with a collection index
   (CASSANDRA-7372)
 * Use node's host id in place of counter ids (CASSANDRA-7366)
 * Fix error when doing reversed queries with static columns (CASSANDRA-7490)
 * Backport CASSANDRA-6747 (CASSANDRA-7560)
 * Track max/min timestamps for range tombstones (CASSANDRA-7647)
 * Fix NPE when listing saved caches dir (CASSANDRA-7632)
 * Fix sstableloader unable to connect encrypted node (CASSANDRA-7585)
Merged from 1.2:
 * Clone token map outside of hot gossip loops (CASSANDRA-7758)
 * Add stop method to EmbeddedCassandraService (CASSANDRA-7595)
 * Support connecting to ipv6 jmx with nodetool (CASSANDRA-7669)
 * Set gc_grace_seconds to seven days for system schema tables (CASSANDRA-7668)
 * SimpleSeedProvider no longer caches seeds forever (CASSANDRA-7663)
 * Set correct stream ID on responses when non-Exception Throwables
   are thrown while handling native protocol messages (CASSANDRA-7470)
 * Fix row size miscalculation in LazilyCompactedRow (CASSANDRA-7543)
 * Fix race in background compaction check (CASSANDRA-7745)
 * Don't clear out range tombstones during compaction (CASSANDRA-7808)


2.1.0-rc1
 * Revert flush directory (CASSANDRA-6357)
 * More efficient executor service for fast operations (CASSANDRA-4718)
 * Move less common tools into a new cassandra-tools package (CASSANDRA-7160)
 * Support more concurrent requests in native protocol (CASSANDRA-7231)
 * Add tab-completion to debian nodetool packaging (CASSANDRA-6421)
 * Change concurrent_compactors defaults (CASSANDRA-7139)
 * Add PowerShell Windows launch scripts (CASSANDRA-7001)
 * Make commitlog archive+restore more robust (CASSANDRA-6974)
 * Fix marking commitlogsegments clean (CASSANDRA-6959)
 * Add snapshot "manifest" describing files included (CASSANDRA-6326)
 * Parallel streaming for sstableloader (CASSANDRA-3668)
 * Fix bugs in supercolumns handling (CASSANDRA-7138)
 * Fix ClassClassException on composite dense tables (CASSANDRA-7112)
 * Cleanup and optimize collation and slice iterators (CASSANDRA-7107)
 * Upgrade NBHM lib (CASSANDRA-7128)
 * Optimize netty server (CASSANDRA-6861)
 * Fix repair hang when given CF does not exist (CASSANDRA-7189)
 * Allow c* to be shutdown in an embedded mode (CASSANDRA-5635)
 * Add server side batching to native transport (CASSANDRA-5663)
 * Make batchlog replay asynchronous (CASSANDRA-6134)
 * remove unused classes (CASSANDRA-7197)
 * Limit user types to the keyspace they are defined in (CASSANDRA-6643)
 * Add validate method to CollectionType (CASSANDRA-7208)
 * New serialization format for UDT values (CASSANDRA-7209, CASSANDRA-7261)
 * Fix nodetool netstats (CASSANDRA-7270)
 * Fix potential ClassCastException in HintedHandoffManager (CASSANDRA-7284)
 * Use prepared statements internally (CASSANDRA-6975)
 * Fix broken paging state with prepared statement (CASSANDRA-7120)
 * Fix IllegalArgumentException in CqlStorage (CASSANDRA-7287)
 * Allow nulls/non-existant fields in UDT (CASSANDRA-7206)
 * Add Thrift MultiSliceRequest (CASSANDRA-6757, CASSANDRA-7027)
 * Handle overlapping MultiSlices (CASSANDRA-7279)
 * Fix DataOutputTest on Windows (CASSANDRA-7265)
 * Embedded sets in user defined data-types are not updating (CASSANDRA-7267)
 * Add tuple type to CQL/native protocol (CASSANDRA-7248)
 * Fix CqlPagingRecordReader on tables with few rows (CASSANDRA-7322)
Merged from 2.0:
 * Copy compaction options to make sure they are reloaded (CASSANDRA-7290)
 * Add option to do more aggressive tombstone compactions (CASSANDRA-6563)
 * Don't try to compact already-compacting files in HHOM (CASSANDRA-7288)
 * Always reallocate buffers in HSHA (CASSANDRA-6285)
 * (Hadoop) support authentication in CqlRecordReader (CASSANDRA-7221)
 * (Hadoop) Close java driver Cluster in CQLRR.close (CASSANDRA-7228)
 * Warn when 'USING TIMESTAMP' is used on a CAS BATCH (CASSANDRA-7067)
 * return all cpu values from BackgroundActivityMonitor.readAndCompute (CASSANDRA-7183)
 * Correctly delete scheduled range xfers (CASSANDRA-7143)
 * return all cpu values from BackgroundActivityMonitor.readAndCompute (CASSANDRA-7183)  
 * reduce garbage creation in calculatePendingRanges (CASSANDRA-7191)
 * fix c* launch issues on Russian os's due to output of linux 'free' cmd (CASSANDRA-6162)
 * Fix disabling autocompaction (CASSANDRA-7187)
 * Fix potential NumberFormatException when deserializing IntegerType (CASSANDRA-7088)
 * cqlsh can't tab-complete disabling compaction (CASSANDRA-7185)
 * cqlsh: Accept and execute CQL statement(s) from command-line parameter (CASSANDRA-7172)
 * Fix IllegalStateException in CqlPagingRecordReader (CASSANDRA-7198)
 * Fix the InvertedIndex trigger example (CASSANDRA-7211)
 * Add --resolve-ip option to 'nodetool ring' (CASSANDRA-7210)
 * reduce garbage on codec flag deserialization (CASSANDRA-7244) 
 * Fix duplicated error messages on directory creation error at startup (CASSANDRA-5818)
 * Proper null handle for IF with map element access (CASSANDRA-7155)
 * Improve compaction visibility (CASSANDRA-7242)
 * Correctly delete scheduled range xfers (CASSANDRA-7143)
 * Make batchlog replica selection rack-aware (CASSANDRA-6551)
 * Fix CFMetaData#getColumnDefinitionFromColumnName() (CASSANDRA-7074)
 * Fix writetime/ttl functions for static columns (CASSANDRA-7081)
 * Suggest CTRL-C or semicolon after three blank lines in cqlsh (CASSANDRA-7142)
 * Fix 2ndary index queries with DESC clustering order (CASSANDRA-6950)
 * Invalid key cache entries on DROP (CASSANDRA-6525)
 * Fix flapping RecoveryManagerTest (CASSANDRA-7084)
 * Add missing iso8601 patterns for date strings (CASSANDRA-6973)
 * Support selecting multiple rows in a partition using IN (CASSANDRA-6875)
 * Add authentication support to shuffle (CASSANDRA-6484)
 * Swap local and global default read repair chances (CASSANDRA-7320)
 * Add conditional CREATE/DROP USER support (CASSANDRA-7264)
 * Cqlsh counts non-empty lines for "Blank lines" warning (CASSANDRA-7325)
Merged from 1.2:
 * Add Cloudstack snitch (CASSANDRA-7147)
 * Update system.peers correctly when relocating tokens (CASSANDRA-7126)
 * Add Google Compute Engine snitch (CASSANDRA-7132)
 * remove duplicate query for local tokens (CASSANDRA-7182)
 * exit CQLSH with error status code if script fails (CASSANDRA-6344)
 * Fix bug with some IN queries missig results (CASSANDRA-7105)
 * Fix availability validation for LOCAL_ONE CL (CASSANDRA-7319)
 * Hint streaming can cause decommission to fail (CASSANDRA-7219)


2.1.0-beta2
 * Increase default CL space to 8GB (CASSANDRA-7031)
 * Add range tombstones to read repair digests (CASSANDRA-6863)
 * Fix BTree.clear for large updates (CASSANDRA-6943)
 * Fail write instead of logging a warning when unable to append to CL
   (CASSANDRA-6764)
 * Eliminate possibility of CL segment appearing twice in active list 
   (CASSANDRA-6557)
 * Apply DONTNEED fadvise to commitlog segments (CASSANDRA-6759)
 * Switch CRC component to Adler and include it for compressed sstables 
   (CASSANDRA-4165)
 * Allow cassandra-stress to set compaction strategy options (CASSANDRA-6451)
 * Add broadcast_rpc_address option to cassandra.yaml (CASSANDRA-5899)
 * Auto reload GossipingPropertyFileSnitch config (CASSANDRA-5897)
 * Fix overflow of memtable_total_space_in_mb (CASSANDRA-6573)
 * Fix ABTC NPE and apply update function correctly (CASSANDRA-6692)
 * Allow nodetool to use a file or prompt for password (CASSANDRA-6660)
 * Fix AIOOBE when concurrently accessing ABSC (CASSANDRA-6742)
 * Fix assertion error in ALTER TYPE RENAME (CASSANDRA-6705)
 * Scrub should not always clear out repaired status (CASSANDRA-5351)
 * Improve handling of range tombstone for wide partitions (CASSANDRA-6446)
 * Fix ClassCastException for compact table with composites (CASSANDRA-6738)
 * Fix potentially repairing with wrong nodes (CASSANDRA-6808)
 * Change caching option syntax (CASSANDRA-6745)
 * Fix stress to do proper counter reads (CASSANDRA-6835)
 * Fix help message for stress counter_write (CASSANDRA-6824)
 * Fix stress smart Thrift client to pick servers correctly (CASSANDRA-6848)
 * Add logging levels (minimal, normal or verbose) to stress tool (CASSANDRA-6849)
 * Fix race condition in Batch CLE (CASSANDRA-6860)
 * Improve cleanup/scrub/upgradesstables failure handling (CASSANDRA-6774)
 * ByteBuffer write() methods for serializing sstables (CASSANDRA-6781)
 * Proper compare function for CollectionType (CASSANDRA-6783)
 * Update native server to Netty 4 (CASSANDRA-6236)
 * Fix off-by-one error in stress (CASSANDRA-6883)
 * Make OpOrder AutoCloseable (CASSANDRA-6901)
 * Remove sync repair JMX interface (CASSANDRA-6900)
 * Add multiple memory allocation options for memtables (CASSANDRA-6689, 6694)
 * Remove adjusted op rate from stress output (CASSANDRA-6921)
 * Add optimized CF.hasColumns() implementations (CASSANDRA-6941)
 * Serialize batchlog mutations with the version of the target node
   (CASSANDRA-6931)
 * Optimize CounterColumn#reconcile() (CASSANDRA-6953)
 * Properly remove 1.2 sstable support in 2.1 (CASSANDRA-6869)
 * Lock counter cells, not partitions (CASSANDRA-6880)
 * Track presence of legacy counter shards in sstables (CASSANDRA-6888)
 * Ensure safe resource cleanup when replacing sstables (CASSANDRA-6912)
 * Add failure handler to async callback (CASSANDRA-6747)
 * Fix AE when closing SSTable without releasing reference (CASSANDRA-7000)
 * Clean up IndexInfo on keyspace/table drops (CASSANDRA-6924)
 * Only snapshot relative SSTables when sequential repair (CASSANDRA-7024)
 * Require nodetool rebuild_index to specify index names (CASSANDRA-7038)
 * fix cassandra stress errors on reads with native protocol (CASSANDRA-7033)
 * Use OpOrder to guard sstable references for reads (CASSANDRA-6919)
 * Preemptive opening of compaction result (CASSANDRA-6916)
 * Multi-threaded scrub/cleanup/upgradesstables (CASSANDRA-5547)
 * Optimize cellname comparison (CASSANDRA-6934)
 * Native protocol v3 (CASSANDRA-6855)
 * Optimize Cell liveness checks and clean up Cell (CASSANDRA-7119)
 * Support consistent range movements (CASSANDRA-2434)
 * Display min timestamp in sstablemetadata viewer (CASSANDRA-6767)
Merged from 2.0:
 * Avoid race-prone second "scrub" of system keyspace (CASSANDRA-6797)
 * Pool CqlRecordWriter clients by inetaddress rather than Range
   (CASSANDRA-6665)
 * Fix compaction_history timestamps (CASSANDRA-6784)
 * Compare scores of full replica ordering in DES (CASSANDRA-6683)
 * fix CME in SessionInfo updateProgress affecting netstats (CASSANDRA-6577)
 * Allow repairing between specific replicas (CASSANDRA-6440)
 * Allow per-dc enabling of hints (CASSANDRA-6157)
 * Add compatibility for Hadoop 0.2.x (CASSANDRA-5201)
 * Fix EstimatedHistogram races (CASSANDRA-6682)
 * Failure detector correctly converts initial value to nanos (CASSANDRA-6658)
 * Add nodetool taketoken to relocate vnodes (CASSANDRA-4445)
 * Expose bulk loading progress over JMX (CASSANDRA-4757)
 * Correctly handle null with IF conditions and TTL (CASSANDRA-6623)
 * Account for range/row tombstones in tombstone drop
   time histogram (CASSANDRA-6522)
 * Stop CommitLogSegment.close() from calling sync() (CASSANDRA-6652)
 * Make commitlog failure handling configurable (CASSANDRA-6364)
 * Avoid overlaps in LCS (CASSANDRA-6688)
 * Improve support for paginating over composites (CASSANDRA-4851)
 * Fix count(*) queries in a mixed cluster (CASSANDRA-6707)
 * Improve repair tasks(snapshot, differencing) concurrency (CASSANDRA-6566)
 * Fix replaying pre-2.0 commit logs (CASSANDRA-6714)
 * Add static columns to CQL3 (CASSANDRA-6561)
 * Optimize single partition batch statements (CASSANDRA-6737)
 * Disallow post-query re-ordering when paging (CASSANDRA-6722)
 * Fix potential paging bug with deleted columns (CASSANDRA-6748)
 * Fix NPE on BulkLoader caused by losing StreamEvent (CASSANDRA-6636)
 * Fix truncating compression metadata (CASSANDRA-6791)
 * Add CMSClassUnloadingEnabled JVM option (CASSANDRA-6541)
 * Catch memtable flush exceptions during shutdown (CASSANDRA-6735)
 * Fix upgradesstables NPE for non-CF-based indexes (CASSANDRA-6645)
 * Fix UPDATE updating PRIMARY KEY columns implicitly (CASSANDRA-6782)
 * Fix IllegalArgumentException when updating from 1.2 with SuperColumns
   (CASSANDRA-6733)
 * FBUtilities.singleton() should use the CF comparator (CASSANDRA-6778)
 * Fix CQLSStableWriter.addRow(Map<String, Object>) (CASSANDRA-6526)
 * Fix HSHA server introducing corrupt data (CASSANDRA-6285)
 * Fix CAS conditions for COMPACT STORAGE tables (CASSANDRA-6813)
 * Starting threads in OutboundTcpConnectionPool constructor causes race conditions (CASSANDRA-7177)
 * Allow overriding cassandra-rackdc.properties file (CASSANDRA-7072)
 * Set JMX RMI port to 7199 (CASSANDRA-7087)
 * Use LOCAL_QUORUM for data reads at LOCAL_SERIAL (CASSANDRA-6939)
 * Log a warning for large batches (CASSANDRA-6487)
 * Put nodes in hibernate when join_ring is false (CASSANDRA-6961)
 * Avoid early loading of non-system keyspaces before compaction-leftovers 
   cleanup at startup (CASSANDRA-6913)
 * Restrict Windows to parallel repairs (CASSANDRA-6907)
 * (Hadoop) Allow manually specifying start/end tokens in CFIF (CASSANDRA-6436)
 * Fix NPE in MeteredFlusher (CASSANDRA-6820)
 * Fix race processing range scan responses (CASSANDRA-6820)
 * Allow deleting snapshots from dropped keyspaces (CASSANDRA-6821)
 * Add uuid() function (CASSANDRA-6473)
 * Omit tombstones from schema digests (CASSANDRA-6862)
 * Include correct consistencyLevel in LWT timeout (CASSANDRA-6884)
 * Lower chances for losing new SSTables during nodetool refresh and
   ColumnFamilyStore.loadNewSSTables (CASSANDRA-6514)
 * Add support for DELETE ... IF EXISTS to CQL3 (CASSANDRA-5708)
 * Update hadoop_cql3_word_count example (CASSANDRA-6793)
 * Fix handling of RejectedExecution in sync Thrift server (CASSANDRA-6788)
 * Log more information when exceeding tombstone_warn_threshold (CASSANDRA-6865)
 * Fix truncate to not abort due to unreachable fat clients (CASSANDRA-6864)
 * Fix schema concurrency exceptions (CASSANDRA-6841)
 * Fix leaking validator FH in StreamWriter (CASSANDRA-6832)
 * Fix saving triggers to schema (CASSANDRA-6789)
 * Fix trigger mutations when base mutation list is immutable (CASSANDRA-6790)
 * Fix accounting in FileCacheService to allow re-using RAR (CASSANDRA-6838)
 * Fix static counter columns (CASSANDRA-6827)
 * Restore expiring->deleted (cell) compaction optimization (CASSANDRA-6844)
 * Fix CompactionManager.needsCleanup (CASSANDRA-6845)
 * Correctly compare BooleanType values other than 0 and 1 (CASSANDRA-6779)
 * Read message id as string from earlier versions (CASSANDRA-6840)
 * Properly use the Paxos consistency for (non-protocol) batch (CASSANDRA-6837)
 * Add paranoid disk failure option (CASSANDRA-6646)
 * Improve PerRowSecondaryIndex performance (CASSANDRA-6876)
 * Extend triggers to support CAS updates (CASSANDRA-6882)
 * Static columns with IF NOT EXISTS don't always work as expected (CASSANDRA-6873)
 * Fix paging with SELECT DISTINCT (CASSANDRA-6857)
 * Fix UnsupportedOperationException on CAS timeout (CASSANDRA-6923)
 * Improve MeteredFlusher handling of MF-unaffected column families
   (CASSANDRA-6867)
 * Add CqlRecordReader using native pagination (CASSANDRA-6311)
 * Add QueryHandler interface (CASSANDRA-6659)
 * Track liveRatio per-memtable, not per-CF (CASSANDRA-6945)
 * Make sure upgradesstables keeps sstable level (CASSANDRA-6958)
 * Fix LIMIT with static columns (CASSANDRA-6956)
 * Fix clash with CQL column name in thrift validation (CASSANDRA-6892)
 * Fix error with super columns in mixed 1.2-2.0 clusters (CASSANDRA-6966)
 * Fix bad skip of sstables on slice query with composite start/finish (CASSANDRA-6825)
 * Fix unintended update with conditional statement (CASSANDRA-6893)
 * Fix map element access in IF (CASSANDRA-6914)
 * Avoid costly range calculations for range queries on system keyspaces
   (CASSANDRA-6906)
 * Fix SSTable not released if stream session fails (CASSANDRA-6818)
 * Avoid build failure due to ANTLR timeout (CASSANDRA-6991)
 * Queries on compact tables can return more rows that requested (CASSANDRA-7052)
 * USING TIMESTAMP for batches does not work (CASSANDRA-7053)
 * Fix performance regression from CASSANDRA-5614 (CASSANDRA-6949)
 * Ensure that batchlog and hint timeouts do not produce hints (CASSANDRA-7058)
 * Merge groupable mutations in TriggerExecutor#execute() (CASSANDRA-7047)
 * Plug holes in resource release when wiring up StreamSession (CASSANDRA-7073)
 * Re-add parameter columns to tracing session (CASSANDRA-6942)
 * Preserves CQL metadata when updating table from thrift (CASSANDRA-6831)
Merged from 1.2:
 * Fix nodetool display with vnodes (CASSANDRA-7082)
 * Add UNLOGGED, COUNTER options to BATCH documentation (CASSANDRA-6816)
 * add extra SSL cipher suites (CASSANDRA-6613)
 * fix nodetool getsstables for blob PK (CASSANDRA-6803)
 * Fix BatchlogManager#deleteBatch() use of millisecond timestamps
   (CASSANDRA-6822)
 * Continue assassinating even if the endpoint vanishes (CASSANDRA-6787)
 * Schedule schema pulls on change (CASSANDRA-6971)
 * Non-droppable verbs shouldn't be dropped from OTC (CASSANDRA-6980)
 * Shutdown batchlog executor in SS#drain() (CASSANDRA-7025)
 * Fix batchlog to account for CF truncation records (CASSANDRA-6999)
 * Fix CQLSH parsing of functions and BLOB literals (CASSANDRA-7018)
 * Properly load trustore in the native protocol (CASSANDRA-6847)
 * Always clean up references in SerializingCache (CASSANDRA-6994)
 * Don't shut MessagingService down when replacing a node (CASSANDRA-6476)
 * fix npe when doing -Dcassandra.fd_initial_value_ms (CASSANDRA-6751)


2.1.0-beta1
 * Add flush directory distinct from compaction directories (CASSANDRA-6357)
 * Require JNA by default (CASSANDRA-6575)
 * add listsnapshots command to nodetool (CASSANDRA-5742)
 * Introduce AtomicBTreeColumns (CASSANDRA-6271, 6692)
 * Multithreaded commitlog (CASSANDRA-3578)
 * allocate fixed index summary memory pool and resample cold index summaries 
   to use less memory (CASSANDRA-5519)
 * Removed multithreaded compaction (CASSANDRA-6142)
 * Parallelize fetching rows for low-cardinality indexes (CASSANDRA-1337)
 * change logging from log4j to logback (CASSANDRA-5883)
 * switch to LZ4 compression for internode communication (CASSANDRA-5887)
 * Stop using Thrift-generated Index* classes internally (CASSANDRA-5971)
 * Remove 1.2 network compatibility code (CASSANDRA-5960)
 * Remove leveled json manifest migration code (CASSANDRA-5996)
 * Remove CFDefinition (CASSANDRA-6253)
 * Use AtomicIntegerFieldUpdater in RefCountedMemory (CASSANDRA-6278)
 * User-defined types for CQL3 (CASSANDRA-5590)
 * Use of o.a.c.metrics in nodetool (CASSANDRA-5871, 6406)
 * Batch read from OTC's queue and cleanup (CASSANDRA-1632)
 * Secondary index support for collections (CASSANDRA-4511, 6383)
 * SSTable metadata(Stats.db) format change (CASSANDRA-6356)
 * Push composites support in the storage engine
   (CASSANDRA-5417, CASSANDRA-6520)
 * Add snapshot space used to cfstats (CASSANDRA-6231)
 * Add cardinality estimator for key count estimation (CASSANDRA-5906)
 * CF id is changed to be non-deterministic. Data dir/key cache are created
   uniquely for CF id (CASSANDRA-5202)
 * New counters implementation (CASSANDRA-6504)
 * Replace UnsortedColumns, EmptyColumns, TreeMapBackedSortedColumns with new
   ArrayBackedSortedColumns (CASSANDRA-6630, CASSANDRA-6662, CASSANDRA-6690)
 * Add option to use row cache with a given amount of rows (CASSANDRA-5357)
 * Avoid repairing already repaired data (CASSANDRA-5351)
 * Reject counter updates with USING TTL/TIMESTAMP (CASSANDRA-6649)
 * Replace index_interval with min/max_index_interval (CASSANDRA-6379)
 * Lift limitation that order by columns must be selected for IN queries (CASSANDRA-4911)


2.0.5
 * Reduce garbage generated by bloom filter lookups (CASSANDRA-6609)
 * Add ks.cf names to tombstone logging (CASSANDRA-6597)
 * Use LOCAL_QUORUM for LWT operations at LOCAL_SERIAL (CASSANDRA-6495)
 * Wait for gossip to settle before accepting client connections (CASSANDRA-4288)
 * Delete unfinished compaction incrementally (CASSANDRA-6086)
 * Allow specifying custom secondary index options in CQL3 (CASSANDRA-6480)
 * Improve replica pinning for cache efficiency in DES (CASSANDRA-6485)
 * Fix LOCAL_SERIAL from thrift (CASSANDRA-6584)
 * Don't special case received counts in CAS timeout exceptions (CASSANDRA-6595)
 * Add support for 2.1 global counter shards (CASSANDRA-6505)
 * Fix NPE when streaming connection is not yet established (CASSANDRA-6210)
 * Avoid rare duplicate read repair triggering (CASSANDRA-6606)
 * Fix paging discardFirst (CASSANDRA-6555)
 * Fix ArrayIndexOutOfBoundsException in 2ndary index query (CASSANDRA-6470)
 * Release sstables upon rebuilding 2i (CASSANDRA-6635)
 * Add AbstractCompactionStrategy.startup() method (CASSANDRA-6637)
 * SSTableScanner may skip rows during cleanup (CASSANDRA-6638)
 * sstables from stalled repair sessions can resurrect deleted data (CASSANDRA-6503)
 * Switch stress to use ITransportFactory (CASSANDRA-6641)
 * Fix IllegalArgumentException during prepare (CASSANDRA-6592)
 * Fix possible loss of 2ndary index entries during compaction (CASSANDRA-6517)
 * Fix direct Memory on architectures that do not support unaligned long access
   (CASSANDRA-6628)
 * Let scrub optionally skip broken counter partitions (CASSANDRA-5930)
Merged from 1.2:
 * fsync compression metadata (CASSANDRA-6531)
 * Validate CF existence on execution for prepared statement (CASSANDRA-6535)
 * Add ability to throttle batchlog replay (CASSANDRA-6550)
 * Fix executing LOCAL_QUORUM with SimpleStrategy (CASSANDRA-6545)
 * Avoid StackOverflow when using large IN queries (CASSANDRA-6567)
 * Nodetool upgradesstables includes secondary indexes (CASSANDRA-6598)
 * Paginate batchlog replay (CASSANDRA-6569)
 * skip blocking on streaming during drain (CASSANDRA-6603)
 * Improve error message when schema doesn't match loaded sstable (CASSANDRA-6262)
 * Add properties to adjust FD initial value and max interval (CASSANDRA-4375)
 * Fix preparing with batch and delete from collection (CASSANDRA-6607)
 * Fix ABSC reverse iterator's remove() method (CASSANDRA-6629)
 * Handle host ID conflicts properly (CASSANDRA-6615)
 * Move handling of migration event source to solve bootstrap race. (CASSANDRA-6648)
 * Make sure compaction throughput value doesn't overflow with int math (CASSANDRA-6647)


2.0.4
 * Allow removing snapshots of no-longer-existing CFs (CASSANDRA-6418)
 * add StorageService.stopDaemon() (CASSANDRA-4268)
 * add IRE for invalid CF supplied to get_count (CASSANDRA-5701)
 * add client encryption support to sstableloader (CASSANDRA-6378)
 * Fix accept() loop for SSL sockets post-shutdown (CASSANDRA-6468)
 * Fix size-tiered compaction in LCS L0 (CASSANDRA-6496)
 * Fix assertion failure in filterColdSSTables (CASSANDRA-6483)
 * Fix row tombstones in larger-than-memory compactions (CASSANDRA-6008)
 * Fix cleanup ClassCastException (CASSANDRA-6462)
 * Reduce gossip memory use by interning VersionedValue strings (CASSANDRA-6410)
 * Allow specifying datacenters to participate in a repair (CASSANDRA-6218)
 * Fix divide-by-zero in PCI (CASSANDRA-6403)
 * Fix setting last compacted key in the wrong level for LCS (CASSANDRA-6284)
 * Add millisecond precision formats to the timestamp parser (CASSANDRA-6395)
 * Expose a total memtable size metric for a CF (CASSANDRA-6391)
 * cqlsh: handle symlinks properly (CASSANDRA-6425)
 * Fix potential infinite loop when paging query with IN (CASSANDRA-6464)
 * Fix assertion error in AbstractQueryPager.discardFirst (CASSANDRA-6447)
 * Fix streaming older SSTable yields unnecessary tombstones (CASSANDRA-6527)
Merged from 1.2:
 * Improved error message on bad properties in DDL queries (CASSANDRA-6453)
 * Randomize batchlog candidates selection (CASSANDRA-6481)
 * Fix thundering herd on endpoint cache invalidation (CASSANDRA-6345, 6485)
 * Improve batchlog write performance with vnodes (CASSANDRA-6488)
 * cqlsh: quote single quotes in strings inside collections (CASSANDRA-6172)
 * Improve gossip performance for typical messages (CASSANDRA-6409)
 * Throw IRE if a prepared statement has more markers than supported 
   (CASSANDRA-5598)
 * Expose Thread metrics for the native protocol server (CASSANDRA-6234)
 * Change snapshot response message verb to INTERNAL to avoid dropping it 
   (CASSANDRA-6415)
 * Warn when collection read has > 65K elements (CASSANDRA-5428)
 * Fix cache persistence when both row and key cache are enabled 
   (CASSANDRA-6413)
 * (Hadoop) add describe_local_ring (CASSANDRA-6268)
 * Fix handling of concurrent directory creation failure (CASSANDRA-6459)
 * Allow executing CREATE statements multiple times (CASSANDRA-6471)
 * Don't send confusing info with timeouts (CASSANDRA-6491)
 * Don't resubmit counter mutation runnables internally (CASSANDRA-6427)
 * Don't drop local mutations without a hint (CASSANDRA-6510)
 * Don't allow null max_hint_window_in_ms (CASSANDRA-6419)
 * Validate SliceRange start and finish lengths (CASSANDRA-6521)


2.0.3
 * Fix FD leak on slice read path (CASSANDRA-6275)
 * Cancel read meter task when closing SSTR (CASSANDRA-6358)
 * free off-heap IndexSummary during bulk (CASSANDRA-6359)
 * Recover from IOException in accept() thread (CASSANDRA-6349)
 * Improve Gossip tolerance of abnormally slow tasks (CASSANDRA-6338)
 * Fix trying to hint timed out counter writes (CASSANDRA-6322)
 * Allow restoring specific columnfamilies from archived CL (CASSANDRA-4809)
 * Avoid flushing compaction_history after each operation (CASSANDRA-6287)
 * Fix repair assertion error when tombstones expire (CASSANDRA-6277)
 * Skip loading corrupt key cache (CASSANDRA-6260)
 * Fixes for compacting larger-than-memory rows (CASSANDRA-6274)
 * Compact hottest sstables first and optionally omit coldest from
   compaction entirely (CASSANDRA-6109)
 * Fix modifying column_metadata from thrift (CASSANDRA-6182)
 * cqlsh: fix LIST USERS output (CASSANDRA-6242)
 * Add IRequestSink interface (CASSANDRA-6248)
 * Update memtable size while flushing (CASSANDRA-6249)
 * Provide hooks around CQL2/CQL3 statement execution (CASSANDRA-6252)
 * Require Permission.SELECT for CAS updates (CASSANDRA-6247)
 * New CQL-aware SSTableWriter (CASSANDRA-5894)
 * Reject CAS operation when the protocol v1 is used (CASSANDRA-6270)
 * Correctly throw error when frame too large (CASSANDRA-5981)
 * Fix serialization bug in PagedRange with 2ndary indexes (CASSANDRA-6299)
 * Fix CQL3 table validation in Thrift (CASSANDRA-6140)
 * Fix bug missing results with IN clauses (CASSANDRA-6327)
 * Fix paging with reversed slices (CASSANDRA-6343)
 * Set minTimestamp correctly to be able to drop expired sstables (CASSANDRA-6337)
 * Support NaN and Infinity as float literals (CASSANDRA-6003)
 * Remove RF from nodetool ring output (CASSANDRA-6289)
 * Fix attempting to flush empty rows (CASSANDRA-6374)
 * Fix potential out of bounds exception when paging (CASSANDRA-6333)
Merged from 1.2:
 * Optimize FD phi calculation (CASSANDRA-6386)
 * Improve initial FD phi estimate when starting up (CASSANDRA-6385)
 * Don't list CQL3 table in CLI describe even if named explicitely 
   (CASSANDRA-5750)
 * Invalidate row cache when dropping CF (CASSANDRA-6351)
 * add non-jamm path for cached statements (CASSANDRA-6293)
 * add windows bat files for shell commands (CASSANDRA-6145)
 * Require logging in for Thrift CQL2/3 statement preparation (CASSANDRA-6254)
 * restrict max_num_tokens to 1536 (CASSANDRA-6267)
 * Nodetool gets default JMX port from cassandra-env.sh (CASSANDRA-6273)
 * make calculatePendingRanges asynchronous (CASSANDRA-6244)
 * Remove blocking flushes in gossip thread (CASSANDRA-6297)
 * Fix potential socket leak in connectionpool creation (CASSANDRA-6308)
 * Allow LOCAL_ONE/LOCAL_QUORUM to work with SimpleStrategy (CASSANDRA-6238)
 * cqlsh: handle 'null' as session duration (CASSANDRA-6317)
 * Fix json2sstable handling of range tombstones (CASSANDRA-6316)
 * Fix missing one row in reverse query (CASSANDRA-6330)
 * Fix reading expired row value from row cache (CASSANDRA-6325)
 * Fix AssertionError when doing set element deletion (CASSANDRA-6341)
 * Make CL code for the native protocol match the one in C* 2.0
   (CASSANDRA-6347)
 * Disallow altering CQL3 table from thrift (CASSANDRA-6370)
 * Fix size computation of prepared statement (CASSANDRA-6369)


2.0.2
 * Update FailureDetector to use nanontime (CASSANDRA-4925)
 * Fix FileCacheService regressions (CASSANDRA-6149)
 * Never return WriteTimeout for CL.ANY (CASSANDRA-6132)
 * Fix race conditions in bulk loader (CASSANDRA-6129)
 * Add configurable metrics reporting (CASSANDRA-4430)
 * drop queries exceeding a configurable number of tombstones (CASSANDRA-6117)
 * Track and persist sstable read activity (CASSANDRA-5515)
 * Fixes for speculative retry (CASSANDRA-5932, CASSANDRA-6194)
 * Improve memory usage of metadata min/max column names (CASSANDRA-6077)
 * Fix thrift validation refusing row markers on CQL3 tables (CASSANDRA-6081)
 * Fix insertion of collections with CAS (CASSANDRA-6069)
 * Correctly send metadata on SELECT COUNT (CASSANDRA-6080)
 * Track clients' remote addresses in ClientState (CASSANDRA-6070)
 * Create snapshot dir if it does not exist when migrating
   leveled manifest (CASSANDRA-6093)
 * make sequential nodetool repair the default (CASSANDRA-5950)
 * Add more hooks for compaction strategy implementations (CASSANDRA-6111)
 * Fix potential NPE on composite 2ndary indexes (CASSANDRA-6098)
 * Delete can potentially be skipped in batch (CASSANDRA-6115)
 * Allow alter keyspace on system_traces (CASSANDRA-6016)
 * Disallow empty column names in cql (CASSANDRA-6136)
 * Use Java7 file-handling APIs and fix file moving on Windows (CASSANDRA-5383)
 * Save compaction history to system keyspace (CASSANDRA-5078)
 * Fix NPE if StorageService.getOperationMode() is executed before full startup (CASSANDRA-6166)
 * CQL3: support pre-epoch longs for TimestampType (CASSANDRA-6212)
 * Add reloadtriggers command to nodetool (CASSANDRA-4949)
 * cqlsh: ignore empty 'value alias' in DESCRIBE (CASSANDRA-6139)
 * Fix sstable loader (CASSANDRA-6205)
 * Reject bootstrapping if the node already exists in gossip (CASSANDRA-5571)
 * Fix NPE while loading paxos state (CASSANDRA-6211)
 * cqlsh: add SHOW SESSION <tracing-session> command (CASSANDRA-6228)
Merged from 1.2:
 * (Hadoop) Require CFRR batchSize to be at least 2 (CASSANDRA-6114)
 * Add a warning for small LCS sstable size (CASSANDRA-6191)
 * Add ability to list specific KS/CF combinations in nodetool cfstats (CASSANDRA-4191)
 * Mark CF clean if a mutation raced the drop and got it marked dirty (CASSANDRA-5946)
 * Add a LOCAL_ONE consistency level (CASSANDRA-6202)
 * Limit CQL prepared statement cache by size instead of count (CASSANDRA-6107)
 * Tracing should log write failure rather than raw exceptions (CASSANDRA-6133)
 * lock access to TM.endpointToHostIdMap (CASSANDRA-6103)
 * Allow estimated memtable size to exceed slab allocator size (CASSANDRA-6078)
 * Start MeteredFlusher earlier to prevent OOM during CL replay (CASSANDRA-6087)
 * Avoid sending Truncate command to fat clients (CASSANDRA-6088)
 * Allow where clause conditions to be in parenthesis (CASSANDRA-6037)
 * Do not open non-ssl storage port if encryption option is all (CASSANDRA-3916)
 * Move batchlog replay to its own executor (CASSANDRA-6079)
 * Add tombstone debug threshold and histogram (CASSANDRA-6042, 6057)
 * Enable tcp keepalive on incoming connections (CASSANDRA-4053)
 * Fix fat client schema pull NPE (CASSANDRA-6089)
 * Fix memtable flushing for indexed tables (CASSANDRA-6112)
 * Fix skipping columns with multiple slices (CASSANDRA-6119)
 * Expose connected thrift + native client counts (CASSANDRA-5084)
 * Optimize auth setup (CASSANDRA-6122)
 * Trace index selection (CASSANDRA-6001)
 * Update sstablesPerReadHistogram to use biased sampling (CASSANDRA-6164)
 * Log UnknownColumnfamilyException when closing socket (CASSANDRA-5725)
 * Properly error out on CREATE INDEX for counters table (CASSANDRA-6160)
 * Handle JMX notification failure for repair (CASSANDRA-6097)
 * (Hadoop) Fetch no more than 128 splits in parallel (CASSANDRA-6169)
 * stress: add username/password authentication support (CASSANDRA-6068)
 * Fix indexed queries with row cache enabled on parent table (CASSANDRA-5732)
 * Fix compaction race during columnfamily drop (CASSANDRA-5957)
 * Fix validation of empty column names for compact tables (CASSANDRA-6152)
 * Skip replaying mutations that pass CRC but fail to deserialize (CASSANDRA-6183)
 * Rework token replacement to use replace_address (CASSANDRA-5916)
 * Fix altering column types (CASSANDRA-6185)
 * cqlsh: fix CREATE/ALTER WITH completion (CASSANDRA-6196)
 * add windows bat files for shell commands (CASSANDRA-6145)
 * Fix potential stack overflow during range tombstones insertion (CASSANDRA-6181)
 * (Hadoop) Make LOCAL_ONE the default consistency level (CASSANDRA-6214)


2.0.1
 * Fix bug that could allow reading deleted data temporarily (CASSANDRA-6025)
 * Improve memory use defaults (CASSANDRA-6059)
 * Make ThriftServer more easlly extensible (CASSANDRA-6058)
 * Remove Hadoop dependency from ITransportFactory (CASSANDRA-6062)
 * add file_cache_size_in_mb setting (CASSANDRA-5661)
 * Improve error message when yaml contains invalid properties (CASSANDRA-5958)
 * Improve leveled compaction's ability to find non-overlapping L0 compactions
   to work on concurrently (CASSANDRA-5921)
 * Notify indexer of columns shadowed by range tombstones (CASSANDRA-5614)
 * Log Merkle tree stats (CASSANDRA-2698)
 * Switch from crc32 to adler32 for compressed sstable checksums (CASSANDRA-5862)
 * Improve offheap memcpy performance (CASSANDRA-5884)
 * Use a range aware scanner for cleanup (CASSANDRA-2524)
 * Cleanup doesn't need to inspect sstables that contain only local data
   (CASSANDRA-5722)
 * Add ability for CQL3 to list partition keys (CASSANDRA-4536)
 * Improve native protocol serialization (CASSANDRA-5664)
 * Upgrade Thrift to 0.9.1 (CASSANDRA-5923)
 * Require superuser status for adding triggers (CASSANDRA-5963)
 * Make standalone scrubber handle old and new style leveled manifest
   (CASSANDRA-6005)
 * Fix paxos bugs (CASSANDRA-6012, 6013, 6023)
 * Fix paged ranges with multiple replicas (CASSANDRA-6004)
 * Fix potential AssertionError during tracing (CASSANDRA-6041)
 * Fix NPE in sstablesplit (CASSANDRA-6027)
 * Migrate pre-2.0 key/value/column aliases to system.schema_columns
   (CASSANDRA-6009)
 * Paging filter empty rows too agressively (CASSANDRA-6040)
 * Support variadic parameters for IN clauses (CASSANDRA-4210)
 * cqlsh: return the result of CAS writes (CASSANDRA-5796)
 * Fix validation of IN clauses with 2ndary indexes (CASSANDRA-6050)
 * Support named bind variables in CQL (CASSANDRA-6033)
Merged from 1.2:
 * Allow cache-keys-to-save to be set at runtime (CASSANDRA-5980)
 * Avoid second-guessing out-of-space state (CASSANDRA-5605)
 * Tuning knobs for dealing with large blobs and many CFs (CASSANDRA-5982)
 * (Hadoop) Fix CQLRW for thrift tables (CASSANDRA-6002)
 * Fix possible divide-by-zero in HHOM (CASSANDRA-5990)
 * Allow local batchlog writes for CL.ANY (CASSANDRA-5967)
 * Upgrade metrics-core to version 2.2.0 (CASSANDRA-5947)
 * Fix CqlRecordWriter with composite keys (CASSANDRA-5949)
 * Add snitch, schema version, cluster, partitioner to JMX (CASSANDRA-5881)
 * Allow disabling SlabAllocator (CASSANDRA-5935)
 * Make user-defined compaction JMX blocking (CASSANDRA-4952)
 * Fix streaming does not transfer wrapped range (CASSANDRA-5948)
 * Fix loading index summary containing empty key (CASSANDRA-5965)
 * Correctly handle limits in CompositesSearcher (CASSANDRA-5975)
 * Pig: handle CQL collections (CASSANDRA-5867)
 * Pass the updated cf to the PRSI index() method (CASSANDRA-5999)
 * Allow empty CQL3 batches (as no-op) (CASSANDRA-5994)
 * Support null in CQL3 functions (CASSANDRA-5910)
 * Replace the deprecated MapMaker with CacheLoader (CASSANDRA-6007)
 * Add SSTableDeletingNotification to DataTracker (CASSANDRA-6010)
 * Fix snapshots in use get deleted during snapshot repair (CASSANDRA-6011)
 * Move hints and exception count to o.a.c.metrics (CASSANDRA-6017)
 * Fix memory leak in snapshot repair (CASSANDRA-6047)
 * Fix sstable2sjon for CQL3 tables (CASSANDRA-5852)


2.0.0
 * Fix thrift validation when inserting into CQL3 tables (CASSANDRA-5138)
 * Fix periodic memtable flushing behavior with clean memtables (CASSANDRA-5931)
 * Fix dateOf() function for pre-2.0 timestamp columns (CASSANDRA-5928)
 * Fix SSTable unintentionally loads BF when opened for batch (CASSANDRA-5938)
 * Add stream session progress to JMX (CASSANDRA-4757)
 * Fix NPE during CAS operation (CASSANDRA-5925)
Merged from 1.2:
 * Fix getBloomFilterDiskSpaceUsed for AlwaysPresentFilter (CASSANDRA-5900)
 * Don't announce schema version until we've loaded the changes locally
   (CASSANDRA-5904)
 * Fix to support off heap bloom filters size greater than 2 GB (CASSANDRA-5903)
 * Properly handle parsing huge map and set literals (CASSANDRA-5893)


2.0.0-rc2
 * enable vnodes by default (CASSANDRA-5869)
 * fix CAS contention timeout (CASSANDRA-5830)
 * fix HsHa to respect max frame size (CASSANDRA-4573)
 * Fix (some) 2i on composite components omissions (CASSANDRA-5851)
 * cqlsh: add DESCRIBE FULL SCHEMA variant (CASSANDRA-5880)
Merged from 1.2:
 * Correctly validate sparse composite cells in scrub (CASSANDRA-5855)
 * Add KeyCacheHitRate metric to CF metrics (CASSANDRA-5868)
 * cqlsh: add support for multiline comments (CASSANDRA-5798)
 * Handle CQL3 SELECT duplicate IN restrictions on clustering columns
   (CASSANDRA-5856)


2.0.0-rc1
 * improve DecimalSerializer performance (CASSANDRA-5837)
 * fix potential spurious wakeup in AsyncOneResponse (CASSANDRA-5690)
 * fix schema-related trigger issues (CASSANDRA-5774)
 * Better validation when accessing CQL3 table from thrift (CASSANDRA-5138)
 * Fix assertion error during repair (CASSANDRA-5801)
 * Fix range tombstone bug (CASSANDRA-5805)
 * DC-local CAS (CASSANDRA-5797)
 * Add a native_protocol_version column to the system.local table (CASSANRDA-5819)
 * Use index_interval from cassandra.yaml when upgraded (CASSANDRA-5822)
 * Fix buffer underflow on socket close (CASSANDRA-5792)
Merged from 1.2:
 * Fix reading DeletionTime from 1.1-format sstables (CASSANDRA-5814)
 * cqlsh: add collections support to COPY (CASSANDRA-5698)
 * retry important messages for any IOException (CASSANDRA-5804)
 * Allow empty IN relations in SELECT/UPDATE/DELETE statements (CASSANDRA-5626)
 * cqlsh: fix crashing on Windows due to libedit detection (CASSANDRA-5812)
 * fix bulk-loading compressed sstables (CASSANDRA-5820)
 * (Hadoop) fix quoting in CqlPagingRecordReader and CqlRecordWriter 
   (CASSANDRA-5824)
 * update default LCS sstable size to 160MB (CASSANDRA-5727)
 * Allow compacting 2Is via nodetool (CASSANDRA-5670)
 * Hex-encode non-String keys in OPP (CASSANDRA-5793)
 * nodetool history logging (CASSANDRA-5823)
 * (Hadoop) fix support for Thrift tables in CqlPagingRecordReader 
   (CASSANDRA-5752)
 * add "all time blocked" to StatusLogger output (CASSANDRA-5825)
 * Future-proof inter-major-version schema migrations (CASSANDRA-5845)
 * (Hadoop) add CqlPagingRecordReader support for ReversedType in Thrift table
   (CASSANDRA-5718)
 * Add -no-snapshot option to scrub (CASSANDRA-5891)
 * Fix to support off heap bloom filters size greater than 2 GB (CASSANDRA-5903)
 * Properly handle parsing huge map and set literals (CASSANDRA-5893)
 * Fix LCS L0 compaction may overlap in L1 (CASSANDRA-5907)
 * New sstablesplit tool to split large sstables offline (CASSANDRA-4766)
 * Fix potential deadlock in native protocol server (CASSANDRA-5926)
 * Disallow incompatible type change in CQL3 (CASSANDRA-5882)
Merged from 1.1:
 * Correctly validate sparse composite cells in scrub (CASSANDRA-5855)


2.0.0-beta2
 * Replace countPendingHints with Hints Created metric (CASSANDRA-5746)
 * Allow nodetool with no args, and with help to run without a server (CASSANDRA-5734)
 * Cleanup AbstractType/TypeSerializer classes (CASSANDRA-5744)
 * Remove unimplemented cli option schema-mwt (CASSANDRA-5754)
 * Support range tombstones in thrift (CASSANDRA-5435)
 * Normalize table-manipulating CQL3 statements' class names (CASSANDRA-5759)
 * cqlsh: add missing table options to DESCRIBE output (CASSANDRA-5749)
 * Fix assertion error during repair (CASSANDRA-5757)
 * Fix bulkloader (CASSANDRA-5542)
 * Add LZ4 compression to the native protocol (CASSANDRA-5765)
 * Fix bugs in the native protocol v2 (CASSANDRA-5770)
 * CAS on 'primary key only' table (CASSANDRA-5715)
 * Support streaming SSTables of old versions (CASSANDRA-5772)
 * Always respect protocol version in native protocol (CASSANDRA-5778)
 * Fix ConcurrentModificationException during streaming (CASSANDRA-5782)
 * Update deletion timestamp in Commit#updatesWithPaxosTime (CASSANDRA-5787)
 * Thrift cas() method crashes if input columns are not sorted (CASSANDRA-5786)
 * Order columns names correctly when querying for CAS (CASSANDRA-5788)
 * Fix streaming retry (CASSANDRA-5775)
Merged from 1.2:
 * if no seeds can be a reached a node won't start in a ring by itself (CASSANDRA-5768)
 * add cassandra.unsafesystem property (CASSANDRA-5704)
 * (Hadoop) quote identifiers in CqlPagingRecordReader (CASSANDRA-5763)
 * Add replace_node functionality for vnodes (CASSANDRA-5337)
 * Add timeout events to query traces (CASSANDRA-5520)
 * Fix serialization of the LEFT gossip value (CASSANDRA-5696)
 * Pig: support for cql3 tables (CASSANDRA-5234)
 * Fix skipping range tombstones with reverse queries (CASSANDRA-5712)
 * Expire entries out of ThriftSessionManager (CASSANDRA-5719)
 * Don't keep ancestor information in memory (CASSANDRA-5342)
 * Expose native protocol server status in nodetool info (CASSANDRA-5735)
 * Fix pathetic performance of range tombstones (CASSANDRA-5677)
 * Fix querying with an empty (impossible) range (CASSANDRA-5573)
 * cqlsh: handle CUSTOM 2i in DESCRIBE output (CASSANDRA-5760)
 * Fix minor bug in Range.intersects(Bound) (CASSANDRA-5771)
 * cqlsh: handle disabled compression in DESCRIBE output (CASSANDRA-5766)
 * Ensure all UP events are notified on the native protocol (CASSANDRA-5769)
 * Fix formatting of sstable2json with multiple -k arguments (CASSANDRA-5781)
 * Don't rely on row marker for queries in general to hide lost markers
   after TTL expires (CASSANDRA-5762)
 * Sort nodetool help output (CASSANDRA-5776)
 * Fix column expiring during 2 phases compaction (CASSANDRA-5799)
 * now() is being rejected in INSERTs when inside collections (CASSANDRA-5795)


2.0.0-beta1
 * Add support for indexing clustered columns (CASSANDRA-5125)
 * Removed on-heap row cache (CASSANDRA-5348)
 * use nanotime consistently for node-local timeouts (CASSANDRA-5581)
 * Avoid unnecessary second pass on name-based queries (CASSANDRA-5577)
 * Experimental triggers (CASSANDRA-1311)
 * JEMalloc support for off-heap allocation (CASSANDRA-3997)
 * Single-pass compaction (CASSANDRA-4180)
 * Removed token range bisection (CASSANDRA-5518)
 * Removed compatibility with pre-1.2.5 sstables and network messages
   (CASSANDRA-5511)
 * removed PBSPredictor (CASSANDRA-5455)
 * CAS support (CASSANDRA-5062, 5441, 5442, 5443, 5619, 5667)
 * Leveled compaction performs size-tiered compactions in L0 
   (CASSANDRA-5371, 5439)
 * Add yaml network topology snitch for mixed ec2/other envs (CASSANDRA-5339)
 * Log when a node is down longer than the hint window (CASSANDRA-4554)
 * Optimize tombstone creation for ExpiringColumns (CASSANDRA-4917)
 * Improve LeveledScanner work estimation (CASSANDRA-5250, 5407)
 * Replace compaction lock with runWithCompactionsDisabled (CASSANDRA-3430)
 * Change Message IDs to ints (CASSANDRA-5307)
 * Move sstable level information into the Stats component, removing the
   need for a separate Manifest file (CASSANDRA-4872)
 * avoid serializing to byte[] on commitlog append (CASSANDRA-5199)
 * make index_interval configurable per columnfamily (CASSANDRA-3961, CASSANDRA-5650)
 * add default_time_to_live (CASSANDRA-3974)
 * add memtable_flush_period_in_ms (CASSANDRA-4237)
 * replace supercolumns internally by composites (CASSANDRA-3237, 5123)
 * upgrade thrift to 0.9.0 (CASSANDRA-3719)
 * drop unnecessary keyspace parameter from user-defined compaction API 
   (CASSANDRA-5139)
 * more robust solution to incomplete compactions + counters (CASSANDRA-5151)
 * Change order of directory searching for c*.in.sh (CASSANDRA-3983)
 * Add tool to reset SSTable compaction level for LCS (CASSANDRA-5271)
 * Allow custom configuration loader (CASSANDRA-5045)
 * Remove memory emergency pressure valve logic (CASSANDRA-3534)
 * Reduce request latency with eager retry (CASSANDRA-4705)
 * cqlsh: Remove ASSUME command (CASSANDRA-5331)
 * Rebuild BF when loading sstables if bloom_filter_fp_chance
   has changed since compaction (CASSANDRA-5015)
 * remove row-level bloom filters (CASSANDRA-4885)
 * Change Kernel Page Cache skipping into row preheating (disabled by default)
   (CASSANDRA-4937)
 * Improve repair by deciding on a gcBefore before sending
   out TreeRequests (CASSANDRA-4932)
 * Add an official way to disable compactions (CASSANDRA-5074)
 * Reenable ALTER TABLE DROP with new semantics (CASSANDRA-3919)
 * Add binary protocol versioning (CASSANDRA-5436)
 * Swap THshaServer for TThreadedSelectorServer (CASSANDRA-5530)
 * Add alias support to SELECT statement (CASSANDRA-5075)
 * Don't create empty RowMutations in CommitLogReplayer (CASSANDRA-5541)
 * Use range tombstones when dropping cfs/columns from schema (CASSANDRA-5579)
 * cqlsh: drop CQL2/CQL3-beta support (CASSANDRA-5585)
 * Track max/min column names in sstables to be able to optimize slice
   queries (CASSANDRA-5514, CASSANDRA-5595, CASSANDRA-5600)
 * Binary protocol: allow batching already prepared statements (CASSANDRA-4693)
 * Allow preparing timestamp, ttl and limit in CQL3 queries (CASSANDRA-4450)
 * Support native link w/o JNA in Java7 (CASSANDRA-3734)
 * Use SASL authentication in binary protocol v2 (CASSANDRA-5545)
 * Replace Thrift HsHa with LMAX Disruptor based implementation (CASSANDRA-5582)
 * cqlsh: Add row count to SELECT output (CASSANDRA-5636)
 * Include a timestamp with all read commands to determine column expiration
   (CASSANDRA-5149)
 * Streaming 2.0 (CASSANDRA-5286, 5699)
 * Conditional create/drop ks/table/index statements in CQL3 (CASSANDRA-2737)
 * more pre-table creation property validation (CASSANDRA-5693)
 * Redesign repair messages (CASSANDRA-5426)
 * Fix ALTER RENAME post-5125 (CASSANDRA-5702)
 * Disallow renaming a 2ndary indexed column (CASSANDRA-5705)
 * Rename Table to Keyspace (CASSANDRA-5613)
 * Ensure changing column_index_size_in_kb on different nodes don't corrupt the
   sstable (CASSANDRA-5454)
 * Move resultset type information into prepare, not execute (CASSANDRA-5649)
 * Auto paging in binary protocol (CASSANDRA-4415, 5714)
 * Don't tie client side use of AbstractType to JDBC (CASSANDRA-4495)
 * Adds new TimestampType to replace DateType (CASSANDRA-5723, CASSANDRA-5729)
Merged from 1.2:
 * make starting native protocol server idempotent (CASSANDRA-5728)
 * Fix loading key cache when a saved entry is no longer valid (CASSANDRA-5706)
 * Fix serialization of the LEFT gossip value (CASSANDRA-5696)
 * cqlsh: Don't show 'null' in place of empty values (CASSANDRA-5675)
 * Race condition in detecting version on a mixed 1.1/1.2 cluster
   (CASSANDRA-5692)
 * Fix skipping range tombstones with reverse queries (CASSANDRA-5712)
 * Expire entries out of ThriftSessionManager (CASSANRDA-5719)
 * Don't keep ancestor information in memory (CASSANDRA-5342)
 * cqlsh: fix handling of semicolons inside BATCH queries (CASSANDRA-5697)


1.2.6
 * Fix tracing when operation completes before all responses arrive 
   (CASSANDRA-5668)
 * Fix cross-DC mutation forwarding (CASSANDRA-5632)
 * Reduce SSTableLoader memory usage (CASSANDRA-5555)
 * Scale hinted_handoff_throttle_in_kb to cluster size (CASSANDRA-5272)
 * (Hadoop) Add CQL3 input/output formats (CASSANDRA-4421, 5622)
 * (Hadoop) Fix InputKeyRange in CFIF (CASSANDRA-5536)
 * Fix dealing with ridiculously large max sstable sizes in LCS (CASSANDRA-5589)
 * Ignore pre-truncate hints (CASSANDRA-4655)
 * Move System.exit on OOM into a separate thread (CASSANDRA-5273)
 * Write row markers when serializing schema (CASSANDRA-5572)
 * Check only SSTables for the requested range when streaming (CASSANDRA-5569)
 * Improve batchlog replay behavior and hint ttl handling (CASSANDRA-5314)
 * Exclude localTimestamp from validation for tombstones (CASSANDRA-5398)
 * cqlsh: add custom prompt support (CASSANDRA-5539)
 * Reuse prepared statements in hot auth queries (CASSANDRA-5594)
 * cqlsh: add vertical output option (see EXPAND) (CASSANDRA-5597)
 * Add a rate limit option to stress (CASSANDRA-5004)
 * have BulkLoader ignore snapshots directories (CASSANDRA-5587) 
 * fix SnitchProperties logging context (CASSANDRA-5602)
 * Expose whether jna is enabled and memory is locked via JMX (CASSANDRA-5508)
 * cqlsh: fix COPY FROM with ReversedType (CASSANDRA-5610)
 * Allow creating CUSTOM indexes on collections (CASSANDRA-5615)
 * Evaluate now() function at execution time (CASSANDRA-5616)
 * Expose detailed read repair metrics (CASSANDRA-5618)
 * Correct blob literal + ReversedType parsing (CASSANDRA-5629)
 * Allow GPFS to prefer the internal IP like EC2MRS (CASSANDRA-5630)
 * fix help text for -tspw cassandra-cli (CASSANDRA-5643)
 * don't throw away initial causes exceptions for internode encryption issues 
   (CASSANDRA-5644)
 * Fix message spelling errors for cql select statements (CASSANDRA-5647)
 * Suppress custom exceptions thru jmx (CASSANDRA-5652)
 * Update CREATE CUSTOM INDEX syntax (CASSANDRA-5639)
 * Fix PermissionDetails.equals() method (CASSANDRA-5655)
 * Never allow partition key ranges in CQL3 without token() (CASSANDRA-5666)
 * Gossiper incorrectly drops AppState for an upgrading node (CASSANDRA-5660)
 * Connection thrashing during multi-region ec2 during upgrade, due to 
   messaging version (CASSANDRA-5669)
 * Avoid over reconnecting in EC2MRS (CASSANDRA-5678)
 * Fix ReadResponseSerializer.serializedSize() for digest reads (CASSANDRA-5476)
 * allow sstable2json on 2i CFs (CASSANDRA-5694)
Merged from 1.1:
 * Remove buggy thrift max message length option (CASSANDRA-5529)
 * Fix NPE in Pig's widerow mode (CASSANDRA-5488)
 * Add split size parameter to Pig and disable split combination (CASSANDRA-5544)


1.2.5
 * make BytesToken.toString only return hex bytes (CASSANDRA-5566)
 * Ensure that submitBackground enqueues at least one task (CASSANDRA-5554)
 * fix 2i updates with identical values and timestamps (CASSANDRA-5540)
 * fix compaction throttling bursty-ness (CASSANDRA-4316)
 * reduce memory consumption of IndexSummary (CASSANDRA-5506)
 * remove per-row column name bloom filters (CASSANDRA-5492)
 * Include fatal errors in trace events (CASSANDRA-5447)
 * Ensure that PerRowSecondaryIndex is notified of row-level deletes
   (CASSANDRA-5445)
 * Allow empty blob literals in CQL3 (CASSANDRA-5452)
 * Fix streaming RangeTombstones at column index boundary (CASSANDRA-5418)
 * Fix preparing statements when current keyspace is not set (CASSANDRA-5468)
 * Fix SemanticVersion.isSupportedBy minor/patch handling (CASSANDRA-5496)
 * Don't provide oldCfId for post-1.1 system cfs (CASSANDRA-5490)
 * Fix primary range ignores replication strategy (CASSANDRA-5424)
 * Fix shutdown of binary protocol server (CASSANDRA-5507)
 * Fix repair -snapshot not working (CASSANDRA-5512)
 * Set isRunning flag later in binary protocol server (CASSANDRA-5467)
 * Fix use of CQL3 functions with descending clustering order (CASSANDRA-5472)
 * Disallow renaming columns one at a time for thrift table in CQL3
   (CASSANDRA-5531)
 * cqlsh: add CLUSTERING ORDER BY support to DESCRIBE (CASSANDRA-5528)
 * Add custom secondary index support to CQL3 (CASSANDRA-5484)
 * Fix repair hanging silently on unexpected error (CASSANDRA-5229)
 * Fix Ec2Snitch regression introduced by CASSANDRA-5171 (CASSANDRA-5432)
 * Add nodetool enablebackup/disablebackup (CASSANDRA-5556)
 * cqlsh: fix DESCRIBE after case insensitive USE (CASSANDRA-5567)
Merged from 1.1
 * Add retry mechanism to OTC for non-droppable_verbs (CASSANDRA-5393)
 * Use allocator information to improve memtable memory usage estimate
   (CASSANDRA-5497)
 * Fix trying to load deleted row into row cache on startup (CASSANDRA-4463)
 * fsync leveled manifest to avoid corruption (CASSANDRA-5535)
 * Fix Bound intersection computation (CASSANDRA-5551)
 * sstablescrub now respects max memory size in cassandra.in.sh (CASSANDRA-5562)


1.2.4
 * Ensure that PerRowSecondaryIndex updates see the most recent values
   (CASSANDRA-5397)
 * avoid duplicate index entries ind PrecompactedRow and 
   ParallelCompactionIterable (CASSANDRA-5395)
 * remove the index entry on oldColumn when new column is a tombstone 
   (CASSANDRA-5395)
 * Change default stream throughput from 400 to 200 mbps (CASSANDRA-5036)
 * Gossiper logs DOWN for symmetry with UP (CASSANDRA-5187)
 * Fix mixing prepared statements between keyspaces (CASSANDRA-5352)
 * Fix consistency level during bootstrap - strike 3 (CASSANDRA-5354)
 * Fix transposed arguments in AlreadyExistsException (CASSANDRA-5362)
 * Improve asynchronous hint delivery (CASSANDRA-5179)
 * Fix Guava dependency version (12.0 -> 13.0.1) for Maven (CASSANDRA-5364)
 * Validate that provided CQL3 collection value are < 64K (CASSANDRA-5355)
 * Make upgradeSSTable skip current version sstables by default (CASSANDRA-5366)
 * Optimize min/max timestamp collection (CASSANDRA-5373)
 * Invalid streamId in cql binary protocol when using invalid CL 
   (CASSANDRA-5164)
 * Fix validation for IN where clauses with collections (CASSANDRA-5376)
 * Copy resultSet on count query to avoid ConcurrentModificationException 
   (CASSANDRA-5382)
 * Correctly typecheck in CQL3 even with ReversedType (CASSANDRA-5386)
 * Fix streaming compressed files when using encryption (CASSANDRA-5391)
 * cassandra-all 1.2.0 pom missing netty dependency (CASSANDRA-5392)
 * Fix writetime/ttl functions on null values (CASSANDRA-5341)
 * Fix NPE during cql3 select with token() (CASSANDRA-5404)
 * IndexHelper.skipBloomFilters won't skip non-SHA filters (CASSANDRA-5385)
 * cqlsh: Print maps ordered by key, sort sets (CASSANDRA-5413)
 * Add null syntax support in CQL3 for inserts (CASSANDRA-3783)
 * Allow unauthenticated set_keyspace() calls (CASSANDRA-5423)
 * Fix potential incremental backups race (CASSANDRA-5410)
 * Fix prepared BATCH statements with batch-level timestamps (CASSANDRA-5415)
 * Allow overriding superuser setup delay (CASSANDRA-5430)
 * cassandra-shuffle with JMX usernames and passwords (CASSANDRA-5431)
Merged from 1.1:
 * cli: Quote ks and cf names in schema output when needed (CASSANDRA-5052)
 * Fix bad default for min/max timestamp in SSTableMetadata (CASSANDRA-5372)
 * Fix cf name extraction from manifest in Directories.migrateFile() 
   (CASSANDRA-5242)
 * Support pluggable internode authentication (CASSANDRA-5401)


1.2.3
 * add check for sstable overlap within a level on startup (CASSANDRA-5327)
 * replace ipv6 colons in jmx object names (CASSANDRA-5298, 5328)
 * Avoid allocating SSTableBoundedScanner during repair when the range does 
   not intersect the sstable (CASSANDRA-5249)
 * Don't lowercase property map keys (this breaks NTS) (CASSANDRA-5292)
 * Fix composite comparator with super columns (CASSANDRA-5287)
 * Fix insufficient validation of UPDATE queries against counter cfs
   (CASSANDRA-5300)
 * Fix PropertyFileSnitch default DC/Rack behavior (CASSANDRA-5285)
 * Handle null values when executing prepared statement (CASSANDRA-5081)
 * Add netty to pom dependencies (CASSANDRA-5181)
 * Include type arguments in Thrift CQLPreparedResult (CASSANDRA-5311)
 * Fix compaction not removing columns when bf_fp_ratio is 1 (CASSANDRA-5182)
 * cli: Warn about missing CQL3 tables in schema descriptions (CASSANDRA-5309)
 * Re-enable unknown option in replication/compaction strategies option for
   backward compatibility (CASSANDRA-4795)
 * Add binary protocol support to stress (CASSANDRA-4993)
 * cqlsh: Fix COPY FROM value quoting and null handling (CASSANDRA-5305)
 * Fix repair -pr for vnodes (CASSANDRA-5329)
 * Relax CL for auth queries for non-default users (CASSANDRA-5310)
 * Fix AssertionError during repair (CASSANDRA-5245)
 * Don't announce migrations to pre-1.2 nodes (CASSANDRA-5334)
Merged from 1.1:
 * Update offline scrub for 1.0 -> 1.1 directory structure (CASSANDRA-5195)
 * add tmp flag to Descriptor hashcode (CASSANDRA-4021)
 * fix logging of "Found table data in data directories" when only system tables
   are present (CASSANDRA-5289)
 * cli: Add JMX authentication support (CASSANDRA-5080)
 * nodetool: ability to repair specific range (CASSANDRA-5280)
 * Fix possible assertion triggered in SliceFromReadCommand (CASSANDRA-5284)
 * cqlsh: Add inet type support on Windows (ipv4-only) (CASSANDRA-4801)
 * Fix race when initializing ColumnFamilyStore (CASSANDRA-5350)
 * Add UseTLAB JVM flag (CASSANDRA-5361)


1.2.2
 * fix potential for multiple concurrent compactions of the same sstables
   (CASSANDRA-5256)
 * avoid no-op caching of byte[] on commitlog append (CASSANDRA-5199)
 * fix symlinks under data dir not working (CASSANDRA-5185)
 * fix bug in compact storage metadata handling (CASSANDRA-5189)
 * Validate login for USE queries (CASSANDRA-5207)
 * cli: remove default username and password (CASSANDRA-5208)
 * configure populate_io_cache_on_flush per-CF (CASSANDRA-4694)
 * allow configuration of internode socket buffer (CASSANDRA-3378)
 * Make sstable directory picking blacklist-aware again (CASSANDRA-5193)
 * Correctly expire gossip states for edge cases (CASSANDRA-5216)
 * Improve handling of directory creation failures (CASSANDRA-5196)
 * Expose secondary indicies to the rest of nodetool (CASSANDRA-4464)
 * Binary protocol: avoid sending notification for 0.0.0.0 (CASSANDRA-5227)
 * add UseCondCardMark XX jvm settings on jdk 1.7 (CASSANDRA-4366)
 * CQL3 refactor to allow conversion function (CASSANDRA-5226)
 * Fix drop of sstables in some circumstance (CASSANDRA-5232)
 * Implement caching of authorization results (CASSANDRA-4295)
 * Add support for LZ4 compression (CASSANDRA-5038)
 * Fix missing columns in wide rows queries (CASSANDRA-5225)
 * Simplify auth setup and make system_auth ks alterable (CASSANDRA-5112)
 * Stop compactions from hanging during bootstrap (CASSANDRA-5244)
 * fix compressed streaming sending extra chunk (CASSANDRA-5105)
 * Add CQL3-based implementations of IAuthenticator and IAuthorizer
   (CASSANDRA-4898)
 * Fix timestamp-based tomstone removal logic (CASSANDRA-5248)
 * cli: Add JMX authentication support (CASSANDRA-5080)
 * Fix forceFlush behavior (CASSANDRA-5241)
 * cqlsh: Add username autocompletion (CASSANDRA-5231)
 * Fix CQL3 composite partition key error (CASSANDRA-5240)
 * Allow IN clause on last clustering key (CASSANDRA-5230)
Merged from 1.1:
 * fix start key/end token validation for wide row iteration (CASSANDRA-5168)
 * add ConfigHelper support for Thrift frame and max message sizes (CASSANDRA-5188)
 * fix nodetool repair not fail on node down (CASSANDRA-5203)
 * always collect tombstone hints (CASSANDRA-5068)
 * Fix error when sourcing file in cqlsh (CASSANDRA-5235)


1.2.1
 * stream undelivered hints on decommission (CASSANDRA-5128)
 * GossipingPropertyFileSnitch loads saved dc/rack info if needed (CASSANDRA-5133)
 * drain should flush system CFs too (CASSANDRA-4446)
 * add inter_dc_tcp_nodelay setting (CASSANDRA-5148)
 * re-allow wrapping ranges for start_token/end_token range pairitspwng (CASSANDRA-5106)
 * fix validation compaction of empty rows (CASSANDRA-5136)
 * nodetool methods to enable/disable hint storage/delivery (CASSANDRA-4750)
 * disallow bloom filter false positive chance of 0 (CASSANDRA-5013)
 * add threadpool size adjustment methods to JMXEnabledThreadPoolExecutor and 
   CompactionManagerMBean (CASSANDRA-5044)
 * fix hinting for dropped local writes (CASSANDRA-4753)
 * off-heap cache doesn't need mutable column container (CASSANDRA-5057)
 * apply disk_failure_policy to bad disks on initial directory creation 
   (CASSANDRA-4847)
 * Optimize name-based queries to use ArrayBackedSortedColumns (CASSANDRA-5043)
 * Fall back to old manifest if most recent is unparseable (CASSANDRA-5041)
 * pool [Compressed]RandomAccessReader objects on the partitioned read path
   (CASSANDRA-4942)
 * Add debug logging to list filenames processed by Directories.migrateFile 
   method (CASSANDRA-4939)
 * Expose black-listed directories via JMX (CASSANDRA-4848)
 * Log compaction merge counts (CASSANDRA-4894)
 * Minimize byte array allocation by AbstractData{Input,Output} (CASSANDRA-5090)
 * Add SSL support for the binary protocol (CASSANDRA-5031)
 * Allow non-schema system ks modification for shuffle to work (CASSANDRA-5097)
 * cqlsh: Add default limit to SELECT statements (CASSANDRA-4972)
 * cqlsh: fix DESCRIBE for 1.1 cfs in CQL3 (CASSANDRA-5101)
 * Correctly gossip with nodes >= 1.1.7 (CASSANDRA-5102)
 * Ensure CL guarantees on digest mismatch (CASSANDRA-5113)
 * Validate correctly selects on composite partition key (CASSANDRA-5122)
 * Fix exception when adding collection (CASSANDRA-5117)
 * Handle states for non-vnode clusters correctly (CASSANDRA-5127)
 * Refuse unrecognized replication and compaction strategy options (CASSANDRA-4795)
 * Pick the correct value validator in sstable2json for cql3 tables (CASSANDRA-5134)
 * Validate login for describe_keyspace, describe_keyspaces and set_keyspace
   (CASSANDRA-5144)
 * Fix inserting empty maps (CASSANDRA-5141)
 * Don't remove tokens from System table for node we know (CASSANDRA-5121)
 * fix streaming progress report for compresed files (CASSANDRA-5130)
 * Coverage analysis for low-CL queries (CASSANDRA-4858)
 * Stop interpreting dates as valid timeUUID value (CASSANDRA-4936)
 * Adds E notation for floating point numbers (CASSANDRA-4927)
 * Detect (and warn) unintentional use of the cql2 thrift methods when cql3 was
   intended (CASSANDRA-5172)
 * cli: Quote ks and cf names in schema output when needed (CASSANDRA-5052)
 * Fix cf name extraction from manifest in Directories.migrateFile() (CASSANDRA-5242)
 * Replace mistaken usage of commons-logging with slf4j (CASSANDRA-5464)
 * Ensure Jackson dependency matches lib (CASSANDRA-5126)
 * Expose droppable tombstone ratio stats over JMX (CASSANDRA-5159)
Merged from 1.1:
 * Simplify CompressedRandomAccessReader to work around JDK FD bug (CASSANDRA-5088)
 * Improve handling a changing target throttle rate mid-compaction (CASSANDRA-5087)
 * Pig: correctly decode row keys in widerow mode (CASSANDRA-5098)
 * nodetool repair command now prints progress (CASSANDRA-4767)
 * fix user defined compaction to run against 1.1 data directory (CASSANDRA-5118)
 * Fix CQL3 BATCH authorization caching (CASSANDRA-5145)
 * fix get_count returns incorrect value with TTL (CASSANDRA-5099)
 * better handling for mid-compaction failure (CASSANDRA-5137)
 * convert default marshallers list to map for better readability (CASSANDRA-5109)
 * fix ConcurrentModificationException in getBootstrapSource (CASSANDRA-5170)
 * fix sstable maxtimestamp for row deletes and pre-1.1.1 sstables (CASSANDRA-5153)
 * Fix thread growth on node removal (CASSANDRA-5175)
 * Make Ec2Region's datacenter name configurable (CASSANDRA-5155)


1.2.0
 * Disallow counters in collections (CASSANDRA-5082)
 * cqlsh: add unit tests (CASSANDRA-3920)
 * fix default bloom_filter_fp_chance for LeveledCompactionStrategy (CASSANDRA-5093)
Merged from 1.1:
 * add validation for get_range_slices with start_key and end_token (CASSANDRA-5089)


1.2.0-rc2
 * fix nodetool ownership display with vnodes (CASSANDRA-5065)
 * cqlsh: add DESCRIBE KEYSPACES command (CASSANDRA-5060)
 * Fix potential infinite loop when reloading CFS (CASSANDRA-5064)
 * Fix SimpleAuthorizer example (CASSANDRA-5072)
 * cqlsh: force CL.ONE for tracing and system.schema* queries (CASSANDRA-5070)
 * Includes cassandra-shuffle in the debian package (CASSANDRA-5058)
Merged from 1.1:
 * fix multithreaded compaction deadlock (CASSANDRA-4492)
 * fix temporarily missing schema after upgrade from pre-1.1.5 (CASSANDRA-5061)
 * Fix ALTER TABLE overriding compression options with defaults
   (CASSANDRA-4996, 5066)
 * fix specifying and altering crc_check_chance (CASSANDRA-5053)
 * fix Murmur3Partitioner ownership% calculation (CASSANDRA-5076)
 * Don't expire columns sooner than they should in 2ndary indexes (CASSANDRA-5079)


1.2-rc1
 * rename rpc_timeout settings to request_timeout (CASSANDRA-5027)
 * add BF with 0.1 FP to LCS by default (CASSANDRA-5029)
 * Fix preparing insert queries (CASSANDRA-5016)
 * Fix preparing queries with counter increment (CASSANDRA-5022)
 * Fix preparing updates with collections (CASSANDRA-5017)
 * Don't generate UUID based on other node address (CASSANDRA-5002)
 * Fix message when trying to alter a clustering key type (CASSANDRA-5012)
 * Update IAuthenticator to match the new IAuthorizer (CASSANDRA-5003)
 * Fix inserting only a key in CQL3 (CASSANDRA-5040)
 * Fix CQL3 token() function when used with strings (CASSANDRA-5050)
Merged from 1.1:
 * reduce log spam from invalid counter shards (CASSANDRA-5026)
 * Improve schema propagation performance (CASSANDRA-5025)
 * Fix for IndexHelper.IndexFor throws OOB Exception (CASSANDRA-5030)
 * cqlsh: make it possible to describe thrift CFs (CASSANDRA-4827)
 * cqlsh: fix timestamp formatting on some platforms (CASSANDRA-5046)


1.2-beta3
 * make consistency level configurable in cqlsh (CASSANDRA-4829)
 * fix cqlsh rendering of blob fields (CASSANDRA-4970)
 * fix cqlsh DESCRIBE command (CASSANDRA-4913)
 * save truncation position in system table (CASSANDRA-4906)
 * Move CompressionMetadata off-heap (CASSANDRA-4937)
 * allow CLI to GET cql3 columnfamily data (CASSANDRA-4924)
 * Fix rare race condition in getExpireTimeForEndpoint (CASSANDRA-4402)
 * acquire references to overlapping sstables during compaction so bloom filter
   doesn't get free'd prematurely (CASSANDRA-4934)
 * Don't share slice query filter in CQL3 SelectStatement (CASSANDRA-4928)
 * Separate tracing from Log4J (CASSANDRA-4861)
 * Exclude gcable tombstones from merkle-tree computation (CASSANDRA-4905)
 * Better printing of AbstractBounds for tracing (CASSANDRA-4931)
 * Optimize mostRecentTombstone check in CC.collectAllData (CASSANDRA-4883)
 * Change stream session ID to UUID to avoid collision from same node (CASSANDRA-4813)
 * Use Stats.db when bulk loading if present (CASSANDRA-4957)
 * Skip repair on system_trace and keyspaces with RF=1 (CASSANDRA-4956)
 * (cql3) Remove arbitrary SELECT limit (CASSANDRA-4918)
 * Correctly handle prepared operation on collections (CASSANDRA-4945)
 * Fix CQL3 LIMIT (CASSANDRA-4877)
 * Fix Stress for CQL3 (CASSANDRA-4979)
 * Remove cassandra specific exceptions from JMX interface (CASSANDRA-4893)
 * (CQL3) Force using ALLOW FILTERING on potentially inefficient queries (CASSANDRA-4915)
 * (cql3) Fix adding column when the table has collections (CASSANDRA-4982)
 * (cql3) Fix allowing collections with compact storage (CASSANDRA-4990)
 * (cql3) Refuse ttl/writetime function on collections (CASSANDRA-4992)
 * Replace IAuthority with new IAuthorizer (CASSANDRA-4874)
 * clqsh: fix KEY pseudocolumn escaping when describing Thrift tables
   in CQL3 mode (CASSANDRA-4955)
 * add basic authentication support for Pig CassandraStorage (CASSANDRA-3042)
 * fix CQL2 ALTER TABLE compaction_strategy_class altering (CASSANDRA-4965)
Merged from 1.1:
 * Fall back to old describe_splits if d_s_ex is not available (CASSANDRA-4803)
 * Improve error reporting when streaming ranges fail (CASSANDRA-5009)
 * Fix cqlsh timestamp formatting of timezone info (CASSANDRA-4746)
 * Fix assertion failure with leveled compaction (CASSANDRA-4799)
 * Check for null end_token in get_range_slice (CASSANDRA-4804)
 * Remove all remnants of removed nodes (CASSANDRA-4840)
 * Add aut-reloading of the log4j file in debian package (CASSANDRA-4855)
 * Fix estimated row cache entry size (CASSANDRA-4860)
 * reset getRangeSlice filter after finishing a row for get_paged_slice
   (CASSANDRA-4919)
 * expunge row cache post-truncate (CASSANDRA-4940)
 * Allow static CF definition with compact storage (CASSANDRA-4910)
 * Fix endless loop/compaction of schema_* CFs due to broken timestamps (CASSANDRA-4880)
 * Fix 'wrong class type' assertion in CounterColumn (CASSANDRA-4976)


1.2-beta2
 * fp rate of 1.0 disables BF entirely; LCS defaults to 1.0 (CASSANDRA-4876)
 * off-heap bloom filters for row keys (CASSANDRA_4865)
 * add extension point for sstable components (CASSANDRA-4049)
 * improve tracing output (CASSANDRA-4852, 4862)
 * make TRACE verb droppable (CASSANDRA-4672)
 * fix BulkLoader recognition of CQL3 columnfamilies (CASSANDRA-4755)
 * Sort commitlog segments for replay by id instead of mtime (CASSANDRA-4793)
 * Make hint delivery asynchronous (CASSANDRA-4761)
 * Pluggable Thrift transport factories for CLI and cqlsh (CASSANDRA-4609, 4610)
 * cassandra-cli: allow Double value type to be inserted to a column (CASSANDRA-4661)
 * Add ability to use custom TServerFactory implementations (CASSANDRA-4608)
 * optimize batchlog flushing to skip successful batches (CASSANDRA-4667)
 * include metadata for system keyspace itself in schema tables (CASSANDRA-4416)
 * add check to PropertyFileSnitch to verify presence of location for
   local node (CASSANDRA-4728)
 * add PBSPredictor consistency modeler (CASSANDRA-4261)
 * remove vestiges of Thrift unframed mode (CASSANDRA-4729)
 * optimize single-row PK lookups (CASSANDRA-4710)
 * adjust blockFor calculation to account for pending ranges due to node 
   movement (CASSANDRA-833)
 * Change CQL version to 3.0.0 and stop accepting 3.0.0-beta1 (CASSANDRA-4649)
 * (CQL3) Make prepared statement global instead of per connection 
   (CASSANDRA-4449)
 * Fix scrubbing of CQL3 created tables (CASSANDRA-4685)
 * (CQL3) Fix validation when using counter and regular columns in the same 
   table (CASSANDRA-4706)
 * Fix bug starting Cassandra with simple authentication (CASSANDRA-4648)
 * Add support for batchlog in CQL3 (CASSANDRA-4545, 4738)
 * Add support for multiple column family outputs in CFOF (CASSANDRA-4208)
 * Support repairing only the local DC nodes (CASSANDRA-4747)
 * Use rpc_address for binary protocol and change default port (CASSANDRA-4751)
 * Fix use of collections in prepared statements (CASSANDRA-4739)
 * Store more information into peers table (CASSANDRA-4351, 4814)
 * Configurable bucket size for size tiered compaction (CASSANDRA-4704)
 * Run leveled compaction in parallel (CASSANDRA-4310)
 * Fix potential NPE during CFS reload (CASSANDRA-4786)
 * Composite indexes may miss results (CASSANDRA-4796)
 * Move consistency level to the protocol level (CASSANDRA-4734, 4824)
 * Fix Subcolumn slice ends not respected (CASSANDRA-4826)
 * Fix Assertion error in cql3 select (CASSANDRA-4783)
 * Fix list prepend logic (CQL3) (CASSANDRA-4835)
 * Add booleans as literals in CQL3 (CASSANDRA-4776)
 * Allow renaming PK columns in CQL3 (CASSANDRA-4822)
 * Fix binary protocol NEW_NODE event (CASSANDRA-4679)
 * Fix potential infinite loop in tombstone compaction (CASSANDRA-4781)
 * Remove system tables accounting from schema (CASSANDRA-4850)
 * (cql3) Force provided columns in clustering key order in 
   'CLUSTERING ORDER BY' (CASSANDRA-4881)
 * Fix composite index bug (CASSANDRA-4884)
 * Fix short read protection for CQL3 (CASSANDRA-4882)
 * Add tracing support to the binary protocol (CASSANDRA-4699)
 * (cql3) Don't allow prepared marker inside collections (CASSANDRA-4890)
 * Re-allow order by on non-selected columns (CASSANDRA-4645)
 * Bug when composite index is created in a table having collections (CASSANDRA-4909)
 * log index scan subject in CompositesSearcher (CASSANDRA-4904)
Merged from 1.1:
 * add get[Row|Key]CacheEntries to CacheServiceMBean (CASSANDRA-4859)
 * fix get_paged_slice to wrap to next row correctly (CASSANDRA-4816)
 * fix indexing empty column values (CASSANDRA-4832)
 * allow JdbcDate to compose null Date objects (CASSANDRA-4830)
 * fix possible stackoverflow when compacting 1000s of sstables
   (CASSANDRA-4765)
 * fix wrong leveled compaction progress calculation (CASSANDRA-4807)
 * add a close() method to CRAR to prevent leaking file descriptors (CASSANDRA-4820)
 * fix potential infinite loop in get_count (CASSANDRA-4833)
 * fix compositeType.{get/from}String methods (CASSANDRA-4842)
 * (CQL) fix CREATE COLUMNFAMILY permissions check (CASSANDRA-4864)
 * Fix DynamicCompositeType same type comparison (CASSANDRA-4711)
 * Fix duplicate SSTable reference when stream session failed (CASSANDRA-3306)
 * Allow static CF definition with compact storage (CASSANDRA-4910)
 * Fix endless loop/compaction of schema_* CFs due to broken timestamps (CASSANDRA-4880)
 * Fix 'wrong class type' assertion in CounterColumn (CASSANDRA-4976)


1.2-beta1
 * add atomic_batch_mutate (CASSANDRA-4542, -4635)
 * increase default max_hint_window_in_ms to 3h (CASSANDRA-4632)
 * include message initiation time to replicas so they can more
   accurately drop timed-out requests (CASSANDRA-2858)
 * fix clientutil.jar dependencies (CASSANDRA-4566)
 * optimize WriteResponse (CASSANDRA-4548)
 * new metrics (CASSANDRA-4009)
 * redesign KEYS indexes to avoid read-before-write (CASSANDRA-2897)
 * debug tracing (CASSANDRA-1123)
 * parallelize row cache loading (CASSANDRA-4282)
 * Make compaction, flush JBOD-aware (CASSANDRA-4292)
 * run local range scans on the read stage (CASSANDRA-3687)
 * clean up ioexceptions (CASSANDRA-2116)
 * add disk_failure_policy (CASSANDRA-2118)
 * Introduce new json format with row level deletion (CASSANDRA-4054)
 * remove redundant "name" column from schema_keyspaces (CASSANDRA-4433)
 * improve "nodetool ring" handling of multi-dc clusters (CASSANDRA-3047)
 * update NTS calculateNaturalEndpoints to be O(N log N) (CASSANDRA-3881)
 * split up rpc timeout by operation type (CASSANDRA-2819)
 * rewrite key cache save/load to use only sequential i/o (CASSANDRA-3762)
 * update MS protocol with a version handshake + broadcast address id
   (CASSANDRA-4311)
 * multithreaded hint replay (CASSANDRA-4189)
 * add inter-node message compression (CASSANDRA-3127)
 * remove COPP (CASSANDRA-2479)
 * Track tombstone expiration and compact when tombstone content is
   higher than a configurable threshold, default 20% (CASSANDRA-3442, 4234)
 * update MurmurHash to version 3 (CASSANDRA-2975)
 * (CLI) track elapsed time for `delete' operation (CASSANDRA-4060)
 * (CLI) jline version is bumped to 1.0 to properly  support
   'delete' key function (CASSANDRA-4132)
 * Save IndexSummary into new SSTable 'Summary' component (CASSANDRA-2392, 4289)
 * Add support for range tombstones (CASSANDRA-3708)
 * Improve MessagingService efficiency (CASSANDRA-3617)
 * Avoid ID conflicts from concurrent schema changes (CASSANDRA-3794)
 * Set thrift HSHA server thread limit to unlimited by default (CASSANDRA-4277)
 * Avoids double serialization of CF id in RowMutation messages
   (CASSANDRA-4293)
 * stream compressed sstables directly with java nio (CASSANDRA-4297)
 * Support multiple ranges in SliceQueryFilter (CASSANDRA-3885)
 * Add column metadata to system column families (CASSANDRA-4018)
 * (cql3) Always use composite types by default (CASSANDRA-4329)
 * (cql3) Add support for set, map and list (CASSANDRA-3647)
 * Validate date type correctly (CASSANDRA-4441)
 * (cql3) Allow definitions with only a PK (CASSANDRA-4361)
 * (cql3) Add support for row key composites (CASSANDRA-4179)
 * improve DynamicEndpointSnitch by using reservoir sampling (CASSANDRA-4038)
 * (cql3) Add support for 2ndary indexes (CASSANDRA-3680)
 * (cql3) fix defining more than one PK to be invalid (CASSANDRA-4477)
 * remove schema agreement checking from all external APIs (Thrift, CQL and CQL3) (CASSANDRA-4487)
 * add Murmur3Partitioner and make it default for new installations (CASSANDRA-3772, 4621)
 * (cql3) update pseudo-map syntax to use map syntax (CASSANDRA-4497)
 * Finer grained exceptions hierarchy and provides error code with exceptions (CASSANDRA-3979)
 * Adds events push to binary protocol (CASSANDRA-4480)
 * Rewrite nodetool help (CASSANDRA-2293)
 * Make CQL3 the default for CQL (CASSANDRA-4640)
 * update stress tool to be able to use CQL3 (CASSANDRA-4406)
 * Accept all thrift update on CQL3 cf but don't expose their metadata (CASSANDRA-4377)
 * Replace Throttle with Guava's RateLimiter for HintedHandOff (CASSANDRA-4541)
 * fix counter add/get using CQL2 and CQL3 in stress tool (CASSANDRA-4633)
 * Add sstable count per level to cfstats (CASSANDRA-4537)
 * (cql3) Add ALTER KEYSPACE statement (CASSANDRA-4611)
 * (cql3) Allow defining default consistency levels (CASSANDRA-4448)
 * (cql3) Fix queries using LIMIT missing results (CASSANDRA-4579)
 * fix cross-version gossip messaging (CASSANDRA-4576)
 * added inet data type (CASSANDRA-4627)


1.1.6
 * Wait for writes on synchronous read digest mismatch (CASSANDRA-4792)
 * fix commitlog replay for nanotime-infected sstables (CASSANDRA-4782)
 * preflight check ttl for maximum of 20 years (CASSANDRA-4771)
 * (Pig) fix widerow input with single column rows (CASSANDRA-4789)
 * Fix HH to compact with correct gcBefore, which avoids wiping out
   undelivered hints (CASSANDRA-4772)
 * LCS will merge up to 32 L0 sstables as intended (CASSANDRA-4778)
 * NTS will default unconfigured DC replicas to zero (CASSANDRA-4675)
 * use default consistency level in counter validation if none is
   explicitly provide (CASSANDRA-4700)
 * Improve IAuthority interface by introducing fine-grained
   access permissions and grant/revoke commands (CASSANDRA-4490, 4644)
 * fix assumption error in CLI when updating/describing keyspace 
   (CASSANDRA-4322)
 * Adds offline sstablescrub to debian packaging (CASSANDRA-4642)
 * Automatic fixing of overlapping leveled sstables (CASSANDRA-4644)
 * fix error when using ORDER BY with extended selections (CASSANDRA-4689)
 * (CQL3) Fix validation for IN queries for non-PK cols (CASSANDRA-4709)
 * fix re-created keyspace disappering after 1.1.5 upgrade 
   (CASSANDRA-4698, 4752)
 * (CLI) display elapsed time in 2 fraction digits (CASSANDRA-3460)
 * add authentication support to sstableloader (CASSANDRA-4712)
 * Fix CQL3 'is reversed' logic (CASSANDRA-4716, 4759)
 * (CQL3) Don't return ReversedType in result set metadata (CASSANDRA-4717)
 * Backport adding AlterKeyspace statement (CASSANDRA-4611)
 * (CQL3) Correcty accept upper-case data types (CASSANDRA-4770)
 * Add binary protocol events for schema changes (CASSANDRA-4684)
Merged from 1.0:
 * Switch from NBHM to CHM in MessagingService's callback map, which
   prevents OOM in long-running instances (CASSANDRA-4708)


1.1.5
 * add SecondaryIndex.reload API (CASSANDRA-4581)
 * use millis + atomicint for commitlog segment creation instead of
   nanotime, which has issues under some hypervisors (CASSANDRA-4601)
 * fix FD leak in slice queries (CASSANDRA-4571)
 * avoid recursion in leveled compaction (CASSANDRA-4587)
 * increase stack size under Java7 to 180K
 * Log(info) schema changes (CASSANDRA-4547)
 * Change nodetool setcachecapcity to manipulate global caches (CASSANDRA-4563)
 * (cql3) fix setting compaction strategy (CASSANDRA-4597)
 * fix broken system.schema_* timestamps on system startup (CASSANDRA-4561)
 * fix wrong skip of cache saving (CASSANDRA-4533)
 * Avoid NPE when lost+found is in data dir (CASSANDRA-4572)
 * Respect five-minute flush moratorium after initial CL replay (CASSANDRA-4474)
 * Adds ntp as recommended in debian packaging (CASSANDRA-4606)
 * Configurable transport in CF Record{Reader|Writer} (CASSANDRA-4558)
 * (cql3) fix potential NPE with both equal and unequal restriction (CASSANDRA-4532)
 * (cql3) improves ORDER BY validation (CASSANDRA-4624)
 * Fix potential deadlock during counter writes (CASSANDRA-4578)
 * Fix cql error with ORDER BY when using IN (CASSANDRA-4612)
Merged from 1.0:
 * increase Xss to 160k to accomodate latest 1.6 JVMs (CASSANDRA-4602)
 * fix toString of hint destination tokens (CASSANDRA-4568)
 * Fix multiple values for CurrentLocal NodeID (CASSANDRA-4626)


1.1.4
 * fix offline scrub to catch >= out of order rows (CASSANDRA-4411)
 * fix cassandra-env.sh on RHEL and other non-dash-based systems 
   (CASSANDRA-4494)
Merged from 1.0:
 * (Hadoop) fix setting key length for old-style mapred api (CASSANDRA-4534)
 * (Hadoop) fix iterating through a resultset consisting entirely
   of tombstoned rows (CASSANDRA-4466)


1.1.3
 * (cqlsh) add COPY TO (CASSANDRA-4434)
 * munmap commitlog segments before rename (CASSANDRA-4337)
 * (JMX) rename getRangeKeySample to sampleKeyRange to avoid returning
   multi-MB results as an attribute (CASSANDRA-4452)
 * flush based on data size, not throughput; overwritten columns no 
   longer artificially inflate liveRatio (CASSANDRA-4399)
 * update default commitlog segment size to 32MB and total commitlog
   size to 32/1024 MB for 32/64 bit JVMs, respectively (CASSANDRA-4422)
 * avoid using global partitioner to estimate ranges in index sstables
   (CASSANDRA-4403)
 * restore pre-CASSANDRA-3862 approach to removing expired tombstones
   from row cache during compaction (CASSANDRA-4364)
 * (stress) support for CQL prepared statements (CASSANDRA-3633)
 * Correctly catch exception when Snappy cannot be loaded (CASSANDRA-4400)
 * (cql3) Support ORDER BY when IN condition is given in WHERE clause (CASSANDRA-4327)
 * (cql3) delete "component_index" column on DROP TABLE call (CASSANDRA-4420)
 * change nanoTime() to currentTimeInMillis() in schema related code (CASSANDRA-4432)
 * add a token generation tool (CASSANDRA-3709)
 * Fix LCS bug with sstable containing only 1 row (CASSANDRA-4411)
 * fix "Can't Modify Index Name" problem on CF update (CASSANDRA-4439)
 * Fix assertion error in getOverlappingSSTables during repair (CASSANDRA-4456)
 * fix nodetool's setcompactionthreshold command (CASSANDRA-4455)
 * Ensure compacted files are never used, to avoid counter overcount (CASSANDRA-4436)
Merged from 1.0:
 * Push the validation of secondary index values to the SecondaryIndexManager (CASSANDRA-4240)
 * allow dropping columns shadowed by not-yet-expired supercolumn or row
   tombstones in PrecompactedRow (CASSANDRA-4396)


1.1.2
 * Fix cleanup not deleting index entries (CASSANDRA-4379)
 * Use correct partitioner when saving + loading caches (CASSANDRA-4331)
 * Check schema before trying to export sstable (CASSANDRA-2760)
 * Raise a meaningful exception instead of NPE when PFS encounters
   an unconfigured node + no default (CASSANDRA-4349)
 * fix bug in sstable blacklisting with LCS (CASSANDRA-4343)
 * LCS no longer promotes tiny sstables out of L0 (CASSANDRA-4341)
 * skip tombstones during hint replay (CASSANDRA-4320)
 * fix NPE in compactionstats (CASSANDRA-4318)
 * enforce 1m min keycache for auto (CASSANDRA-4306)
 * Have DeletedColumn.isMFD always return true (CASSANDRA-4307)
 * (cql3) exeption message for ORDER BY constraints said primary filter can be
    an IN clause, which is misleading (CASSANDRA-4319)
 * (cql3) Reject (not yet supported) creation of 2ndardy indexes on tables with
   composite primary keys (CASSANDRA-4328)
 * Set JVM stack size to 160k for java 7 (CASSANDRA-4275)
 * cqlsh: add COPY command to load data from CSV flat files (CASSANDRA-4012)
 * CFMetaData.fromThrift to throw ConfigurationException upon error (CASSANDRA-4353)
 * Use CF comparator to sort indexed columns in SecondaryIndexManager
   (CASSANDRA-4365)
 * add strategy_options to the KSMetaData.toString() output (CASSANDRA-4248)
 * (cql3) fix range queries containing unqueried results (CASSANDRA-4372)
 * (cql3) allow updating column_alias types (CASSANDRA-4041)
 * (cql3) Fix deletion bug (CASSANDRA-4193)
 * Fix computation of overlapping sstable for leveled compaction (CASSANDRA-4321)
 * Improve scrub and allow to run it offline (CASSANDRA-4321)
 * Fix assertionError in StorageService.bulkLoad (CASSANDRA-4368)
 * (cqlsh) add option to authenticate to a keyspace at startup (CASSANDRA-4108)
 * (cqlsh) fix ASSUME functionality (CASSANDRA-4352)
 * Fix ColumnFamilyRecordReader to not return progress > 100% (CASSANDRA-3942)
Merged from 1.0:
 * Set gc_grace on index CF to 0 (CASSANDRA-4314)


1.1.1
 * add populate_io_cache_on_flush option (CASSANDRA-2635)
 * allow larger cache capacities than 2GB (CASSANDRA-4150)
 * add getsstables command to nodetool (CASSANDRA-4199)
 * apply parent CF compaction settings to secondary index CFs (CASSANDRA-4280)
 * preserve commitlog size cap when recycling segments at startup
   (CASSANDRA-4201)
 * (Hadoop) fix split generation regression (CASSANDRA-4259)
 * ignore min/max compactions settings in LCS, while preserving
   behavior that min=max=0 disables autocompaction (CASSANDRA-4233)
 * log number of rows read from saved cache (CASSANDRA-4249)
 * calculate exact size required for cleanup operations (CASSANDRA-1404)
 * avoid blocking additional writes during flush when the commitlog
   gets behind temporarily (CASSANDRA-1991)
 * enable caching on index CFs based on data CF cache setting (CASSANDRA-4197)
 * warn on invalid replication strategy creation options (CASSANDRA-4046)
 * remove [Freeable]Memory finalizers (CASSANDRA-4222)
 * include tombstone size in ColumnFamily.size, which can prevent OOM
   during sudden mass delete operations by yielding a nonzero liveRatio
   (CASSANDRA-3741)
 * Open 1 sstableScanner per level for leveled compaction (CASSANDRA-4142)
 * Optimize reads when row deletion timestamps allow us to restrict
   the set of sstables we check (CASSANDRA-4116)
 * add support for commitlog archiving and point-in-time recovery
   (CASSANDRA-3690)
 * avoid generating redundant compaction tasks during streaming
   (CASSANDRA-4174)
 * add -cf option to nodetool snapshot, and takeColumnFamilySnapshot to
   StorageService mbean (CASSANDRA-556)
 * optimize cleanup to drop entire sstables where possible (CASSANDRA-4079)
 * optimize truncate when autosnapshot is disabled (CASSANDRA-4153)
 * update caches to use byte[] keys to reduce memory overhead (CASSANDRA-3966)
 * add column limit to cli (CASSANDRA-3012, 4098)
 * clean up and optimize DataOutputBuffer, used by CQL compression and
   CompositeType (CASSANDRA-4072)
 * optimize commitlog checksumming (CASSANDRA-3610)
 * identify and blacklist corrupted SSTables from future compactions 
   (CASSANDRA-2261)
 * Move CfDef and KsDef validation out of thrift (CASSANDRA-4037)
 * Expose API to repair a user provided range (CASSANDRA-3912)
 * Add way to force the cassandra-cli to refresh its schema (CASSANDRA-4052)
 * Avoid having replicate on write tasks stacking up at CL.ONE (CASSANDRA-2889)
 * (cql3) Backwards compatibility for composite comparators in non-cql3-aware
   clients (CASSANDRA-4093)
 * (cql3) Fix order by for reversed queries (CASSANDRA-4160)
 * (cql3) Add ReversedType support (CASSANDRA-4004)
 * (cql3) Add timeuuid type (CASSANDRA-4194)
 * (cql3) Minor fixes (CASSANDRA-4185)
 * (cql3) Fix prepared statement in BATCH (CASSANDRA-4202)
 * (cql3) Reduce the list of reserved keywords (CASSANDRA-4186)
 * (cql3) Move max/min compaction thresholds to compaction strategy options
   (CASSANDRA-4187)
 * Fix exception during move when localhost is the only source (CASSANDRA-4200)
 * (cql3) Allow paging through non-ordered partitioner results (CASSANDRA-3771)
 * (cql3) Fix drop index (CASSANDRA-4192)
 * (cql3) Don't return range ghosts anymore (CASSANDRA-3982)
 * fix re-creating Keyspaces/ColumnFamilies with the same name as dropped
   ones (CASSANDRA-4219)
 * fix SecondaryIndex LeveledManifest save upon snapshot (CASSANDRA-4230)
 * fix missing arrayOffset in FBUtilities.hash (CASSANDRA-4250)
 * (cql3) Add name of parameters in CqlResultSet (CASSANDRA-4242)
 * (cql3) Correctly validate order by queries (CASSANDRA-4246)
 * rename stress to cassandra-stress for saner packaging (CASSANDRA-4256)
 * Fix exception on colum metadata with non-string comparator (CASSANDRA-4269)
 * Check for unknown/invalid compression options (CASSANDRA-4266)
 * (cql3) Adds simple access to column timestamp and ttl (CASSANDRA-4217)
 * (cql3) Fix range queries with secondary indexes (CASSANDRA-4257)
 * Better error messages from improper input in cli (CASSANDRA-3865)
 * Try to stop all compaction upon Keyspace or ColumnFamily drop (CASSANDRA-4221)
 * (cql3) Allow keyspace properties to contain hyphens (CASSANDRA-4278)
 * (cql3) Correctly validate keyspace access in create table (CASSANDRA-4296)
 * Avoid deadlock in migration stage (CASSANDRA-3882)
 * Take supercolumn names and deletion info into account in memtable throughput
   (CASSANDRA-4264)
 * Add back backward compatibility for old style replication factor (CASSANDRA-4294)
 * Preserve compatibility with pre-1.1 index queries (CASSANDRA-4262)
Merged from 1.0:
 * Fix super columns bug where cache is not updated (CASSANDRA-4190)
 * fix maxTimestamp to include row tombstones (CASSANDRA-4116)
 * (CLI) properly handle quotes in create/update keyspace commands (CASSANDRA-4129)
 * Avoids possible deadlock during bootstrap (CASSANDRA-4159)
 * fix stress tool that hangs forever on timeout or error (CASSANDRA-4128)
 * stress tool to return appropriate exit code on failure (CASSANDRA-4188)
 * fix compaction NPE when out of disk space and assertions disabled
   (CASSANDRA-3985)
 * synchronize LCS getEstimatedTasks to avoid CME (CASSANDRA-4255)
 * ensure unique streaming session id's (CASSANDRA-4223)
 * kick off background compaction when min/max thresholds change 
   (CASSANDRA-4279)
 * improve ability of STCS.getBuckets to deal with 100s of 1000s of
   sstables, such as when convertinb back from LCS (CASSANDRA-4287)
 * Oversize integer in CQL throws NumberFormatException (CASSANDRA-4291)
 * fix 1.0.x node join to mixed version cluster, other nodes >= 1.1 (CASSANDRA-4195)
 * Fix LCS splitting sstable base on uncompressed size (CASSANDRA-4419)
 * Push the validation of secondary index values to the SecondaryIndexManager (CASSANDRA-4240)
 * Don't purge columns during upgradesstables (CASSANDRA-4462)
 * Make cqlsh work with piping (CASSANDRA-4113)
 * Validate arguments for nodetool decommission (CASSANDRA-4061)
 * Report thrift status in nodetool info (CASSANDRA-4010)


1.1.0-final
 * average a reduced liveRatio estimate with the previous one (CASSANDRA-4065)
 * Allow KS and CF names up to 48 characters (CASSANDRA-4157)
 * fix stress build (CASSANDRA-4140)
 * add time remaining estimate to nodetool compactionstats (CASSANDRA-4167)
 * (cql) fix NPE in cql3 ALTER TABLE (CASSANDRA-4163)
 * (cql) Add support for CL.TWO and CL.THREE in CQL (CASSANDRA-4156)
 * (cql) Fix type in CQL3 ALTER TABLE preventing update (CASSANDRA-4170)
 * (cql) Throw invalid exception from CQL3 on obsolete options (CASSANDRA-4171)
 * (cqlsh) fix recognizing uppercase SELECT keyword (CASSANDRA-4161)
 * Pig: wide row support (CASSANDRA-3909)
Merged from 1.0:
 * avoid streaming empty files with bulk loader if sstablewriter errors out
   (CASSANDRA-3946)


1.1-rc1
 * Include stress tool in binary builds (CASSANDRA-4103)
 * (Hadoop) fix wide row iteration when last row read was deleted
   (CASSANDRA-4154)
 * fix read_repair_chance to really default to 0.1 in the cli (CASSANDRA-4114)
 * Adds caching and bloomFilterFpChange to CQL options (CASSANDRA-4042)
 * Adds posibility to autoconfigure size of the KeyCache (CASSANDRA-4087)
 * fix KEYS index from skipping results (CASSANDRA-3996)
 * Remove sliced_buffer_size_in_kb dead option (CASSANDRA-4076)
 * make loadNewSStable preserve sstable version (CASSANDRA-4077)
 * Respect 1.0 cache settings as much as possible when upgrading 
   (CASSANDRA-4088)
 * relax path length requirement for sstable files when upgrading on 
   non-Windows platforms (CASSANDRA-4110)
 * fix terminination of the stress.java when errors were encountered
   (CASSANDRA-4128)
 * Move CfDef and KsDef validation out of thrift (CASSANDRA-4037)
 * Fix get_paged_slice (CASSANDRA-4136)
 * CQL3: Support slice with exclusive start and stop (CASSANDRA-3785)
Merged from 1.0:
 * support PropertyFileSnitch in bulk loader (CASSANDRA-4145)
 * add auto_snapshot option allowing disabling snapshot before drop/truncate
   (CASSANDRA-3710)
 * allow short snitch names (CASSANDRA-4130)


1.1-beta2
 * rename loaded sstables to avoid conflicts with local snapshots
   (CASSANDRA-3967)
 * start hint replay as soon as FD notifies that the target is back up
   (CASSANDRA-3958)
 * avoid unproductive deserializing of cached rows during compaction
   (CASSANDRA-3921)
 * fix concurrency issues with CQL keyspace creation (CASSANDRA-3903)
 * Show Effective Owership via Nodetool ring <keyspace> (CASSANDRA-3412)
 * Update ORDER BY syntax for CQL3 (CASSANDRA-3925)
 * Fix BulkRecordWriter to not throw NPE if reducer gets no map data from Hadoop (CASSANDRA-3944)
 * Fix bug with counters in super columns (CASSANDRA-3821)
 * Remove deprecated merge_shard_chance (CASSANDRA-3940)
 * add a convenient way to reset a node's schema (CASSANDRA-2963)
 * fix for intermittent SchemaDisagreementException (CASSANDRA-3884)
 * CLI `list <CF>` to limit number of columns and their order (CASSANDRA-3012)
 * ignore deprecated KsDef/CfDef/ColumnDef fields in native schema (CASSANDRA-3963)
 * CLI to report when unsupported column_metadata pair was given (CASSANDRA-3959)
 * reincarnate removed and deprecated KsDef/CfDef attributes (CASSANDRA-3953)
 * Fix race between writes and read for cache (CASSANDRA-3862)
 * perform static initialization of StorageProxy on start-up (CASSANDRA-3797)
 * support trickling fsync() on writes (CASSANDRA-3950)
 * expose counters for unavailable/timeout exceptions given to thrift clients (CASSANDRA-3671)
 * avoid quadratic startup time in LeveledManifest (CASSANDRA-3952)
 * Add type information to new schema_ columnfamilies and remove thrift
   serialization for schema (CASSANDRA-3792)
 * add missing column validator options to the CLI help (CASSANDRA-3926)
 * skip reading saved key cache if CF's caching strategy is NONE or ROWS_ONLY (CASSANDRA-3954)
 * Unify migration code (CASSANDRA-4017)
Merged from 1.0:
 * cqlsh: guess correct version of Python for Arch Linux (CASSANDRA-4090)
 * (CLI) properly handle quotes in create/update keyspace commands (CASSANDRA-4129)
 * Avoids possible deadlock during bootstrap (CASSANDRA-4159)
 * fix stress tool that hangs forever on timeout or error (CASSANDRA-4128)
 * Fix super columns bug where cache is not updated (CASSANDRA-4190)
 * stress tool to return appropriate exit code on failure (CASSANDRA-4188)


1.0.9
 * improve index sampling performance (CASSANDRA-4023)
 * always compact away deleted hints immediately after handoff (CASSANDRA-3955)
 * delete hints from dropped ColumnFamilies on handoff instead of
   erroring out (CASSANDRA-3975)
 * add CompositeType ref to the CLI doc for create/update column family (CASSANDRA-3980)
 * Pig: support Counter ColumnFamilies (CASSANDRA-3973)
 * Pig: Composite column support (CASSANDRA-3684)
 * Avoid NPE during repair when a keyspace has no CFs (CASSANDRA-3988)
 * Fix division-by-zero error on get_slice (CASSANDRA-4000)
 * don't change manifest level for cleanup, scrub, and upgradesstables
   operations under LeveledCompactionStrategy (CASSANDRA-3989, 4112)
 * fix race leading to super columns assertion failure (CASSANDRA-3957)
 * fix NPE on invalid CQL delete command (CASSANDRA-3755)
 * allow custom types in CLI's assume command (CASSANDRA-4081)
 * fix totalBytes count for parallel compactions (CASSANDRA-3758)
 * fix intermittent NPE in get_slice (CASSANDRA-4095)
 * remove unnecessary asserts in native code interfaces (CASSANDRA-4096)
 * Validate blank keys in CQL to avoid assertion errors (CASSANDRA-3612)
 * cqlsh: fix bad decoding of some column names (CASSANDRA-4003)
 * cqlsh: fix incorrect padding with unicode chars (CASSANDRA-4033)
 * Fix EC2 snitch incorrectly reporting region (CASSANDRA-4026)
 * Shut down thrift during decommission (CASSANDRA-4086)
 * Expose nodetool cfhistograms for 2ndary indexes (CASSANDRA-4063)
Merged from 0.8:
 * Fix ConcurrentModificationException in gossiper (CASSANDRA-4019)


1.1-beta1
 * (cqlsh)
   + add SOURCE and CAPTURE commands, and --file option (CASSANDRA-3479)
   + add ALTER COLUMNFAMILY WITH (CASSANDRA-3523)
   + bundle Python dependencies with Cassandra (CASSANDRA-3507)
   + added to Debian package (CASSANDRA-3458)
   + display byte data instead of erroring out on decode failure 
     (CASSANDRA-3874)
 * add nodetool rebuild_index (CASSANDRA-3583)
 * add nodetool rangekeysample (CASSANDRA-2917)
 * Fix streaming too much data during move operations (CASSANDRA-3639)
 * Nodetool and CLI connect to localhost by default (CASSANDRA-3568)
 * Reduce memory used by primary index sample (CASSANDRA-3743)
 * (Hadoop) separate input/output configurations (CASSANDRA-3197, 3765)
 * avoid returning internal Cassandra classes over JMX (CASSANDRA-2805)
 * add row-level isolation via SnapTree (CASSANDRA-2893)
 * Optimize key count estimation when opening sstable on startup
   (CASSANDRA-2988)
 * multi-dc replication optimization supporting CL > ONE (CASSANDRA-3577)
 * add command to stop compactions (CASSANDRA-1740, 3566, 3582)
 * multithreaded streaming (CASSANDRA-3494)
 * removed in-tree redhat spec (CASSANDRA-3567)
 * "defragment" rows for name-based queries under STCS, again (CASSANDRA-2503)
 * Recycle commitlog segments for improved performance 
   (CASSANDRA-3411, 3543, 3557, 3615)
 * update size-tiered compaction to prioritize small tiers (CASSANDRA-2407)
 * add message expiration logic to OutboundTcpConnection (CASSANDRA-3005)
 * off-heap cache to use sun.misc.Unsafe instead of JNA (CASSANDRA-3271)
 * EACH_QUORUM is only supported for writes (CASSANDRA-3272)
 * replace compactionlock use in schema migration by checking CFS.isValid
   (CASSANDRA-3116)
 * recognize that "SELECT first ... *" isn't really "SELECT *" (CASSANDRA-3445)
 * Use faster bytes comparison (CASSANDRA-3434)
 * Bulk loader is no longer a fat client, (HADOOP) bulk load output format
   (CASSANDRA-3045)
 * (Hadoop) add support for KeyRange.filter
 * remove assumption that keys and token are in bijection
   (CASSANDRA-1034, 3574, 3604)
 * always remove endpoints from delevery queue in HH (CASSANDRA-3546)
 * fix race between cf flush and its 2ndary indexes flush (CASSANDRA-3547)
 * fix potential race in AES when a repair fails (CASSANDRA-3548)
 * Remove columns shadowed by a deleted container even when we cannot purge
   (CASSANDRA-3538)
 * Improve memtable slice iteration performance (CASSANDRA-3545)
 * more efficient allocation of small bloom filters (CASSANDRA-3618)
 * Use separate writer thread in SSTableSimpleUnsortedWriter (CASSANDRA-3619)
 * fsync the directory after new sstable or commitlog segment are created (CASSANDRA-3250)
 * fix minor issues reported by FindBugs (CASSANDRA-3658)
 * global key/row caches (CASSANDRA-3143, 3849)
 * optimize memtable iteration during range scan (CASSANDRA-3638)
 * introduce 'crc_check_chance' in CompressionParameters to support
   a checksum percentage checking chance similarly to read-repair (CASSANDRA-3611)
 * a way to deactivate global key/row cache on per-CF basis (CASSANDRA-3667)
 * fix LeveledCompactionStrategy broken because of generation pre-allocation
   in LeveledManifest (CASSANDRA-3691)
 * finer-grained control over data directories (CASSANDRA-2749)
 * Fix ClassCastException during hinted handoff (CASSANDRA-3694)
 * Upgrade Thrift to 0.7 (CASSANDRA-3213)
 * Make stress.java insert operation to use microseconds (CASSANDRA-3725)
 * Allows (internally) doing a range query with a limit of columns instead of
   rows (CASSANDRA-3742)
 * Allow rangeSlice queries to be start/end inclusive/exclusive (CASSANDRA-3749)
 * Fix BulkLoader to support new SSTable layout and add stream
   throttling to prevent an NPE when there is no yaml config (CASSANDRA-3752)
 * Allow concurrent schema migrations (CASSANDRA-1391, 3832)
 * Add SnapshotCommand to trigger snapshot on remote node (CASSANDRA-3721)
 * Make CFMetaData conversions to/from thrift/native schema inverses
   (CASSANDRA_3559)
 * Add initial code for CQL 3.0-beta (CASSANDRA-2474, 3781, 3753)
 * Add wide row support for ColumnFamilyInputFormat (CASSANDRA-3264)
 * Allow extending CompositeType comparator (CASSANDRA-3657)
 * Avoids over-paging during get_count (CASSANDRA-3798)
 * Add new command to rebuild a node without (repair) merkle tree calculations
   (CASSANDRA-3483, 3922)
 * respect not only row cache capacity but caching mode when
   trying to read data (CASSANDRA-3812)
 * fix system tests (CASSANDRA-3827)
 * CQL support for altering row key type in ALTER TABLE (CASSANDRA-3781)
 * turn compression on by default (CASSANDRA-3871)
 * make hexToBytes refuse invalid input (CASSANDRA-2851)
 * Make secondary indexes CF inherit compression and compaction from their
   parent CF (CASSANDRA-3877)
 * Finish cleanup up tombstone purge code (CASSANDRA-3872)
 * Avoid NPE on aboarted stream-out sessions (CASSANDRA-3904)
 * BulkRecordWriter throws NPE for counter columns (CASSANDRA-3906)
 * Support compression using BulkWriter (CASSANDRA-3907)


1.0.8
 * fix race between cleanup and flush on secondary index CFSes (CASSANDRA-3712)
 * avoid including non-queried nodes in rangeslice read repair
   (CASSANDRA-3843)
 * Only snapshot CF being compacted for snapshot_before_compaction 
   (CASSANDRA-3803)
 * Log active compactions in StatusLogger (CASSANDRA-3703)
 * Compute more accurate compaction score per level (CASSANDRA-3790)
 * Return InvalidRequest when using a keyspace that doesn't exist
   (CASSANDRA-3764)
 * disallow user modification of System keyspace (CASSANDRA-3738)
 * allow using sstable2json on secondary index data (CASSANDRA-3738)
 * (cqlsh) add DESCRIBE COLUMNFAMILIES (CASSANDRA-3586)
 * (cqlsh) format blobs correctly and use colors to improve output
   readability (CASSANDRA-3726)
 * synchronize BiMap of bootstrapping tokens (CASSANDRA-3417)
 * show index options in CLI (CASSANDRA-3809)
 * add optional socket timeout for streaming (CASSANDRA-3838)
 * fix truncate not to leave behind non-CFS backed secondary indexes
   (CASSANDRA-3844)
 * make CLI `show schema` to use output stream directly instead
   of StringBuilder (CASSANDRA-3842)
 * remove the wait on hint future during write (CASSANDRA-3870)
 * (cqlsh) ignore missing CfDef opts (CASSANDRA-3933)
 * (cqlsh) look for cqlshlib relative to realpath (CASSANDRA-3767)
 * Fix short read protection (CASSANDRA-3934)
 * Make sure infered and actual schema match (CASSANDRA-3371)
 * Fix NPE during HH delivery (CASSANDRA-3677)
 * Don't put boostrapping node in 'hibernate' status (CASSANDRA-3737)
 * Fix double quotes in windows bat files (CASSANDRA-3744)
 * Fix bad validator lookup (CASSANDRA-3789)
 * Fix soft reset in EC2MultiRegionSnitch (CASSANDRA-3835)
 * Don't leave zombie connections with THSHA thrift server (CASSANDRA-3867)
 * (cqlsh) fix deserialization of data (CASSANDRA-3874)
 * Fix removetoken force causing an inconsistent state (CASSANDRA-3876)
 * Fix ahndling of some types with Pig (CASSANDRA-3886)
 * Don't allow to drop the system keyspace (CASSANDRA-3759)
 * Make Pig deletes disabled by default and configurable (CASSANDRA-3628)
Merged from 0.8:
 * (Pig) fix CassandraStorage to use correct comparator in Super ColumnFamily
   case (CASSANDRA-3251)
 * fix thread safety issues in commitlog replay, primarily affecting
   systems with many (100s) of CF definitions (CASSANDRA-3751)
 * Fix relevant tombstone ignored with super columns (CASSANDRA-3875)


1.0.7
 * fix regression in HH page size calculation (CASSANDRA-3624)
 * retry failed stream on IOException (CASSANDRA-3686)
 * allow configuring bloom_filter_fp_chance (CASSANDRA-3497)
 * attempt hint delivery every ten minutes, or when failure detector
   notifies us that a node is back up, whichever comes first.  hint
   handoff throttle delay default changed to 1ms, from 50 (CASSANDRA-3554)
 * add nodetool setstreamthroughput (CASSANDRA-3571)
 * fix assertion when dropping a columnfamily with no sstables (CASSANDRA-3614)
 * more efficient allocation of small bloom filters (CASSANDRA-3618)
 * CLibrary.createHardLinkWithExec() to check for errors (CASSANDRA-3101)
 * Avoid creating empty and non cleaned writer during compaction (CASSANDRA-3616)
 * stop thrift service in shutdown hook so we can quiesce MessagingService
   (CASSANDRA-3335)
 * (CQL) compaction_strategy_options and compression_parameters for
   CREATE COLUMNFAMILY statement (CASSANDRA-3374)
 * Reset min/max compaction threshold when creating size tiered compaction
   strategy (CASSANDRA-3666)
 * Don't ignore IOException during compaction (CASSANDRA-3655)
 * Fix assertion error for CF with gc_grace=0 (CASSANDRA-3579)
 * Shutdown ParallelCompaction reducer executor after use (CASSANDRA-3711)
 * Avoid < 0 value for pending tasks in leveled compaction (CASSANDRA-3693)
 * (Hadoop) Support TimeUUID in Pig CassandraStorage (CASSANDRA-3327)
 * Check schema is ready before continuing boostrapping (CASSANDRA-3629)
 * Catch overflows during parsing of chunk_length_kb (CASSANDRA-3644)
 * Improve stream protocol mismatch errors (CASSANDRA-3652)
 * Avoid multiple thread doing HH to the same target (CASSANDRA-3681)
 * Add JMX property for rp_timeout_in_ms (CASSANDRA-2940)
 * Allow DynamicCompositeType to compare component of different types
   (CASSANDRA-3625)
 * Flush non-cfs backed secondary indexes (CASSANDRA-3659)
 * Secondary Indexes should report memory consumption (CASSANDRA-3155)
 * fix for SelectStatement start/end key are not set correctly
   when a key alias is involved (CASSANDRA-3700)
 * fix CLI `show schema` command insert of an extra comma in
   column_metadata (CASSANDRA-3714)
Merged from 0.8:
 * avoid logging (harmless) exception when GC takes < 1ms (CASSANDRA-3656)
 * prevent new nodes from thinking down nodes are up forever (CASSANDRA-3626)
 * use correct list of replicas for LOCAL_QUORUM reads when read repair
   is disabled (CASSANDRA-3696)
 * block on flush before compacting hints (may prevent OOM) (CASSANDRA-3733)


1.0.6
 * (CQL) fix cqlsh support for replicate_on_write (CASSANDRA-3596)
 * fix adding to leveled manifest after streaming (CASSANDRA-3536)
 * filter out unavailable cipher suites when using encryption (CASSANDRA-3178)
 * (HADOOP) add old-style api support for CFIF and CFRR (CASSANDRA-2799)
 * Support TimeUUIDType column names in Stress.java tool (CASSANDRA-3541)
 * (CQL) INSERT/UPDATE/DELETE/TRUNCATE commands should allow CF names to
   be qualified by keyspace (CASSANDRA-3419)
 * always remove endpoints from delevery queue in HH (CASSANDRA-3546)
 * fix race between cf flush and its 2ndary indexes flush (CASSANDRA-3547)
 * fix potential race in AES when a repair fails (CASSANDRA-3548)
 * fix default value validation usage in CLI SET command (CASSANDRA-3553)
 * Optimize componentsFor method for compaction and startup time
   (CASSANDRA-3532)
 * (CQL) Proper ColumnFamily metadata validation on CREATE COLUMNFAMILY 
   (CASSANDRA-3565)
 * fix compression "chunk_length_kb" option to set correct kb value for 
   thrift/avro (CASSANDRA-3558)
 * fix missing response during range slice repair (CASSANDRA-3551)
 * 'describe ring' moved from CLI to nodetool and available through JMX (CASSANDRA-3220)
 * add back partitioner to sstable metadata (CASSANDRA-3540)
 * fix NPE in get_count for counters (CASSANDRA-3601)
Merged from 0.8:
 * remove invalid assertion that table was opened before dropping it
   (CASSANDRA-3580)
 * range and index scans now only send requests to enough replicas to
   satisfy requested CL + RR (CASSANDRA-3598)
 * use cannonical host for local node in nodetool info (CASSANDRA-3556)
 * remove nonlocal DC write optimization since it only worked with
   CL.ONE or CL.LOCAL_QUORUM (CASSANDRA-3577, 3585)
 * detect misuses of CounterColumnType (CASSANDRA-3422)
 * turn off string interning in json2sstable, take 2 (CASSANDRA-2189)
 * validate compression parameters on add/update of the ColumnFamily 
   (CASSANDRA-3573)
 * Check for 0.0.0.0 is incorrect in CFIF (CASSANDRA-3584)
 * Increase vm.max_map_count in debian packaging (CASSANDRA-3563)
 * gossiper will never add itself to saved endpoints (CASSANDRA-3485)


1.0.5
 * revert CASSANDRA-3407 (see CASSANDRA-3540)
 * fix assertion error while forwarding writes to local nodes (CASSANDRA-3539)


1.0.4
 * fix self-hinting of timed out read repair updates and make hinted handoff
   less prone to OOMing a coordinator (CASSANDRA-3440)
 * expose bloom filter sizes via JMX (CASSANDRA-3495)
 * enforce RP tokens 0..2**127 (CASSANDRA-3501)
 * canonicalize paths exposed through JMX (CASSANDRA-3504)
 * fix "liveSize" stat when sstables are removed (CASSANDRA-3496)
 * add bloom filter FP rates to nodetool cfstats (CASSANDRA-3347)
 * record partitioner in sstable metadata component (CASSANDRA-3407)
 * add new upgradesstables nodetool command (CASSANDRA-3406)
 * skip --debug requirement to see common exceptions in CLI (CASSANDRA-3508)
 * fix incorrect query results due to invalid max timestamp (CASSANDRA-3510)
 * make sstableloader recognize compressed sstables (CASSANDRA-3521)
 * avoids race in OutboundTcpConnection in multi-DC setups (CASSANDRA-3530)
 * use SETLOCAL in cassandra.bat (CASSANDRA-3506)
 * fix ConcurrentModificationException in Table.all() (CASSANDRA-3529)
Merged from 0.8:
 * fix concurrence issue in the FailureDetector (CASSANDRA-3519)
 * fix array out of bounds error in counter shard removal (CASSANDRA-3514)
 * avoid dropping tombstones when they might still be needed to shadow
   data in a different sstable (CASSANDRA-2786)


1.0.3
 * revert name-based query defragmentation aka CASSANDRA-2503 (CASSANDRA-3491)
 * fix invalidate-related test failures (CASSANDRA-3437)
 * add next-gen cqlsh to bin/ (CASSANDRA-3188, 3131, 3493)
 * (CQL) fix handling of rows with no columns (CASSANDRA-3424, 3473)
 * fix querying supercolumns by name returning only a subset of
   subcolumns or old subcolumn versions (CASSANDRA-3446)
 * automatically compute sha1 sum for uncompressed data files (CASSANDRA-3456)
 * fix reading metadata/statistics component for version < h (CASSANDRA-3474)
 * add sstable forward-compatibility (CASSANDRA-3478)
 * report compression ratio in CFSMBean (CASSANDRA-3393)
 * fix incorrect size exception during streaming of counters (CASSANDRA-3481)
 * (CQL) fix for counter decrement syntax (CASSANDRA-3418)
 * Fix race introduced by CASSANDRA-2503 (CASSANDRA-3482)
 * Fix incomplete deletion of delivered hints (CASSANDRA-3466)
 * Avoid rescheduling compactions when no compaction was executed 
   (CASSANDRA-3484)
 * fix handling of the chunk_length_kb compression options (CASSANDRA-3492)
Merged from 0.8:
 * fix updating CF row_cache_provider (CASSANDRA-3414)
 * CFMetaData.convertToThrift method to set RowCacheProvider (CASSANDRA-3405)
 * acquire compactionlock during truncate (CASSANDRA-3399)
 * fix displaying cfdef entries for super columnfamilies (CASSANDRA-3415)
 * Make counter shard merging thread safe (CASSANDRA-3178)
 * Revert CASSANDRA-2855
 * Fix bug preventing the use of efficient cross-DC writes (CASSANDRA-3472)
 * `describe ring` command for CLI (CASSANDRA-3220)
 * (Hadoop) skip empty rows when entire row is requested, redux (CASSANDRA-2855)


1.0.2
 * "defragment" rows for name-based queries under STCS (CASSANDRA-2503)
 * Add timing information to cassandra-cli GET/SET/LIST queries (CASSANDRA-3326)
 * Only create one CompressionMetadata object per sstable (CASSANDRA-3427)
 * cleanup usage of StorageService.setMode() (CASSANDRA-3388)
 * Avoid large array allocation for compressed chunk offsets (CASSANDRA-3432)
 * fix DecimalType bytebuffer marshalling (CASSANDRA-3421)
 * fix bug that caused first column in per row indexes to be ignored 
   (CASSANDRA-3441)
 * add JMX call to clean (failed) repair sessions (CASSANDRA-3316)
 * fix sstableloader reference acquisition bug (CASSANDRA-3438)
 * fix estimated row size regression (CASSANDRA-3451)
 * make sure we don't return more columns than asked (CASSANDRA-3303, 3395)
Merged from 0.8:
 * acquire compactionlock during truncate (CASSANDRA-3399)
 * fix displaying cfdef entries for super columnfamilies (CASSANDRA-3415)


1.0.1
 * acquire references during index build to prevent delete problems
   on Windows (CASSANDRA-3314)
 * describe_ring should include datacenter/topology information (CASSANDRA-2882)
 * Thrift sockets are not properly buffered (CASSANDRA-3261)
 * performance improvement for bytebufferutil compare function (CASSANDRA-3286)
 * add system.versions ColumnFamily (CASSANDRA-3140)
 * reduce network copies (CASSANDRA-3333, 3373)
 * limit nodetool to 32MB of heap (CASSANDRA-3124)
 * (CQL) update parser to accept "timestamp" instead of "date" (CASSANDRA-3149)
 * Fix CLI `show schema` to include "compression_options" (CASSANDRA-3368)
 * Snapshot to include manifest under LeveledCompactionStrategy (CASSANDRA-3359)
 * (CQL) SELECT query should allow CF name to be qualified by keyspace (CASSANDRA-3130)
 * (CQL) Fix internal application error specifying 'using consistency ...'
   in lower case (CASSANDRA-3366)
 * fix Deflate compression when compression actually makes the data bigger
   (CASSANDRA-3370)
 * optimize UUIDGen to avoid lock contention on InetAddress.getLocalHost 
   (CASSANDRA-3387)
 * tolerate index being dropped mid-mutation (CASSANDRA-3334, 3313)
 * CompactionManager is now responsible for checking for new candidates
   post-task execution, enabling more consistent leveled compaction 
   (CASSANDRA-3391)
 * Cache HSHA threads (CASSANDRA-3372)
 * use CF/KS names as snapshot prefix for drop + truncate operations
   (CASSANDRA-2997)
 * Break bloom filters up to avoid heap fragmentation (CASSANDRA-2466)
 * fix cassandra hanging on jsvc stop (CASSANDRA-3302)
 * Avoid leveled compaction getting blocked on errors (CASSANDRA-3408)
 * Make reloading the compaction strategy safe (CASSANDRA-3409)
 * ignore 0.8 hints even if compaction begins before we try to purge
   them (CASSANDRA-3385)
 * remove procrun (bin\daemon) from Cassandra source tree and 
   artifacts (CASSANDRA-3331)
 * make cassandra compile under JDK7 (CASSANDRA-3275)
 * remove dependency of clientutil.jar to FBUtilities (CASSANDRA-3299)
 * avoid truncation errors by using long math on long values (CASSANDRA-3364)
 * avoid clock drift on some Windows machine (CASSANDRA-3375)
 * display cache provider in cli 'describe keyspace' command (CASSANDRA-3384)
 * fix incomplete topology information in describe_ring (CASSANDRA-3403)
 * expire dead gossip states based on time (CASSANDRA-2961)
 * improve CompactionTask extensibility (CASSANDRA-3330)
 * Allow one leveled compaction task to kick off another (CASSANDRA-3363)
 * allow encryption only between datacenters (CASSANDRA-2802)
Merged from 0.8:
 * fix truncate allowing data to be replayed post-restart (CASSANDRA-3297)
 * make iwriter final in IndexWriter to avoid NPE (CASSANDRA-2863)
 * (CQL) update grammar to require key clause in DELETE statement
   (CASSANDRA-3349)
 * (CQL) allow numeric keyspace names in USE statement (CASSANDRA-3350)
 * (Hadoop) skip empty rows when slicing the entire row (CASSANDRA-2855)
 * Fix handling of tombstone by SSTableExport/Import (CASSANDRA-3357)
 * fix ColumnIndexer to use long offsets (CASSANDRA-3358)
 * Improved CLI exceptions (CASSANDRA-3312)
 * Fix handling of tombstone by SSTableExport/Import (CASSANDRA-3357)
 * Only count compaction as active (for throttling) when they have
   successfully acquired the compaction lock (CASSANDRA-3344)
 * Display CLI version string on startup (CASSANDRA-3196)
 * (Hadoop) make CFIF try rpc_address or fallback to listen_address
   (CASSANDRA-3214)
 * (Hadoop) accept comma delimited lists of initial thrift connections
   (CASSANDRA-3185)
 * ColumnFamily min_compaction_threshold should be >= 2 (CASSANDRA-3342)
 * (Pig) add 0.8+ types and key validation type in schema (CASSANDRA-3280)
 * Fix completely removing column metadata using CLI (CASSANDRA-3126)
 * CLI `describe cluster;` output should be on separate lines for separate versions
   (CASSANDRA-3170)
 * fix changing durable_writes keyspace option during CF creation
   (CASSANDRA-3292)
 * avoid locking on update when no indexes are involved (CASSANDRA-3386)
 * fix assertionError during repair with ordered partitioners (CASSANDRA-3369)
 * correctly serialize key_validation_class for avro (CASSANDRA-3391)
 * don't expire counter tombstone after streaming (CASSANDRA-3394)
 * prevent nodes that failed to join from hanging around forever 
   (CASSANDRA-3351)
 * remove incorrect optimization from slice read path (CASSANDRA-3390)
 * Fix race in AntiEntropyService (CASSANDRA-3400)


1.0.0-final
 * close scrubbed sstable fd before deleting it (CASSANDRA-3318)
 * fix bug preventing obsolete commitlog segments from being removed
   (CASSANDRA-3269)
 * tolerate whitespace in seed CDL (CASSANDRA-3263)
 * Change default heap thresholds to max(min(1/2 ram, 1G), min(1/4 ram, 8GB))
   (CASSANDRA-3295)
 * Fix broken CompressedRandomAccessReaderTest (CASSANDRA-3298)
 * (CQL) fix type information returned for wildcard queries (CASSANDRA-3311)
 * add estimated tasks to LeveledCompactionStrategy (CASSANDRA-3322)
 * avoid including compaction cache-warming in keycache stats (CASSANDRA-3325)
 * run compaction and hinted handoff threads at MIN_PRIORITY (CASSANDRA-3308)
 * default hsha thrift server to cpu core count in rpc pool (CASSANDRA-3329)
 * add bin\daemon to binary tarball for Windows service (CASSANDRA-3331)
 * Fix places where uncompressed size of sstables was use in place of the
   compressed one (CASSANDRA-3338)
 * Fix hsha thrift server (CASSANDRA-3346)
 * Make sure repair only stream needed sstables (CASSANDRA-3345)


1.0.0-rc2
 * Log a meaningful warning when a node receives a message for a repair session
   that doesn't exist anymore (CASSANDRA-3256)
 * test for NUMA policy support as well as numactl presence (CASSANDRA-3245)
 * Fix FD leak when internode encryption is enabled (CASSANDRA-3257)
 * Remove incorrect assertion in mergeIterator (CASSANDRA-3260)
 * FBUtilities.hexToBytes(String) to throw NumberFormatException when string
   contains non-hex characters (CASSANDRA-3231)
 * Keep SimpleSnitch proximity ordering unchanged from what the Strategy
   generates, as intended (CASSANDRA-3262)
 * remove Scrub from compactionstats when finished (CASSANDRA-3255)
 * fix counter entry in jdbc TypesMap (CASSANDRA-3268)
 * fix full queue scenario for ParallelCompactionIterator (CASSANDRA-3270)
 * fix bootstrap process (CASSANDRA-3285)
 * don't try delivering hints if when there isn't any (CASSANDRA-3176)
 * CLI documentation change for ColumnFamily `compression_options` (CASSANDRA-3282)
 * ignore any CF ids sent by client for adding CF/KS (CASSANDRA-3288)
 * remove obsolete hints on first startup (CASSANDRA-3291)
 * use correct ISortedColumns for time-optimized reads (CASSANDRA-3289)
 * Evict gossip state immediately when a token is taken over by a new IP 
   (CASSANDRA-3259)


1.0.0-rc1
 * Update CQL to generate microsecond timestamps by default (CASSANDRA-3227)
 * Fix counting CFMetadata towards Memtable liveRatio (CASSANDRA-3023)
 * Kill server on wrapped OOME such as from FileChannel.map (CASSANDRA-3201)
 * remove unnecessary copy when adding to row cache (CASSANDRA-3223)
 * Log message when a full repair operation completes (CASSANDRA-3207)
 * Fix streamOutSession keeping sstables references forever if the remote end
   dies (CASSANDRA-3216)
 * Remove dynamic_snitch boolean from example configuration (defaulting to 
   true) and set default badness threshold to 0.1 (CASSANDRA-3229)
 * Base choice of random or "balanced" token on bootstrap on whether
   schema definitions were found (CASSANDRA-3219)
 * Fixes for LeveledCompactionStrategy score computation, prioritization,
   scheduling, and performance (CASSANDRA-3224, 3234)
 * parallelize sstable open at server startup (CASSANDRA-2988)
 * fix handling of exceptions writing to OutboundTcpConnection (CASSANDRA-3235)
 * Allow using quotes in "USE <keyspace>;" CLI command (CASSANDRA-3208)
 * Don't allow any cache loading exceptions to halt startup (CASSANDRA-3218)
 * Fix sstableloader --ignores option (CASSANDRA-3247)
 * File descriptor limit increased in packaging (CASSANDRA-3206)
 * Fix deadlock in commit log during flush (CASSANDRA-3253) 


1.0.0-beta1
 * removed binarymemtable (CASSANDRA-2692)
 * add commitlog_total_space_in_mb to prevent fragmented logs (CASSANDRA-2427)
 * removed commitlog_rotation_threshold_in_mb configuration (CASSANDRA-2771)
 * make AbstractBounds.normalize de-overlapp overlapping ranges (CASSANDRA-2641)
 * replace CollatingIterator, ReducingIterator with MergeIterator 
   (CASSANDRA-2062)
 * Fixed the ability to set compaction strategy in cli using create column 
   family command (CASSANDRA-2778)
 * clean up tmp files after failed compaction (CASSANDRA-2468)
 * restrict repair streaming to specific columnfamilies (CASSANDRA-2280)
 * don't bother persisting columns shadowed by a row tombstone (CASSANDRA-2589)
 * reset CF and SC deletion times after gc_grace (CASSANDRA-2317)
 * optimize away seek when compacting wide rows (CASSANDRA-2879)
 * single-pass streaming (CASSANDRA-2677, 2906, 2916, 3003)
 * use reference counting for deleting sstables instead of relying on GC
   (CASSANDRA-2521, 3179)
 * store hints as serialized mutations instead of pointers to data row
   (CASSANDRA-2045)
 * store hints in the coordinator node instead of in the closest replica 
   (CASSANDRA-2914)
 * add row_cache_keys_to_save CF option (CASSANDRA-1966)
 * check column family validity in nodetool repair (CASSANDRA-2933)
 * use lazy initialization instead of class initialization in NodeId
   (CASSANDRA-2953)
 * add paging to get_count (CASSANDRA-2894)
 * fix "short reads" in [multi]get (CASSANDRA-2643, 3157, 3192)
 * add optional compression for sstables (CASSANDRA-47, 2994, 3001, 3128)
 * add scheduler JMX metrics (CASSANDRA-2962)
 * add block level checksum for compressed data (CASSANDRA-1717)
 * make column family backed column map pluggable and introduce unsynchronized
   ArrayList backed one to speedup reads (CASSANDRA-2843, 3165, 3205)
 * refactoring of the secondary index api (CASSANDRA-2982)
 * make CL > ONE reads wait for digest reconciliation before returning
   (CASSANDRA-2494)
 * fix missing logging for some exceptions (CASSANDRA-2061)
 * refactor and optimize ColumnFamilyStore.files(...) and Descriptor.fromFilename(String)
   and few other places responsible for work with SSTable files (CASSANDRA-3040)
 * Stop reading from sstables once we know we have the most recent columns,
   for query-by-name requests (CASSANDRA-2498)
 * Add query-by-column mode to stress.java (CASSANDRA-3064)
 * Add "install" command to cassandra.bat (CASSANDRA-292)
 * clean up KSMetadata, CFMetadata from unnecessary
   Thrift<->Avro conversion methods (CASSANDRA-3032)
 * Add timeouts to client request schedulers (CASSANDRA-3079, 3096)
 * Cli to use hashes rather than array of hashes for strategy options (CASSANDRA-3081)
 * LeveledCompactionStrategy (CASSANDRA-1608, 3085, 3110, 3087, 3145, 3154, 3182)
 * Improvements of the CLI `describe` command (CASSANDRA-2630)
 * reduce window where dropped CF sstables may not be deleted (CASSANDRA-2942)
 * Expose gossip/FD info to JMX (CASSANDRA-2806)
 * Fix streaming over SSL when compressed SSTable involved (CASSANDRA-3051)
 * Add support for pluggable secondary index implementations (CASSANDRA-3078)
 * remove compaction_thread_priority setting (CASSANDRA-3104)
 * generate hints for replicas that timeout, not just replicas that are known
   to be down before starting (CASSANDRA-2034)
 * Add throttling for internode streaming (CASSANDRA-3080)
 * make the repair of a range repair all replica (CASSANDRA-2610, 3194)
 * expose the ability to repair the first range (as returned by the
   partitioner) of a node (CASSANDRA-2606)
 * Streams Compression (CASSANDRA-3015)
 * add ability to use multiple threads during a single compaction
   (CASSANDRA-2901)
 * make AbstractBounds.normalize support overlapping ranges (CASSANDRA-2641)
 * fix of the CQL count() behavior (CASSANDRA-3068)
 * use TreeMap backed column families for the SSTable simple writers
   (CASSANDRA-3148)
 * fix inconsistency of the CLI syntax when {} should be used instead of [{}]
   (CASSANDRA-3119)
 * rename CQL type names to match expected SQL behavior (CASSANDRA-3149, 3031)
 * Arena-based allocation for memtables (CASSANDRA-2252, 3162, 3163, 3168)
 * Default RR chance to 0.1 (CASSANDRA-3169)
 * Add RowLevel support to secondary index API (CASSANDRA-3147)
 * Make SerializingCacheProvider the default if JNA is available (CASSANDRA-3183)
 * Fix backwards compatibilty for CQL memtable properties (CASSANDRA-3190)
 * Add five-minute delay before starting compactions on a restarted server
   (CASSANDRA-3181)
 * Reduce copies done for intra-host messages (CASSANDRA-1788, 3144)
 * support of compaction strategy option for stress.java (CASSANDRA-3204)
 * make memtable throughput and column count thresholds no-ops (CASSANDRA-2449)
 * Return schema information along with the resultSet in CQL (CASSANDRA-2734)
 * Add new DecimalType (CASSANDRA-2883)
 * Fix assertion error in RowRepairResolver (CASSANDRA-3156)
 * Reduce unnecessary high buffer sizes (CASSANDRA-3171)
 * Pluggable compaction strategy (CASSANDRA-1610)
 * Add new broadcast_address config option (CASSANDRA-2491)


0.8.7
 * Kill server on wrapped OOME such as from FileChannel.map (CASSANDRA-3201)
 * Allow using quotes in "USE <keyspace>;" CLI command (CASSANDRA-3208)
 * Log message when a full repair operation completes (CASSANDRA-3207)
 * Don't allow any cache loading exceptions to halt startup (CASSANDRA-3218)
 * Fix sstableloader --ignores option (CASSANDRA-3247)
 * File descriptor limit increased in packaging (CASSANDRA-3206)
 * Log a meaningfull warning when a node receive a message for a repair session
   that doesn't exist anymore (CASSANDRA-3256)
 * Fix FD leak when internode encryption is enabled (CASSANDRA-3257)
 * FBUtilities.hexToBytes(String) to throw NumberFormatException when string
   contains non-hex characters (CASSANDRA-3231)
 * Keep SimpleSnitch proximity ordering unchanged from what the Strategy
   generates, as intended (CASSANDRA-3262)
 * remove Scrub from compactionstats when finished (CASSANDRA-3255)
 * Fix tool .bat files when CASSANDRA_HOME contains spaces (CASSANDRA-3258)
 * Force flush of status table when removing/updating token (CASSANDRA-3243)
 * Evict gossip state immediately when a token is taken over by a new IP (CASSANDRA-3259)
 * Fix bug where the failure detector can take too long to mark a host
   down (CASSANDRA-3273)
 * (Hadoop) allow wrapping ranges in queries (CASSANDRA-3137)
 * (Hadoop) check all interfaces for a match with split location
   before falling back to random replica (CASSANDRA-3211)
 * (Hadoop) Make Pig storage handle implements LoadMetadata (CASSANDRA-2777)
 * (Hadoop) Fix exception during PIG 'dump' (CASSANDRA-2810)
 * Fix stress COUNTER_GET option (CASSANDRA-3301)
 * Fix missing fields in CLI `show schema` output (CASSANDRA-3304)
 * Nodetool no longer leaks threads and closes JMX connections (CASSANDRA-3309)
 * fix truncate allowing data to be replayed post-restart (CASSANDRA-3297)
 * Move SimpleAuthority and SimpleAuthenticator to examples (CASSANDRA-2922)
 * Fix handling of tombstone by SSTableExport/Import (CASSANDRA-3357)
 * Fix transposition in cfHistograms (CASSANDRA-3222)
 * Allow using number as DC name when creating keyspace in CQL (CASSANDRA-3239)
 * Force flush of system table after updating/removing a token (CASSANDRA-3243)


0.8.6
 * revert CASSANDRA-2388
 * change TokenRange.endpoints back to listen/broadcast address to match
   pre-1777 behavior, and add TokenRange.rpc_endpoints instead (CASSANDRA-3187)
 * avoid trying to watch cassandra-topology.properties when loaded from jar
   (CASSANDRA-3138)
 * prevent users from creating keyspaces with LocalStrategy replication
   (CASSANDRA-3139)
 * fix CLI `show schema;` to output correct keyspace definition statement
   (CASSANDRA-3129)
 * CustomTThreadPoolServer to log TTransportException at DEBUG level
   (CASSANDRA-3142)
 * allow topology sort to work with non-unique rack names between 
   datacenters (CASSANDRA-3152)
 * Improve caching of same-version Messages on digest and repair paths
   (CASSANDRA-3158)
 * Randomize choice of first replica for counter increment (CASSANDRA-2890)
 * Fix using read_repair_chance instead of merge_shard_change (CASSANDRA-3202)
 * Avoid streaming data to nodes that already have it, on move as well as
   decommission (CASSANDRA-3041)
 * Fix divide by zero error in GCInspector (CASSANDRA-3164)
 * allow quoting of the ColumnFamily name in CLI `create column family`
   statement (CASSANDRA-3195)
 * Fix rolling upgrade from 0.7 to 0.8 problem (CASSANDRA-3166)
 * Accomodate missing encryption_options in IncomingTcpConnection.stream
   (CASSANDRA-3212)


0.8.5
 * fix NPE when encryption_options is unspecified (CASSANDRA-3007)
 * include column name in validation failure exceptions (CASSANDRA-2849)
 * make sure truncate clears out the commitlog so replay won't re-
   populate with truncated data (CASSANDRA-2950)
 * fix NPE when debug logging is enabled and dropped CF is present
   in a commitlog segment (CASSANDRA-3021)
 * fix cassandra.bat when CASSANDRA_HOME contains spaces (CASSANDRA-2952)
 * fix to SSTableSimpleUnsortedWriter bufferSize calculation (CASSANDRA-3027)
 * make cleanup and normal compaction able to skip empty rows
   (rows containing nothing but expired tombstones) (CASSANDRA-3039)
 * work around native memory leak in com.sun.management.GarbageCollectorMXBean
   (CASSANDRA-2868)
 * validate that column names in column_metadata are not equal to key_alias
   on create/update of the ColumnFamily and CQL 'ALTER' statement (CASSANDRA-3036)
 * return an InvalidRequestException if an indexed column is assigned
   a value larger than 64KB (CASSANDRA-3057)
 * fix of numeric-only and string column names handling in CLI "drop index" 
   (CASSANDRA-3054)
 * prune index scan resultset back to original request for lazy
   resultset expansion case (CASSANDRA-2964)
 * (Hadoop) fail jobs when Cassandra node has failed but TaskTracker
   has not (CASSANDRA-2388)
 * fix dynamic snitch ignoring nodes when read_repair_chance is zero
   (CASSANDRA-2662)
 * avoid retaining references to dropped CFS objects in 
   CompactionManager.estimatedCompactions (CASSANDRA-2708)
 * expose rpc timeouts per host in MessagingServiceMBean (CASSANDRA-2941)
 * avoid including cwd in classpath for deb and rpm packages (CASSANDRA-2881)
 * remove gossip state when a new IP takes over a token (CASSANDRA-3071)
 * allow sstable2json to work on index sstable files (CASSANDRA-3059)
 * always hint counters (CASSANDRA-3099)
 * fix log4j initialization in EmbeddedCassandraService (CASSANDRA-2857)
 * remove gossip state when a new IP takes over a token (CASSANDRA-3071)
 * work around native memory leak in com.sun.management.GarbageCollectorMXBean
    (CASSANDRA-2868)
 * fix UnavailableException with writes at CL.EACH_QUORM (CASSANDRA-3084)
 * fix parsing of the Keyspace and ColumnFamily names in numeric
   and string representations in CLI (CASSANDRA-3075)
 * fix corner cases in Range.differenceToFetch (CASSANDRA-3084)
 * fix ip address String representation in the ring cache (CASSANDRA-3044)
 * fix ring cache compatibility when mixing pre-0.8.4 nodes with post-
   in the same cluster (CASSANDRA-3023)
 * make repair report failure when a node participating dies (instead of
   hanging forever) (CASSANDRA-2433)
 * fix handling of the empty byte buffer by ReversedType (CASSANDRA-3111)
 * Add validation that Keyspace names are case-insensitively unique (CASSANDRA-3066)
 * catch invalid key_validation_class before instantiating UpdateColumnFamily (CASSANDRA-3102)
 * make Range and Bounds objects client-safe (CASSANDRA-3108)
 * optionally skip log4j configuration (CASSANDRA-3061)
 * bundle sstableloader with the debian package (CASSANDRA-3113)
 * don't try to build secondary indexes when there is none (CASSANDRA-3123)
 * improve SSTableSimpleUnsortedWriter speed for large rows (CASSANDRA-3122)
 * handle keyspace arguments correctly in nodetool snapshot (CASSANDRA-3038)
 * Fix SSTableImportTest on windows (CASSANDRA-3043)
 * expose compactionThroughputMbPerSec through JMX (CASSANDRA-3117)
 * log keyspace and CF of large rows being compacted


0.8.4
 * change TokenRing.endpoints to be a list of rpc addresses instead of 
   listen/broadcast addresses (CASSANDRA-1777)
 * include files-to-be-streamed in StreamInSession.getSources (CASSANDRA-2972)
 * use JAVA env var in cassandra-env.sh (CASSANDRA-2785, 2992)
 * avoid doing read for no-op replicate-on-write at CL=1 (CASSANDRA-2892)
 * refuse counter write for CL.ANY (CASSANDRA-2990)
 * switch back to only logging recent dropped messages (CASSANDRA-3004)
 * always deserialize RowMutation for counters (CASSANDRA-3006)
 * ignore saved replication_factor strategy_option for NTS (CASSANDRA-3011)
 * make sure pre-truncate CL segments are discarded (CASSANDRA-2950)


0.8.3
 * add ability to drop local reads/writes that are going to timeout
   (CASSANDRA-2943)
 * revamp token removal process, keep gossip states for 3 days (CASSANDRA-2496)
 * don't accept extra args for 0-arg nodetool commands (CASSANDRA-2740)
 * log unavailableexception details at debug level (CASSANDRA-2856)
 * expose data_dir though jmx (CASSANDRA-2770)
 * don't include tmp files as sstable when create cfs (CASSANDRA-2929)
 * log Java classpath on startup (CASSANDRA-2895)
 * keep gossipped version in sync with actual on migration coordinator 
   (CASSANDRA-2946)
 * use lazy initialization instead of class initialization in NodeId
   (CASSANDRA-2953)
 * check column family validity in nodetool repair (CASSANDRA-2933)
 * speedup bytes to hex conversions dramatically (CASSANDRA-2850)
 * Flush memtables on shutdown when durable writes are disabled 
   (CASSANDRA-2958)
 * improved POSIX compatibility of start scripts (CASsANDRA-2965)
 * add counter support to Hadoop InputFormat (CASSANDRA-2981)
 * fix bug where dirty commitlog segments were removed (and avoid keeping 
   segments with no post-flush activity permanently dirty) (CASSANDRA-2829)
 * fix throwing exception with batch mutation of counter super columns
   (CASSANDRA-2949)
 * ignore system tables during repair (CASSANDRA-2979)
 * throw exception when NTS is given replication_factor as an option
   (CASSANDRA-2960)
 * fix assertion error during compaction of counter CFs (CASSANDRA-2968)
 * avoid trying to create index names, when no index exists (CASSANDRA-2867)
 * don't sample the system table when choosing a bootstrap token
   (CASSANDRA-2825)
 * gossiper notifies of local state changes (CASSANDRA-2948)
 * add asynchronous and half-sync/half-async (hsha) thrift servers 
   (CASSANDRA-1405)
 * fix potential use of free'd native memory in SerializingCache 
   (CASSANDRA-2951)
 * prune index scan resultset back to original request for lazy
   resultset expansion case (CASSANDRA-2964)
 * (Hadoop) fail jobs when Cassandra node has failed but TaskTracker
    has not (CASSANDRA-2388)


0.8.2
 * CQL: 
   - include only one row per unique key for IN queries (CASSANDRA-2717)
   - respect client timestamp on full row deletions (CASSANDRA-2912)
 * improve thread-safety in StreamOutSession (CASSANDRA-2792)
 * allow deleting a row and updating indexed columns in it in the
   same mutation (CASSANDRA-2773)
 * Expose number of threads blocked on submitting memtable to flush
   in JMX (CASSANDRA-2817)
 * add ability to return "endpoints" to nodetool (CASSANDRA-2776)
 * Add support for multiple (comma-delimited) coordinator addresses
   to ColumnFamilyInputFormat (CASSANDRA-2807)
 * fix potential NPE while scheduling read repair for range slice
   (CASSANDRA-2823)
 * Fix race in SystemTable.getCurrentLocalNodeId (CASSANDRA-2824)
 * Correctly set default for replicate_on_write (CASSANDRA-2835)
 * improve nodetool compactionstats formatting (CASSANDRA-2844)
 * fix index-building status display (CASSANDRA-2853)
 * fix CLI perpetuating obsolete KsDef.replication_factor (CASSANDRA-2846)
 * improve cli treatment of multiline comments (CASSANDRA-2852)
 * handle row tombstones correctly in EchoedRow (CASSANDRA-2786)
 * add MessagingService.get[Recently]DroppedMessages and
   StorageService.getExceptionCount (CASSANDRA-2804)
 * fix possibility of spurious UnavailableException for LOCAL_QUORUM
   reads with dynamic snitch + read repair disabled (CASSANDRA-2870)
 * add ant-optional as dependence for the debian package (CASSANDRA-2164)
 * add option to specify limit for get_slice in the CLI (CASSANDRA-2646)
 * decrease HH page size (CASSANDRA-2832)
 * reset cli keyspace after dropping the current one (CASSANDRA-2763)
 * add KeyRange option to Hadoop inputformat (CASSANDRA-1125)
 * fix protocol versioning (CASSANDRA-2818, 2860)
 * support spaces in path to log4j configuration (CASSANDRA-2383)
 * avoid including inferred types in CF update (CASSANDRA-2809)
 * fix JMX bulkload call (CASSANDRA-2908)
 * fix updating KS with durable_writes=false (CASSANDRA-2907)
 * add simplified facade to SSTableWriter for bulk loading use
   (CASSANDRA-2911)
 * fix re-using index CF sstable names after drop/recreate (CASSANDRA-2872)
 * prepend CF to default index names (CASSANDRA-2903)
 * fix hint replay (CASSANDRA-2928)
 * Properly synchronize repair's merkle tree computation (CASSANDRA-2816)


0.8.1
 * CQL:
   - support for insert, delete in BATCH (CASSANDRA-2537)
   - support for IN to SELECT, UPDATE (CASSANDRA-2553)
   - timestamp support for INSERT, UPDATE, and BATCH (CASSANDRA-2555)
   - TTL support (CASSANDRA-2476)
   - counter support (CASSANDRA-2473)
   - ALTER COLUMNFAMILY (CASSANDRA-1709)
   - DROP INDEX (CASSANDRA-2617)
   - add SCHEMA/TABLE as aliases for KS/CF (CASSANDRA-2743)
   - server handles wait-for-schema-agreement (CASSANDRA-2756)
   - key alias support (CASSANDRA-2480)
 * add support for comparator parameters and a generic ReverseType
   (CASSANDRA-2355)
 * add CompositeType and DynamicCompositeType (CASSANDRA-2231)
 * optimize batches containing multiple updates to the same row
   (CASSANDRA-2583)
 * adjust hinted handoff page size to avoid OOM with large columns 
   (CASSANDRA-2652)
 * mark BRAF buffer invalid post-flush so we don't re-flush partial
   buffers again, especially on CL writes (CASSANDRA-2660)
 * add DROP INDEX support to CLI (CASSANDRA-2616)
 * don't perform HH to client-mode [storageproxy] nodes (CASSANDRA-2668)
 * Improve forceDeserialize/getCompactedRow encapsulation (CASSANDRA-2659)
 * Don't write CounterUpdateColumn to disk in tests (CASSANDRA-2650)
 * Add sstable bulk loading utility (CASSANDRA-1278)
 * avoid replaying hints to dropped columnfamilies (CASSANDRA-2685)
 * add placeholders for missing rows in range query pseudo-RR (CASSANDRA-2680)
 * remove no-op HHOM.renameHints (CASSANDRA-2693)
 * clone super columns to avoid modifying them during flush (CASSANDRA-2675)
 * allow writes to bypass the commitlog for certain keyspaces (CASSANDRA-2683)
 * avoid NPE when bypassing commitlog during memtable flush (CASSANDRA-2781)
 * Added support for making bootstrap retry if nodes flap (CASSANDRA-2644)
 * Added statusthrift to nodetool to report if thrift server is running (CASSANDRA-2722)
 * Fixed rows being cached if they do not exist (CASSANDRA-2723)
 * Support passing tableName and cfName to RowCacheProviders (CASSANDRA-2702)
 * close scrub file handles (CASSANDRA-2669)
 * throttle migration replay (CASSANDRA-2714)
 * optimize column serializer creation (CASSANDRA-2716)
 * Added support for making bootstrap retry if nodes flap (CASSANDRA-2644)
 * Added statusthrift to nodetool to report if thrift server is running
   (CASSANDRA-2722)
 * Fixed rows being cached if they do not exist (CASSANDRA-2723)
 * fix truncate/compaction race (CASSANDRA-2673)
 * workaround large resultsets causing large allocation retention
   by nio sockets (CASSANDRA-2654)
 * fix nodetool ring use with Ec2Snitch (CASSANDRA-2733)
 * fix removing columns and subcolumns that are supressed by a row or
   supercolumn tombstone during replica resolution (CASSANDRA-2590)
 * support sstable2json against snapshot sstables (CASSANDRA-2386)
 * remove active-pull schema requests (CASSANDRA-2715)
 * avoid marking entire list of sstables as actively being compacted
   in multithreaded compaction (CASSANDRA-2765)
 * seek back after deserializing a row to update cache with (CASSANDRA-2752)
 * avoid skipping rows in scrub for counter column family (CASSANDRA-2759)
 * fix ConcurrentModificationException in repair when dealing with 0.7 node
   (CASSANDRA-2767)
 * use threadsafe collections for StreamInSession (CASSANDRA-2766)
 * avoid infinite loop when creating merkle tree (CASSANDRA-2758)
 * avoids unmarking compacting sstable prematurely in cleanup (CASSANDRA-2769)
 * fix NPE when the commit log is bypassed (CASSANDRA-2718)
 * don't throw an exception in SS.isRPCServerRunning (CASSANDRA-2721)
 * make stress.jar executable (CASSANDRA-2744)
 * add daemon mode to java stress (CASSANDRA-2267)
 * expose the DC and rack of a node through JMX and nodetool ring (CASSANDRA-2531)
 * fix cache mbean getSize (CASSANDRA-2781)
 * Add Date, Float, Double, and Boolean types (CASSANDRA-2530)
 * Add startup flag to renew counter node id (CASSANDRA-2788)
 * add jamm agent to cassandra.bat (CASSANDRA-2787)
 * fix repair hanging if a neighbor has nothing to send (CASSANDRA-2797)
 * purge tombstone even if row is in only one sstable (CASSANDRA-2801)
 * Fix wrong purge of deleted cf during compaction (CASSANDRA-2786)
 * fix race that could result in Hadoop writer failing to throw an
   exception encountered after close() (CASSANDRA-2755)
 * fix scan wrongly throwing assertion error (CASSANDRA-2653)
 * Always use even distribution for merkle tree with RandomPartitionner
   (CASSANDRA-2841)
 * fix describeOwnership for OPP (CASSANDRA-2800)
 * ensure that string tokens do not contain commas (CASSANDRA-2762)


0.8.0-final
 * fix CQL grammar warning and cqlsh regression from CASSANDRA-2622
 * add ant generate-cql-html target (CASSANDRA-2526)
 * update CQL consistency levels (CASSANDRA-2566)
 * debian packaging fixes (CASSANDRA-2481, 2647)
 * fix UUIDType, IntegerType for direct buffers (CASSANDRA-2682, 2684)
 * switch to native Thrift for Hadoop map/reduce (CASSANDRA-2667)
 * fix StackOverflowError when building from eclipse (CASSANDRA-2687)
 * only provide replication_factor to strategy_options "help" for
   SimpleStrategy, OldNetworkTopologyStrategy (CASSANDRA-2678, 2713)
 * fix exception adding validators to non-string columns (CASSANDRA-2696)
 * avoid instantiating DatabaseDescriptor in JDBC (CASSANDRA-2694)
 * fix potential stack overflow during compaction (CASSANDRA-2626)
 * clone super columns to avoid modifying them during flush (CASSANDRA-2675)
 * reset underlying iterator in EchoedRow constructor (CASSANDRA-2653)


0.8.0-rc1
 * faster flushes and compaction from fixing excessively pessimistic 
   rebuffering in BRAF (CASSANDRA-2581)
 * fix returning null column values in the python cql driver (CASSANDRA-2593)
 * fix merkle tree splitting exiting early (CASSANDRA-2605)
 * snapshot_before_compaction directory name fix (CASSANDRA-2598)
 * Disable compaction throttling during bootstrap (CASSANDRA-2612) 
 * fix CQL treatment of > and < operators in range slices (CASSANDRA-2592)
 * fix potential double-application of counter updates on commitlog replay
   by moving replay position from header to sstable metadata (CASSANDRA-2419)
 * JDBC CQL driver exposes getColumn for access to timestamp
 * JDBC ResultSetMetadata properties added to AbstractType
 * r/m clustertool (CASSANDRA-2607)
 * add support for presenting row key as a column in CQL result sets 
   (CASSANDRA-2622)
 * Don't allow {LOCAL|EACH}_QUORUM unless strategy is NTS (CASSANDRA-2627)
 * validate keyspace strategy_options during CQL create (CASSANDRA-2624)
 * fix empty Result with secondary index when limit=1 (CASSANDRA-2628)
 * Fix regression where bootstrapping a node with no schema fails
   (CASSANDRA-2625)
 * Allow removing LocationInfo sstables (CASSANDRA-2632)
 * avoid attempting to replay mutations from dropped keyspaces (CASSANDRA-2631)
 * avoid using cached position of a key when GT is requested (CASSANDRA-2633)
 * fix counting bloom filter true positives (CASSANDRA-2637)
 * initialize local ep state prior to gossip startup if needed (CASSANDRA-2638)
 * fix counter increment lost after restart (CASSANDRA-2642)
 * add quote-escaping via backslash to CLI (CASSANDRA-2623)
 * fix pig example script (CASSANDRA-2487)
 * fix dynamic snitch race in adding latencies (CASSANDRA-2618)
 * Start/stop cassandra after more important services such as mdadm in
   debian packaging (CASSANDRA-2481)


0.8.0-beta2
 * fix NPE compacting index CFs (CASSANDRA-2528)
 * Remove checking all column families on startup for compaction candidates 
   (CASSANDRA-2444)
 * validate CQL create keyspace options (CASSANDRA-2525)
 * fix nodetool setcompactionthroughput (CASSANDRA-2550)
 * move	gossip heartbeat back to its own thread (CASSANDRA-2554)
 * validate cql TRUNCATE columnfamily before truncating (CASSANDRA-2570)
 * fix batch_mutate for mixed standard-counter mutations (CASSANDRA-2457)
 * disallow making schema changes to system keyspace (CASSANDRA-2563)
 * fix sending mutation messages multiple times (CASSANDRA-2557)
 * fix incorrect use of NBHM.size in ReadCallback that could cause
   reads to time out even when responses were received (CASSANDRA-2552)
 * trigger read repair correctly for LOCAL_QUORUM reads (CASSANDRA-2556)
 * Allow configuring the number of compaction thread (CASSANDRA-2558)
 * forceUserDefinedCompaction will attempt to compact what it is given
   even if the pessimistic estimate is that there is not enough disk space;
   automatic compactions will only compact 2 or more sstables (CASSANDRA-2575)
 * refuse to apply migrations with older timestamps than the current 
   schema (CASSANDRA-2536)
 * remove unframed Thrift transport option
 * include indexes in snapshots (CASSANDRA-2596)
 * improve ignoring of obsolete mutations in index maintenance (CASSANDRA-2401)
 * recognize attempt to drop just the index while leaving the column
   definition alone (CASSANDRA-2619)
  

0.8.0-beta1
 * remove Avro RPC support (CASSANDRA-926)
 * support for columns that act as incr/decr counters 
   (CASSANDRA-1072, 1937, 1944, 1936, 2101, 2093, 2288, 2105, 2384, 2236, 2342,
   2454)
 * CQL (CASSANDRA-1703, 1704, 1705, 1706, 1707, 1708, 1710, 1711, 1940, 
   2124, 2302, 2277, 2493)
 * avoid double RowMutation serialization on write path (CASSANDRA-1800)
 * make NetworkTopologyStrategy the default (CASSANDRA-1960)
 * configurable internode encryption (CASSANDRA-1567, 2152)
 * human readable column names in sstable2json output (CASSANDRA-1933)
 * change default JMX port to 7199 (CASSANDRA-2027)
 * backwards compatible internal messaging (CASSANDRA-1015)
 * atomic switch of memtables and sstables (CASSANDRA-2284)
 * add pluggable SeedProvider (CASSANDRA-1669)
 * Fix clustertool to not throw exception when calling get_endpoints (CASSANDRA-2437)
 * upgrade to thrift 0.6 (CASSANDRA-2412) 
 * repair works on a token range instead of full ring (CASSANDRA-2324)
 * purge tombstones from row cache (CASSANDRA-2305)
 * push replication_factor into strategy_options (CASSANDRA-1263)
 * give snapshots the same name on each node (CASSANDRA-1791)
 * remove "nodetool loadbalance" (CASSANDRA-2448)
 * multithreaded compaction (CASSANDRA-2191)
 * compaction throttling (CASSANDRA-2156)
 * add key type information and alias (CASSANDRA-2311, 2396)
 * cli no longer divides read_repair_chance by 100 (CASSANDRA-2458)
 * made CompactionInfo.getTaskType return an enum (CASSANDRA-2482)
 * add a server-wide cap on measured memtable memory usage and aggressively
   flush to keep under that threshold (CASSANDRA-2006)
 * add unified UUIDType (CASSANDRA-2233)
 * add off-heap row cache support (CASSANDRA-1969)


0.7.5
 * improvements/fixes to PIG driver (CASSANDRA-1618, CASSANDRA-2387,
   CASSANDRA-2465, CASSANDRA-2484)
 * validate index names (CASSANDRA-1761)
 * reduce contention on Table.flusherLock (CASSANDRA-1954)
 * try harder to detect failures during streaming, cleaning up temporary
   files more reliably (CASSANDRA-2088)
 * shut down server for OOM on a Thrift thread (CASSANDRA-2269)
 * fix tombstone handling in repair and sstable2json (CASSANDRA-2279)
 * preserve version when streaming data from old sstables (CASSANDRA-2283)
 * don't start repair if a neighboring node is marked as dead (CASSANDRA-2290)
 * purge tombstones from row cache (CASSANDRA-2305)
 * Avoid seeking when sstable2json exports the entire file (CASSANDRA-2318)
 * clear Built flag in system table when dropping an index (CASSANDRA-2320)
 * don't allow arbitrary argument for stress.java (CASSANDRA-2323)
 * validate values for index predicates in get_indexed_slice (CASSANDRA-2328)
 * queue secondary indexes for flush before the parent (CASSANDRA-2330)
 * allow job configuration to set the CL used in Hadoop jobs (CASSANDRA-2331)
 * add memtable_flush_queue_size defaulting to 4 (CASSANDRA-2333)
 * Allow overriding of initial_token, storage_port and rpc_port from system
   properties (CASSANDRA-2343)
 * fix comparator used for non-indexed secondary expressions in index scan
   (CASSANDRA-2347)
 * ensure size calculation and write phase of large-row compaction use
   the same threshold for TTL expiration (CASSANDRA-2349)
 * fix race when iterating CFs during add/drop (CASSANDRA-2350)
 * add ConsistencyLevel command to CLI (CASSANDRA-2354)
 * allow negative numbers in the cli (CASSANDRA-2358)
 * hard code serialVersionUID for tokens class (CASSANDRA-2361)
 * fix potential infinite loop in ByteBufferUtil.inputStream (CASSANDRA-2365)
 * fix encoding bugs in HintedHandoffManager, SystemTable when default
   charset is not UTF8 (CASSANDRA-2367)
 * avoids having removed node reappearing in Gossip (CASSANDRA-2371)
 * fix incorrect truncation of long to int when reading columns via block
   index (CASSANDRA-2376)
 * fix NPE during stream session (CASSANDRA-2377)
 * fix race condition that could leave orphaned data files when dropping CF or
   KS (CASSANDRA-2381)
 * fsync statistics component on write (CASSANDRA-2382)
 * fix duplicate results from CFS.scan (CASSANDRA-2406)
 * add IntegerType to CLI help (CASSANDRA-2414)
 * avoid caching token-only decoratedkeys (CASSANDRA-2416)
 * convert mmap assertion to if/throw so scrub can catch it (CASSANDRA-2417)
 * don't overwrite gc log (CASSANDR-2418)
 * invalidate row cache for streamed row to avoid inconsitencies
   (CASSANDRA-2420)
 * avoid copies in range/index scans (CASSANDRA-2425)
 * make sure we don't wipe data during cleanup if the node has not join
   the ring (CASSANDRA-2428)
 * Try harder to close files after compaction (CASSANDRA-2431)
 * re-set bootstrapped flag after move finishes (CASSANDRA-2435)
 * display validation_class in CLI 'describe keyspace' (CASSANDRA-2442)
 * make cleanup compactions cleanup the row cache (CASSANDRA-2451)
 * add column fields validation to scrub (CASSANDRA-2460)
 * use 64KB flush buffer instead of in_memory_compaction_limit (CASSANDRA-2463)
 * fix backslash substitutions in CLI (CASSANDRA-2492)
 * disable cache saving for system CFS (CASSANDRA-2502)
 * fixes for verifying destination availability under hinted conditions
   so UE can be thrown intead of timing out (CASSANDRA-2514)
 * fix update of validation class in column metadata (CASSANDRA-2512)
 * support LOCAL_QUORUM, EACH_QUORUM CLs outside of NTS (CASSANDRA-2516)
 * preserve version when streaming data from old sstables (CASSANDRA-2283)
 * fix backslash substitutions in CLI (CASSANDRA-2492)
 * count a row deletion as one operation towards memtable threshold 
   (CASSANDRA-2519)
 * support LOCAL_QUORUM, EACH_QUORUM CLs outside of NTS (CASSANDRA-2516)


0.7.4
 * add nodetool join command (CASSANDRA-2160)
 * fix secondary indexes on pre-existing or streamed data (CASSANDRA-2244)
 * initialize endpoint in gossiper earlier (CASSANDRA-2228)
 * add ability to write to Cassandra from Pig (CASSANDRA-1828)
 * add rpc_[min|max]_threads (CASSANDRA-2176)
 * add CL.TWO, CL.THREE (CASSANDRA-2013)
 * avoid exporting an un-requested row in sstable2json, when exporting 
   a key that does not exist (CASSANDRA-2168)
 * add incremental_backups option (CASSANDRA-1872)
 * add configurable row limit to Pig loadfunc (CASSANDRA-2276)
 * validate column values in batches as well as single-Column inserts
   (CASSANDRA-2259)
 * move sample schema from cassandra.yaml to schema-sample.txt,
   a cli scripts (CASSANDRA-2007)
 * avoid writing empty rows when scrubbing tombstoned rows (CASSANDRA-2296)
 * fix assertion error in range and index scans for CL < ALL
   (CASSANDRA-2282)
 * fix commitlog replay when flush position refers to data that didn't
   get synced before server died (CASSANDRA-2285)
 * fix fd leak in sstable2json with non-mmap'd i/o (CASSANDRA-2304)
 * reduce memory use during streaming of multiple sstables (CASSANDRA-2301)
 * purge tombstoned rows from cache after GCGraceSeconds (CASSANDRA-2305)
 * allow zero replicas in a NTS datacenter (CASSANDRA-1924)
 * make range queries respect snitch for local replicas (CASSANDRA-2286)
 * fix HH delivery when column index is larger than 2GB (CASSANDRA-2297)
 * make 2ary indexes use parent CF flush thresholds during initial build
   (CASSANDRA-2294)
 * update memtable_throughput to be a long (CASSANDRA-2158)


0.7.3
 * Keep endpoint state until aVeryLongTime (CASSANDRA-2115)
 * lower-latency read repair (CASSANDRA-2069)
 * add hinted_handoff_throttle_delay_in_ms option (CASSANDRA-2161)
 * fixes for cache save/load (CASSANDRA-2172, -2174)
 * Handle whole-row deletions in CFOutputFormat (CASSANDRA-2014)
 * Make memtable_flush_writers flush in parallel (CASSANDRA-2178)
 * Add compaction_preheat_key_cache option (CASSANDRA-2175)
 * refactor stress.py to have only one copy of the format string 
   used for creating row keys (CASSANDRA-2108)
 * validate index names for \w+ (CASSANDRA-2196)
 * Fix Cassandra cli to respect timeout if schema does not settle 
   (CASSANDRA-2187)
 * fix for compaction and cleanup writing old-format data into new-version 
   sstable (CASSANDRA-2211, -2216)
 * add nodetool scrub (CASSANDRA-2217, -2240)
 * fix sstable2json large-row pagination (CASSANDRA-2188)
 * fix EOFing on requests for the last bytes in a file (CASSANDRA-2213)
 * fix BufferedRandomAccessFile bugs (CASSANDRA-2218, -2241)
 * check for memtable flush_after_mins exceeded every 10s (CASSANDRA-2183)
 * fix cache saving on Windows (CASSANDRA-2207)
 * add validateSchemaAgreement call + synchronization to schema
   modification operations (CASSANDRA-2222)
 * fix for reversed slice queries on large rows (CASSANDRA-2212)
 * fat clients were writing local data (CASSANDRA-2223)
 * set DEFAULT_MEMTABLE_LIFETIME_IN_MINS to 24h
 * improve detection and cleanup of partially-written sstables 
   (CASSANDRA-2206)
 * fix supercolumn de/serialization when subcolumn comparator is different
   from supercolumn's (CASSANDRA-2104)
 * fix starting up on Windows when CASSANDRA_HOME contains whitespace
   (CASSANDRA-2237)
 * add [get|set][row|key]cacheSavePeriod to JMX (CASSANDRA-2100)
 * fix Hadoop ColumnFamilyOutputFormat dropping of mutations
   when batch fills up (CASSANDRA-2255)
 * move file deletions off of scheduledtasks executor (CASSANDRA-2253)


0.7.2
 * copy DecoratedKey.key when inserting into caches to avoid retaining
   a reference to the underlying buffer (CASSANDRA-2102)
 * format subcolumn names with subcomparator (CASSANDRA-2136)
 * fix column bloom filter deserialization (CASSANDRA-2165)


0.7.1
 * refactor MessageDigest creation code. (CASSANDRA-2107)
 * buffer network stack to avoid inefficient small TCP messages while avoiding
   the nagle/delayed ack problem (CASSANDRA-1896)
 * check log4j configuration for changes every 10s (CASSANDRA-1525, 1907)
 * more-efficient cross-DC replication (CASSANDRA-1530, -2051, -2138)
 * avoid polluting page cache with commitlog or sstable writes
   and seq scan operations (CASSANDRA-1470)
 * add RMI authentication options to nodetool (CASSANDRA-1921)
 * make snitches configurable at runtime (CASSANDRA-1374)
 * retry hadoop split requests on connection failure (CASSANDRA-1927)
 * implement describeOwnership for BOP, COPP (CASSANDRA-1928)
 * make read repair behave as expected for ConsistencyLevel > ONE
   (CASSANDRA-982, 2038)
 * distributed test harness (CASSANDRA-1859, 1964)
 * reduce flush lock contention (CASSANDRA-1930)
 * optimize supercolumn deserialization (CASSANDRA-1891)
 * fix CFMetaData.apply to only compare objects of the same class 
   (CASSANDRA-1962)
 * allow specifying specific SSTables to compact from JMX (CASSANDRA-1963)
 * fix race condition in MessagingService.targets (CASSANDRA-1959, 2094, 2081)
 * refuse to open sstables from a future version (CASSANDRA-1935)
 * zero-copy reads (CASSANDRA-1714)
 * fix copy bounds for word Text in wordcount demo (CASSANDRA-1993)
 * fixes for contrib/javautils (CASSANDRA-1979)
 * check more frequently for memtable expiration (CASSANDRA-2000)
 * fix writing SSTable column count statistics (CASSANDRA-1976)
 * fix streaming of multiple CFs during bootstrap (CASSANDRA-1992)
 * explicitly set JVM GC new generation size with -Xmn (CASSANDRA-1968)
 * add short options for CLI flags (CASSANDRA-1565)
 * make keyspace argument to "describe keyspace" in CLI optional
   when authenticated to keyspace already (CASSANDRA-2029)
 * added option to specify -Dcassandra.join_ring=false on startup
   to allow "warm spare" nodes or performing JMX maintenance before
   joining the ring (CASSANDRA-526)
 * log migrations at INFO (CASSANDRA-2028)
 * add CLI verbose option in file mode (CASSANDRA-2030)
 * add single-line "--" comments to CLI (CASSANDRA-2032)
 * message serialization tests (CASSANDRA-1923)
 * switch from ivy to maven-ant-tasks (CASSANDRA-2017)
 * CLI attempts to block for new schema to propagate (CASSANDRA-2044)
 * fix potential overflow in nodetool cfstats (CASSANDRA-2057)
 * add JVM shutdownhook to sync commitlog (CASSANDRA-1919)
 * allow nodes to be up without being part of  normal traffic (CASSANDRA-1951)
 * fix CLI "show keyspaces" with null options on NTS (CASSANDRA-2049)
 * fix possible ByteBuffer race conditions (CASSANDRA-2066)
 * reduce garbage generated by MessagingService to prevent load spikes
   (CASSANDRA-2058)
 * fix math in RandomPartitioner.describeOwnership (CASSANDRA-2071)
 * fix deletion of sstable non-data components (CASSANDRA-2059)
 * avoid blocking gossip while deleting handoff hints (CASSANDRA-2073)
 * ignore messages from newer versions, keep track of nodes in gossip 
   regardless of version (CASSANDRA-1970)
 * cache writing moved to CompactionManager to reduce i/o contention and
   updated to use non-cache-polluting writes (CASSANDRA-2053)
 * page through large rows when exporting to JSON (CASSANDRA-2041)
 * add flush_largest_memtables_at and reduce_cache_sizes_at options
   (CASSANDRA-2142)
 * add cli 'describe cluster' command (CASSANDRA-2127)
 * add cli support for setting username/password at 'connect' command 
   (CASSANDRA-2111)
 * add -D option to Stress.java to allow reading hosts from a file 
   (CASSANDRA-2149)
 * bound hints CF throughput between 32M and 256M (CASSANDRA-2148)
 * continue starting when invalid saved cache entries are encountered
   (CASSANDRA-2076)
 * add max_hint_window_in_ms option (CASSANDRA-1459)


0.7.0-final
 * fix offsets to ByteBuffer.get (CASSANDRA-1939)


0.7.0-rc4
 * fix cli crash after backgrounding (CASSANDRA-1875)
 * count timeouts in storageproxy latencies, and include latency 
   histograms in StorageProxyMBean (CASSANDRA-1893)
 * fix CLI get recognition of supercolumns (CASSANDRA-1899)
 * enable keepalive on intra-cluster sockets (CASSANDRA-1766)
 * count timeouts towards dynamicsnitch latencies (CASSANDRA-1905)
 * Expose index-building status in JMX + cli schema description
   (CASSANDRA-1871)
 * allow [LOCAL|EACH]_QUORUM to be used with non-NetworkTopology 
   replication Strategies
 * increased amount of index locks for faster commitlog replay
 * collect secondary index tombstones immediately (CASSANDRA-1914)
 * revert commitlog changes from #1780 (CASSANDRA-1917)
 * change RandomPartitioner min token to -1 to avoid collision w/
   tokens on actual nodes (CASSANDRA-1901)
 * examine the right nibble when validating TimeUUID (CASSANDRA-1910)
 * include secondary indexes in cleanup (CASSANDRA-1916)
 * CFS.scrubDataDirectories should also cleanup invalid secondary indexes
   (CASSANDRA-1904)
 * ability to disable/enable gossip on nodes to force them down
   (CASSANDRA-1108)


0.7.0-rc3
 * expose getNaturalEndpoints in StorageServiceMBean taking byte[]
   key; RMI cannot serialize ByteBuffer (CASSANDRA-1833)
 * infer org.apache.cassandra.locator for replication strategy classes
   when not otherwise specified
 * validation that generates less garbage (CASSANDRA-1814)
 * add TTL support to CLI (CASSANDRA-1838)
 * cli defaults to bytestype for subcomparator when creating
   column families (CASSANDRA-1835)
 * unregister index MBeans when index is dropped (CASSANDRA-1843)
 * make ByteBufferUtil.clone thread-safe (CASSANDRA-1847)
 * change exception for read requests during bootstrap from 
   InvalidRequest to Unavailable (CASSANDRA-1862)
 * respect row-level tombstones post-flush in range scans
   (CASSANDRA-1837)
 * ReadResponseResolver check digests against each other (CASSANDRA-1830)
 * return InvalidRequest when remove of subcolumn without supercolumn
   is requested (CASSANDRA-1866)
 * flush before repair (CASSANDRA-1748)
 * SSTableExport validates key order (CASSANDRA-1884)
 * large row support for SSTableExport (CASSANDRA-1867)
 * Re-cache hot keys post-compaction without hitting disk (CASSANDRA-1878)
 * manage read repair in coordinator instead of data source, to
   provide latency information to dynamic snitch (CASSANDRA-1873)


0.7.0-rc2
 * fix live-column-count of slice ranges including tombstoned supercolumn 
   with live subcolumn (CASSANDRA-1591)
 * rename o.a.c.internal.AntientropyStage -> AntiEntropyStage,
   o.a.c.request.Request_responseStage -> RequestResponseStage,
   o.a.c.internal.Internal_responseStage -> InternalResponseStage
 * add AbstractType.fromString (CASSANDRA-1767)
 * require index_type to be present when specifying index_name
   on ColumnDef (CASSANDRA-1759)
 * fix add/remove index bugs in CFMetadata (CASSANDRA-1768)
 * rebuild Strategy during system_update_keyspace (CASSANDRA-1762)
 * cli updates prompt to ... in continuation lines (CASSANDRA-1770)
 * support multiple Mutations per key in hadoop ColumnFamilyOutputFormat
   (CASSANDRA-1774)
 * improvements to Debian init script (CASSANDRA-1772)
 * use local classloader to check for version.properties (CASSANDRA-1778)
 * Validate that column names in column_metadata are valid for the
   defined comparator, and decode properly in cli (CASSANDRA-1773)
 * use cross-platform newlines in cli (CASSANDRA-1786)
 * add ExpiringColumn support to sstable import/export (CASSANDRA-1754)
 * add flush for each append to periodic commitlog mode; added
   periodic_without_flush option to disable this (CASSANDRA-1780)
 * close file handle used for post-flush truncate (CASSANDRA-1790)
 * various code cleanup (CASSANDRA-1793, -1794, -1795)
 * fix range queries against wrapped range (CASSANDRA-1781)
 * fix consistencylevel calculations for NetworkTopologyStrategy
   (CASSANDRA-1804)
 * cli support index type enum names (CASSANDRA-1810)
 * improved validation of column_metadata (CASSANDRA-1813)
 * reads at ConsistencyLevel > 1 throw UnavailableException
   immediately if insufficient live nodes exist (CASSANDRA-1803)
 * copy bytebuffers for local writes to avoid retaining the entire
   Thrift frame (CASSANDRA-1801)
 * fix NPE adding index to column w/o prior metadata (CASSANDRA-1764)
 * reduce fat client timeout (CASSANDRA-1730)
 * fix botched merge of CASSANDRA-1316


0.7.0-rc1
 * fix compaction and flush races with schema updates (CASSANDRA-1715)
 * add clustertool, config-converter, sstablekeys, and schematool 
   Windows .bat files (CASSANDRA-1723)
 * reject range queries received during bootstrap (CASSANDRA-1739)
 * fix wrapping-range queries on non-minimum token (CASSANDRA-1700)
 * add nodetool cfhistogram (CASSANDRA-1698)
 * limit repaired ranges to what the nodes have in common (CASSANDRA-1674)
 * index scan treats missing columns as not matching secondary
   expressions (CASSANDRA-1745)
 * Fix misuse of DataOutputBuffer.getData in AntiEntropyService
   (CASSANDRA-1729)
 * detect and warn when obsolete version of JNA is present (CASSANDRA-1760)
 * reduce fat client timeout (CASSANDRA-1730)
 * cleanup smallest CFs first to increase free temp space for larger ones
   (CASSANDRA-1811)
 * Update windows .bat files to work outside of main Cassandra
   directory (CASSANDRA-1713)
 * fix read repair regression from 0.6.7 (CASSANDRA-1727)
 * more-efficient read repair (CASSANDRA-1719)
 * fix hinted handoff replay (CASSANDRA-1656)
 * log type of dropped messages (CASSANDRA-1677)
 * upgrade to SLF4J 1.6.1
 * fix ByteBuffer bug in ExpiringColumn.updateDigest (CASSANDRA-1679)
 * fix IntegerType.getString (CASSANDRA-1681)
 * make -Djava.net.preferIPv4Stack=true the default (CASSANDRA-628)
 * add INTERNAL_RESPONSE verb to differentiate from responses related
   to client requests (CASSANDRA-1685)
 * log tpstats when dropping messages (CASSANDRA-1660)
 * include unreachable nodes in describeSchemaVersions (CASSANDRA-1678)
 * Avoid dropping messages off the client request path (CASSANDRA-1676)
 * fix jna errno reporting (CASSANDRA-1694)
 * add friendlier error for UnknownHostException on startup (CASSANDRA-1697)
 * include jna dependency in RPM package (CASSANDRA-1690)
 * add --skip-keys option to stress.py (CASSANDRA-1696)
 * improve cli handling of non-string keys and column names 
   (CASSANDRA-1701, -1693)
 * r/m extra subcomparator line in cli keyspaces output (CASSANDRA-1712)
 * add read repair chance to cli "show keyspaces"
 * upgrade to ConcurrentLinkedHashMap 1.1 (CASSANDRA-975)
 * fix index scan routing (CASSANDRA-1722)
 * fix tombstoning of supercolumns in range queries (CASSANDRA-1734)
 * clear endpoint cache after updating keyspace metadata (CASSANDRA-1741)
 * fix wrapping-range queries on non-minimum token (CASSANDRA-1700)
 * truncate includes secondary indexes (CASSANDRA-1747)
 * retain reference to PendingFile sstables (CASSANDRA-1749)
 * fix sstableimport regression (CASSANDRA-1753)
 * fix for bootstrap when no non-system tables are defined (CASSANDRA-1732)
 * handle replica unavailability in index scan (CASSANDRA-1755)
 * fix service initialization order deadlock (CASSANDRA-1756)
 * multi-line cli commands (CASSANDRA-1742)
 * fix race between snapshot and compaction (CASSANDRA-1736)
 * add listEndpointsPendingHints, deleteHintsForEndpoint JMX methods 
   (CASSANDRA-1551)


0.7.0-beta3
 * add strategy options to describe_keyspace output (CASSANDRA-1560)
 * log warning when using randomly generated token (CASSANDRA-1552)
 * re-organize JMX into .db, .net, .internal, .request (CASSANDRA-1217)
 * allow nodes to change IPs between restarts (CASSANDRA-1518)
 * remember ring state between restarts by default (CASSANDRA-1518)
 * flush index built flag so we can read it before log replay (CASSANDRA-1541)
 * lock row cache updates to prevent race condition (CASSANDRA-1293)
 * remove assertion causing rare (and harmless) error messages in
   commitlog (CASSANDRA-1330)
 * fix moving nodes with no keyspaces defined (CASSANDRA-1574)
 * fix unbootstrap when no data is present in a transfer range (CASSANDRA-1573)
 * take advantage of AVRO-495 to simplify our avro IDL (CASSANDRA-1436)
 * extend authorization hierarchy to column family (CASSANDRA-1554)
 * deletion support in secondary indexes (CASSANDRA-1571)
 * meaningful error message for invalid replication strategy class 
   (CASSANDRA-1566)
 * allow keyspace creation with RF > N (CASSANDRA-1428)
 * improve cli error handling (CASSANDRA-1580)
 * add cache save/load ability (CASSANDRA-1417, 1606, 1647)
 * add StorageService.getDrainProgress (CASSANDRA-1588)
 * Disallow bootstrap to an in-use token (CASSANDRA-1561)
 * Allow dynamic secondary index creation and destruction (CASSANDRA-1532)
 * log auto-guessed memtable thresholds (CASSANDRA-1595)
 * add ColumnDef support to cli (CASSANDRA-1583)
 * reduce index sample time by 75% (CASSANDRA-1572)
 * add cli support for column, strategy metadata (CASSANDRA-1578, 1612)
 * add cli support for schema modification (CASSANDRA-1584)
 * delete temp files on failed compactions (CASSANDRA-1596)
 * avoid blocking for dead nodes during removetoken (CASSANDRA-1605)
 * remove ConsistencyLevel.ZERO (CASSANDRA-1607)
 * expose in-progress compaction type in jmx (CASSANDRA-1586)
 * removed IClock & related classes from internals (CASSANDRA-1502)
 * fix removing tokens from SystemTable on decommission and removetoken
   (CASSANDRA-1609)
 * include CF metadata in cli 'show keyspaces' (CASSANDRA-1613)
 * switch from Properties to HashMap in PropertyFileSnitch to
   avoid synchronization bottleneck (CASSANDRA-1481)
 * PropertyFileSnitch configuration file renamed to 
   cassandra-topology.properties
 * add cli support for get_range_slices (CASSANDRA-1088, CASSANDRA-1619)
 * Make memtable flush thresholds per-CF instead of global 
   (CASSANDRA-1007, 1637)
 * add cli support for binary data without CfDef hints (CASSANDRA-1603)
 * fix building SSTable statistics post-stream (CASSANDRA-1620)
 * fix potential infinite loop in 2ary index queries (CASSANDRA-1623)
 * allow creating NTS keyspaces with no replicas configured (CASSANDRA-1626)
 * add jmx histogram of sstables accessed per read (CASSANDRA-1624)
 * remove system_rename_column_family and system_rename_keyspace from the
   client API until races can be fixed (CASSANDRA-1630, CASSANDRA-1585)
 * add cli sanity tests (CASSANDRA-1582)
 * update GC settings in cassandra.bat (CASSANDRA-1636)
 * cli support for index queries (CASSANDRA-1635)
 * cli support for updating schema memtable settings (CASSANDRA-1634)
 * cli --file option (CASSANDRA-1616)
 * reduce automatically chosen memtable sizes by 50% (CASSANDRA-1641)
 * move endpoint cache from snitch to strategy (CASSANDRA-1643)
 * fix commitlog recovery deleting the newly-created segment as well as
   the old ones (CASSANDRA-1644)
 * upgrade to Thrift 0.5 (CASSANDRA-1367)
 * renamed CL.DCQUORUM to LOCAL_QUORUM and DCQUORUMSYNC to EACH_QUORUM
 * cli truncate support (CASSANDRA-1653)
 * update GC settings in cassandra.bat (CASSANDRA-1636)
 * avoid logging when a node's ip/token is gossipped back to it (CASSANDRA-1666)


0.7-beta2
 * always use UTF-8 for hint keys (CASSANDRA-1439)
 * remove cassandra.yaml dependency from Hadoop and Pig (CASSADRA-1322)
 * expose CfDef metadata in describe_keyspaces (CASSANDRA-1363)
 * restore use of mmap_index_only option (CASSANDRA-1241)
 * dropping a keyspace with no column families generated an error 
   (CASSANDRA-1378)
 * rename RackAwareStrategy to OldNetworkTopologyStrategy, RackUnawareStrategy 
   to SimpleStrategy, DatacenterShardStrategy to NetworkTopologyStrategy,
   AbstractRackAwareSnitch to AbstractNetworkTopologySnitch (CASSANDRA-1392)
 * merge StorageProxy.mutate, mutateBlocking (CASSANDRA-1396)
 * faster UUIDType, LongType comparisons (CASSANDRA-1386, 1393)
 * fix setting read_repair_chance from CLI addColumnFamily (CASSANDRA-1399)
 * fix updates to indexed columns (CASSANDRA-1373)
 * fix race condition leaving to FileNotFoundException (CASSANDRA-1382)
 * fix sharded lock hash on index write path (CASSANDRA-1402)
 * add support for GT/E, LT/E in subordinate index clauses (CASSANDRA-1401)
 * cfId counter got out of sync when CFs were added (CASSANDRA-1403)
 * less chatty schema updates (CASSANDRA-1389)
 * rename column family mbeans. 'type' will now include either 
   'IndexColumnFamilies' or 'ColumnFamilies' depending on the CFS type.
   (CASSANDRA-1385)
 * disallow invalid keyspace and column family names. This includes name that
   matches a '^\w+' regex. (CASSANDRA-1377)
 * use JNA, if present, to take snapshots (CASSANDRA-1371)
 * truncate hints if starting 0.7 for the first time (CASSANDRA-1414)
 * fix FD leak in single-row slicepredicate queries (CASSANDRA-1416)
 * allow index expressions against columns that are not part of the 
   SlicePredicate (CASSANDRA-1410)
 * config-converter properly handles snitches and framed support 
   (CASSANDRA-1420)
 * remove keyspace argument from multiget_count (CASSANDRA-1422)
 * allow specifying cassandra.yaml location as (local or remote) URL
   (CASSANDRA-1126)
 * fix using DynamicEndpointSnitch with NetworkTopologyStrategy
   (CASSANDRA-1429)
 * Add CfDef.default_validation_class (CASSANDRA-891)
 * fix EstimatedHistogram.max (CASSANDRA-1413)
 * quorum read optimization (CASSANDRA-1622)
 * handle zero-length (or missing) rows during HH paging (CASSANDRA-1432)
 * include secondary indexes during schema migrations (CASSANDRA-1406)
 * fix commitlog header race during schema change (CASSANDRA-1435)
 * fix ColumnFamilyStoreMBeanIterator to use new type name (CASSANDRA-1433)
 * correct filename generated by xml->yaml converter (CASSANDRA-1419)
 * add CMSInitiatingOccupancyFraction=75 and UseCMSInitiatingOccupancyOnly
   to default JVM options
 * decrease jvm heap for cassandra-cli (CASSANDRA-1446)
 * ability to modify keyspaces and column family definitions on a live cluster
   (CASSANDRA-1285)
 * support for Hadoop Streaming [non-jvm map/reduce via stdin/out]
   (CASSANDRA-1368)
 * Move persistent sstable stats from the system table to an sstable component
   (CASSANDRA-1430)
 * remove failed bootstrap attempt from pending ranges when gossip times
   it out after 1h (CASSANDRA-1463)
 * eager-create tcp connections to other cluster members (CASSANDRA-1465)
 * enumerate stages and derive stage from message type instead of 
   transmitting separately (CASSANDRA-1465)
 * apply reversed flag during collation from different data sources
   (CASSANDRA-1450)
 * make failure to remove commitlog segment non-fatal (CASSANDRA-1348)
 * correct ordering of drain operations so CL.recover is no longer 
   necessary (CASSANDRA-1408)
 * removed keyspace from describe_splits method (CASSANDRA-1425)
 * rename check_schema_agreement to describe_schema_versions
   (CASSANDRA-1478)
 * fix QUORUM calculation for RF > 3 (CASSANDRA-1487)
 * remove tombstones during non-major compactions when bloom filter
   verifies that row does not exist in other sstables (CASSANDRA-1074)
 * nodes that coordinated a loadbalance in the past could not be seen by
   newly added nodes (CASSANDRA-1467)
 * exposed endpoint states (gossip details) via jmx (CASSANDRA-1467)
 * ensure that compacted sstables are not included when new readers are
   instantiated (CASSANDRA-1477)
 * by default, calculate heap size and memtable thresholds at runtime (CASSANDRA-1469)
 * fix races dealing with adding/dropping keyspaces and column families in
   rapid succession (CASSANDRA-1477)
 * clean up of Streaming system (CASSANDRA-1503, 1504, 1506)
 * add options to configure Thrift socket keepalive and buffer sizes (CASSANDRA-1426)
 * make contrib CassandraServiceDataCleaner recursive (CASSANDRA-1509)
 * min, max compaction threshold are configurable and persistent 
   per-ColumnFamily (CASSANDRA-1468)
 * fix replaying the last mutation in a commitlog unnecessarily 
   (CASSANDRA-1512)
 * invoke getDefaultUncaughtExceptionHandler from DTPE with the original
   exception rather than the ExecutionException wrapper (CASSANDRA-1226)
 * remove Clock from the Thrift (and Avro) API (CASSANDRA-1501)
 * Close intra-node sockets when connection is broken (CASSANDRA-1528)
 * RPM packaging spec file (CASSANDRA-786)
 * weighted request scheduler (CASSANDRA-1485)
 * treat expired columns as deleted (CASSANDRA-1539)
 * make IndexInterval configurable (CASSANDRA-1488)
 * add describe_snitch to Thrift API (CASSANDRA-1490)
 * MD5 authenticator compares plain text submitted password with MD5'd
   saved property, instead of vice versa (CASSANDRA-1447)
 * JMX MessagingService pending and completed counts (CASSANDRA-1533)
 * fix race condition processing repair responses (CASSANDRA-1511)
 * make repair blocking (CASSANDRA-1511)
 * create EndpointSnitchInfo and MBean to expose rack and DC (CASSANDRA-1491)
 * added option to contrib/word_count to output results back to Cassandra
   (CASSANDRA-1342)
 * rewrite Hadoop ColumnFamilyRecordWriter to pool connections, retry to
   multiple Cassandra nodes, and smooth impact on the Cassandra cluster
   by using smaller batch sizes (CASSANDRA-1434)
 * fix setting gc_grace_seconds via CLI (CASSANDRA-1549)
 * support TTL'd index values (CASSANDRA-1536)
 * make removetoken work like decommission (CASSANDRA-1216)
 * make cli comparator-aware and improve quote rules (CASSANDRA-1523,-1524)
 * make nodetool compact and cleanup blocking (CASSANDRA-1449)
 * add memtable, cache information to GCInspector logs (CASSANDRA-1558)
 * enable/disable HintedHandoff via JMX (CASSANDRA-1550)
 * Ignore stray files in the commit log directory (CASSANDRA-1547)
 * Disallow bootstrap to an in-use token (CASSANDRA-1561)


0.7-beta1
 * sstable versioning (CASSANDRA-389)
 * switched to slf4j logging (CASSANDRA-625)
 * add (optional) expiration time for column (CASSANDRA-699)
 * access levels for authentication/authorization (CASSANDRA-900)
 * add ReadRepairChance to CF definition (CASSANDRA-930)
 * fix heisenbug in system tests, especially common on OS X (CASSANDRA-944)
 * convert to byte[] keys internally and all public APIs (CASSANDRA-767)
 * ability to alter schema definitions on a live cluster (CASSANDRA-44)
 * renamed configuration file to cassandra.xml, and log4j.properties to
   log4j-server.properties, which must now be loaded from
   the classpath (which is how our scripts in bin/ have always done it)
   (CASSANDRA-971)
 * change get_count to require a SlicePredicate. create multi_get_count
   (CASSANDRA-744)
 * re-organized endpointsnitch implementations and added SimpleSnitch
   (CASSANDRA-994)
 * Added preload_row_cache option (CASSANDRA-946)
 * add CRC to commitlog header (CASSANDRA-999)
 * removed deprecated batch_insert and get_range_slice methods (CASSANDRA-1065)
 * add truncate thrift method (CASSANDRA-531)
 * http mini-interface using mx4j (CASSANDRA-1068)
 * optimize away copy of sliced row on memtable read path (CASSANDRA-1046)
 * replace constant-size 2GB mmaped segments and special casing for index 
   entries spanning segment boundaries, with SegmentedFile that computes 
   segments that always contain entire entries/rows (CASSANDRA-1117)
 * avoid reading large rows into memory during compaction (CASSANDRA-16)
 * added hadoop OutputFormat (CASSANDRA-1101)
 * efficient Streaming (no more anticompaction) (CASSANDRA-579)
 * split commitlog header into separate file and add size checksum to
   mutations (CASSANDRA-1179)
 * avoid allocating a new byte[] for each mutation on replay (CASSANDRA-1219)
 * revise HH schema to be per-endpoint (CASSANDRA-1142)
 * add joining/leaving status to nodetool ring (CASSANDRA-1115)
 * allow multiple repair sessions per node (CASSANDRA-1190)
 * optimize away MessagingService for local range queries (CASSANDRA-1261)
 * make framed transport the default so malformed requests can't OOM the 
   server (CASSANDRA-475)
 * significantly faster reads from row cache (CASSANDRA-1267)
 * take advantage of row cache during range queries (CASSANDRA-1302)
 * make GCGraceSeconds a per-ColumnFamily value (CASSANDRA-1276)
 * keep persistent row size and column count statistics (CASSANDRA-1155)
 * add IntegerType (CASSANDRA-1282)
 * page within a single row during hinted handoff (CASSANDRA-1327)
 * push DatacenterShardStrategy configuration into keyspace definition,
   eliminating datacenter.properties. (CASSANDRA-1066)
 * optimize forward slices starting with '' and single-index-block name 
   queries by skipping the column index (CASSANDRA-1338)
 * streaming refactor (CASSANDRA-1189)
 * faster comparison for UUID types (CASSANDRA-1043)
 * secondary index support (CASSANDRA-749 and subtasks)
 * make compaction buckets deterministic (CASSANDRA-1265)


0.6.6
 * Allow using DynamicEndpointSnitch with RackAwareStrategy (CASSANDRA-1429)
 * remove the remaining vestiges of the unfinished DatacenterShardStrategy 
   (replaced by NetworkTopologyStrategy in 0.7)
   

0.6.5
 * fix key ordering in range query results with RandomPartitioner
   and ConsistencyLevel > ONE (CASSANDRA-1145)
 * fix for range query starting with the wrong token range (CASSANDRA-1042)
 * page within a single row during hinted handoff (CASSANDRA-1327)
 * fix compilation on non-sun JDKs (CASSANDRA-1061)
 * remove String.trim() call on row keys in batch mutations (CASSANDRA-1235)
 * Log summary of dropped messages instead of spamming log (CASSANDRA-1284)
 * add dynamic endpoint snitch (CASSANDRA-981)
 * fix streaming for keyspaces with hyphens in their name (CASSANDRA-1377)
 * fix errors in hard-coded bloom filter optKPerBucket by computing it
   algorithmically (CASSANDRA-1220
 * remove message deserialization stage, and uncap read/write stages
   so slow reads/writes don't block gossip processing (CASSANDRA-1358)
 * add jmx port configuration to Debian package (CASSANDRA-1202)
 * use mlockall via JNA, if present, to prevent Linux from swapping
   out parts of the JVM (CASSANDRA-1214)


0.6.4
 * avoid queuing multiple hint deliveries for the same endpoint
   (CASSANDRA-1229)
 * better performance for and stricter checking of UTF8 column names
   (CASSANDRA-1232)
 * extend option to lower compaction priority to hinted handoff
   as well (CASSANDRA-1260)
 * log errors in gossip instead of re-throwing (CASSANDRA-1289)
 * avoid aborting commitlog replay prematurely if a flushed-but-
   not-removed commitlog segment is encountered (CASSANDRA-1297)
 * fix duplicate rows being read during mapreduce (CASSANDRA-1142)
 * failure detection wasn't closing command sockets (CASSANDRA-1221)
 * cassandra-cli.bat works on windows (CASSANDRA-1236)
 * pre-emptively drop requests that cannot be processed within RPCTimeout
   (CASSANDRA-685)
 * add ack to Binary write verb and update CassandraBulkLoader
   to wait for acks for each row (CASSANDRA-1093)
 * added describe_partitioner Thrift method (CASSANDRA-1047)
 * Hadoop jobs no longer require the Cassandra storage-conf.xml
   (CASSANDRA-1280, CASSANDRA-1047)
 * log thread pool stats when GC is excessive (CASSANDRA-1275)
 * remove gossip message size limit (CASSANDRA-1138)
 * parallelize local and remote reads during multiget, and respect snitch 
   when determining whether to do local read for CL.ONE (CASSANDRA-1317)
 * fix read repair to use requested consistency level on digest mismatch,
   rather than assuming QUORUM (CASSANDRA-1316)
 * process digest mismatch re-reads in parallel (CASSANDRA-1323)
 * switch hints CF comparator to BytesType (CASSANDRA-1274)


0.6.3
 * retry to make streaming connections up to 8 times. (CASSANDRA-1019)
 * reject describe_ring() calls on invalid keyspaces (CASSANDRA-1111)
 * fix cache size calculation for size of 100% (CASSANDRA-1129)
 * fix cache capacity only being recalculated once (CASSANDRA-1129)
 * remove hourly scan of all hints on the off chance that the gossiper
   missed a status change; instead, expose deliverHintsToEndpoint to JMX
   so it can be done manually, if necessary (CASSANDRA-1141)
 * don't reject reads at CL.ALL (CASSANDRA-1152)
 * reject deletions to supercolumns in CFs containing only standard
   columns (CASSANDRA-1139)
 * avoid preserving login information after client disconnects
   (CASSANDRA-1057)
 * prefer sun jdk to openjdk in debian init script (CASSANDRA-1174)
 * detect partioner config changes between restarts and fail fast 
   (CASSANDRA-1146)
 * use generation time to resolve node token reassignment disagreements
   (CASSANDRA-1118)
 * restructure the startup ordering of Gossiper and MessageService to avoid
   timing anomalies (CASSANDRA-1160)
 * detect incomplete commit log hearders (CASSANDRA-1119)
 * force anti-entropy service to stream files on the stream stage to avoid
   sending streams out of order (CASSANDRA-1169)
 * remove inactive stream managers after AES streams files (CASSANDRA-1169)
 * allow removing entire row through batch_mutate Deletion (CASSANDRA-1027)
 * add JMX metrics for row-level bloom filter false positives (CASSANDRA-1212)
 * added a redhat init script to contrib (CASSANDRA-1201)
 * use midpoint when bootstrapping a new machine into range with not
   much data yet instead of random token (CASSANDRA-1112)
 * kill server on OOM in executor stage as well as Thrift (CASSANDRA-1226)
 * remove opportunistic repairs, when two machines with overlapping replica
   responsibilities happen to finish major compactions of the same CF near
   the same time.  repairs are now fully manual (CASSANDRA-1190)
 * add ability to lower compaction priority (default is no change from 0.6.2)
   (CASSANDRA-1181)


0.6.2
 * fix contrib/word_count build. (CASSANDRA-992)
 * split CommitLogExecutorService into BatchCommitLogExecutorService and 
   PeriodicCommitLogExecutorService (CASSANDRA-1014)
 * add latency histograms to CFSMBean (CASSANDRA-1024)
 * make resolving timestamp ties deterministic by using value bytes
   as a tiebreaker (CASSANDRA-1039)
 * Add option to turn off Hinted Handoff (CASSANDRA-894)
 * fix windows startup (CASSANDRA-948)
 * make concurrent_reads, concurrent_writes configurable at runtime via JMX
   (CASSANDRA-1060)
 * disable GCInspector on non-Sun JVMs (CASSANDRA-1061)
 * fix tombstone handling in sstable rows with no other data (CASSANDRA-1063)
 * fix size of row in spanned index entries (CASSANDRA-1056)
 * install json2sstable, sstable2json, and sstablekeys to Debian package
 * StreamingService.StreamDestinations wouldn't empty itself after streaming
   finished (CASSANDRA-1076)
 * added Collections.shuffle(splits) before returning the splits in 
   ColumnFamilyInputFormat (CASSANDRA-1096)
 * do not recalculate cache capacity post-compaction if it's been manually 
   modified (CASSANDRA-1079)
 * better defaults for flush sorter + writer executor queue sizes
   (CASSANDRA-1100)
 * windows scripts for SSTableImport/Export (CASSANDRA-1051)
 * windows script for nodetool (CASSANDRA-1113)
 * expose PhiConvictThreshold (CASSANDRA-1053)
 * make repair of RF==1 a no-op (CASSANDRA-1090)
 * improve default JVM GC options (CASSANDRA-1014)
 * fix SlicePredicate serialization inside Hadoop jobs (CASSANDRA-1049)
 * close Thrift sockets in Hadoop ColumnFamilyRecordReader (CASSANDRA-1081)


0.6.1
 * fix NPE in sstable2json when no excluded keys are given (CASSANDRA-934)
 * keep the replica set constant throughout the read repair process
   (CASSANDRA-937)
 * allow querying getAllRanges with empty token list (CASSANDRA-933)
 * fix command line arguments inversion in clustertool (CASSANDRA-942)
 * fix race condition that could trigger a false-positive assertion
   during post-flush discard of old commitlog segments (CASSANDRA-936)
 * fix neighbor calculation for anti-entropy repair (CASSANDRA-924)
 * perform repair even for small entropy differences (CASSANDRA-924)
 * Use hostnames in CFInputFormat to allow Hadoop's naive string-based
   locality comparisons to work (CASSANDRA-955)
 * cache read-only BufferedRandomAccessFile length to avoid
   3 system calls per invocation (CASSANDRA-950)
 * nodes with IPv6 (and no IPv4) addresses could not join cluster
   (CASSANDRA-969)
 * Retrieve the correct number of undeleted columns, if any, from
   a supercolumn in a row that had been deleted previously (CASSANDRA-920)
 * fix index scans that cross the 2GB mmap boundaries for both mmap
   and standard i/o modes (CASSANDRA-866)
 * expose drain via nodetool (CASSANDRA-978)


0.6.0-RC1
 * JMX drain to flush memtables and run through commit log (CASSANDRA-880)
 * Bootstrapping can skip ranges under the right conditions (CASSANDRA-902)
 * fix merging row versions in range_slice for CL > ONE (CASSANDRA-884)
 * default write ConsistencyLeven chaned from ZERO to ONE
 * fix for index entries spanning mmap buffer boundaries (CASSANDRA-857)
 * use lexical comparison if time part of TimeUUIDs are the same 
   (CASSANDRA-907)
 * bound read, mutation, and response stages to fix possible OOM
   during log replay (CASSANDRA-885)
 * Use microseconds-since-epoch (UTC) in cli, instead of milliseconds
 * Treat batch_mutate Deletion with null supercolumn as "apply this predicate 
   to top level supercolumns" (CASSANDRA-834)
 * Streaming destination nodes do not update their JMX status (CASSANDRA-916)
 * Fix internal RPC timeout calculation (CASSANDRA-911)
 * Added Pig loadfunc to contrib/pig (CASSANDRA-910)


0.6.0-beta3
 * fix compaction bucketing bug (CASSANDRA-814)
 * update windows batch file (CASSANDRA-824)
 * deprecate KeysCachedFraction configuration directive in favor
   of KeysCached; move to unified-per-CF key cache (CASSANDRA-801)
 * add invalidateRowCache to ColumnFamilyStoreMBean (CASSANDRA-761)
 * send Handoff hints to natural locations to reduce load on
   remaining nodes in a failure scenario (CASSANDRA-822)
 * Add RowWarningThresholdInMB configuration option to warn before very 
   large rows get big enough to threaten node stability, and -x option to
   be able to remove them with sstable2json if the warning is unheeded
   until it's too late (CASSANDRA-843)
 * Add logging of GC activity (CASSANDRA-813)
 * fix ConcurrentModificationException in commitlog discard (CASSANDRA-853)
 * Fix hardcoded row count in Hadoop RecordReader (CASSANDRA-837)
 * Add a jmx status to the streaming service and change several DEBUG
   messages to INFO (CASSANDRA-845)
 * fix classpath in cassandra-cli.bat for Windows (CASSANDRA-858)
 * allow re-specifying host, port to cassandra-cli if invalid ones
   are first tried (CASSANDRA-867)
 * fix race condition handling rpc timeout in the coordinator
   (CASSANDRA-864)
 * Remove CalloutLocation and StagingFileDirectory from storage-conf files 
   since those settings are no longer used (CASSANDRA-878)
 * Parse a long from RowWarningThresholdInMB instead of an int (CASSANDRA-882)
 * Remove obsolete ControlPort code from DatabaseDescriptor (CASSANDRA-886)
 * move skipBytes side effect out of assert (CASSANDRA-899)
 * add "double getLoad" to StorageServiceMBean (CASSANDRA-898)
 * track row stats per CF at compaction time (CASSANDRA-870)
 * disallow CommitLogDirectory matching a DataFileDirectory (CASSANDRA-888)
 * default key cache size is 200k entries, changed from 10% (CASSANDRA-863)
 * add -Dcassandra-foreground=yes to cassandra.bat
 * exit if cluster name is changed unexpectedly (CASSANDRA-769)


0.6.0-beta1/beta2
 * add batch_mutate thrift command, deprecating batch_insert (CASSANDRA-336)
 * remove get_key_range Thrift API, deprecated in 0.5 (CASSANDRA-710)
 * add optional login() Thrift call for authentication (CASSANDRA-547)
 * support fat clients using gossiper and StorageProxy to perform
   replication in-process [jvm-only] (CASSANDRA-535)
 * support mmapped I/O for reads, on by default on 64bit JVMs 
   (CASSANDRA-408, CASSANDRA-669)
 * improve insert concurrency, particularly during Hinted Handoff
   (CASSANDRA-658)
 * faster network code (CASSANDRA-675)
 * stress.py moved to contrib (CASSANDRA-635)
 * row caching [must be explicitly enabled per-CF in config] (CASSANDRA-678)
 * present a useful measure of compaction progress in JMX (CASSANDRA-599)
 * add bin/sstablekeys (CASSNADRA-679)
 * add ConsistencyLevel.ANY (CASSANDRA-687)
 * make removetoken remove nodes from gossip entirely (CASSANDRA-644)
 * add ability to set cache sizes at runtime (CASSANDRA-708)
 * report latency and cache hit rate statistics with lifetime totals
   instead of average over the last minute (CASSANDRA-702)
 * support get_range_slice for RandomPartitioner (CASSANDRA-745)
 * per-keyspace replication factory and replication strategy (CASSANDRA-620)
 * track latency in microseconds (CASSANDRA-733)
 * add describe_ Thrift methods, deprecating get_string_property and 
   get_string_list_property
 * jmx interface for tracking operation mode and streams in general.
   (CASSANDRA-709)
 * keep memtables in sorted order to improve range query performance
   (CASSANDRA-799)
 * use while loop instead of recursion when trimming sstables compaction list 
   to avoid blowing stack in pathological cases (CASSANDRA-804)
 * basic Hadoop map/reduce support (CASSANDRA-342)


0.5.1
 * ensure all files for an sstable are streamed to the same directory.
   (CASSANDRA-716)
 * more accurate load estimate for bootstrapping (CASSANDRA-762)
 * tolerate dead or unavailable bootstrap target on write (CASSANDRA-731)
 * allow larger numbers of keys (> 140M) in a sstable bloom filter
   (CASSANDRA-790)
 * include jvm argument improvements from CASSANDRA-504 in debian package
 * change streaming chunk size to 32MB to accomodate Windows XP limitations
   (was 64MB) (CASSANDRA-795)
 * fix get_range_slice returning results in the wrong order (CASSANDRA-781)
 

0.5.0 final
 * avoid attempting to delete temporary bootstrap files twice (CASSANDRA-681)
 * fix bogus NaN in nodeprobe cfstats output (CASSANDRA-646)
 * provide a policy for dealing with single thread executors w/ a full queue
   (CASSANDRA-694)
 * optimize inner read in MessagingService, vastly improving multiple-node
   performance (CASSANDRA-675)
 * wait for table flush before streaming data back to a bootstrapping node.
   (CASSANDRA-696)
 * keep track of bootstrapping sources by table so that bootstrapping doesn't 
   give the indication of finishing early (CASSANDRA-673)


0.5.0 RC3
 * commit the correct version of the patch for CASSANDRA-663


0.5.0 RC2 (unreleased)
 * fix bugs in converting get_range_slice results to Thrift 
   (CASSANDRA-647, CASSANDRA-649)
 * expose java.util.concurrent.TimeoutException in StorageProxy methods
   (CASSANDRA-600)
 * TcpConnectionManager was holding on to disconnected connections, 
   giving the false indication they were being used. (CASSANDRA-651)
 * Remove duplicated write. (CASSANDRA-662)
 * Abort bootstrap if IP is already in the token ring (CASSANDRA-663)
 * increase default commitlog sync period, and wait for last sync to 
   finish before submitting another (CASSANDRA-668)


0.5.0 RC1
 * Fix potential NPE in get_range_slice (CASSANDRA-623)
 * add CRC32 to commitlog entries (CASSANDRA-605)
 * fix data streaming on windows (CASSANDRA-630)
 * GC compacted sstables after cleanup and compaction (CASSANDRA-621)
 * Speed up anti-entropy validation (CASSANDRA-629)
 * Fix anti-entropy assertion error (CASSANDRA-639)
 * Fix pending range conflicts when bootstapping or moving
   multiple nodes at once (CASSANDRA-603)
 * Handle obsolete gossip related to node movement in the case where
   one or more nodes is down when the movement occurs (CASSANDRA-572)
 * Include dead nodes in gossip to avoid a variety of problems
   and fix HH to removed nodes (CASSANDRA-634)
 * return an InvalidRequestException for mal-formed SlicePredicates
   (CASSANDRA-643)
 * fix bug determining closest neighbor for use in multiple datacenters
   (CASSANDRA-648)
 * Vast improvements in anticompaction speed (CASSANDRA-607)
 * Speed up log replay and writes by avoiding redundant serializations
   (CASSANDRA-652)


0.5.0 beta 2
 * Bootstrap improvements (several tickets)
 * add nodeprobe repair anti-entropy feature (CASSANDRA-193, CASSANDRA-520)
 * fix possibility of partition when many nodes restart at once
   in clusters with multiple seeds (CASSANDRA-150)
 * fix NPE in get_range_slice when no data is found (CASSANDRA-578)
 * fix potential NPE in hinted handoff (CASSANDRA-585)
 * fix cleanup of local "system" keyspace (CASSANDRA-576)
 * improve computation of cluster load balance (CASSANDRA-554)
 * added super column read/write, column count, and column/row delete to
   cassandra-cli (CASSANDRA-567, CASSANDRA-594)
 * fix returning live subcolumns of deleted supercolumns (CASSANDRA-583)
 * respect JAVA_HOME in bin/ scripts (several tickets)
 * add StorageService.initClient for fat clients on the JVM (CASSANDRA-535)
   (see contrib/client_only for an example of use)
 * make consistency_level functional in get_range_slice (CASSANDRA-568)
 * optimize key deserialization for RandomPartitioner (CASSANDRA-581)
 * avoid GCing tombstones except on major compaction (CASSANDRA-604)
 * increase failure conviction threshold, resulting in less nodes
   incorrectly (and temporarily) marked as down (CASSANDRA-610)
 * respect memtable thresholds during log replay (CASSANDRA-609)
 * support ConsistencyLevel.ALL on read (CASSANDRA-584)
 * add nodeprobe removetoken command (CASSANDRA-564)


0.5.0 beta
 * Allow multiple simultaneous flushes, improving flush throughput 
   on multicore systems (CASSANDRA-401)
 * Split up locks to improve write and read throughput on multicore systems
   (CASSANDRA-444, CASSANDRA-414)
 * More efficient use of memory during compaction (CASSANDRA-436)
 * autobootstrap option: when enabled, all non-seed nodes will attempt
   to bootstrap when started, until bootstrap successfully
   completes. -b option is removed.  (CASSANDRA-438)
 * Unless a token is manually specified in the configuration xml,
   a bootstraping node will use a token that gives it half the
   keys from the most-heavily-loaded node in the cluster,
   instead of generating a random token. 
   (CASSANDRA-385, CASSANDRA-517)
 * Miscellaneous bootstrap fixes (several tickets)
 * Ability to change a node's token even after it has data on it
   (CASSANDRA-541)
 * Ability to decommission a live node from the ring (CASSANDRA-435)
 * Semi-automatic loadbalancing via nodeprobe (CASSANDRA-192)
 * Add ability to set compaction thresholds at runtime via
   JMX / nodeprobe.  (CASSANDRA-465)
 * Add "comment" field to ColumnFamily definition. (CASSANDRA-481)
 * Additional JMX metrics (CASSANDRA-482)
 * JSON based export and import tools (several tickets)
 * Hinted Handoff fixes (several tickets)
 * Add key cache to improve read performance (CASSANDRA-423)
 * Simplified construction of custom ReplicationStrategy classes
   (CASSANDRA-497)
 * Graphical application (Swing) for ring integrity verification and 
   visualization was added to contrib (CASSANDRA-252)
 * Add DCQUORUM, DCQUORUMSYNC consistency levels and corresponding
   ReplicationStrategy / EndpointSnitch classes.  Experimental.
   (CASSANDRA-492)
 * Web client interface added to contrib (CASSANDRA-457)
 * More-efficient flush for Random, CollatedOPP partitioners 
   for normal writes (CASSANDRA-446) and bulk load (CASSANDRA-420)
 * Add MemtableFlushAfterMinutes, a global replacement for the old 
   per-CF FlushPeriodInMinutes setting (CASSANDRA-463)
 * optimizations to slice reading (CASSANDRA-350) and supercolumn
   queries (CASSANDRA-510)
 * force binding to given listenaddress for nodes with multiple
   interfaces (CASSANDRA-546)
 * stress.py benchmarking tool improvements (several tickets)
 * optimized replica placement code (CASSANDRA-525)
 * faster log replay on restart (CASSANDRA-539, CASSANDRA-540)
 * optimized local-node writes (CASSANDRA-558)
 * added get_range_slice, deprecating get_key_range (CASSANDRA-344)
 * expose TimedOutException to thrift (CASSANDRA-563)
 

0.4.2
 * Add validation disallowing null keys (CASSANDRA-486)
 * Fix race conditions in TCPConnectionManager (CASSANDRA-487)
 * Fix using non-utf8-aware comparison as a sanity check.
   (CASSANDRA-493)
 * Improve default garbage collector options (CASSANDRA-504)
 * Add "nodeprobe flush" (CASSANDRA-505)
 * remove NotFoundException from get_slice throws list (CASSANDRA-518)
 * fix get (not get_slice) of entire supercolumn (CASSANDRA-508)
 * fix null token during bootstrap (CASSANDRA-501)


0.4.1
 * Fix FlushPeriod columnfamily configuration regression
   (CASSANDRA-455)
 * Fix long column name support (CASSANDRA-460)
 * Fix for serializing a row that only contains tombstones
   (CASSANDRA-458)
 * Fix for discarding unneeded commitlog segments (CASSANDRA-459)
 * Add SnapshotBeforeCompaction configuration option (CASSANDRA-426)
 * Fix compaction abort under insufficient disk space (CASSANDRA-473)
 * Fix reading subcolumn slice from tombstoned CF (CASSANDRA-484)
 * Fix race condition in RVH causing occasional NPE (CASSANDRA-478)


0.4.0
 * fix get_key_range problems when a node is down (CASSANDRA-440)
   and add UnavailableException to more Thrift methods
 * Add example EndPointSnitch contrib code (several tickets)


0.4.0 RC2
 * fix SSTable generation clash during compaction (CASSANDRA-418)
 * reject method calls with null parameters (CASSANDRA-308)
 * properly order ranges in nodeprobe output (CASSANDRA-421)
 * fix logging of certain errors on executor threads (CASSANDRA-425)


0.4.0 RC1
 * Bootstrap feature is live; use -b on startup (several tickets)
 * Added multiget api (CASSANDRA-70)
 * fix Deadlock with SelectorManager.doProcess and TcpConnection.write
   (CASSANDRA-392)
 * remove key cache b/c of concurrency bugs in third-party
   CLHM library (CASSANDRA-405)
 * update non-major compaction logic to use two threshold values
   (CASSANDRA-407)
 * add periodic / batch commitlog sync modes (several tickets)
 * inline BatchMutation into batch_insert params (CASSANDRA-403)
 * allow setting the logging level at runtime via mbean (CASSANDRA-402)
 * change default comparator to BytesType (CASSANDRA-400)
 * add forwards-compatible ConsistencyLevel parameter to get_key_range
   (CASSANDRA-322)
 * r/m special case of blocking for local destination when writing with 
   ConsistencyLevel.ZERO (CASSANDRA-399)
 * Fixes to make BinaryMemtable [bulk load interface] useful (CASSANDRA-337);
   see contrib/bmt_example for an example of using it.
 * More JMX properties added (several tickets)
 * Thrift changes (several tickets)
    - Merged _super get methods with the normal ones; return values
      are now of ColumnOrSuperColumn.
    - Similarly, merged batch_insert_super into batch_insert.



0.4.0 beta
 * On-disk data format has changed to allow billions of keys/rows per
   node instead of only millions
 * Multi-keyspace support
 * Scan all sstables for all queries to avoid situations where
   different types of operation on the same ColumnFamily could
   disagree on what data was present
 * Snapshot support via JMX
 * Thrift API has changed a _lot_:
    - removed time-sorted CFs; instead, user-defined comparators
      may be defined on the column names, which are now byte arrays.
      Default comparators are provided for UTF8, Bytes, Ascii, Long (i64),
      and UUID types.
    - removed colon-delimited strings in thrift api in favor of explicit
      structs such as ColumnPath, ColumnParent, etc.  Also normalized
      thrift struct and argument naming.
    - Added columnFamily argument to get_key_range.
    - Change signature of get_slice to accept starting and ending
      columns as well as an offset.  (This allows use of indexes.)
      Added "ascending" flag to allow reasonably-efficient reverse
      scans as well.  Removed get_slice_by_range as redundant.
    - get_key_range operates on one CF at a time
    - changed `block` boolean on insert methods to ConsistencyLevel enum,
      with options of NONE, ONE, QUORUM, and ALL.
    - added similar consistency_level parameter to read methods
    - column-name-set slice with no names given now returns zero columns
      instead of all of them.  ("all" can run your server out of memory.
      use a range-based slice with a high max column count instead.)
 * Removed the web interface. Node information can now be obtained by 
   using the newly introduced nodeprobe utility.
 * More JMX stats
 * Remove magic values from internals (e.g. special key to indicate
   when to flush memtables)
 * Rename configuration "table" to "keyspace"
 * Moved to crash-only design; no more shutdown (just kill the process)
 * Lots of bug fixes

Full list of issues resolved in 0.4 is at https://issues.apache.org/jira/secure/IssueNavigator.jspa?reset=true&&pid=12310865&fixfor=12313862&resolution=1&sorter/field=issuekey&sorter/order=DESC


0.3.0 RC3
 * Fix potential deadlock under load in TCPConnection.
   (CASSANDRA-220)


0.3.0 RC2
 * Fix possible data loss when server is stopped after replaying
   log but before new inserts force memtable flush.
   (CASSANDRA-204)
 * Added BUGS file


0.3.0 RC1
 * Range queries on keys, including user-defined key collation
 * Remove support
 * Workarounds for a weird bug in JDK select/register that seems
   particularly common on VM environments. Cassandra should deploy
   fine on EC2 now
 * Much improved infrastructure: the beginnings of a decent test suite
   ("ant test" for unit tests; "nosetests" for system tests), code
   coverage reporting, etc.
 * Expanded node status reporting via JMX
 * Improved error reporting/logging on both server and client
 * Reduced memory footprint in default configuration
 * Combined blocking and non-blocking versions of insert APIs
 * Added FlushPeriodInMinutes configuration parameter to force
   flushing of infrequently-updated ColumnFamilies<|MERGE_RESOLUTION|>--- conflicted
+++ resolved
@@ -1,4 +1,3 @@
-<<<<<<< HEAD
 3.6
  * Support large partitions on the 3.0 sstable format (CASSANDRA-11206)
  * JSON datetime formatting needs timezone (CASSANDRA-11137)
@@ -57,11 +56,8 @@
  * (cqlsh) Show static columns in a different color (CASSANDRA-11059)
  * Allow to remove TTLs on table with default_time_to_live (CASSANDRA-11207)
 Merged from 3.0:
-=======
-3.0.6
  * Ignore all LocalStrategy keyspaces for streaming and other related
    operations (CASSANDRA-11627)
->>>>>>> a4e11828
  * Ensure columnfilter covers indexed columns for thrift 2i queries (CASSANDRA-11523)
  * Only open one sstable scanner per sstable (CASSANDRA-11412)
  * Option to specify ProtocolVersion in cassandra-stress (CASSANDRA-11410)
