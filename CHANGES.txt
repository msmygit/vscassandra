<<<<<<< HEAD
DSE 5.2.0
Merged from 4.0:
=======
4.0
 * Thrift removal (CASSANDRA-11115)
>>>>>>> 4881d9c3
 * Remove pre-3.0 compatibility code for 4.0 (CASSANDRA-12716)
 * Add column definition kind to dropped columns in schema (CASSANDRA-12705)
 * Add (automate) Nodetool Documentation (CASSANDRA-12672)
 * Update bundled cqlsh python driver to 3.7.0 (CASSANDRA-12736)
 * Reject invalid replication settings when creating or altering a keyspace (CASSANDRA-12681)
 * Clean up the SSTableReader#getScanner API wrt removal of RateLimiter (CASSANDRA-12422)


DSE 5.1.0
 * Continuous paging (APOLLO-3)
 * Added show-queries, query-log-file and no-progress log options to cassandra-stress (APOLLO-41)
 * Allow large partition generation in cassandra-stress user mode (APOLLO-35)
 * Optimize VIntCoding and BufferedDataOutputStreamPlus (APOLLO-49)
 * Improve metrics and reduce overhead under contention (APOLLO-81)
 * Make SinglePartitionReadCommand::queriesMulticellType() faster (APOLLO-117)
 * Accept internal resource name in GRANT/REVOKE statements (APOLLO-113)
 * Improve StatementRestrictions::getPartitionKeys() execution speed (APOLLO-115)
 * Move responsibility for qualifying ks in authz stmts to IResource (APOLLO-76)
 * Insert default superuser role with fixed timestamp (APOLLO-18)
 * Make Permissions extensible (APOLLO-26)
 * Make IResource more easily extensible (APOLLO-26)
 * Add method to IAuthenticator to login by user as well as by role (APOLLO-70)
 * Add private protocol version (APOLLO-2)
Merged from DSE 5.0.x
 * Backport CASSANDRA-10134 Always perform collision check before joining ring (CASSANDRA-10134)
 * Backport CASSANDRA-12461 (Add pre- and post-shutdown hooks to Storage Service) (APOLLO-48)
 * Wait for remaining tasks to finish on RepairJob after task failure (APOLLO-87)
 * Allow the prepared statement cache size to be changed. (APOLLO-50)


3.12
 * nodetool stopdaemon errors out (CASSANDRA-13030)
 * Log message size in trace message in OutboundTcpConnection (CASSANDRA-13028)
 * Add timeUnit Days for cassandra-stress (CASSANDRA-13029)
 * Add mutation size and batch metrics (CASSANDRA-12649)
 * Add method to get size of endpoints to TokenMetadata (CASSANDRA-12999)
 * Fix primary index calculation for SASI (CASSANDRA-12910)
 * Expose time spent waiting in thread pool queue (CASSANDRA-8398)
 * Conditionally update index built status to avoid unnecessary flushes (CASSANDRA-12969)
 * NoReplicationTokenAllocator should work with zero replication factor (CASSANDRA-12983)
 * cqlsh auto completion: refactor definition of compaction strategy options (CASSANDRA-12946)
 * Add support for arithmetic operators (CASSANDRA-11935)
 * Tables in system_distributed should not use gcgs of 0 (CASSANDRA-12954)


3.10
 * Remove outboundBindAny configuration property (CASSANDRA-12673)
 * Use correct bounds for all-data range when filtering (CASSANDRA-12666)
 * Remove timing window in test case (CASSANDRA-12875)
 * Resolve unit testing without JCE security libraries installed (CASSANDRA-12945)
 * Fix inconsistencies in cassandra-stress load balancing policy (CASSANDRA-12919)
 * Fix validation of non-frozen UDT cells (CASSANDRA-12916)
 * Don't shut down socket input/output on StreamSession (CASSANDRA-12903)
 * Fix Murmur3PartitionerTest (CASSANDRA-12858)
 * Move cqlsh syntax rules into separate module and allow easier customization (CASSANDRA-12897)
 * Fix CommitLogSegmentManagerTest (CASSANDRA-12283)
 * Fix cassandra-stress truncate option (CASSANDRA-12695)
 * Fix crossNode value when receiving messages (CASSANDRA-12791)
 * Don't load MX4J beans twice (CASSANDRA-12869)
 * Extend native protocol request flags, add versions to SUPPORTED, and introduce ProtocolVersion enum (CASSANDRA-12838)
 * Set JOINING mode when running pre-join tasks (CASSANDRA-12836)
 * remove net.mintern.primitive library due to license issue (CASSANDRA-12845)
 * Properly format IPv6 addresses when logging JMX service URL (CASSANDRA-12454)
 * Optimize the vnode allocation for single replica per DC (CASSANDRA-12777)
 * Use non-token restrictions for bounds when token restrictions are overridden (CASSANDRA-12419)
 * Fix CQLSH auto completion for PER PARTITION LIMIT (CASSANDRA-12803)
 * Use different build directories for Eclipse and Ant (CASSANDRA-12466)
 * Avoid potential AttributeError in cqlsh due to no table metadata (CASSANDRA-12815)
 * Fix RandomReplicationAwareTokenAllocatorTest.testExistingCluster (CASSANDRA-12812)
 * Upgrade commons-codec to 1.9 (CASSANDRA-12790)
 * Add duration data type (CASSANDRA-11873)
 * Make the fanout size for LeveledCompactionStrategy to be configurable (CASSANDRA-11550)
 * Fix timeout in ReplicationAwareTokenAllocatorTest (CASSANDRA-12784)
 * Improve sum aggregate functions (CASSANDRA-12417)
 * Make cassandra.yaml docs for batch_size_*_threshold_in_kb reflect changes in CASSANDRA-10876 (CASSANDRA-12761)
 * cqlsh fails to format collections when using aliases (CASSANDRA-11534)
 * Check for hash conflicts in prepared statements (CASSANDRA-12733)
 * Exit query parsing upon first error (CASSANDRA-12598)
 * Fix cassandra-stress to use single seed in UUID generation (CASSANDRA-12729)
 * CQLSSTableWriter does not allow Update statement (CASSANDRA-12450)
 * Config class uses boxed types but DD exposes primitive types (CASSANDRA-12199)
 * Add pre- and post-shutdown hooks to Storage Service (CASSANDRA-12461)
 * Add hint delivery metrics (CASSANDRA-12693)
 * Remove IndexInfo cache from FileIndexInfoRetriever (CASSANDRA-12731)
 * ColumnIndex does not reuse buffer (CASSANDRA-12502)
 * cdc column addition still breaks schema migration tasks (CASSANDRA-12697)
 * Upgrade metrics-reporter dependencies (CASSANDRA-12089)
 * Tune compaction thread count via nodetool (CASSANDRA-12248)
 * Add +=/-= shortcut syntax for update queries (CASSANDRA-12232)
 * Include repair session IDs in repair start message (CASSANDRA-12532)
 * Add a blocking task to Index, run before joining the ring (CASSANDRA-12039)
 * Fix NPE when using CQLSSTableWriter (CASSANDRA-12667)
 * Support optional backpressure strategies at the coordinator (CASSANDRA-9318)
 * Make randompartitioner work with new vnode allocation (CASSANDRA-12647)
 * Fix cassandra-stress graphing (CASSANDRA-12237)
 * Allow filtering on partition key columns for queries without secondary indexes (CASSANDRA-11031)
 * Fix Cassandra Stress reporting thread model and precision (CASSANDRA-12585)
 * Add JMH benchmarks.jar (CASSANDRA-12586)
 * Cleanup uses of AlterTableStatementColumn (CASSANDRA-12567)
 * Add keep-alive to streaming (CASSANDRA-11841)
 * Tracing payload is passed through newSession(..) (CASSANDRA-11706)
 * avoid deleting non existing sstable files and improve related log messages (CASSANDRA-12261)
 * json/yaml output format for nodetool compactionhistory (CASSANDRA-12486)
 * Retry all internode messages once after a connection is
   closed and reopened (CASSANDRA-12192)
 * Add support to rebuild from targeted replica (CASSANDRA-9875)
 * Add sequence distribution type to cassandra stress (CASSANDRA-12490)
 * "SELECT * FROM foo LIMIT ;" does not error out (CASSANDRA-12154)
 * Define executeLocally() at the ReadQuery Level (CASSANDRA-12474)
 * Extend read/write failure messages with a map of replica addresses
   to error codes in the v5 native protocol (CASSANDRA-12311)
 * Fix rebuild of SASI indexes with existing index files (CASSANDRA-12374)
 * Let DatabaseDescriptor not implicitly startup services (CASSANDRA-9054, 12550)
 * Fix clustering indexes in presence of static columns in SASI (CASSANDRA-12378)
 * Fix queries on columns with reversed type on SASI indexes (CASSANDRA-12223)
 * Added slow query log (CASSANDRA-12403)
 * Count full coordinated request against timeout (CASSANDRA-12256)
 * Allow TTL with null value on insert and update (CASSANDRA-12216)
 * Make decommission operation resumable (CASSANDRA-12008)
 * Add support to one-way targeted repair (CASSANDRA-9876)
 * Remove clientutil jar (CASSANDRA-11635)
 * Fix compaction throughput throttle (CASSANDRA-12366, CASSANDRA-12717)
 * Delay releasing Memtable memory on flush until PostFlush has finished running (CASSANDRA-12358)
 * Cassandra stress should dump all setting on startup (CASSANDRA-11914)
 * Make it possible to compact a given token range (CASSANDRA-10643)
 * Allow updating DynamicEndpointSnitch properties via JMX (CASSANDRA-12179)
 * Collect metrics on queries by consistency level (CASSANDRA-7384)
 * Add support for GROUP BY to SELECT statement (CASSANDRA-10707)
 * Deprecate memtable_cleanup_threshold and update default for memtable_flush_writers (CASSANDRA-12228)
 * Upgrade to OHC 0.4.4 (CASSANDRA-12133)
 * Add version command to cassandra-stress (CASSANDRA-12258)
 * Create compaction-stress tool (CASSANDRA-11844)
 * Garbage-collecting compaction operation and schema option (CASSANDRA-7019)
 * Add beta protocol flag for v5 native protocol (CASSANDRA-12142)
 * Support filtering on non-PRIMARY KEY columns in the CREATE
   MATERIALIZED VIEW statement's WHERE clause (CASSANDRA-10368)
 * Unify STDOUT and SYSTEMLOG logback format (CASSANDRA-12004)
 * COPY FROM should raise error for non-existing input files (CASSANDRA-12174)
 * Faster write path (CASSANDRA-12269)
 * Option to leave omitted columns in INSERT JSON unset (CASSANDRA-11424)
 * Support json/yaml output in nodetool tpstats (CASSANDRA-12035)
 * Expose metrics for successful/failed authentication attempts (CASSANDRA-10635)
 * Prepend snapshot name with "truncated" or "dropped" when a snapshot
   is taken before truncating or dropping a table (CASSANDRA-12178)
 * Optimize RestrictionSet (CASSANDRA-12153)
 * cqlsh does not automatically downgrade CQL version (CASSANDRA-12150)
 * Omit (de)serialization of state variable in UDAs (CASSANDRA-9613)
 * Create a system table to expose prepared statements (CASSANDRA-8831)
 * Reuse DataOutputBuffer from ColumnIndex (CASSANDRA-11970)
 * Remove DatabaseDescriptor dependency from SegmentedFile (CASSANDRA-11580)
 * Add supplied username to authentication error messages (CASSANDRA-12076)
 * Remove pre-startup check for open JMX port (CASSANDRA-12074)
 * Remove compaction Severity from DynamicEndpointSnitch (CASSANDRA-11738)
 * Restore resumable hints delivery (CASSANDRA-11960)
 * Properly record CAS contention (CASSANDRA-12626)
Merged from 3.0:
 * Thread local pools never cleaned up (CASSANDRA-13033)
 * Set RPC_READY to false when draining or if a node is marked as shutdown (CASSANDRA-12781)
 * CQL often queries static columns unnecessarily (CASSANDRA-12768)
 * Make sure sstables only get committed when it's safe to discard commit log records (CASSANDRA-12956)
 * Reject default_time_to_live option when creating or altering MVs (CASSANDRA-12868)
 * Nodetool should use a more sane max heap size (CASSANDRA-12739)
 * LocalToken ensures token values are cloned on heap (CASSANDRA-12651)
 * AnticompactionRequestSerializer serializedSize is incorrect (CASSANDRA-12934)
 * Prevent reloading of logback.xml from UDF sandbox (CASSANDRA-12535)
 * Reenable HeapPool (CASSANDRA-12900)
 * Disallow offheap_buffers memtable allocation (CASSANDRA-11039)
 * Fix CommitLogSegmentManagerTest (CASSANDRA-12283)
 * Pass root cause to CorruptBlockException when uncompression failed (CASSANDRA-12889)
 * Batch with multiple conditional updates for the same partition causes AssertionError (CASSANDRA-12867)
 * Make AbstractReplicationStrategy extendable from outside its package (CASSANDRA-12788)
 * Don't tell users to turn off consistent rangemovements during rebuild. (CASSANDRA-12296)
 * Fix CommitLogTest.testDeleteIfNotDirty (CASSANDRA-12854)
 * Avoid deadlock due to MV lock contention (CASSANDRA-12689)
 * Fix for KeyCacheCqlTest flakiness (CASSANDRA-12801)
 * Include SSTable filename in compacting large row message (CASSANDRA-12384)
 * Fix potential socket leak (CASSANDRA-12329, CASSANDRA-12330)
 * Fix ViewTest.testCompaction (CASSANDRA-12789)
 * Improve avg aggregate functions (CASSANDRA-12417)
 * Preserve quoted reserved keyword column names in MV creation (CASSANDRA-11803)
 * nodetool stopdaemon errors out (CASSANDRA-12646)
 * Split materialized view mutations on build to prevent OOM (CASSANDRA-12268)
 * mx4j does not work in 3.0.8 (CASSANDRA-12274)
 * Abort cqlsh copy-from in case of no answer after prolonged period of time (CASSANDRA-12740)
 * Avoid sstable corrupt exception due to dropped static column (CASSANDRA-12582)
 * Make stress use client mode to avoid checking commit log size on startup (CASSANDRA-12478)
 * Fix exceptions with new vnode allocation (CASSANDRA-12715)
 * Unify drain and shutdown processes (CASSANDRA-12509)
 * Fix NPE in ComponentOfSlice.isEQ() (CASSANDRA-12706)
 * Fix failure in LogTransactionTest (CASSANDRA-12632)
 * Fix potentially incomplete non-frozen UDT values when querying with the
   full primary key specified (CASSANDRA-12605)
 * Make sure repaired tombstones are dropped when only_purge_repaired_tombstones is enabled (CASSANDRA-12703)
 * Skip writing MV mutations to commitlog on mutation.applyUnsafe() (CASSANDRA-11670)
 * Establish consistent distinction between non-existing partition and NULL value for LWTs on static columns (CASSANDRA-12060)
 * Extend ColumnIdentifier.internedInstances key to include the type that generated the byte buffer (CASSANDRA-12516)
 * Handle composite prefixes with final EOC=0 as in 2.x and refactor LegacyLayout.decodeBound (CASSANDRA-12423)
 * select_distinct_with_deletions_test failing on non-vnode environments (CASSANDRA-11126)
 * Stack Overflow returned to queries while upgrading (CASSANDRA-12527)
 * Fix legacy regex for temporary files from 2.2 (CASSANDRA-12565)
 * Add option to state current gc_grace_seconds to tools/bin/sstablemetadata (CASSANDRA-12208)
 * Fix file system race condition that may cause LogAwareFileLister to fail to classify files (CASSANDRA-11889)
 * Fix file handle leaks due to simultaneous compaction/repair and
   listing snapshots, calculating snapshot sizes, or making schema
   changes (CASSANDRA-11594)
 * Fix nodetool repair exits with 0 for some errors (CASSANDRA-12508)
 * Do not shut down BatchlogManager twice during drain (CASSANDRA-12504)
 * Disk failure policy should not be invoked on out of space (CASSANDRA-12385)
 * Calculate last compacted key on startup (CASSANDRA-6216)
 * Add schema to snapshot manifest, add USING TIMESTAMP clause to ALTER TABLE statements (CASSANDRA-7190)
 * If CF has no clustering columns, any row cache is full partition cache (CASSANDRA-12499)
 * Correct log message for statistics of offheap memtable flush (CASSANDRA-12776)
 * Explicitly set locale for string validation (CASSANDRA-12541,CASSANDRA-12542,CASSANDRA-12543,CASSANDRA-12545)
Merged from 2.2:
 * Test bind parameters and unset parameters in InsertUpdateIfConditionTest (CASSANDRA-12980)
 * Do not specify local address on outgoing connection when listen_on_broadcast_address is set (CASSANDRA-12673)
 * Use saved tokens when setting local tokens on StorageService.joinRing (CASSANDRA-12935)
 * cqlsh: fix DESC TYPES errors (CASSANDRA-12914)
 * Fix leak on skipped SSTables in sstableupgrade (CASSANDRA-12899)
 * Avoid blocking gossip during pending range calculation (CASSANDRA-12281)
 * Fix purgeability of tombstones with max timestamp (CASSANDRA-12792)
 * Fail repair if participant dies during sync or anticompaction (CASSANDRA-12901)
 * cqlsh COPY: unprotected pk values before converting them if not using prepared statements (CASSANDRA-12863)
 * Fix Util.spinAssertEquals (CASSANDRA-12283)
 * Fix potential NPE for compactionstats (CASSANDRA-12462)
 * Prepare legacy authenticate statement if credentials table initialised after node startup (CASSANDRA-12813)
 * Change cassandra.wait_for_tracing_events_timeout_secs default to 0 (CASSANDRA-12754)
 * Clean up permissions when a UDA is dropped (CASSANDRA-12720)
 * Limit colUpdateTimeDelta histogram updates to reasonable deltas (CASSANDRA-11117)
 * Fix leak errors and execution rejected exceptions when draining (CASSANDRA-12457)
 * Fix merkle tree depth calculation (CASSANDRA-12580)
 * Make Collections deserialization more robust (CASSANDRA-12618)
 * Fix exceptions when enabling gossip on nodes that haven't joined the ring (CASSANDRA-12253)
 * Fix authentication problem when invoking cqlsh copy from a SOURCE command (CASSANDRA-12642)
 * Decrement pending range calculator jobs counter in finally block
 * cqlshlib tests: increase default execute timeout (CASSANDRA-12481)
 * Forward writes to replacement node when replace_address != broadcast_address (CASSANDRA-8523)
 * Fail repair on non-existing table (CASSANDRA-12279)
 * Enable repair -pr and -local together (fix regression of CASSANDRA-7450) (CASSANDRA-12522)
 * Better handle invalid system roles table (CASSANDRA-12700)
 * Split consistent range movement flag correction (CASSANDRA-12786)
Merged from 2.1:
 * Don't skip sstables based on maxLocalDeletionTime (CASSANDRA-12765)


3.8, 3.9
 * Fix value skipping with counter columns (CASSANDRA-11726)
 * Fix nodetool tablestats miss SSTable count (CASSANDRA-12205)
 * Fixed flacky SSTablesIteratedTest (CASSANDRA-12282)
 * Fixed flacky SSTableRewriterTest: check file counts before calling validateCFS (CASSANDRA-12348)
 * cqlsh: Fix handling of $$-escaped strings (CASSANDRA-12189)
 * Fix SSL JMX requiring truststore containing server cert (CASSANDRA-12109)
 * RTE from new CDC column breaks in flight queries (CASSANDRA-12236)
 * Fix hdr logging for single operation workloads (CASSANDRA-12145)
 * Fix SASI PREFIX search in CONTAINS mode with partial terms (CASSANDRA-12073)
 * Increase size of flushExecutor thread pool (CASSANDRA-12071)
 * Partial revert of CASSANDRA-11971, cannot recycle buffer in SP.sendMessagesToNonlocalDC (CASSANDRA-11950)
 * Upgrade netty to 4.0.39 (CASSANDRA-12032, CASSANDRA-12034)
 * Improve details in compaction log message (CASSANDRA-12080)
 * Allow unset values in CQLSSTableWriter (CASSANDRA-11911)
 * Chunk cache to request compressor-compatible buffers if pool space is exhausted (CASSANDRA-11993)
 * Remove DatabaseDescriptor dependencies from SequentialWriter (CASSANDRA-11579)
 * Move skip_stop_words filter before stemming (CASSANDRA-12078)
 * Support seek() in EncryptedFileSegmentInputStream (CASSANDRA-11957)
 * SSTable tools mishandling LocalPartitioner (CASSANDRA-12002)
 * When SEPWorker assigned work, set thread name to match pool (CASSANDRA-11966)
 * Add cross-DC latency metrics (CASSANDRA-11596)
 * Allow terms in selection clause (CASSANDRA-10783)
 * Add bind variables to trace (CASSANDRA-11719)
 * Switch counter shards' clock to timestamps (CASSANDRA-9811)
 * Introduce HdrHistogram and response/service/wait separation to stress tool (CASSANDRA-11853)
 * entry-weighers in QueryProcessor should respect partitionKeyBindIndexes field (CASSANDRA-11718)
 * Support older ant versions (CASSANDRA-11807)
 * Estimate compressed on disk size when deciding if sstable size limit reached (CASSANDRA-11623)
 * cassandra-stress profiles should support case sensitive schemas (CASSANDRA-11546)
 * Remove DatabaseDescriptor dependency from FileUtils (CASSANDRA-11578)
 * Faster streaming (CASSANDRA-9766)
 * Add prepared query parameter to trace for "Execute CQL3 prepared query" session (CASSANDRA-11425)
 * Add repaired percentage metric (CASSANDRA-11503)
 * Add Change-Data-Capture (CASSANDRA-8844)
Merged from 3.0:
 * Fix paging for 2.x to 3.x upgrades (CASSANDRA-11195)
 * Fix clean interval not sent to commit log for empty memtable flush (CASSANDRA-12436)
 * Fix potential resource leak in RMIServerSocketFactoryImpl (CASSANDRA-12331)
 * Make sure compaction stats are updated when compaction is interrupted (CASSANDRA-12100)
 * Change commitlog and sstables to track dirty and clean intervals (CASSANDRA-11828)
 * NullPointerException during compaction on table with static columns (CASSANDRA-12336)
 * Fixed ConcurrentModificationException when reading metrics in GraphiteReporter (CASSANDRA-11823)
 * Fix upgrade of super columns on thrift (CASSANDRA-12335)
 * Fixed flacky BlacklistingCompactionsTest, switched to fixed size types and increased corruption size (CASSANDRA-12359)
 * Rerun ReplicationAwareTokenAllocatorTest on failure to avoid flakiness (CASSANDRA-12277)
 * Exception when computing read-repair for range tombstones (CASSANDRA-12263)
 * Lost counter writes in compact table and static columns (CASSANDRA-12219)
 * AssertionError with MVs on updating a row that isn't indexed due to a null value (CASSANDRA-12247)
 * Disable RR and speculative retry with EACH_QUORUM reads (CASSANDRA-11980)
 * Add option to override compaction space check (CASSANDRA-12180)
 * Faster startup by only scanning each directory for temporary files once (CASSANDRA-12114)
 * Respond with v1/v2 protocol header when responding to driver that attempts
   to connect with too low of a protocol version (CASSANDRA-11464)
 * NullPointerExpception when reading/compacting table (CASSANDRA-11988)
 * Fix problem with undeleteable rows on upgrade to new sstable format (CASSANDRA-12144)
 * Fix potential bad messaging service message for paged range reads
   within mixed-version 3.x clusters (CASSANDRA-12249)
 * Fix paging logic for deleted partitions with static columns (CASSANDRA-12107)
 * Wait until the message is being send to decide which serializer must be used (CASSANDRA-11393)
 * Fix migration of static thrift column names with non-text comparators (CASSANDRA-12147)
 * Fix upgrading sparse tables that are incorrectly marked as dense (CASSANDRA-11315)
 * Fix reverse queries ignoring range tombstones (CASSANDRA-11733)
 * Avoid potential race when rebuilding CFMetaData (CASSANDRA-12098)
 * Avoid missing sstables when getting the canonical sstables (CASSANDRA-11996)
 * Always select the live sstables when getting sstables in bounds (CASSANDRA-11944)
 * Fix column ordering of results with static columns for Thrift requests in
   a mixed 2.x/3.x cluster, also fix potential non-resolved duplication of
   those static columns in query results (CASSANDRA-12123)
 * Avoid digest mismatch with empty but static rows (CASSANDRA-12090)
 * Fix EOF exception when altering column type (CASSANDRA-11820)
 * Fix potential race in schema during new table creation (CASSANDRA-12083)
 * cqlsh: fix error handling in rare COPY FROM failure scenario (CASSANDRA-12070)
 * Disable autocompaction during drain (CASSANDRA-11878)
 * Add a metrics timer to MemtablePool and use it to track time spent blocked on memory in MemtableAllocator (CASSANDRA-11327)
 * Fix upgrading schema with super columns with non-text subcomparators (CASSANDRA-12023)
 * Add TimeWindowCompactionStrategy (CASSANDRA-9666)
 * Fix JsonTransformer output of partition with deletion info (CASSANDRA-12418)
 * Fix NPE in SSTableLoader when specifying partial directory path (CASSANDRA-12609)
Merged from 2.2:
 * Add local address entry in PropertyFileSnitch (CASSANDRA-11332)
 * cqlsh copy: fix missing counter values (CASSANDRA-12476)
 * Move migration tasks to non-periodic queue, assure flush executor shutdown after non-periodic executor (CASSANDRA-12251)
 * cqlsh copy: fixed possible race in initializing feeding thread (CASSANDRA-11701)
 * Only set broadcast_rpc_address on Ec2MultiRegionSnitch if it's not set (CASSANDRA-11357)
 * Update StorageProxy range metrics for timeouts, failures and unavailables (CASSANDRA-9507)
 * Add Sigar to classes included in clientutil.jar (CASSANDRA-11635)
 * Add decay to histograms and timers used for metrics (CASSANDRA-11752)
 * Fix hanging stream session (CASSANDRA-10992)
 * Fix INSERT JSON, fromJson() support of smallint, tinyint types (CASSANDRA-12371)
 * Restore JVM metric export for metric reporters (CASSANDRA-12312)
 * Release sstables of failed stream sessions only when outgoing transfers are finished (CASSANDRA-11345)
 * Wait for tracing events before returning response and query at same consistency level client side (CASSANDRA-11465)
 * cqlsh copyutil should get host metadata by connected address (CASSANDRA-11979)
 * Fixed cqlshlib.test.remove_test_db (CASSANDRA-12214)
 * Synchronize ThriftServer::stop() (CASSANDRA-12105)
 * Use dedicated thread for JMX notifications (CASSANDRA-12146)
 * Improve streaming synchronization and fault tolerance (CASSANDRA-11414)
 * MemoryUtil.getShort() should return an unsigned short also for architectures not supporting unaligned memory accesses (CASSANDRA-11973)
 * Allow nodetool info to run with readonly JMX access (CASSANDRA-11755)
 * Validate bloom_filter_fp_chance against lowest supported
   value when the table is created (CASSANDRA-11920)
 * Don't send erroneous NEW_NODE notifications on restart (CASSANDRA-11038)
 * StorageService shutdown hook should use a volatile variable (CASSANDRA-11984)
Merged from 2.1:
 * Add system property to set the max number of native transport requests in queue (CASSANDRA-11363)
 * Fix queries with empty ByteBuffer values in clustering column restrictions (CASSANDRA-12127) 
 * Disable passing control to post-flush after flush failure to prevent data loss (CASSANDRA-11828)
 * Allow STCS-in-L0 compactions to reduce scope with LCS (CASSANDRA-12040)
 * cannot use cql since upgrading python to 2.7.11+ (CASSANDRA-11850)
 * Fix filtering on clustering columns when 2i is used (CASSANDRA-11907)
 * Avoid stalling paxos when the paxos state expires (CASSANDRA-12043)
 * Remove finished incoming streaming connections from MessagingService (CASSANDRA-11854)
 * Don't try to get sstables for non-repairing column families (CASSANDRA-12077)
 * Avoid marking too many sstables as repaired (CASSANDRA-11696)
 * Prevent select statements with clustering key > 64k (CASSANDRA-11882)
 * Fix clock skew corrupting other nodes with paxos (CASSANDRA-11991)
 * Remove distinction between non-existing static columns and existing but null in LWTs (CASSANDRA-9842)
 * Cache local ranges when calculating repair neighbors (CASSANDRA-11934)
 * Allow LWT operation on static column with only partition keys (CASSANDRA-10532)
 * Create interval tree over canonical sstables to avoid missing sstables during streaming (CASSANDRA-11886)
 * cqlsh COPY FROM: shutdown parent cluster after forking, to avoid corrupting SSL connections (CASSANDRA-11749)


3.7
 * Support multiple folders for user defined compaction tasks (CASSANDRA-11765)
 * Fix race in CompactionStrategyManager's pause/resume (CASSANDRA-11922)
Merged from 3.0:
 * Fix legacy serialization of Thrift-generated non-compound range tombstones
   when communicating with 2.x nodes (CASSANDRA-11930)
 * Fix Directories instantiations where CFS.initialDirectories should be used (CASSANDRA-11849)
 * Avoid referencing DatabaseDescriptor in AbstractType (CASSANDRA-11912)
 * Don't use static dataDirectories field in Directories instances (CASSANDRA-11647)
 * Fix sstables not being protected from removal during index build (CASSANDRA-11905)
 * cqlsh: Suppress stack trace from Read/WriteFailures (CASSANDRA-11032)
 * Remove unneeded code to repair index summaries that have
   been improperly down-sampled (CASSANDRA-11127)
 * Avoid WriteTimeoutExceptions during commit log replay due to materialized
   view lock contention (CASSANDRA-11891)
 * Prevent OOM failures on SSTable corruption, improve tests for corruption detection (CASSANDRA-9530)
 * Use CFS.initialDirectories when clearing snapshots (CASSANDRA-11705)
 * Allow compaction strategies to disable early open (CASSANDRA-11754)
 * Refactor Materialized View code (CASSANDRA-11475)
 * Update Java Driver (CASSANDRA-11615)
Merged from 2.2:
 * Persist local metadata earlier in startup sequence (CASSANDRA-11742)
 * cqlsh: fix tab completion for case-sensitive identifiers (CASSANDRA-11664)
 * Avoid showing estimated key as -1 in tablestats (CASSANDRA-11587)
 * Fix possible race condition in CommitLog.recover (CASSANDRA-11743)
 * Enable client encryption in sstableloader with cli options (CASSANDRA-11708)
 * Possible memory leak in NIODataInputStream (CASSANDRA-11867)
 * Add seconds to cqlsh tracing session duration (CASSANDRA-11753)
 * Fix commit log replay after out-of-order flush completion (CASSANDRA-9669)
 * Prohibit Reversed Counter type as part of the PK (CASSANDRA-9395)
 * cqlsh: correctly handle non-ascii chars in error messages (CASSANDRA-11626)
Merged from 2.1:
 * Run CommitLog tests with different compression settings (CASSANDRA-9039)
 * cqlsh: apply current keyspace to source command (CASSANDRA-11152)
 * Clear out parent repair session if repair coordinator dies (CASSANDRA-11824)
 * Set default streaming_socket_timeout_in_ms to 24 hours (CASSANDRA-11840)
 * Do not consider local node a valid source during replace (CASSANDRA-11848)
 * Add message dropped tasks to nodetool netstats (CASSANDRA-11855)
 * Avoid holding SSTableReaders for duration of incremental repair (CASSANDRA-11739)


3.6
 * Correctly migrate schema for frozen UDTs during 2.x -> 3.x upgrades
   (does not affect any released versions) (CASSANDRA-11613)
 * Allow server startup if JMX is configured directly (CASSANDRA-11725)
 * Prevent direct memory OOM on buffer pool allocations (CASSANDRA-11710)
 * Enhanced Compaction Logging (CASSANDRA-10805)
 * Make prepared statement cache size configurable (CASSANDRA-11555)
 * Integrated JMX authentication and authorization (CASSANDRA-10091)
 * Add units to stress ouput (CASSANDRA-11352)
 * Fix PER PARTITION LIMIT for single and multi partitions queries (CASSANDRA-11603)
 * Add uncompressed chunk cache for RandomAccessReader (CASSANDRA-5863)
 * Clarify ClusteringPrefix hierarchy (CASSANDRA-11213)
 * Always perform collision check before joining ring (CASSANDRA-10134)
 * SSTableWriter output discrepancy (CASSANDRA-11646)
 * Fix potential timeout in NativeTransportService.testConcurrentDestroys (CASSANDRA-10756)
 * Support large partitions on the 3.0 sstable format (CASSANDRA-11206,11763)
 * Add support to rebuild from specific range (CASSANDRA-10406)
 * Optimize the overlapping lookup by calculating all the
   bounds in advance (CASSANDRA-11571)
 * Support json/yaml output in nodetool tablestats (CASSANDRA-5977)
 * (stress) Add datacenter option to -node options (CASSANDRA-11591)
 * Fix handling of empty slices (CASSANDRA-11513)
 * Make number of cores used by cqlsh COPY visible to testing code (CASSANDRA-11437)
 * Allow filtering on clustering columns for queries without secondary indexes (CASSANDRA-11310)
 * Refactor Restriction hierarchy (CASSANDRA-11354)
 * Eliminate allocations in R/W path (CASSANDRA-11421)
 * Update Netty to 4.0.36 (CASSANDRA-11567)
 * Fix PER PARTITION LIMIT for queries requiring post-query ordering (CASSANDRA-11556)
 * Allow instantiation of UDTs and tuples in UDFs (CASSANDRA-10818)
 * Support UDT in CQLSSTableWriter (CASSANDRA-10624)
 * Support for non-frozen user-defined types, updating
   individual fields of user-defined types (CASSANDRA-7423)
 * Make LZ4 compression level configurable (CASSANDRA-11051)
 * Allow per-partition LIMIT clause in CQL (CASSANDRA-7017)
 * Make custom filtering more extensible with UserExpression (CASSANDRA-11295)
 * Improve field-checking and error reporting in cassandra.yaml (CASSANDRA-10649)
 * Print CAS stats in nodetool proxyhistograms (CASSANDRA-11507)
 * More user friendly error when providing an invalid token to nodetool (CASSANDRA-9348)
 * Add static column support to SASI index (CASSANDRA-11183)
 * Support EQ/PREFIX queries in SASI CONTAINS mode without tokenization (CASSANDRA-11434)
 * Support LIKE operator in prepared statements (CASSANDRA-11456)
 * Add a command to see if a Materialized View has finished building (CASSANDRA-9967)
 * Log endpoint and port associated with streaming operation (CASSANDRA-8777)
 * Print sensible units for all log messages (CASSANDRA-9692)
 * Upgrade Netty to version 4.0.34 (CASSANDRA-11096)
 * Break the CQL grammar into separate Parser and Lexer (CASSANDRA-11372)
 * Compress only inter-dc traffic by default (CASSANDRA-8888)
 * Add metrics to track write amplification (CASSANDRA-11420)
 * cassandra-stress: cannot handle "value-less" tables (CASSANDRA-7739)
 * Add/drop multiple columns in one ALTER TABLE statement (CASSANDRA-10411)
 * Add require_endpoint_verification opt for internode encryption (CASSANDRA-9220)
 * Add auto import java.util for UDF code block (CASSANDRA-11392)
 * Add --hex-format option to nodetool getsstables (CASSANDRA-11337)
 * sstablemetadata should print sstable min/max token (CASSANDRA-7159)
 * Do not wrap CassandraException in TriggerExecutor (CASSANDRA-9421)
 * COPY TO should have higher double precision (CASSANDRA-11255)
 * Stress should exit with non-zero status after failure (CASSANDRA-10340)
 * Add client to cqlsh SHOW_SESSION (CASSANDRA-8958)
 * Fix nodetool tablestats keyspace level metrics (CASSANDRA-11226)
 * Store repair options in parent_repair_history (CASSANDRA-11244)
 * Print current leveling in sstableofflinerelevel (CASSANDRA-9588)
 * Change repair message for keyspaces with RF 1 (CASSANDRA-11203)
 * Remove hard-coded SSL cipher suites and protocols (CASSANDRA-10508)
 * Improve concurrency in CompactionStrategyManager (CASSANDRA-10099)
 * (cqlsh) interpret CQL type for formatting blobs (CASSANDRA-11274)
 * Refuse to start and print txn log information in case of disk
   corruption (CASSANDRA-10112)
 * Resolve some eclipse-warnings (CASSANDRA-11086)
 * (cqlsh) Show static columns in a different color (CASSANDRA-11059)
 * Allow to remove TTLs on table with default_time_to_live (CASSANDRA-11207)
Merged from 3.0:
 * Disallow creating view with a static column (CASSANDRA-11602)
 * Reduce the amount of object allocations caused by the getFunctions methods (CASSANDRA-11593)
 * Potential error replaying commitlog with smallint/tinyint/date/time types (CASSANDRA-11618)
 * Fix queries with filtering on counter columns (CASSANDRA-11629)
 * Improve tombstone printing in sstabledump (CASSANDRA-11655)
 * Fix paging for range queries where all clustering columns are specified (CASSANDRA-11669)
 * Don't require HEAP_NEW_SIZE to be set when using G1 (CASSANDRA-11600)
 * Fix sstabledump not showing cells after tombstone marker (CASSANDRA-11654)
 * Ignore all LocalStrategy keyspaces for streaming and other related
   operations (CASSANDRA-11627)
 * Ensure columnfilter covers indexed columns for thrift 2i queries (CASSANDRA-11523)
 * Only open one sstable scanner per sstable (CASSANDRA-11412)
 * Option to specify ProtocolVersion in cassandra-stress (CASSANDRA-11410)
 * ArithmeticException in avgFunctionForDecimal (CASSANDRA-11485)
 * LogAwareFileLister should only use OLD sstable files in current folder to determine disk consistency (CASSANDRA-11470)
 * Notify indexers of expired rows during compaction (CASSANDRA-11329)
 * Properly respond with ProtocolError when a v1/v2 native protocol
   header is received (CASSANDRA-11464)
 * Validate that num_tokens and initial_token are consistent with one another (CASSANDRA-10120)
Merged from 2.2:
 * Exit JVM if JMX server fails to startup (CASSANDRA-11540)
 * Produce a heap dump when exiting on OOM (CASSANDRA-9861)
 * Restore ability to filter on clustering columns when using a 2i (CASSANDRA-11510)
 * JSON datetime formatting needs timezone (CASSANDRA-11137)
 * Fix is_dense recalculation for Thrift-updated tables (CASSANDRA-11502)
 * Remove unnescessary file existence check during anticompaction (CASSANDRA-11660)
 * Add missing files to debian packages (CASSANDRA-11642)
 * Avoid calling Iterables::concat in loops during ModificationStatement::getFunctions (CASSANDRA-11621)
 * cqlsh: COPY FROM should use regular inserts for single statement batches and
   report errors correctly if workers processes crash on initialization (CASSANDRA-11474)
 * Always close cluster with connection in CqlRecordWriter (CASSANDRA-11553)
 * Allow only DISTINCT queries with partition keys restrictions (CASSANDRA-11339)
 * CqlConfigHelper no longer requires both a keystore and truststore to work (CASSANDRA-11532)
 * Make deprecated repair methods backward-compatible with previous notification service (CASSANDRA-11430)
 * IncomingStreamingConnection version check message wrong (CASSANDRA-11462)
Merged from 2.1:
 * Support mlockall on IBM POWER arch (CASSANDRA-11576)
 * Add option to disable use of severity in DynamicEndpointSnitch (CASSANDRA-11737)
 * cqlsh COPY FROM fails for null values with non-prepared statements (CASSANDRA-11631)
 * Make cython optional in pylib/setup.py (CASSANDRA-11630)
 * Change order of directory searching for cassandra.in.sh to favor local one (CASSANDRA-11628)
 * cqlsh COPY FROM fails with []{} chars in UDT/tuple fields/values (CASSANDRA-11633)
 * clqsh: COPY FROM throws TypeError with Cython extensions enabled (CASSANDRA-11574)
 * cqlsh: COPY FROM ignores NULL values in conversion (CASSANDRA-11549)
 * Validate levels when building LeveledScanner to avoid overlaps with orphaned sstables (CASSANDRA-9935)


3.5
 * StaticTokenTreeBuilder should respect posibility of duplicate tokens (CASSANDRA-11525)
 * Correctly fix potential assertion error during compaction (CASSANDRA-11353)
 * Avoid index segment stitching in RAM which lead to OOM on big SSTable files (CASSANDRA-11383)
 * Fix clustering and row filters for LIKE queries on clustering columns (CASSANDRA-11397)
Merged from 3.0:
 * Fix rare NPE on schema upgrade from 2.x to 3.x (CASSANDRA-10943)
 * Improve backoff policy for cqlsh COPY FROM (CASSANDRA-11320)
 * Improve IF NOT EXISTS check in CREATE INDEX (CASSANDRA-11131)
 * Upgrade ohc to 0.4.3
 * Enable SO_REUSEADDR for JMX RMI server sockets (CASSANDRA-11093)
 * Allocate merkletrees with the correct size (CASSANDRA-11390)
 * Support streaming pre-3.0 sstables (CASSANDRA-10990)
 * Add backpressure to compressed or encrypted commit log (CASSANDRA-10971)
 * SSTableExport supports secondary index tables (CASSANDRA-11330)
 * Fix sstabledump to include missing info in debug output (CASSANDRA-11321)
 * Establish and implement canonical bulk reading workload(s) (CASSANDRA-10331)
 * Fix paging for IN queries on tables without clustering columns (CASSANDRA-11208)
 * Remove recursive call from CompositesSearcher (CASSANDRA-11304)
 * Fix filtering on non-primary key columns for queries without index (CASSANDRA-6377)
 * Fix sstableloader fail when using materialized view (CASSANDRA-11275)
Merged from 2.2:
 * DatabaseDescriptor should log stacktrace in case of Eception during seed provider creation (CASSANDRA-11312)
 * Use canonical path for directory in SSTable descriptor (CASSANDRA-10587)
 * Add cassandra-stress keystore option (CASSANDRA-9325)
 * Dont mark sstables as repairing with sub range repairs (CASSANDRA-11451)
 * Notify when sstables change after cancelling compaction (CASSANDRA-11373)
 * cqlsh: COPY FROM should check that explicit column names are valid (CASSANDRA-11333)
 * Add -Dcassandra.start_gossip startup option (CASSANDRA-10809)
 * Fix UTF8Validator.validate() for modified UTF-8 (CASSANDRA-10748)
 * Clarify that now() function is calculated on the coordinator node in CQL documentation (CASSANDRA-10900)
 * Fix bloom filter sizing with LCS (CASSANDRA-11344)
 * (cqlsh) Fix error when result is 0 rows with EXPAND ON (CASSANDRA-11092)
 * Add missing newline at end of bin/cqlsh (CASSANDRA-11325)
 * Unresolved hostname leads to replace being ignored (CASSANDRA-11210)
 * Only log yaml config once, at startup (CASSANDRA-11217)
 * Reference leak with parallel repairs on the same table (CASSANDRA-11215)
Merged from 2.1:
 * Add a -j parameter to scrub/cleanup/upgradesstables to state how
   many threads to use (CASSANDRA-11179)
 * COPY FROM on large datasets: fix progress report and debug performance (CASSANDRA-11053)
 * InvalidateKeys should have a weak ref to key cache (CASSANDRA-11176)


3.4
 * (cqlsh) add cqlshrc option to always connect using ssl (CASSANDRA-10458)
 * Cleanup a few resource warnings (CASSANDRA-11085)
 * Allow custom tracing implementations (CASSANDRA-10392)
 * Extract LoaderOptions to be able to be used from outside (CASSANDRA-10637)
 * fix OnDiskIndexTest to properly treat empty ranges (CASSANDRA-11205)
 * fix TrackerTest to handle new notifications (CASSANDRA-11178)
 * add SASI validation for partitioner and complex columns (CASSANDRA-11169)
 * Add caching of encrypted credentials in PasswordAuthenticator (CASSANDRA-7715)
 * fix SASI memtable switching on flush (CASSANDRA-11159)
 * Remove duplicate offline compaction tracking (CASSANDRA-11148)
 * fix EQ semantics of analyzed SASI indexes (CASSANDRA-11130)
 * Support long name output for nodetool commands (CASSANDRA-7950)
 * Encrypted hints (CASSANDRA-11040)
 * SASI index options validation (CASSANDRA-11136)
 * Optimize disk seek using min/max column name meta data when the LIMIT clause is used
   (CASSANDRA-8180)
 * Add LIKE support to CQL3 (CASSANDRA-11067)
 * Generic Java UDF types (CASSANDRA-10819)
 * cqlsh: Include sub-second precision in timestamps by default (CASSANDRA-10428)
 * Set javac encoding to utf-8 (CASSANDRA-11077)
 * Integrate SASI index into Cassandra (CASSANDRA-10661)
 * Add --skip-flush option to nodetool snapshot
 * Skip values for non-queried columns (CASSANDRA-10657)
 * Add support for secondary indexes on static columns (CASSANDRA-8103)
 * CommitLogUpgradeTestMaker creates broken commit logs (CASSANDRA-11051)
 * Add metric for number of dropped mutations (CASSANDRA-10866)
 * Simplify row cache invalidation code (CASSANDRA-10396)
 * Support user-defined compaction through nodetool (CASSANDRA-10660)
 * Stripe view locks by key and table ID to reduce contention (CASSANDRA-10981)
 * Add nodetool gettimeout and settimeout commands (CASSANDRA-10953)
 * Add 3.0 metadata to sstablemetadata output (CASSANDRA-10838)
Merged from 3.0:
 * MV should only query complex columns included in the view (CASSANDRA-11069)
 * Failed aggregate creation breaks server permanently (CASSANDRA-11064)
 * Add sstabledump tool (CASSANDRA-7464)
 * Introduce backpressure for hints (CASSANDRA-10972)
 * Fix ClusteringPrefix not being able to read tombstone range boundaries (CASSANDRA-11158)
 * Prevent logging in sandboxed state (CASSANDRA-11033)
 * Disallow drop/alter operations of UDTs used by UDAs (CASSANDRA-10721)
 * Add query time validation method on Index (CASSANDRA-11043)
 * Avoid potential AssertionError in mixed version cluster (CASSANDRA-11128)
 * Properly handle hinted handoff after topology changes (CASSANDRA-5902)
 * AssertionError when listing sstable files on inconsistent disk state (CASSANDRA-11156)
 * Fix wrong rack counting and invalid conditions check for TokenAllocation
   (CASSANDRA-11139)
 * Avoid creating empty hint files (CASSANDRA-11090)
 * Fix leak detection strong reference loop using weak reference (CASSANDRA-11120)
 * Configurie BatchlogManager to stop delayed tasks on shutdown (CASSANDRA-11062)
 * Hadoop integration is incompatible with Cassandra Driver 3.0.0 (CASSANDRA-11001)
 * Add dropped_columns to the list of schema table so it gets handled
   properly (CASSANDRA-11050)
 * Fix NPE when using forceRepairRangeAsync without DC (CASSANDRA-11239)
Merged from 2.2:
 * Preserve order for preferred SSL cipher suites (CASSANDRA-11164)
 * Range.compareTo() violates the contract of Comparable (CASSANDRA-11216)
 * Avoid NPE when serializing ErrorMessage with null message (CASSANDRA-11167)
 * Replacing an aggregate with a new version doesn't reset INITCOND (CASSANDRA-10840)
 * (cqlsh) cqlsh cannot be called through symlink (CASSANDRA-11037)
 * fix ohc and java-driver pom dependencies in build.xml (CASSANDRA-10793)
 * Protect from keyspace dropped during repair (CASSANDRA-11065)
 * Handle adding fields to a UDT in SELECT JSON and toJson() (CASSANDRA-11146)
 * Better error message for cleanup (CASSANDRA-10991)
 * cqlsh pg-style-strings broken if line ends with ';' (CASSANDRA-11123)
 * Always persist upsampled index summaries (CASSANDRA-10512)
 * (cqlsh) Fix inconsistent auto-complete (CASSANDRA-10733)
 * Make SELECT JSON and toJson() threadsafe (CASSANDRA-11048)
 * Fix SELECT on tuple relations for mixed ASC/DESC clustering order (CASSANDRA-7281)
 * Use cloned TokenMetadata in size estimates to avoid race against membership check
   (CASSANDRA-10736)
 * (cqlsh) Support utf-8/cp65001 encoding on Windows (CASSANDRA-11030)
 * Fix paging on DISTINCT queries repeats result when first row in partition changes
   (CASSANDRA-10010)
 * (cqlsh) Support timezone conversion using pytz (CASSANDRA-10397)
 * cqlsh: change default encoding to UTF-8 (CASSANDRA-11124)
Merged from 2.1:
 * Checking if an unlogged batch is local is inefficient (CASSANDRA-11529)
 * Fix out-of-space error treatment in memtable flushing (CASSANDRA-11448).
 * Don't do defragmentation if reading from repaired sstables (CASSANDRA-10342)
 * Fix streaming_socket_timeout_in_ms not enforced (CASSANDRA-11286)
 * Avoid dropping message too quickly due to missing unit conversion (CASSANDRA-11302)
 * Don't remove FailureDetector history on removeEndpoint (CASSANDRA-10371)
 * Only notify if repair status changed (CASSANDRA-11172)
 * Use logback setting for 'cassandra -v' command (CASSANDRA-10767)
 * Fix sstableloader to unthrottle streaming by default (CASSANDRA-9714)
 * Fix incorrect warning in 'nodetool status' (CASSANDRA-10176)
 * Properly release sstable ref when doing offline scrub (CASSANDRA-10697)
 * Improve nodetool status performance for large cluster (CASSANDRA-7238)
 * Gossiper#isEnabled is not thread safe (CASSANDRA-11116)
 * Avoid major compaction mixing repaired and unrepaired sstables in DTCS (CASSANDRA-11113)
 * Make it clear what DTCS timestamp_resolution is used for (CASSANDRA-11041)
 * (cqlsh) Display milliseconds when datetime overflows (CASSANDRA-10625)


3.3
 * Avoid infinite loop if owned range is smaller than number of
   data dirs (CASSANDRA-11034)
 * Avoid bootstrap hanging when existing nodes have no data to stream (CASSANDRA-11010)
Merged from 3.0:
 * Remove double initialization of newly added tables (CASSANDRA-11027)
 * Filter keys searcher results by target range (CASSANDRA-11104)
 * Fix deserialization of legacy read commands (CASSANDRA-11087)
 * Fix incorrect computation of deletion time in sstable metadata (CASSANDRA-11102)
 * Avoid memory leak when collecting sstable metadata (CASSANDRA-11026)
 * Mutations do not block for completion under view lock contention (CASSANDRA-10779)
 * Invalidate legacy schema tables when unloading them (CASSANDRA-11071)
 * (cqlsh) handle INSERT and UPDATE statements with LWT conditions correctly
   (CASSANDRA-11003)
 * Fix DISTINCT queries in mixed version clusters (CASSANDRA-10762)
 * Migrate build status for indexes along with legacy schema (CASSANDRA-11046)
 * Ensure SSTables for legacy KEYS indexes can be read (CASSANDRA-11045)
 * Added support for IBM zSystems architecture (CASSANDRA-11054)
 * Update CQL documentation (CASSANDRA-10899)
 * Check the column name, not cell name, for dropped columns when reading
   legacy sstables (CASSANDRA-11018)
 * Don't attempt to index clustering values of static rows (CASSANDRA-11021)
 * Remove checksum files after replaying hints (CASSANDRA-10947)
 * Support passing base table metadata to custom 2i validation (CASSANDRA-10924)
 * Ensure stale index entries are purged during reads (CASSANDRA-11013)
 * (cqlsh) Also apply --connect-timeout to control connection
   timeout (CASSANDRA-10959)
 * Fix AssertionError when removing from list using UPDATE (CASSANDRA-10954)
 * Fix UnsupportedOperationException when reading old sstable with range
   tombstone (CASSANDRA-10743)
 * MV should use the maximum timestamp of the primary key (CASSANDRA-10910)
 * Fix potential assertion error during compaction (CASSANDRA-10944)
Merged from 2.2:
 * maxPurgeableTimestamp needs to check memtables too (CASSANDRA-9949)
 * Apply change to compaction throughput in real time (CASSANDRA-10025)
 * (cqlsh) encode input correctly when saving history
 * Fix potential NPE on ORDER BY queries with IN (CASSANDRA-10955)
 * Start L0 STCS-compactions even if there is a L0 -> L1 compaction
   going (CASSANDRA-10979)
 * Make UUID LSB unique per process (CASSANDRA-7925)
 * Avoid NPE when performing sstable tasks (scrub etc.) (CASSANDRA-10980)
 * Make sure client gets tombstone overwhelmed warning (CASSANDRA-9465)
 * Fix error streaming section more than 2GB (CASSANDRA-10961)
 * Histogram buckets exposed in jmx are sorted incorrectly (CASSANDRA-10975)
 * Enable GC logging by default (CASSANDRA-10140)
 * Optimize pending range computation (CASSANDRA-9258)
 * Skip commit log and saved cache directories in SSTable version startup check (CASSANDRA-10902)
 * drop/alter user should be case sensitive (CASSANDRA-10817)
Merged from 2.1:
 * test_bulk_round_trip_blogposts is failing occasionally (CASSANDRA-10938)
 * Fix isJoined return true only after becoming cluster member (CASANDRA-11007)
 * Fix bad gossip generation seen in long-running clusters (CASSANDRA-10969)
 * Avoid NPE when incremental repair fails (CASSANDRA-10909)
 * Unmark sstables compacting once they are done in cleanup/scrub/upgradesstables (CASSANDRA-10829)
 * Allow simultaneous bootstrapping with strict consistency when no vnodes are used (CASSANDRA-11005)
 * Log a message when major compaction does not result in a single file (CASSANDRA-10847)
 * (cqlsh) fix cqlsh_copy_tests when vnodes are disabled (CASSANDRA-10997)
 * (cqlsh) Add request timeout option to cqlsh (CASSANDRA-10686)
 * Avoid AssertionError while submitting hint with LWT (CASSANDRA-10477)
 * If CompactionMetadata is not in stats file, use index summary instead (CASSANDRA-10676)
 * Retry sending gossip syn multiple times during shadow round (CASSANDRA-8072)
 * Fix pending range calculation during moves (CASSANDRA-10887)
 * Sane default (200Mbps) for inter-DC streaming througput (CASSANDRA-8708)



3.2
 * Make sure tokens don't exist in several data directories (CASSANDRA-6696)
 * Add requireAuthorization method to IAuthorizer (CASSANDRA-10852)
 * Move static JVM options to conf/jvm.options file (CASSANDRA-10494)
 * Fix CassandraVersion to accept x.y version string (CASSANDRA-10931)
 * Add forceUserDefinedCleanup to allow more flexible cleanup (CASSANDRA-10708)
 * (cqlsh) allow setting TTL with COPY (CASSANDRA-9494)
 * Fix counting of received sstables in streaming (CASSANDRA-10949)
 * Implement hints compression (CASSANDRA-9428)
 * Fix potential assertion error when reading static columns (CASSANDRA-10903)
 * Fix EstimatedHistogram creation in nodetool tablehistograms (CASSANDRA-10859)
 * Establish bootstrap stream sessions sequentially (CASSANDRA-6992)
 * Sort compactionhistory output by timestamp (CASSANDRA-10464)
 * More efficient BTree removal (CASSANDRA-9991)
 * Make tablehistograms accept the same syntax as tablestats (CASSANDRA-10149)
 * Group pending compactions based on table (CASSANDRA-10718)
 * Add compressor name in sstablemetadata output (CASSANDRA-9879)
 * Fix type casting for counter columns (CASSANDRA-10824)
 * Prevent running Cassandra as root (CASSANDRA-8142)
 * bound maximum in-flight commit log replay mutation bytes to 64 megabytes (CASSANDRA-8639)
 * Normalize all scripts (CASSANDRA-10679)
 * Make compression ratio much more accurate (CASSANDRA-10225)
 * Optimize building of Clustering object when only one is created (CASSANDRA-10409)
 * Make index building pluggable (CASSANDRA-10681)
 * Add sstable flush observer (CASSANDRA-10678)
 * Improve NTS endpoints calculation (CASSANDRA-10200)
 * Improve performance of the folderSize function (CASSANDRA-10677)
 * Add support for type casting in selection clause (CASSANDRA-10310)
 * Added graphing option to cassandra-stress (CASSANDRA-7918)
 * Abort in-progress queries that time out (CASSANDRA-7392)
 * Add transparent data encryption core classes (CASSANDRA-9945)
Merged from 3.0:
 * Better handling of SSL connection errors inter-node (CASSANDRA-10816)
 * Avoid NoSuchElementException when executing empty batch (CASSANDRA-10711)
 * Avoid building PartitionUpdate in toString (CASSANDRA-10897)
 * Reduce heap spent when receiving many SSTables (CASSANDRA-10797)
 * Add back support for 3rd party auth providers to bulk loader (CASSANDRA-10873)
 * Eliminate the dependency on jgrapht for UDT resolution (CASSANDRA-10653)
 * (Hadoop) Close Clusters and Sessions in Hadoop Input/Output classes (CASSANDRA-10837)
 * Fix sstableloader not working with upper case keyspace name (CASSANDRA-10806)
Merged from 2.2:
 * jemalloc detection fails due to quoting issues in regexv (CASSANDRA-10946)
 * (cqlsh) show correct column names for empty result sets (CASSANDRA-9813)
 * Add new types to Stress (CASSANDRA-9556)
 * Add property to allow listening on broadcast interface (CASSANDRA-9748)
Merged from 2.1:
 * Match cassandra-loader options in COPY FROM (CASSANDRA-9303)
 * Fix binding to any address in CqlBulkRecordWriter (CASSANDRA-9309)
 * cqlsh fails to decode utf-8 characters for text typed columns (CASSANDRA-10875)
 * Log error when stream session fails (CASSANDRA-9294)
 * Fix bugs in commit log archiving startup behavior (CASSANDRA-10593)
 * (cqlsh) further optimise COPY FROM (CASSANDRA-9302)
 * Allow CREATE TABLE WITH ID (CASSANDRA-9179)
 * Make Stress compiles within eclipse (CASSANDRA-10807)
 * Cassandra Daemon should print JVM arguments (CASSANDRA-10764)
 * Allow cancellation of index summary redistribution (CASSANDRA-8805)


3.1.1
Merged from 3.0:
  * Fix upgrade data loss due to range tombstone deleting more data than then should
    (CASSANDRA-10822)


3.1
Merged from 3.0:
 * Avoid MV race during node decommission (CASSANDRA-10674)
 * Disable reloading of GossipingPropertyFileSnitch (CASSANDRA-9474)
 * Handle single-column deletions correction in materialized views
   when the column is part of the view primary key (CASSANDRA-10796)
 * Fix issue with datadir migration on upgrade (CASSANDRA-10788)
 * Fix bug with range tombstones on reverse queries and test coverage for
   AbstractBTreePartition (CASSANDRA-10059)
 * Remove 64k limit on collection elements (CASSANDRA-10374)
 * Remove unclear Indexer.indexes() method (CASSANDRA-10690)
 * Fix NPE on stream read error (CASSANDRA-10771)
 * Normalize cqlsh DESC output (CASSANDRA-10431)
 * Rejects partition range deletions when columns are specified (CASSANDRA-10739)
 * Fix error when saving cached key for old format sstable (CASSANDRA-10778)
 * Invalidate prepared statements on DROP INDEX (CASSANDRA-10758)
 * Fix SELECT statement with IN restrictions on partition key,
   ORDER BY and LIMIT (CASSANDRA-10729)
 * Improve stress performance over 1k threads (CASSANDRA-7217)
 * Wait for migration responses to complete before bootstrapping (CASSANDRA-10731)
 * Unable to create a function with argument of type Inet (CASSANDRA-10741)
 * Fix backward incompatibiliy in CqlInputFormat (CASSANDRA-10717)
 * Correctly preserve deletion info on updated rows when notifying indexers
   of single-row deletions (CASSANDRA-10694)
 * Notify indexers of partition delete during cleanup (CASSANDRA-10685)
 * Keep the file open in trySkipCache (CASSANDRA-10669)
 * Updated trigger example (CASSANDRA-10257)
Merged from 2.2:
 * Verify tables in pseudo-system keyspaces at startup (CASSANDRA-10761)
 * Fix IllegalArgumentException in DataOutputBuffer.reallocate for large buffers (CASSANDRA-10592)
 * Show CQL help in cqlsh in web browser (CASSANDRA-7225)
 * Serialize on disk the proper SSTable compression ratio (CASSANDRA-10775)
 * Reject index queries while the index is building (CASSANDRA-8505)
 * CQL.textile syntax incorrectly includes optional keyspace for aggregate SFUNC and FINALFUNC (CASSANDRA-10747)
 * Fix JSON update with prepared statements (CASSANDRA-10631)
 * Don't do anticompaction after subrange repair (CASSANDRA-10422)
 * Fix SimpleDateType type compatibility (CASSANDRA-10027)
 * (Hadoop) fix splits calculation (CASSANDRA-10640)
 * (Hadoop) ensure that Cluster instances are always closed (CASSANDRA-10058)
Merged from 2.1:
 * Fix Stress profile parsing on Windows (CASSANDRA-10808)
 * Fix incremental repair hang when replica is down (CASSANDRA-10288)
 * Optimize the way we check if a token is repaired in anticompaction (CASSANDRA-10768)
 * Add proper error handling to stream receiver (CASSANDRA-10774)
 * Warn or fail when changing cluster topology live (CASSANDRA-10243)
 * Status command in debian/ubuntu init script doesn't work (CASSANDRA-10213)
 * Some DROP ... IF EXISTS incorrectly result in exceptions on non-existing KS (CASSANDRA-10658)
 * DeletionTime.compareTo wrong in rare cases (CASSANDRA-10749)
 * Force encoding when computing statement ids (CASSANDRA-10755)
 * Properly reject counters as map keys (CASSANDRA-10760)
 * Fix the sstable-needs-cleanup check (CASSANDRA-10740)
 * (cqlsh) Print column names before COPY operation (CASSANDRA-8935)
 * Fix CompressedInputStream for proper cleanup (CASSANDRA-10012)
 * (cqlsh) Support counters in COPY commands (CASSANDRA-9043)
 * Try next replica if not possible to connect to primary replica on
   ColumnFamilyRecordReader (CASSANDRA-2388)
 * Limit window size in DTCS (CASSANDRA-10280)
 * sstableloader does not use MAX_HEAP_SIZE env parameter (CASSANDRA-10188)
 * (cqlsh) Improve COPY TO performance and error handling (CASSANDRA-9304)
 * Create compression chunk for sending file only (CASSANDRA-10680)
 * Forbid compact clustering column type changes in ALTER TABLE (CASSANDRA-8879)
 * Reject incremental repair with subrange repair (CASSANDRA-10422)
 * Add a nodetool command to refresh size_estimates (CASSANDRA-9579)
 * Invalidate cache after stream receive task is completed (CASSANDRA-10341)
 * Reject counter writes in CQLSSTableWriter (CASSANDRA-10258)
 * Remove superfluous COUNTER_MUTATION stage mapping (CASSANDRA-10605)


3.0
 * Fix AssertionError while flushing memtable due to materialized views
   incorrectly inserting empty rows (CASSANDRA-10614)
 * Store UDA initcond as CQL literal in the schema table, instead of a blob (CASSANDRA-10650)
 * Don't use -1 for the position of partition key in schema (CASSANDRA-10491)
 * Fix distinct queries in mixed version cluster (CASSANDRA-10573)
 * Skip sstable on clustering in names query (CASSANDRA-10571)
 * Remove value skipping as it breaks read-repair (CASSANDRA-10655)
 * Fix bootstrapping with MVs (CASSANDRA-10621)
 * Make sure EACH_QUORUM reads are using NTS (CASSANDRA-10584)
 * Fix MV replica filtering for non-NetworkTopologyStrategy (CASSANDRA-10634)
 * (Hadoop) fix CIF describeSplits() not handling 0 size estimates (CASSANDRA-10600)
 * Fix reading of legacy sstables (CASSANDRA-10590)
 * Use CQL type names in schema metadata tables (CASSANDRA-10365)
 * Guard batchlog replay against integer division by zero (CASSANDRA-9223)
 * Fix bug when adding a column to thrift with the same name than a primary key (CASSANDRA-10608)
 * Add client address argument to IAuthenticator::newSaslNegotiator (CASSANDRA-8068)
 * Fix implementation of LegacyLayout.LegacyBoundComparator (CASSANDRA-10602)
 * Don't use 'names query' read path for counters (CASSANDRA-10572)
 * Fix backward compatibility for counters (CASSANDRA-10470)
 * Remove memory_allocator paramter from cassandra.yaml (CASSANDRA-10581,10628)
 * Execute the metadata reload task of all registered indexes on CFS::reload (CASSANDRA-10604)
 * Fix thrift cas operations with defined columns (CASSANDRA-10576)
 * Fix PartitionUpdate.operationCount()for updates with static column operations (CASSANDRA-10606)
 * Fix thrift get() queries with defined columns (CASSANDRA-10586)
 * Fix marking of indexes as built and removed (CASSANDRA-10601)
 * Skip initialization of non-registered 2i instances, remove Index::getIndexName (CASSANDRA-10595)
 * Fix batches on multiple tables (CASSANDRA-10554)
 * Ensure compaction options are validated when updating KeyspaceMetadata (CASSANDRA-10569)
 * Flatten Iterator Transformation Hierarchy (CASSANDRA-9975)
 * Remove token generator (CASSANDRA-5261)
 * RolesCache should not be created for any authenticator that does not requireAuthentication (CASSANDRA-10562)
 * Fix LogTransaction checking only a single directory for files (CASSANDRA-10421)
 * Fix handling of range tombstones when reading old format sstables (CASSANDRA-10360)
 * Aggregate with Initial Condition fails with C* 3.0 (CASSANDRA-10367)
Merged from 2.2:
 * (cqlsh) show partial trace if incomplete after max_trace_wait (CASSANDRA-7645)
 * Use most up-to-date version of schema for system tables (CASSANDRA-10652)
 * Deprecate memory_allocator in cassandra.yaml (CASSANDRA-10581,10628)
 * Expose phi values from failure detector via JMX and tweak debug
   and trace logging (CASSANDRA-9526)
 * Fix IllegalArgumentException in DataOutputBuffer.reallocate for large buffers (CASSANDRA-10592)
Merged from 2.1:
 * Shutdown compaction in drain to prevent leak (CASSANDRA-10079)
 * (cqlsh) fix COPY using wrong variable name for time_format (CASSANDRA-10633)
 * Do not run SizeEstimatesRecorder if a node is not a member of the ring (CASSANDRA-9912)
 * Improve handling of dead nodes in gossip (CASSANDRA-10298)
 * Fix logback-tools.xml incorrectly configured for outputing to System.err
   (CASSANDRA-9937)
 * Fix streaming to catch exception so retry not fail (CASSANDRA-10557)
 * Add validation method to PerRowSecondaryIndex (CASSANDRA-10092)
 * Support encrypted and plain traffic on the same port (CASSANDRA-10559)
 * Do STCS in DTCS windows (CASSANDRA-10276)
 * Avoid repetition of JVM_OPTS in debian package (CASSANDRA-10251)
 * Fix potential NPE from handling result of SIM.highestSelectivityIndex (CASSANDRA-10550)
 * Fix paging issues with partitions containing only static columns data (CASSANDRA-10381)
 * Fix conditions on static columns (CASSANDRA-10264)
 * AssertionError: attempted to delete non-existing file CommitLog (CASSANDRA-10377)
 * Fix sorting for queries with an IN condition on partition key columns (CASSANDRA-10363)


3.0-rc2
 * Fix SELECT DISTINCT queries between 2.2.2 nodes and 3.0 nodes (CASSANDRA-10473)
 * Remove circular references in SegmentedFile (CASSANDRA-10543)
 * Ensure validation of indexed values only occurs once per-partition (CASSANDRA-10536)
 * Fix handling of static columns for range tombstones in thrift (CASSANDRA-10174)
 * Support empty ColumnFilter for backward compatility on empty IN (CASSANDRA-10471)
 * Remove Pig support (CASSANDRA-10542)
 * Fix LogFile throws Exception when assertion is disabled (CASSANDRA-10522)
 * Revert CASSANDRA-7486, make CMS default GC, move GC config to
   conf/jvm.options (CASSANDRA-10403)
 * Fix TeeingAppender causing some logs to be truncated/empty (CASSANDRA-10447)
 * Allow EACH_QUORUM for reads (CASSANDRA-9602)
 * Fix potential ClassCastException while upgrading (CASSANDRA-10468)
 * Fix NPE in MVs on update (CASSANDRA-10503)
 * Only include modified cell data in indexing deltas (CASSANDRA-10438)
 * Do not load keyspace when creating sstable writer (CASSANDRA-10443)
 * If node is not yet gossiping write all MV updates to batchlog only (CASSANDRA-10413)
 * Re-populate token metadata after commit log recovery (CASSANDRA-10293)
 * Provide additional metrics for materialized views (CASSANDRA-10323)
 * Flush system schema tables after local schema changes (CASSANDRA-10429)
Merged from 2.2:
 * Reduce contention getting instances of CompositeType (CASSANDRA-10433)
 * Fix the regression when using LIMIT with aggregates (CASSANDRA-10487)
 * Avoid NoClassDefFoundError during DataDescriptor initialization on windows (CASSANDRA-10412)
 * Preserve case of quoted Role & User names (CASSANDRA-10394)
 * cqlsh pg-style-strings broken (CASSANDRA-10484)
 * cqlsh prompt includes name of keyspace after failed `use` statement (CASSANDRA-10369)
Merged from 2.1:
 * (cqlsh) Distinguish negative and positive infinity in output (CASSANDRA-10523)
 * (cqlsh) allow custom time_format for COPY TO (CASSANDRA-8970)
 * Don't allow startup if the node's rack has changed (CASSANDRA-10242)
 * (cqlsh) show partial trace if incomplete after max_trace_wait (CASSANDRA-7645)
 * Allow LOCAL_JMX to be easily overridden (CASSANDRA-10275)
 * Mark nodes as dead even if they've already left (CASSANDRA-10205)


3.0.0-rc1
 * Fix mixed version read request compatibility for compact static tables
   (CASSANDRA-10373)
 * Fix paging of DISTINCT with static and IN (CASSANDRA-10354)
 * Allow MATERIALIZED VIEW's SELECT statement to restrict primary key
   columns (CASSANDRA-9664)
 * Move crc_check_chance out of compression options (CASSANDRA-9839)
 * Fix descending iteration past end of BTreeSearchIterator (CASSANDRA-10301)
 * Transfer hints to a different node on decommission (CASSANDRA-10198)
 * Check partition keys for CAS operations during stmt validation (CASSANDRA-10338)
 * Add custom query expressions to SELECT (CASSANDRA-10217)
 * Fix minor bugs in MV handling (CASSANDRA-10362)
 * Allow custom indexes with 0,1 or multiple target columns (CASSANDRA-10124)
 * Improve MV schema representation (CASSANDRA-9921)
 * Add flag to enable/disable coordinator batchlog for MV writes (CASSANDRA-10230)
 * Update cqlsh COPY for new internal driver serialization interface (CASSANDRA-10318)
 * Give index implementations more control over rebuild operations (CASSANDRA-10312)
 * Update index file format (CASSANDRA-10314)
 * Add "shadowable" row tombstones to deal with mv timestamp issues (CASSANDRA-10261)
 * CFS.loadNewSSTables() broken for pre-3.0 sstables
 * Cache selected index in read command to reduce lookups (CASSANDRA-10215)
 * Small optimizations of sstable index serialization (CASSANDRA-10232)
 * Support for both encrypted and unencrypted native transport connections (CASSANDRA-9590)
Merged from 2.2:
 * Configurable page size in cqlsh (CASSANDRA-9855)
 * Defer default role manager setup until all nodes are on 2.2+ (CASSANDRA-9761)
 * Handle missing RoleManager in config after upgrade to 2.2 (CASSANDRA-10209)
Merged from 2.1:
 * Bulk Loader API could not tolerate even node failure (CASSANDRA-10347)
 * Avoid misleading pushed notifications when multiple nodes
   share an rpc_address (CASSANDRA-10052)
 * Fix dropping undroppable when message queue is full (CASSANDRA-10113)
 * Fix potential ClassCastException during paging (CASSANDRA-10352)
 * Prevent ALTER TYPE from creating circular references (CASSANDRA-10339)
 * Fix cache handling of 2i and base tables (CASSANDRA-10155, 10359)
 * Fix NPE in nodetool compactionhistory (CASSANDRA-9758)
 * (Pig) support BulkOutputFormat as a URL parameter (CASSANDRA-7410)
 * BATCH statement is broken in cqlsh (CASSANDRA-10272)
 * (cqlsh) Make cqlsh PEP8 Compliant (CASSANDRA-10066)
 * (cqlsh) Fix error when starting cqlsh with --debug (CASSANDRA-10282)
 * Scrub, Cleanup and Upgrade do not unmark compacting until all operations
   have completed, regardless of the occurence of exceptions (CASSANDRA-10274)


3.0.0-beta2
 * Fix columns returned by AbstractBtreePartitions (CASSANDRA-10220)
 * Fix backward compatibility issue due to AbstractBounds serialization bug (CASSANDRA-9857)
 * Fix startup error when upgrading nodes (CASSANDRA-10136)
 * Base table PRIMARY KEY can be assumed to be NOT NULL in MV creation (CASSANDRA-10147)
 * Improve batchlog write patch (CASSANDRA-9673)
 * Re-apply MaterializedView updates on commitlog replay (CASSANDRA-10164)
 * Require AbstractType.isByteOrderComparable declaration in constructor (CASSANDRA-9901)
 * Avoid digest mismatch on upgrade to 3.0 (CASSANDRA-9554)
 * Fix Materialized View builder when adding multiple MVs (CASSANDRA-10156)
 * Choose better poolingOptions for protocol v4 in cassandra-stress (CASSANDRA-10182)
 * Fix LWW bug affecting Materialized Views (CASSANDRA-10197)
 * Ensures frozen sets and maps are always sorted (CASSANDRA-10162)
 * Don't deadlock when flushing CFS backed custom indexes (CASSANDRA-10181)
 * Fix double flushing of secondary index tables (CASSANDRA-10180)
 * Fix incorrect handling of range tombstones in thrift (CASSANDRA-10046)
 * Only use batchlog when paired materialized view replica is remote (CASSANDRA-10061)
 * Reuse TemporalRow when updating multiple MaterializedViews (CASSANDRA-10060)
 * Validate gc_grace_seconds for batchlog writes and MVs (CASSANDRA-9917)
 * Fix sstablerepairedset (CASSANDRA-10132)
Merged from 2.2:
 * Cancel transaction for sstables we wont redistribute index summary
   for (CASSANDRA-10270)
 * Retry snapshot deletion after compaction and gc on Windows (CASSANDRA-10222)
 * Fix failure to start with space in directory path on Windows (CASSANDRA-10239)
 * Fix repair hang when snapshot failed (CASSANDRA-10057)
 * Fall back to 1/4 commitlog volume for commitlog_total_space on small disks
   (CASSANDRA-10199)
Merged from 2.1:
 * Added configurable warning threshold for GC duration (CASSANDRA-8907)
 * Fix handling of streaming EOF (CASSANDRA-10206)
 * Only check KeyCache when it is enabled
 * Change streaming_socket_timeout_in_ms default to 1 hour (CASSANDRA-8611)
 * (cqlsh) update list of CQL keywords (CASSANDRA-9232)
 * Add nodetool gettraceprobability command (CASSANDRA-10234)
Merged from 2.0:
 * Fix rare race where older gossip states can be shadowed (CASSANDRA-10366)
 * Fix consolidating racks violating the RF contract (CASSANDRA-10238)
 * Disallow decommission when node is in drained state (CASSANDRA-8741)


2.2.1
 * Fix race during construction of commit log (CASSANDRA-10049)
 * Fix LeveledCompactionStrategyTest (CASSANDRA-9757)
 * Fix broken UnbufferedDataOutputStreamPlus.writeUTF (CASSANDRA-10203)
 * (cqlsh) default load-from-file encoding to utf-8 (CASSANDRA-9898)
 * Avoid returning Permission.NONE when failing to query users table (CASSANDRA-10168)
 * (cqlsh) add CLEAR command (CASSANDRA-10086)
 * Support string literals as Role names for compatibility (CASSANDRA-10135)
Merged from 2.1:
 * Only check KeyCache when it is enabled
 * Change streaming_socket_timeout_in_ms default to 1 hour (CASSANDRA-8611)
 * (cqlsh) update list of CQL keywords (CASSANDRA-9232)


3.0.0-beta1
 * Redesign secondary index API (CASSANDRA-9459, 7771, 9041)
 * Fix throwing ReadFailure instead of ReadTimeout on range queries (CASSANDRA-10125)
 * Rewrite hinted handoff (CASSANDRA-6230)
 * Fix query on static compact tables (CASSANDRA-10093)
 * Fix race during construction of commit log (CASSANDRA-10049)
 * Add option to only purge repaired tombstones (CASSANDRA-6434)
 * Change authorization handling for MVs (CASSANDRA-9927)
 * Add custom JMX enabled executor for UDF sandbox (CASSANDRA-10026)
 * Fix row deletion bug for Materialized Views (CASSANDRA-10014)
 * Support mixed-version clusters with Cassandra 2.1 and 2.2 (CASSANDRA-9704)
 * Fix multiple slices on RowSearchers (CASSANDRA-10002)
 * Fix bug in merging of collections (CASSANDRA-10001)
 * Optimize batchlog replay to avoid full scans (CASSANDRA-7237)
 * Repair improvements when using vnodes (CASSANDRA-5220)
 * Disable scripted UDFs by default (CASSANDRA-9889)
 * Bytecode inspection for Java-UDFs (CASSANDRA-9890)
 * Use byte to serialize MT hash length (CASSANDRA-9792)
 * Replace usage of Adler32 with CRC32 (CASSANDRA-8684)
 * Fix migration to new format from 2.1 SSTable (CASSANDRA-10006)
 * SequentialWriter should extend BufferedDataOutputStreamPlus (CASSANDRA-9500)
 * Use the same repairedAt timestamp within incremental repair session (CASSANDRA-9111)
Merged from 2.2:
 * Allow count(*) and count(1) to be use as normal aggregation (CASSANDRA-10114)
 * An NPE is thrown if the column name is unknown for an IN relation (CASSANDRA-10043)
 * Apply commit_failure_policy to more errors on startup (CASSANDRA-9749)
 * Fix histogram overflow exception (CASSANDRA-9973)
 * Route gossip messages over dedicated socket (CASSANDRA-9237)
 * Add checksum to saved cache files (CASSANDRA-9265)
 * Log warning when using an aggregate without partition key (CASSANDRA-9737)
Merged from 2.1:
 * (cqlsh) Allow encoding to be set through command line (CASSANDRA-10004)
 * Add new JMX methods to change local compaction strategy (CASSANDRA-9965)
 * Write hints for paxos commits (CASSANDRA-7342)
 * (cqlsh) Fix timestamps before 1970 on Windows, always
   use UTC for timestamp display (CASSANDRA-10000)
 * (cqlsh) Avoid overwriting new config file with old config
   when both exist (CASSANDRA-9777)
 * Release snapshot selfRef when doing snapshot repair (CASSANDRA-9998)
 * Cannot replace token does not exist - DN node removed as Fat Client (CASSANDRA-9871)
Merged from 2.0:
 * Don't cast expected bf size to an int (CASSANDRA-9959)
 * Make getFullyExpiredSSTables less expensive (CASSANDRA-9882)


3.0.0-alpha1
 * Implement proper sandboxing for UDFs (CASSANDRA-9402)
 * Simplify (and unify) cleanup of compaction leftovers (CASSANDRA-7066)
 * Allow extra schema definitions in cassandra-stress yaml (CASSANDRA-9850)
 * Metrics should use up to date nomenclature (CASSANDRA-9448)
 * Change CREATE/ALTER TABLE syntax for compression (CASSANDRA-8384)
 * Cleanup crc and adler code for java 8 (CASSANDRA-9650)
 * Storage engine refactor (CASSANDRA-8099, 9743, 9746, 9759, 9781, 9808, 9825,
   9848, 9705, 9859, 9867, 9874, 9828, 9801)
 * Update Guava to 18.0 (CASSANDRA-9653)
 * Bloom filter false positive ratio is not honoured (CASSANDRA-8413)
 * New option for cassandra-stress to leave a ratio of columns null (CASSANDRA-9522)
 * Change hinted_handoff_enabled yaml setting, JMX (CASSANDRA-9035)
 * Add algorithmic token allocation (CASSANDRA-7032)
 * Add nodetool command to replay batchlog (CASSANDRA-9547)
 * Make file buffer cache independent of paths being read (CASSANDRA-8897)
 * Remove deprecated legacy Hadoop code (CASSANDRA-9353)
 * Decommissioned nodes will not rejoin the cluster (CASSANDRA-8801)
 * Change gossip stabilization to use endpoit size (CASSANDRA-9401)
 * Change default garbage collector to G1 (CASSANDRA-7486)
 * Populate TokenMetadata early during startup (CASSANDRA-9317)
 * Undeprecate cache recentHitRate (CASSANDRA-6591)
 * Add support for selectively varint encoding fields (CASSANDRA-9499, 9865)
 * Materialized Views (CASSANDRA-6477)
Merged from 2.2:
 * Avoid grouping sstables for anticompaction with DTCS (CASSANDRA-9900)
 * UDF / UDA execution time in trace (CASSANDRA-9723)
 * Fix broken internode SSL (CASSANDRA-9884)
Merged from 2.1:
 * Add new JMX methods to change local compaction strategy (CASSANDRA-9965)
 * Fix handling of enable/disable autocompaction (CASSANDRA-9899)
 * Add consistency level to tracing ouput (CASSANDRA-9827)
 * Remove repair snapshot leftover on startup (CASSANDRA-7357)
 * Use random nodes for batch log when only 2 racks (CASSANDRA-8735)
 * Ensure atomicity inside thrift and stream session (CASSANDRA-7757)
 * Fix nodetool info error when the node is not joined (CASSANDRA-9031)
Merged from 2.0:
 * Log when messages are dropped due to cross_node_timeout (CASSANDRA-9793)
 * Don't track hotness when opening from snapshot for validation (CASSANDRA-9382)


2.2.0
 * Allow the selection of columns together with aggregates (CASSANDRA-9767)
 * Fix cqlsh copy methods and other windows specific issues (CASSANDRA-9795)
 * Don't wrap byte arrays in SequentialWriter (CASSANDRA-9797)
 * sum() and avg() functions missing for smallint and tinyint types (CASSANDRA-9671)
 * Revert CASSANDRA-9542 (allow native functions in UDA) (CASSANDRA-9771)
Merged from 2.1:
 * Fix MarshalException when upgrading superColumn family (CASSANDRA-9582)
 * Fix broken logging for "empty" flushes in Memtable (CASSANDRA-9837)
 * Handle corrupt files on startup (CASSANDRA-9686)
 * Fix clientutil jar and tests (CASSANDRA-9760)
 * (cqlsh) Allow the SSL protocol version to be specified through the
    config file or environment variables (CASSANDRA-9544)
Merged from 2.0:
 * Add tool to find why expired sstables are not getting dropped (CASSANDRA-10015)
 * Remove erroneous pending HH tasks from tpstats/jmx (CASSANDRA-9129)
 * Don't cast expected bf size to an int (CASSANDRA-9959)
 * checkForEndpointCollision fails for legitimate collisions (CASSANDRA-9765)
 * Complete CASSANDRA-8448 fix (CASSANDRA-9519)
 * Don't include auth credentials in debug log (CASSANDRA-9682)
 * Can't transition from write survey to normal mode (CASSANDRA-9740)
 * Scrub (recover) sstables even when -Index.db is missing (CASSANDRA-9591)
 * Fix growing pending background compaction (CASSANDRA-9662)


2.2.0-rc2
 * Re-enable memory-mapped I/O on Windows (CASSANDRA-9658)
 * Warn when an extra-large partition is compacted (CASSANDRA-9643)
 * (cqlsh) Allow setting the initial connection timeout (CASSANDRA-9601)
 * BulkLoader has --transport-factory option but does not use it (CASSANDRA-9675)
 * Allow JMX over SSL directly from nodetool (CASSANDRA-9090)
 * Update cqlsh for UDFs (CASSANDRA-7556)
 * Change Windows kernel default timer resolution (CASSANDRA-9634)
 * Deprected sstable2json and json2sstable (CASSANDRA-9618)
 * Allow native functions in user-defined aggregates (CASSANDRA-9542)
 * Don't repair system_distributed by default (CASSANDRA-9621)
 * Fix mixing min, max, and count aggregates for blob type (CASSANRA-9622)
 * Rename class for DATE type in Java driver (CASSANDRA-9563)
 * Duplicate compilation of UDFs on coordinator (CASSANDRA-9475)
 * Fix connection leak in CqlRecordWriter (CASSANDRA-9576)
 * Mlockall before opening system sstables & remove boot_without_jna option (CASSANDRA-9573)
 * Add functions to convert timeuuid to date or time, deprecate dateOf and unixTimestampOf (CASSANDRA-9229)
 * Make sure we cancel non-compacting sstables from LifecycleTransaction (CASSANDRA-9566)
 * Fix deprecated repair JMX API (CASSANDRA-9570)
 * Add logback metrics (CASSANDRA-9378)
 * Update and refactor ant test/test-compression to run the tests in parallel (CASSANDRA-9583)
 * Fix upgrading to new directory for secondary index (CASSANDRA-9687)
Merged from 2.1:
 * (cqlsh) Fix bad check for CQL compatibility when DESCRIBE'ing
   COMPACT STORAGE tables with no clustering columns
 * Eliminate strong self-reference chains in sstable ref tidiers (CASSANDRA-9656)
 * Ensure StreamSession uses canonical sstable reader instances (CASSANDRA-9700)
 * Ensure memtable book keeping is not corrupted in the event we shrink usage (CASSANDRA-9681)
 * Update internal python driver for cqlsh (CASSANDRA-9064)
 * Fix IndexOutOfBoundsException when inserting tuple with too many
   elements using the string literal notation (CASSANDRA-9559)
 * Enable describe on indices (CASSANDRA-7814)
 * Fix incorrect result for IN queries where column not found (CASSANDRA-9540)
 * ColumnFamilyStore.selectAndReference may block during compaction (CASSANDRA-9637)
 * Fix bug in cardinality check when compacting (CASSANDRA-9580)
 * Fix memory leak in Ref due to ConcurrentLinkedQueue.remove() behaviour (CASSANDRA-9549)
 * Make rebuild only run one at a time (CASSANDRA-9119)
Merged from 2.0:
 * Avoid NPE in AuthSuccess#decode (CASSANDRA-9727)
 * Add listen_address to system.local (CASSANDRA-9603)
 * Bug fixes to resultset metadata construction (CASSANDRA-9636)
 * Fix setting 'durable_writes' in ALTER KEYSPACE (CASSANDRA-9560)
 * Avoids ballot clash in Paxos (CASSANDRA-9649)
 * Improve trace messages for RR (CASSANDRA-9479)
 * Fix suboptimal secondary index selection when restricted
   clustering column is also indexed (CASSANDRA-9631)
 * (cqlsh) Add min_threshold to DTCS option autocomplete (CASSANDRA-9385)
 * Fix error message when attempting to create an index on a column
   in a COMPACT STORAGE table with clustering columns (CASSANDRA-9527)
 * 'WITH WITH' in alter keyspace statements causes NPE (CASSANDRA-9565)
 * Expose some internals of SelectStatement for inspection (CASSANDRA-9532)
 * ArrivalWindow should use primitives (CASSANDRA-9496)
 * Periodically submit background compaction tasks (CASSANDRA-9592)
 * Set HAS_MORE_PAGES flag to false when PagingState is null (CASSANDRA-9571)


2.2.0-rc1
 * Compressed commit log should measure compressed space used (CASSANDRA-9095)
 * Fix comparison bug in CassandraRoleManager#collectRoles (CASSANDRA-9551)
 * Add tinyint,smallint,time,date support for UDFs (CASSANDRA-9400)
 * Deprecates SSTableSimpleWriter and SSTableSimpleUnsortedWriter (CASSANDRA-9546)
 * Empty INITCOND treated as null in aggregate (CASSANDRA-9457)
 * Remove use of Cell in Thrift MapReduce classes (CASSANDRA-8609)
 * Integrate pre-release Java Driver 2.2-rc1, custom build (CASSANDRA-9493)
 * Clean up gossiper logic for old versions (CASSANDRA-9370)
 * Fix custom payload coding/decoding to match the spec (CASSANDRA-9515)
 * ant test-all results incomplete when parsed (CASSANDRA-9463)
 * Disallow frozen<> types in function arguments and return types for
   clarity (CASSANDRA-9411)
 * Static Analysis to warn on unsafe use of Autocloseable instances (CASSANDRA-9431)
 * Update commitlog archiving examples now that commitlog segments are
   not recycled (CASSANDRA-9350)
 * Extend Transactional API to sstable lifecycle management (CASSANDRA-8568)
 * (cqlsh) Add support for native protocol 4 (CASSANDRA-9399)
 * Ensure that UDF and UDAs are keyspace-isolated (CASSANDRA-9409)
 * Revert CASSANDRA-7807 (tracing completion client notifications) (CASSANDRA-9429)
 * Add ability to stop compaction by ID (CASSANDRA-7207)
 * Let CassandraVersion handle SNAPSHOT version (CASSANDRA-9438)
Merged from 2.1:
 * (cqlsh) Fix using COPY through SOURCE or -f (CASSANDRA-9083)
 * Fix occasional lack of `system` keyspace in schema tables (CASSANDRA-8487)
 * Use ProtocolError code instead of ServerError code for native protocol
   error responses to unsupported protocol versions (CASSANDRA-9451)
 * Default commitlog_sync_batch_window_in_ms changed to 2ms (CASSANDRA-9504)
 * Fix empty partition assertion in unsorted sstable writing tools (CASSANDRA-9071)
 * Ensure truncate without snapshot cannot produce corrupt responses (CASSANDRA-9388)
 * Consistent error message when a table mixes counter and non-counter
   columns (CASSANDRA-9492)
 * Avoid getting unreadable keys during anticompaction (CASSANDRA-9508)
 * (cqlsh) Better float precision by default (CASSANDRA-9224)
 * Improve estimated row count (CASSANDRA-9107)
 * Optimize range tombstone memory footprint (CASSANDRA-8603)
 * Use configured gcgs in anticompaction (CASSANDRA-9397)
Merged from 2.0:
 * Don't accumulate more range than necessary in RangeTombstone.Tracker (CASSANDRA-9486)
 * Add broadcast and rpc addresses to system.local (CASSANDRA-9436)
 * Always mark sstable suspect when corrupted (CASSANDRA-9478)
 * Add database users and permissions to CQL3 documentation (CASSANDRA-7558)
 * Allow JVM_OPTS to be passed to standalone tools (CASSANDRA-5969)
 * Fix bad condition in RangeTombstoneList (CASSANDRA-9485)
 * Fix potential StackOverflow when setting CrcCheckChance over JMX (CASSANDRA-9488)
 * Fix null static columns in pages after the first, paged reversed
   queries (CASSANDRA-8502)
 * Fix counting cache serialization in request metrics (CASSANDRA-9466)
 * Add option not to validate atoms during scrub (CASSANDRA-9406)


2.2.0-beta1
 * Introduce Transactional API for internal state changes (CASSANDRA-8984)
 * Add a flag in cassandra.yaml to enable UDFs (CASSANDRA-9404)
 * Better support of null for UDF (CASSANDRA-8374)
 * Use ecj instead of javassist for UDFs (CASSANDRA-8241)
 * faster async logback configuration for tests (CASSANDRA-9376)
 * Add `smallint` and `tinyint` data types (CASSANDRA-8951)
 * Avoid thrift schema creation when native driver is used in stress tool (CASSANDRA-9374)
 * Make Functions.declared thread-safe
 * Add client warnings to native protocol v4 (CASSANDRA-8930)
 * Allow roles cache to be invalidated (CASSANDRA-8967)
 * Upgrade Snappy (CASSANDRA-9063)
 * Don't start Thrift rpc by default (CASSANDRA-9319)
 * Only stream from unrepaired sstables with incremental repair (CASSANDRA-8267)
 * Aggregate UDFs allow SFUNC return type to differ from STYPE if FFUNC specified (CASSANDRA-9321)
 * Remove Thrift dependencies in bundled tools (CASSANDRA-8358)
 * Disable memory mapping of hsperfdata file for JVM statistics (CASSANDRA-9242)
 * Add pre-startup checks to detect potential incompatibilities (CASSANDRA-8049)
 * Distinguish between null and unset in protocol v4 (CASSANDRA-7304)
 * Add user/role permissions for user-defined functions (CASSANDRA-7557)
 * Allow cassandra config to be updated to restart daemon without unloading classes (CASSANDRA-9046)
 * Don't initialize compaction writer before checking if iter is empty (CASSANDRA-9117)
 * Don't execute any functions at prepare-time (CASSANDRA-9037)
 * Share file handles between all instances of a SegmentedFile (CASSANDRA-8893)
 * Make it possible to major compact LCS (CASSANDRA-7272)
 * Make FunctionExecutionException extend RequestExecutionException
   (CASSANDRA-9055)
 * Add support for SELECT JSON, INSERT JSON syntax and new toJson(), fromJson()
   functions (CASSANDRA-7970)
 * Optimise max purgeable timestamp calculation in compaction (CASSANDRA-8920)
 * Constrain internode message buffer sizes, and improve IO class hierarchy (CASSANDRA-8670)
 * New tool added to validate all sstables in a node (CASSANDRA-5791)
 * Push notification when tracing completes for an operation (CASSANDRA-7807)
 * Delay "node up" and "node added" notifications until native protocol server is started (CASSANDRA-8236)
 * Compressed Commit Log (CASSANDRA-6809)
 * Optimise IntervalTree (CASSANDRA-8988)
 * Add a key-value payload for third party usage (CASSANDRA-8553, 9212)
 * Bump metrics-reporter-config dependency for metrics 3.0 (CASSANDRA-8149)
 * Partition intra-cluster message streams by size, not type (CASSANDRA-8789)
 * Add WriteFailureException to native protocol, notify coordinator of
   write failures (CASSANDRA-8592)
 * Convert SequentialWriter to nio (CASSANDRA-8709)
 * Add role based access control (CASSANDRA-7653, 8650, 7216, 8760, 8849, 8761, 8850)
 * Record client ip address in tracing sessions (CASSANDRA-8162)
 * Indicate partition key columns in response metadata for prepared
   statements (CASSANDRA-7660)
 * Merge UUIDType and TimeUUIDType parse logic (CASSANDRA-8759)
 * Avoid memory allocation when searching index summary (CASSANDRA-8793)
 * Optimise (Time)?UUIDType Comparisons (CASSANDRA-8730)
 * Make CRC32Ex into a separate maven dependency (CASSANDRA-8836)
 * Use preloaded jemalloc w/ Unsafe (CASSANDRA-8714, 9197)
 * Avoid accessing partitioner through StorageProxy (CASSANDRA-8244, 8268)
 * Upgrade Metrics library and remove depricated metrics (CASSANDRA-5657)
 * Serializing Row cache alternative, fully off heap (CASSANDRA-7438)
 * Duplicate rows returned when in clause has repeated values (CASSANDRA-6706)
 * Make CassandraException unchecked, extend RuntimeException (CASSANDRA-8560)
 * Support direct buffer decompression for reads (CASSANDRA-8464)
 * DirectByteBuffer compatible LZ4 methods (CASSANDRA-7039)
 * Group sstables for anticompaction correctly (CASSANDRA-8578)
 * Add ReadFailureException to native protocol, respond
   immediately when replicas encounter errors while handling
   a read request (CASSANDRA-7886)
 * Switch CommitLogSegment from RandomAccessFile to nio (CASSANDRA-8308)
 * Allow mixing token and partition key restrictions (CASSANDRA-7016)
 * Support index key/value entries on map collections (CASSANDRA-8473)
 * Modernize schema tables (CASSANDRA-8261)
 * Support for user-defined aggregation functions (CASSANDRA-8053)
 * Fix NPE in SelectStatement with empty IN values (CASSANDRA-8419)
 * Refactor SelectStatement, return IN results in natural order instead
   of IN value list order and ignore duplicate values in partition key IN restrictions (CASSANDRA-7981)
 * Support UDTs, tuples, and collections in user-defined
   functions (CASSANDRA-7563)
 * Fix aggregate fn results on empty selection, result column name,
   and cqlsh parsing (CASSANDRA-8229)
 * Mark sstables as repaired after full repair (CASSANDRA-7586)
 * Extend Descriptor to include a format value and refactor reader/writer
   APIs (CASSANDRA-7443)
 * Integrate JMH for microbenchmarks (CASSANDRA-8151)
 * Keep sstable levels when bootstrapping (CASSANDRA-7460)
 * Add Sigar library and perform basic OS settings check on startup (CASSANDRA-7838)
 * Support for aggregation functions (CASSANDRA-4914)
 * Remove cassandra-cli (CASSANDRA-7920)
 * Accept dollar quoted strings in CQL (CASSANDRA-7769)
 * Make assassinate a first class command (CASSANDRA-7935)
 * Support IN clause on any partition key column (CASSANDRA-7855)
 * Support IN clause on any clustering column (CASSANDRA-4762)
 * Improve compaction logging (CASSANDRA-7818)
 * Remove YamlFileNetworkTopologySnitch (CASSANDRA-7917)
 * Do anticompaction in groups (CASSANDRA-6851)
 * Support user-defined functions (CASSANDRA-7395, 7526, 7562, 7740, 7781, 7929,
   7924, 7812, 8063, 7813, 7708)
 * Permit configurable timestamps with cassandra-stress (CASSANDRA-7416)
 * Move sstable RandomAccessReader to nio2, which allows using the
   FILE_SHARE_DELETE flag on Windows (CASSANDRA-4050)
 * Remove CQL2 (CASSANDRA-5918)
 * Optimize fetching multiple cells by name (CASSANDRA-6933)
 * Allow compilation in java 8 (CASSANDRA-7028)
 * Make incremental repair default (CASSANDRA-7250)
 * Enable code coverage thru JaCoCo (CASSANDRA-7226)
 * Switch external naming of 'column families' to 'tables' (CASSANDRA-4369)
 * Shorten SSTable path (CASSANDRA-6962)
 * Use unsafe mutations for most unit tests (CASSANDRA-6969)
 * Fix race condition during calculation of pending ranges (CASSANDRA-7390)
 * Fail on very large batch sizes (CASSANDRA-8011)
 * Improve concurrency of repair (CASSANDRA-6455, 8208, 9145)
 * Select optimal CRC32 implementation at runtime (CASSANDRA-8614)
 * Evaluate MurmurHash of Token once per query (CASSANDRA-7096)
 * Generalize progress reporting (CASSANDRA-8901)
 * Resumable bootstrap streaming (CASSANDRA-8838, CASSANDRA-8942)
 * Allow scrub for secondary index (CASSANDRA-5174)
 * Save repair data to system table (CASSANDRA-5839)
 * fix nodetool names that reference column families (CASSANDRA-8872)
 Merged from 2.1:
 * Warn on misuse of unlogged batches (CASSANDRA-9282)
 * Failure detector detects and ignores local pauses (CASSANDRA-9183)
 * Add utility class to support for rate limiting a given log statement (CASSANDRA-9029)
 * Add missing consistency levels to cassandra-stess (CASSANDRA-9361)
 * Fix commitlog getCompletedTasks to not increment (CASSANDRA-9339)
 * Fix for harmless exceptions logged as ERROR (CASSANDRA-8564)
 * Delete processed sstables in sstablesplit/sstableupgrade (CASSANDRA-8606)
 * Improve sstable exclusion from partition tombstones (CASSANDRA-9298)
 * Validate the indexed column rather than the cell's contents for 2i (CASSANDRA-9057)
 * Add support for top-k custom 2i queries (CASSANDRA-8717)
 * Fix error when dropping table during compaction (CASSANDRA-9251)
 * cassandra-stress supports validation operations over user profiles (CASSANDRA-8773)
 * Add support for rate limiting log messages (CASSANDRA-9029)
 * Log the partition key with tombstone warnings (CASSANDRA-8561)
 * Reduce runWithCompactionsDisabled poll interval to 1ms (CASSANDRA-9271)
 * Fix PITR commitlog replay (CASSANDRA-9195)
 * GCInspector logs very different times (CASSANDRA-9124)
 * Fix deleting from an empty list (CASSANDRA-9198)
 * Update tuple and collection types that use a user-defined type when that UDT
   is modified (CASSANDRA-9148, CASSANDRA-9192)
 * Use higher timeout for prepair and snapshot in repair (CASSANDRA-9261)
 * Fix anticompaction blocking ANTI_ENTROPY stage (CASSANDRA-9151)
 * Repair waits for anticompaction to finish (CASSANDRA-9097)
 * Fix streaming not holding ref when stream error (CASSANDRA-9295)
 * Fix canonical view returning early opened SSTables (CASSANDRA-9396)
Merged from 2.0:
 * (cqlsh) Add LOGIN command to switch users (CASSANDRA-7212)
 * Clone SliceQueryFilter in AbstractReadCommand implementations (CASSANDRA-8940)
 * Push correct protocol notification for DROP INDEX (CASSANDRA-9310)
 * token-generator - generated tokens too long (CASSANDRA-9300)
 * Fix counting of tombstones for TombstoneOverwhelmingException (CASSANDRA-9299)
 * Fix ReconnectableSnitch reconnecting to peers during upgrade (CASSANDRA-6702)
 * Include keyspace and table name in error log for collections over the size
   limit (CASSANDRA-9286)
 * Avoid potential overlap in LCS with single-partition sstables (CASSANDRA-9322)
 * Log warning message when a table is queried before the schema has fully
   propagated (CASSANDRA-9136)
 * Overload SecondaryIndex#indexes to accept the column definition (CASSANDRA-9314)
 * (cqlsh) Add SERIAL and LOCAL_SERIAL consistency levels (CASSANDRA-8051)
 * Fix index selection during rebuild with certain table layouts (CASSANDRA-9281)
 * Fix partition-level-delete-only workload accounting (CASSANDRA-9194)
 * Allow scrub to handle corrupted compressed chunks (CASSANDRA-9140)
 * Fix assertion error when resetlocalschema is run during repair (CASSANDRA-9249)
 * Disable single sstable tombstone compactions for DTCS by default (CASSANDRA-9234)
 * IncomingTcpConnection thread is not named (CASSANDRA-9262)
 * Close incoming connections when MessagingService is stopped (CASSANDRA-9238)
 * Fix streaming hang when retrying (CASSANDRA-9132)


2.1.5
 * Re-add deprecated cold_reads_to_omit param for backwards compat (CASSANDRA-9203)
 * Make anticompaction visible in compactionstats (CASSANDRA-9098)
 * Improve nodetool getendpoints documentation about the partition
   key parameter (CASSANDRA-6458)
 * Don't check other keyspaces for schema changes when an user-defined
   type is altered (CASSANDRA-9187)
 * Add generate-idea-files target to build.xml (CASSANDRA-9123)
 * Allow takeColumnFamilySnapshot to take a list of tables (CASSANDRA-8348)
 * Limit major sstable operations to their canonical representation (CASSANDRA-8669)
 * cqlsh: Add tests for INSERT and UPDATE tab completion (CASSANDRA-9125)
 * cqlsh: quote column names when needed in COPY FROM inserts (CASSANDRA-9080)
 * Do not load read meter for offline operations (CASSANDRA-9082)
 * cqlsh: Make CompositeType data readable (CASSANDRA-8919)
 * cqlsh: Fix display of triggers (CASSANDRA-9081)
 * Fix NullPointerException when deleting or setting an element by index on
   a null list collection (CASSANDRA-9077)
 * Buffer bloom filter serialization (CASSANDRA-9066)
 * Fix anti-compaction target bloom filter size (CASSANDRA-9060)
 * Make FROZEN and TUPLE unreserved keywords in CQL (CASSANDRA-9047)
 * Prevent AssertionError from SizeEstimatesRecorder (CASSANDRA-9034)
 * Avoid overwriting index summaries for sstables with an older format that
   does not support downsampling; rebuild summaries on startup when this
   is detected (CASSANDRA-8993)
 * Fix potential data loss in CompressedSequentialWriter (CASSANDRA-8949)
 * Make PasswordAuthenticator number of hashing rounds configurable (CASSANDRA-8085)
 * Fix AssertionError when binding nested collections in DELETE (CASSANDRA-8900)
 * Check for overlap with non-early sstables in LCS (CASSANDRA-8739)
 * Only calculate max purgable timestamp if we have to (CASSANDRA-8914)
 * (cqlsh) Greatly improve performance of COPY FROM (CASSANDRA-8225)
 * IndexSummary effectiveIndexInterval is now a guideline, not a rule (CASSANDRA-8993)
 * Use correct bounds for page cache eviction of compressed files (CASSANDRA-8746)
 * SSTableScanner enforces its bounds (CASSANDRA-8946)
 * Cleanup cell equality (CASSANDRA-8947)
 * Introduce intra-cluster message coalescing (CASSANDRA-8692)
 * DatabaseDescriptor throws NPE when rpc_interface is used (CASSANDRA-8839)
 * Don't check if an sstable is live for offline compactions (CASSANDRA-8841)
 * Don't set clientMode in SSTableLoader (CASSANDRA-8238)
 * Fix SSTableRewriter with disabled early open (CASSANDRA-8535)
 * Fix cassandra-stress so it respects the CL passed in user mode (CASSANDRA-8948)
 * Fix rare NPE in ColumnDefinition#hasIndexOption() (CASSANDRA-8786)
 * cassandra-stress reports per-operation statistics, plus misc (CASSANDRA-8769)
 * Add SimpleDate (cql date) and Time (cql time) types (CASSANDRA-7523)
 * Use long for key count in cfstats (CASSANDRA-8913)
 * Make SSTableRewriter.abort() more robust to failure (CASSANDRA-8832)
 * Remove cold_reads_to_omit from STCS (CASSANDRA-8860)
 * Make EstimatedHistogram#percentile() use ceil instead of floor (CASSANDRA-8883)
 * Fix top partitions reporting wrong cardinality (CASSANDRA-8834)
 * Fix rare NPE in KeyCacheSerializer (CASSANDRA-8067)
 * Pick sstables for validation as late as possible inc repairs (CASSANDRA-8366)
 * Fix commitlog getPendingTasks to not increment (CASSANDRA-8862)
 * Fix parallelism adjustment in range and secondary index queries
   when the first fetch does not satisfy the limit (CASSANDRA-8856)
 * Check if the filtered sstables is non-empty in STCS (CASSANDRA-8843)
 * Upgrade java-driver used for cassandra-stress (CASSANDRA-8842)
 * Fix CommitLog.forceRecycleAllSegments() memory access error (CASSANDRA-8812)
 * Improve assertions in Memory (CASSANDRA-8792)
 * Fix SSTableRewriter cleanup (CASSANDRA-8802)
 * Introduce SafeMemory for CompressionMetadata.Writer (CASSANDRA-8758)
 * 'nodetool info' prints exception against older node (CASSANDRA-8796)
 * Ensure SSTableReader.last corresponds exactly with the file end (CASSANDRA-8750)
 * Make SSTableWriter.openEarly more robust and obvious (CASSANDRA-8747)
 * Enforce SSTableReader.first/last (CASSANDRA-8744)
 * Cleanup SegmentedFile API (CASSANDRA-8749)
 * Avoid overlap with early compaction replacement (CASSANDRA-8683)
 * Safer Resource Management++ (CASSANDRA-8707)
 * Write partition size estimates into a system table (CASSANDRA-7688)
 * cqlsh: Fix keys() and full() collection indexes in DESCRIBE output
   (CASSANDRA-8154)
 * Show progress of streaming in nodetool netstats (CASSANDRA-8886)
 * IndexSummaryBuilder utilises offheap memory, and shares data between
   each IndexSummary opened from it (CASSANDRA-8757)
 * markCompacting only succeeds if the exact SSTableReader instances being
   marked are in the live set (CASSANDRA-8689)
 * cassandra-stress support for varint (CASSANDRA-8882)
 * Fix Adler32 digest for compressed sstables (CASSANDRA-8778)
 * Add nodetool statushandoff/statusbackup (CASSANDRA-8912)
 * Use stdout for progress and stats in sstableloader (CASSANDRA-8982)
 * Correctly identify 2i datadir from older versions (CASSANDRA-9116)
Merged from 2.0:
 * Ignore gossip SYNs after shutdown (CASSANDRA-9238)
 * Avoid overflow when calculating max sstable size in LCS (CASSANDRA-9235)
 * Make sstable blacklisting work with compression (CASSANDRA-9138)
 * Do not attempt to rebuild indexes if no index accepts any column (CASSANDRA-9196)
 * Don't initiate snitch reconnection for dead states (CASSANDRA-7292)
 * Fix ArrayIndexOutOfBoundsException in CQLSSTableWriter (CASSANDRA-8978)
 * Add shutdown gossip state to prevent timeouts during rolling restarts (CASSANDRA-8336)
 * Fix running with java.net.preferIPv6Addresses=true (CASSANDRA-9137)
 * Fix failed bootstrap/replace attempts being persisted in system.peers (CASSANDRA-9180)
 * Flush system.IndexInfo after marking index built (CASSANDRA-9128)
 * Fix updates to min/max_compaction_threshold through cassandra-cli
   (CASSANDRA-8102)
 * Don't include tmp files when doing offline relevel (CASSANDRA-9088)
 * Use the proper CAS WriteType when finishing a previous round during Paxos
   preparation (CASSANDRA-8672)
 * Avoid race in cancelling compactions (CASSANDRA-9070)
 * More aggressive check for expired sstables in DTCS (CASSANDRA-8359)
 * Fix ignored index_interval change in ALTER TABLE statements (CASSANDRA-7976)
 * Do more aggressive compaction in old time windows in DTCS (CASSANDRA-8360)
 * java.lang.AssertionError when reading saved cache (CASSANDRA-8740)
 * "disk full" when running cleanup (CASSANDRA-9036)
 * Lower logging level from ERROR to DEBUG when a scheduled schema pull
   cannot be completed due to a node being down (CASSANDRA-9032)
 * Fix MOVED_NODE client event (CASSANDRA-8516)
 * Allow overriding MAX_OUTSTANDING_REPLAY_COUNT (CASSANDRA-7533)
 * Fix malformed JMX ObjectName containing IPv6 addresses (CASSANDRA-9027)
 * (cqlsh) Allow increasing CSV field size limit through
   cqlshrc config option (CASSANDRA-8934)
 * Stop logging range tombstones when exceeding the threshold
   (CASSANDRA-8559)
 * Fix NullPointerException when nodetool getendpoints is run
   against invalid keyspaces or tables (CASSANDRA-8950)
 * Allow specifying the tmp dir (CASSANDRA-7712)
 * Improve compaction estimated tasks estimation (CASSANDRA-8904)
 * Fix duplicate up/down messages sent to native clients (CASSANDRA-7816)
 * Expose commit log archive status via JMX (CASSANDRA-8734)
 * Provide better exceptions for invalid replication strategy parameters
   (CASSANDRA-8909)
 * Fix regression in mixed single and multi-column relation support for
   SELECT statements (CASSANDRA-8613)
 * Add ability to limit number of native connections (CASSANDRA-8086)
 * Fix CQLSSTableWriter throwing exception and spawning threads
   (CASSANDRA-8808)
 * Fix MT mismatch between empty and GC-able data (CASSANDRA-8979)
 * Fix incorrect validation when snapshotting single table (CASSANDRA-8056)
 * Add offline tool to relevel sstables (CASSANDRA-8301)
 * Preserve stream ID for more protocol errors (CASSANDRA-8848)
 * Fix combining token() function with multi-column relations on
   clustering columns (CASSANDRA-8797)
 * Make CFS.markReferenced() resistant to bad refcounting (CASSANDRA-8829)
 * Fix StreamTransferTask abort/complete bad refcounting (CASSANDRA-8815)
 * Fix AssertionError when querying a DESC clustering ordered
   table with ASC ordering and paging (CASSANDRA-8767)
 * AssertionError: "Memory was freed" when running cleanup (CASSANDRA-8716)
 * Make it possible to set max_sstable_age to fractional days (CASSANDRA-8406)
 * Fix some multi-column relations with indexes on some clustering
   columns (CASSANDRA-8275)
 * Fix memory leak in SSTableSimple*Writer and SSTableReader.validate()
   (CASSANDRA-8748)
 * Throw OOM if allocating memory fails to return a valid pointer (CASSANDRA-8726)
 * Fix SSTableSimpleUnsortedWriter ConcurrentModificationException (CASSANDRA-8619)
 * 'nodetool info' prints exception against older node (CASSANDRA-8796)
 * Ensure SSTableSimpleUnsortedWriter.close() terminates if
   disk writer has crashed (CASSANDRA-8807)


2.1.4
 * Bind JMX to localhost unless explicitly configured otherwise (CASSANDRA-9085)


2.1.3
 * Fix HSHA/offheap_objects corruption (CASSANDRA-8719)
 * Upgrade libthrift to 0.9.2 (CASSANDRA-8685)
 * Don't use the shared ref in sstableloader (CASSANDRA-8704)
 * Purge internal prepared statements if related tables or
   keyspaces are dropped (CASSANDRA-8693)
 * (cqlsh) Handle unicode BOM at start of files (CASSANDRA-8638)
 * Stop compactions before exiting offline tools (CASSANDRA-8623)
 * Update tools/stress/README.txt to match current behaviour (CASSANDRA-7933)
 * Fix schema from Thrift conversion with empty metadata (CASSANDRA-8695)
 * Safer Resource Management (CASSANDRA-7705)
 * Make sure we compact highly overlapping cold sstables with
   STCS (CASSANDRA-8635)
 * rpc_interface and listen_interface generate NPE on startup when specified
   interface doesn't exist (CASSANDRA-8677)
 * Fix ArrayIndexOutOfBoundsException in nodetool cfhistograms (CASSANDRA-8514)
 * Switch from yammer metrics for nodetool cf/proxy histograms (CASSANDRA-8662)
 * Make sure we don't add tmplink files to the compaction
   strategy (CASSANDRA-8580)
 * (cqlsh) Handle maps with blob keys (CASSANDRA-8372)
 * (cqlsh) Handle DynamicCompositeType schemas correctly (CASSANDRA-8563)
 * Duplicate rows returned when in clause has repeated values (CASSANDRA-6706)
 * Add tooling to detect hot partitions (CASSANDRA-7974)
 * Fix cassandra-stress user-mode truncation of partition generation (CASSANDRA-8608)
 * Only stream from unrepaired sstables during inc repair (CASSANDRA-8267)
 * Don't allow starting multiple inc repairs on the same sstables (CASSANDRA-8316)
 * Invalidate prepared BATCH statements when related tables
   or keyspaces are dropped (CASSANDRA-8652)
 * Fix missing results in secondary index queries on collections
   with ALLOW FILTERING (CASSANDRA-8421)
 * Expose EstimatedHistogram metrics for range slices (CASSANDRA-8627)
 * (cqlsh) Escape clqshrc passwords properly (CASSANDRA-8618)
 * Fix NPE when passing wrong argument in ALTER TABLE statement (CASSANDRA-8355)
 * Pig: Refactor and deprecate CqlStorage (CASSANDRA-8599)
 * Don't reuse the same cleanup strategy for all sstables (CASSANDRA-8537)
 * Fix case-sensitivity of index name on CREATE and DROP INDEX
   statements (CASSANDRA-8365)
 * Better detection/logging for corruption in compressed sstables (CASSANDRA-8192)
 * Use the correct repairedAt value when closing writer (CASSANDRA-8570)
 * (cqlsh) Handle a schema mismatch being detected on startup (CASSANDRA-8512)
 * Properly calculate expected write size during compaction (CASSANDRA-8532)
 * Invalidate affected prepared statements when a table's columns
   are altered (CASSANDRA-7910)
 * Stress - user defined writes should populate sequentally (CASSANDRA-8524)
 * Fix regression in SSTableRewriter causing some rows to become unreadable
   during compaction (CASSANDRA-8429)
 * Run major compactions for repaired/unrepaired in parallel (CASSANDRA-8510)
 * (cqlsh) Fix compression options in DESCRIBE TABLE output when compression
   is disabled (CASSANDRA-8288)
 * (cqlsh) Fix DESCRIBE output after keyspaces are altered (CASSANDRA-7623)
 * Make sure we set lastCompactedKey correctly (CASSANDRA-8463)
 * (cqlsh) Fix output of CONSISTENCY command (CASSANDRA-8507)
 * (cqlsh) Fixed the handling of LIST statements (CASSANDRA-8370)
 * Make sstablescrub check leveled manifest again (CASSANDRA-8432)
 * Check first/last keys in sstable when giving out positions (CASSANDRA-8458)
 * Disable mmap on Windows (CASSANDRA-6993)
 * Add missing ConsistencyLevels to cassandra-stress (CASSANDRA-8253)
 * Add auth support to cassandra-stress (CASSANDRA-7985)
 * Fix ArrayIndexOutOfBoundsException when generating error message
   for some CQL syntax errors (CASSANDRA-8455)
 * Scale memtable slab allocation logarithmically (CASSANDRA-7882)
 * cassandra-stress simultaneous inserts over same seed (CASSANDRA-7964)
 * Reduce cassandra-stress sampling memory requirements (CASSANDRA-7926)
 * Ensure memtable flush cannot expire commit log entries from its future (CASSANDRA-8383)
 * Make read "defrag" async to reclaim memtables (CASSANDRA-8459)
 * Remove tmplink files for offline compactions (CASSANDRA-8321)
 * Reduce maxHintsInProgress (CASSANDRA-8415)
 * BTree updates may call provided update function twice (CASSANDRA-8018)
 * Release sstable references after anticompaction (CASSANDRA-8386)
 * Handle abort() in SSTableRewriter properly (CASSANDRA-8320)
 * Centralize shared executors (CASSANDRA-8055)
 * Fix filtering for CONTAINS (KEY) relations on frozen collection
   clustering columns when the query is restricted to a single
   partition (CASSANDRA-8203)
 * Do more aggressive entire-sstable TTL expiry checks (CASSANDRA-8243)
 * Add more log info if readMeter is null (CASSANDRA-8238)
 * add check of the system wall clock time at startup (CASSANDRA-8305)
 * Support for frozen collections (CASSANDRA-7859)
 * Fix overflow on histogram computation (CASSANDRA-8028)
 * Have paxos reuse the timestamp generation of normal queries (CASSANDRA-7801)
 * Fix incremental repair not remove parent session on remote (CASSANDRA-8291)
 * Improve JBOD disk utilization (CASSANDRA-7386)
 * Log failed host when preparing incremental repair (CASSANDRA-8228)
 * Force config client mode in CQLSSTableWriter (CASSANDRA-8281)
 * Fix sstableupgrade throws exception (CASSANDRA-8688)
 * Fix hang when repairing empty keyspace (CASSANDRA-8694)
Merged from 2.0:
 * Fix IllegalArgumentException in dynamic snitch (CASSANDRA-8448)
 * Add support for UPDATE ... IF EXISTS (CASSANDRA-8610)
 * Fix reversal of list prepends (CASSANDRA-8733)
 * Prevent non-zero default_time_to_live on tables with counters
   (CASSANDRA-8678)
 * Fix SSTableSimpleUnsortedWriter ConcurrentModificationException
   (CASSANDRA-8619)
 * Round up time deltas lower than 1ms in BulkLoader (CASSANDRA-8645)
 * Add batch remove iterator to ABSC (CASSANDRA-8414, 8666)
 * Round up time deltas lower than 1ms in BulkLoader (CASSANDRA-8645)
 * Fix isClientMode check in Keyspace (CASSANDRA-8687)
 * Use more efficient slice size for querying internal secondary
   index tables (CASSANDRA-8550)
 * Fix potentially returning deleted rows with range tombstone (CASSANDRA-8558)
 * Check for available disk space before starting a compaction (CASSANDRA-8562)
 * Fix DISTINCT queries with LIMITs or paging when some partitions
   contain only tombstones (CASSANDRA-8490)
 * Introduce background cache refreshing to permissions cache
   (CASSANDRA-8194)
 * Fix race condition in StreamTransferTask that could lead to
   infinite loops and premature sstable deletion (CASSANDRA-7704)
 * Add an extra version check to MigrationTask (CASSANDRA-8462)
 * Ensure SSTableWriter cleans up properly after failure (CASSANDRA-8499)
 * Increase bf true positive count on key cache hit (CASSANDRA-8525)
 * Move MeteredFlusher to its own thread (CASSANDRA-8485)
 * Fix non-distinct results in DISTNCT queries on static columns when
   paging is enabled (CASSANDRA-8087)
 * Move all hints related tasks to hints internal executor (CASSANDRA-8285)
 * Fix paging for multi-partition IN queries (CASSANDRA-8408)
 * Fix MOVED_NODE topology event never being emitted when a node
   moves its token (CASSANDRA-8373)
 * Fix validation of indexes in COMPACT tables (CASSANDRA-8156)
 * Avoid StackOverflowError when a large list of IN values
   is used for a clustering column (CASSANDRA-8410)
 * Fix NPE when writetime() or ttl() calls are wrapped by
   another function call (CASSANDRA-8451)
 * Fix NPE after dropping a keyspace (CASSANDRA-8332)
 * Fix error message on read repair timeouts (CASSANDRA-7947)
 * Default DTCS base_time_seconds changed to 60 (CASSANDRA-8417)
 * Refuse Paxos operation with more than one pending endpoint (CASSANDRA-8346, 8640)
 * Throw correct exception when trying to bind a keyspace or table
   name (CASSANDRA-6952)
 * Make HHOM.compact synchronized (CASSANDRA-8416)
 * cancel latency-sampling task when CF is dropped (CASSANDRA-8401)
 * don't block SocketThread for MessagingService (CASSANDRA-8188)
 * Increase quarantine delay on replacement (CASSANDRA-8260)
 * Expose off-heap memory usage stats (CASSANDRA-7897)
 * Ignore Paxos commits for truncated tables (CASSANDRA-7538)
 * Validate size of indexed column values (CASSANDRA-8280)
 * Make LCS split compaction results over all data directories (CASSANDRA-8329)
 * Fix some failing queries that use multi-column relations
   on COMPACT STORAGE tables (CASSANDRA-8264)
 * Fix InvalidRequestException with ORDER BY (CASSANDRA-8286)
 * Disable SSLv3 for POODLE (CASSANDRA-8265)
 * Fix millisecond timestamps in Tracing (CASSANDRA-8297)
 * Include keyspace name in error message when there are insufficient
   live nodes to stream from (CASSANDRA-8221)
 * Avoid overlap in L1 when L0 contains many nonoverlapping
   sstables (CASSANDRA-8211)
 * Improve PropertyFileSnitch logging (CASSANDRA-8183)
 * Add DC-aware sequential repair (CASSANDRA-8193)
 * Use live sstables in snapshot repair if possible (CASSANDRA-8312)
 * Fix hints serialized size calculation (CASSANDRA-8587)


2.1.2
 * (cqlsh) parse_for_table_meta errors out on queries with undefined
   grammars (CASSANDRA-8262)
 * (cqlsh) Fix SELECT ... TOKEN() function broken in C* 2.1.1 (CASSANDRA-8258)
 * Fix Cassandra crash when running on JDK8 update 40 (CASSANDRA-8209)
 * Optimize partitioner tokens (CASSANDRA-8230)
 * Improve compaction of repaired/unrepaired sstables (CASSANDRA-8004)
 * Make cache serializers pluggable (CASSANDRA-8096)
 * Fix issues with CONTAINS (KEY) queries on secondary indexes
   (CASSANDRA-8147)
 * Fix read-rate tracking of sstables for some queries (CASSANDRA-8239)
 * Fix default timestamp in QueryOptions (CASSANDRA-8246)
 * Set socket timeout when reading remote version (CASSANDRA-8188)
 * Refactor how we track live size (CASSANDRA-7852)
 * Make sure unfinished compaction files are removed (CASSANDRA-8124)
 * Fix shutdown when run as Windows service (CASSANDRA-8136)
 * Fix DESCRIBE TABLE with custom indexes (CASSANDRA-8031)
 * Fix race in RecoveryManagerTest (CASSANDRA-8176)
 * Avoid IllegalArgumentException while sorting sstables in
   IndexSummaryManager (CASSANDRA-8182)
 * Shutdown JVM on file descriptor exhaustion (CASSANDRA-7579)
 * Add 'die' policy for commit log and disk failure (CASSANDRA-7927)
 * Fix installing as service on Windows (CASSANDRA-8115)
 * Fix CREATE TABLE for CQL2 (CASSANDRA-8144)
 * Avoid boxing in ColumnStats min/max trackers (CASSANDRA-8109)
Merged from 2.0:
 * Correctly handle non-text column names in cql3 (CASSANDRA-8178)
 * Fix deletion for indexes on primary key columns (CASSANDRA-8206)
 * Add 'nodetool statusgossip' (CASSANDRA-8125)
 * Improve client notification that nodes are ready for requests (CASSANDRA-7510)
 * Handle negative timestamp in writetime method (CASSANDRA-8139)
 * Pig: Remove errant LIMIT clause in CqlNativeStorage (CASSANDRA-8166)
 * Throw ConfigurationException when hsha is used with the default
   rpc_max_threads setting of 'unlimited' (CASSANDRA-8116)
 * Allow concurrent writing of the same table in the same JVM using
   CQLSSTableWriter (CASSANDRA-7463)
 * Fix totalDiskSpaceUsed calculation (CASSANDRA-8205)


2.1.1
 * Fix spin loop in AtomicSortedColumns (CASSANDRA-7546)
 * Dont notify when replacing tmplink files (CASSANDRA-8157)
 * Fix validation with multiple CONTAINS clause (CASSANDRA-8131)
 * Fix validation of collections in TriggerExecutor (CASSANDRA-8146)
 * Fix IllegalArgumentException when a list of IN values containing tuples
   is passed as a single arg to a prepared statement with the v1 or v2
   protocol (CASSANDRA-8062)
 * Fix ClassCastException in DISTINCT query on static columns with
   query paging (CASSANDRA-8108)
 * Fix NPE on null nested UDT inside a set (CASSANDRA-8105)
 * Fix exception when querying secondary index on set items or map keys
   when some clustering columns are specified (CASSANDRA-8073)
 * Send proper error response when there is an error during native
   protocol message decode (CASSANDRA-8118)
 * Gossip should ignore generation numbers too far in the future (CASSANDRA-8113)
 * Fix NPE when creating a table with frozen sets, lists (CASSANDRA-8104)
 * Fix high memory use due to tracking reads on incrementally opened sstable
   readers (CASSANDRA-8066)
 * Fix EXECUTE request with skipMetadata=false returning no metadata
   (CASSANDRA-8054)
 * Allow concurrent use of CQLBulkOutputFormat (CASSANDRA-7776)
 * Shutdown JVM on OOM (CASSANDRA-7507)
 * Upgrade netty version and enable epoll event loop (CASSANDRA-7761)
 * Don't duplicate sstables smaller than split size when using
   the sstablesplitter tool (CASSANDRA-7616)
 * Avoid re-parsing already prepared statements (CASSANDRA-7923)
 * Fix some Thrift slice deletions and updates of COMPACT STORAGE
   tables with some clustering columns omitted (CASSANDRA-7990)
 * Fix filtering for CONTAINS on sets (CASSANDRA-8033)
 * Properly track added size (CASSANDRA-7239)
 * Allow compilation in java 8 (CASSANDRA-7208)
 * Fix Assertion error on RangeTombstoneList diff (CASSANDRA-8013)
 * Release references to overlapping sstables during compaction (CASSANDRA-7819)
 * Send notification when opening compaction results early (CASSANDRA-8034)
 * Make native server start block until properly bound (CASSANDRA-7885)
 * (cqlsh) Fix IPv6 support (CASSANDRA-7988)
 * Ignore fat clients when checking for endpoint collision (CASSANDRA-7939)
 * Make sstablerepairedset take a list of files (CASSANDRA-7995)
 * (cqlsh) Tab completeion for indexes on map keys (CASSANDRA-7972)
 * (cqlsh) Fix UDT field selection in select clause (CASSANDRA-7891)
 * Fix resource leak in event of corrupt sstable
 * (cqlsh) Add command line option for cqlshrc file path (CASSANDRA-7131)
 * Provide visibility into prepared statements churn (CASSANDRA-7921, CASSANDRA-7930)
 * Invalidate prepared statements when their keyspace or table is
   dropped (CASSANDRA-7566)
 * cassandra-stress: fix support for NetworkTopologyStrategy (CASSANDRA-7945)
 * Fix saving caches when a table is dropped (CASSANDRA-7784)
 * Add better error checking of new stress profile (CASSANDRA-7716)
 * Use ThreadLocalRandom and remove FBUtilities.threadLocalRandom (CASSANDRA-7934)
 * Prevent operator mistakes due to simultaneous bootstrap (CASSANDRA-7069)
 * cassandra-stress supports whitelist mode for node config (CASSANDRA-7658)
 * GCInspector more closely tracks GC; cassandra-stress and nodetool report it (CASSANDRA-7916)
 * nodetool won't output bogus ownership info without a keyspace (CASSANDRA-7173)
 * Add human readable option to nodetool commands (CASSANDRA-5433)
 * Don't try to set repairedAt on old sstables (CASSANDRA-7913)
 * Add metrics for tracking PreparedStatement use (CASSANDRA-7719)
 * (cqlsh) tab-completion for triggers (CASSANDRA-7824)
 * (cqlsh) Support for query paging (CASSANDRA-7514)
 * (cqlsh) Show progress of COPY operations (CASSANDRA-7789)
 * Add syntax to remove multiple elements from a map (CASSANDRA-6599)
 * Support non-equals conditions in lightweight transactions (CASSANDRA-6839)
 * Add IF [NOT] EXISTS to create/drop triggers (CASSANDRA-7606)
 * (cqlsh) Display the current logged-in user (CASSANDRA-7785)
 * (cqlsh) Don't ignore CTRL-C during COPY FROM execution (CASSANDRA-7815)
 * (cqlsh) Order UDTs according to cross-type dependencies in DESCRIBE
   output (CASSANDRA-7659)
 * (cqlsh) Fix handling of CAS statement results (CASSANDRA-7671)
 * (cqlsh) COPY TO/FROM improvements (CASSANDRA-7405)
 * Support list index operations with conditions (CASSANDRA-7499)
 * Add max live/tombstoned cells to nodetool cfstats output (CASSANDRA-7731)
 * Validate IPv6 wildcard addresses properly (CASSANDRA-7680)
 * (cqlsh) Error when tracing query (CASSANDRA-7613)
 * Avoid IOOBE when building SyntaxError message snippet (CASSANDRA-7569)
 * SSTableExport uses correct validator to create string representation of partition
   keys (CASSANDRA-7498)
 * Avoid NPEs when receiving type changes for an unknown keyspace (CASSANDRA-7689)
 * Add support for custom 2i validation (CASSANDRA-7575)
 * Pig support for hadoop CqlInputFormat (CASSANDRA-6454)
 * Add duration mode to cassandra-stress (CASSANDRA-7468)
 * Add listen_interface and rpc_interface options (CASSANDRA-7417)
 * Improve schema merge performance (CASSANDRA-7444)
 * Adjust MT depth based on # of partition validating (CASSANDRA-5263)
 * Optimise NativeCell comparisons (CASSANDRA-6755)
 * Configurable client timeout for cqlsh (CASSANDRA-7516)
 * Include snippet of CQL query near syntax error in messages (CASSANDRA-7111)
 * Make repair -pr work with -local (CASSANDRA-7450)
 * Fix error in sstableloader with -cph > 1 (CASSANDRA-8007)
 * Fix snapshot repair error on indexed tables (CASSANDRA-8020)
 * Do not exit nodetool repair when receiving JMX NOTIF_LOST (CASSANDRA-7909)
 * Stream to private IP when available (CASSANDRA-8084)
Merged from 2.0:
 * Reject conditions on DELETE unless full PK is given (CASSANDRA-6430)
 * Properly reject the token function DELETE (CASSANDRA-7747)
 * Force batchlog replay before decommissioning a node (CASSANDRA-7446)
 * Fix hint replay with many accumulated expired hints (CASSANDRA-6998)
 * Fix duplicate results in DISTINCT queries on static columns with query
   paging (CASSANDRA-8108)
 * Add DateTieredCompactionStrategy (CASSANDRA-6602)
 * Properly validate ascii and utf8 string literals in CQL queries (CASSANDRA-8101)
 * (cqlsh) Fix autocompletion for alter keyspace (CASSANDRA-8021)
 * Create backup directories for commitlog archiving during startup (CASSANDRA-8111)
 * Reduce totalBlockFor() for LOCAL_* consistency levels (CASSANDRA-8058)
 * Fix merging schemas with re-dropped keyspaces (CASSANDRA-7256)
 * Fix counters in supercolumns during live upgrades from 1.2 (CASSANDRA-7188)
 * Notify DT subscribers when a column family is truncated (CASSANDRA-8088)
 * Add sanity check of $JAVA on startup (CASSANDRA-7676)
 * Schedule fat client schema pull on join (CASSANDRA-7993)
 * Don't reset nodes' versions when closing IncomingTcpConnections
   (CASSANDRA-7734)
 * Record the real messaging version in all cases in OutboundTcpConnection
   (CASSANDRA-8057)
 * SSL does not work in cassandra-cli (CASSANDRA-7899)
 * Fix potential exception when using ReversedType in DynamicCompositeType
   (CASSANDRA-7898)
 * Better validation of collection values (CASSANDRA-7833)
 * Track min/max timestamps correctly (CASSANDRA-7969)
 * Fix possible overflow while sorting CL segments for replay (CASSANDRA-7992)
 * Increase nodetool Xmx (CASSANDRA-7956)
 * Archive any commitlog segments present at startup (CASSANDRA-6904)
 * CrcCheckChance should adjust based on live CFMetadata not
   sstable metadata (CASSANDRA-7978)
 * token() should only accept columns in the partitioning
   key order (CASSANDRA-6075)
 * Add method to invalidate permission cache via JMX (CASSANDRA-7977)
 * Allow propagating multiple gossip states atomically (CASSANDRA-6125)
 * Log exceptions related to unclean native protocol client disconnects
   at DEBUG or INFO (CASSANDRA-7849)
 * Allow permissions cache to be set via JMX (CASSANDRA-7698)
 * Include schema_triggers CF in readable system resources (CASSANDRA-7967)
 * Fix RowIndexEntry to report correct serializedSize (CASSANDRA-7948)
 * Make CQLSSTableWriter sync within partitions (CASSANDRA-7360)
 * Potentially use non-local replicas in CqlConfigHelper (CASSANDRA-7906)
 * Explicitly disallow mixing multi-column and single-column
   relations on clustering columns (CASSANDRA-7711)
 * Better error message when condition is set on PK column (CASSANDRA-7804)
 * Don't send schema change responses and events for no-op DDL
   statements (CASSANDRA-7600)
 * (Hadoop) fix cluster initialisation for a split fetching (CASSANDRA-7774)
 * Throw InvalidRequestException when queries contain relations on entire
   collection columns (CASSANDRA-7506)
 * (cqlsh) enable CTRL-R history search with libedit (CASSANDRA-7577)
 * (Hadoop) allow ACFRW to limit nodes to local DC (CASSANDRA-7252)
 * (cqlsh) cqlsh should automatically disable tracing when selecting
   from system_traces (CASSANDRA-7641)
 * (Hadoop) Add CqlOutputFormat (CASSANDRA-6927)
 * Don't depend on cassandra config for nodetool ring (CASSANDRA-7508)
 * (cqlsh) Fix failing cqlsh formatting tests (CASSANDRA-7703)
 * Fix IncompatibleClassChangeError from hadoop2 (CASSANDRA-7229)
 * Add 'nodetool sethintedhandoffthrottlekb' (CASSANDRA-7635)
 * (cqlsh) Add tab-completion for CREATE/DROP USER IF [NOT] EXISTS (CASSANDRA-7611)
 * Catch errors when the JVM pulls the rug out from GCInspector (CASSANDRA-5345)
 * cqlsh fails when version number parts are not int (CASSANDRA-7524)
 * Fix NPE when table dropped during streaming (CASSANDRA-7946)
 * Fix wrong progress when streaming uncompressed (CASSANDRA-7878)
 * Fix possible infinite loop in creating repair range (CASSANDRA-7983)
 * Fix unit in nodetool for streaming throughput (CASSANDRA-7375)
Merged from 1.2:
 * Don't index tombstones (CASSANDRA-7828)
 * Improve PasswordAuthenticator default super user setup (CASSANDRA-7788)


2.1.0
 * (cqlsh) Removed "ALTER TYPE <name> RENAME TO <name>" from tab-completion
   (CASSANDRA-7895)
 * Fixed IllegalStateException in anticompaction (CASSANDRA-7892)
 * cqlsh: DESCRIBE support for frozen UDTs, tuples (CASSANDRA-7863)
 * Avoid exposing internal classes over JMX (CASSANDRA-7879)
 * Add null check for keys when freezing collection (CASSANDRA-7869)
 * Improve stress workload realism (CASSANDRA-7519)
Merged from 2.0:
 * Configure system.paxos with LeveledCompactionStrategy (CASSANDRA-7753)
 * Fix ALTER clustering column type from DateType to TimestampType when
   using DESC clustering order (CASSANRDA-7797)
 * Throw EOFException if we run out of chunks in compressed datafile
   (CASSANDRA-7664)
 * Fix PRSI handling of CQL3 row markers for row cleanup (CASSANDRA-7787)
 * Fix dropping collection when it's the last regular column (CASSANDRA-7744)
 * Make StreamReceiveTask thread safe and gc friendly (CASSANDRA-7795)
 * Validate empty cell names from counter updates (CASSANDRA-7798)
Merged from 1.2:
 * Don't allow compacted sstables to be marked as compacting (CASSANDRA-7145)
 * Track expired tombstones (CASSANDRA-7810)


2.1.0-rc7
 * Add frozen keyword and require UDT to be frozen (CASSANDRA-7857)
 * Track added sstable size correctly (CASSANDRA-7239)
 * (cqlsh) Fix case insensitivity (CASSANDRA-7834)
 * Fix failure to stream ranges when moving (CASSANDRA-7836)
 * Correctly remove tmplink files (CASSANDRA-7803)
 * (cqlsh) Fix column name formatting for functions, CAS operations,
   and UDT field selections (CASSANDRA-7806)
 * (cqlsh) Fix COPY FROM handling of null/empty primary key
   values (CASSANDRA-7792)
 * Fix ordering of static cells (CASSANDRA-7763)
Merged from 2.0:
 * Forbid re-adding dropped counter columns (CASSANDRA-7831)
 * Fix CFMetaData#isThriftCompatible() for PK-only tables (CASSANDRA-7832)
 * Always reject inequality on the partition key without token()
   (CASSANDRA-7722)
 * Always send Paxos commit to all replicas (CASSANDRA-7479)
 * Make disruptor_thrift_server invocation pool configurable (CASSANDRA-7594)
 * Make repair no-op when RF=1 (CASSANDRA-7864)


2.1.0-rc6
 * Fix OOM issue from netty caching over time (CASSANDRA-7743)
 * json2sstable couldn't import JSON for CQL table (CASSANDRA-7477)
 * Invalidate all caches on table drop (CASSANDRA-7561)
 * Skip strict endpoint selection for ranges if RF == nodes (CASSANRA-7765)
 * Fix Thrift range filtering without 2ary index lookups (CASSANDRA-7741)
 * Add tracing entries about concurrent range requests (CASSANDRA-7599)
 * (cqlsh) Fix DESCRIBE for NTS keyspaces (CASSANDRA-7729)
 * Remove netty buffer ref-counting (CASSANDRA-7735)
 * Pass mutated cf to index updater for use by PRSI (CASSANDRA-7742)
 * Include stress yaml example in release and deb (CASSANDRA-7717)
 * workaround for netty issue causing corrupted data off the wire (CASSANDRA-7695)
 * cqlsh DESC CLUSTER fails retrieving ring information (CASSANDRA-7687)
 * Fix binding null values inside UDT (CASSANDRA-7685)
 * Fix UDT field selection with empty fields (CASSANDRA-7670)
 * Bogus deserialization of static cells from sstable (CASSANDRA-7684)
 * Fix NPE on compaction leftover cleanup for dropped table (CASSANDRA-7770)
Merged from 2.0:
 * Fix race condition in StreamTransferTask that could lead to
   infinite loops and premature sstable deletion (CASSANDRA-7704)
 * (cqlsh) Wait up to 10 sec for a tracing session (CASSANDRA-7222)
 * Fix NPE in FileCacheService.sizeInBytes (CASSANDRA-7756)
 * Remove duplicates from StorageService.getJoiningNodes (CASSANDRA-7478)
 * Clone token map outside of hot gossip loops (CASSANDRA-7758)
 * Fix MS expiring map timeout for Paxos messages (CASSANDRA-7752)
 * Do not flush on truncate if durable_writes is false (CASSANDRA-7750)
 * Give CRR a default input_cql Statement (CASSANDRA-7226)
 * Better error message when adding a collection with the same name
   than a previously dropped one (CASSANDRA-6276)
 * Fix validation when adding static columns (CASSANDRA-7730)
 * (Thrift) fix range deletion of supercolumns (CASSANDRA-7733)
 * Fix potential AssertionError in RangeTombstoneList (CASSANDRA-7700)
 * Validate arguments of blobAs* functions (CASSANDRA-7707)
 * Fix potential AssertionError with 2ndary indexes (CASSANDRA-6612)
 * Avoid logging CompactionInterrupted at ERROR (CASSANDRA-7694)
 * Minor leak in sstable2jon (CASSANDRA-7709)
 * Add cassandra.auto_bootstrap system property (CASSANDRA-7650)
 * Update java driver (for hadoop) (CASSANDRA-7618)
 * Remove CqlPagingRecordReader/CqlPagingInputFormat (CASSANDRA-7570)
 * Support connecting to ipv6 jmx with nodetool (CASSANDRA-7669)


2.1.0-rc5
 * Reject counters inside user types (CASSANDRA-7672)
 * Switch to notification-based GCInspector (CASSANDRA-7638)
 * (cqlsh) Handle nulls in UDTs and tuples correctly (CASSANDRA-7656)
 * Don't use strict consistency when replacing (CASSANDRA-7568)
 * Fix min/max cell name collection on 2.0 SSTables with range
   tombstones (CASSANDRA-7593)
 * Tolerate min/max cell names of different lengths (CASSANDRA-7651)
 * Filter cached results correctly (CASSANDRA-7636)
 * Fix tracing on the new SEPExecutor (CASSANDRA-7644)
 * Remove shuffle and taketoken (CASSANDRA-7601)
 * Clean up Windows batch scripts (CASSANDRA-7619)
 * Fix native protocol drop user type notification (CASSANDRA-7571)
 * Give read access to system.schema_usertypes to all authenticated users
   (CASSANDRA-7578)
 * (cqlsh) Fix cqlsh display when zero rows are returned (CASSANDRA-7580)
 * Get java version correctly when JAVA_TOOL_OPTIONS is set (CASSANDRA-7572)
 * Fix NPE when dropping index from non-existent keyspace, AssertionError when
   dropping non-existent index with IF EXISTS (CASSANDRA-7590)
 * Fix sstablelevelresetter hang (CASSANDRA-7614)
 * (cqlsh) Fix deserialization of blobs (CASSANDRA-7603)
 * Use "keyspace updated" schema change message for UDT changes in v1 and
   v2 protocols (CASSANDRA-7617)
 * Fix tracing of range slices and secondary index lookups that are local
   to the coordinator (CASSANDRA-7599)
 * Set -Dcassandra.storagedir for all tool shell scripts (CASSANDRA-7587)
 * Don't swap max/min col names when mutating sstable metadata (CASSANDRA-7596)
 * (cqlsh) Correctly handle paged result sets (CASSANDRA-7625)
 * (cqlsh) Improve waiting for a trace to complete (CASSANDRA-7626)
 * Fix tracing of concurrent range slices and 2ary index queries (CASSANDRA-7626)
 * Fix scrub against collection type (CASSANDRA-7665)
Merged from 2.0:
 * Set gc_grace_seconds to seven days for system schema tables (CASSANDRA-7668)
 * SimpleSeedProvider no longer caches seeds forever (CASSANDRA-7663)
 * Always flush on truncate (CASSANDRA-7511)
 * Fix ReversedType(DateType) mapping to native protocol (CASSANDRA-7576)
 * Always merge ranges owned by a single node (CASSANDRA-6930)
 * Track max/min timestamps for range tombstones (CASSANDRA-7647)
 * Fix NPE when listing saved caches dir (CASSANDRA-7632)


2.1.0-rc4
 * Fix word count hadoop example (CASSANDRA-7200)
 * Updated memtable_cleanup_threshold and memtable_flush_writers defaults
   (CASSANDRA-7551)
 * (Windows) fix startup when WMI memory query fails (CASSANDRA-7505)
 * Anti-compaction proceeds if any part of the repair failed (CASSANDRA-7521)
 * Add missing table name to DROP INDEX responses and notifications (CASSANDRA-7539)
 * Bump CQL version to 3.2.0 and update CQL documentation (CASSANDRA-7527)
 * Fix configuration error message when running nodetool ring (CASSANDRA-7508)
 * Support conditional updates, tuple type, and the v3 protocol in cqlsh (CASSANDRA-7509)
 * Handle queries on multiple secondary index types (CASSANDRA-7525)
 * Fix cqlsh authentication with v3 native protocol (CASSANDRA-7564)
 * Fix NPE when unknown prepared statement ID is used (CASSANDRA-7454)
Merged from 2.0:
 * (Windows) force range-based repair to non-sequential mode (CASSANDRA-7541)
 * Fix range merging when DES scores are zero (CASSANDRA-7535)
 * Warn when SSL certificates have expired (CASSANDRA-7528)
 * Fix error when doing reversed queries with static columns (CASSANDRA-7490)
Merged from 1.2:
 * Set correct stream ID on responses when non-Exception Throwables
   are thrown while handling native protocol messages (CASSANDRA-7470)


2.1.0-rc3
 * Consider expiry when reconciling otherwise equal cells (CASSANDRA-7403)
 * Introduce CQL support for stress tool (CASSANDRA-6146)
 * Fix ClassCastException processing expired messages (CASSANDRA-7496)
 * Fix prepared marker for collections inside UDT (CASSANDRA-7472)
 * Remove left-over populate_io_cache_on_flush and replicate_on_write
   uses (CASSANDRA-7493)
 * (Windows) handle spaces in path names (CASSANDRA-7451)
 * Ensure writes have completed after dropping a table, before recycling
   commit log segments (CASSANDRA-7437)
 * Remove left-over rows_per_partition_to_cache (CASSANDRA-7493)
 * Fix error when CONTAINS is used with a bind marker (CASSANDRA-7502)
 * Properly reject unknown UDT field (CASSANDRA-7484)
Merged from 2.0:
 * Fix CC#collectTimeOrderedData() tombstone optimisations (CASSANDRA-7394)
 * Support DISTINCT for static columns and fix behaviour when DISTINC is
   not use (CASSANDRA-7305).
 * Workaround JVM NPE on JMX bind failure (CASSANDRA-7254)
 * Fix race in FileCacheService RemovalListener (CASSANDRA-7278)
 * Fix inconsistent use of consistencyForCommit that allowed LOCAL_QUORUM
   operations to incorrect become full QUORUM (CASSANDRA-7345)
 * Properly handle unrecognized opcodes and flags (CASSANDRA-7440)
 * (Hadoop) close CqlRecordWriter clients when finished (CASSANDRA-7459)
 * Commit disk failure policy (CASSANDRA-7429)
 * Make sure high level sstables get compacted (CASSANDRA-7414)
 * Fix AssertionError when using empty clustering columns and static columns
   (CASSANDRA-7455)
 * Add option to disable STCS in L0 (CASSANDRA-6621)
 * Upgrade to snappy-java 1.0.5.2 (CASSANDRA-7476)


2.1.0-rc2
 * Fix heap size calculation for CompoundSparseCellName and
   CompoundSparseCellName.WithCollection (CASSANDRA-7421)
 * Allow counter mutations in UNLOGGED batches (CASSANDRA-7351)
 * Modify reconcile logic to always pick a tombstone over a counter cell
   (CASSANDRA-7346)
 * Avoid incremental compaction on Windows (CASSANDRA-7365)
 * Fix exception when querying a composite-keyed table with a collection index
   (CASSANDRA-7372)
 * Use node's host id in place of counter ids (CASSANDRA-7366)
 * Fix error when doing reversed queries with static columns (CASSANDRA-7490)
 * Backport CASSANDRA-6747 (CASSANDRA-7560)
 * Track max/min timestamps for range tombstones (CASSANDRA-7647)
 * Fix NPE when listing saved caches dir (CASSANDRA-7632)
 * Fix sstableloader unable to connect encrypted node (CASSANDRA-7585)
Merged from 1.2:
 * Clone token map outside of hot gossip loops (CASSANDRA-7758)
 * Add stop method to EmbeddedCassandraService (CASSANDRA-7595)
 * Support connecting to ipv6 jmx with nodetool (CASSANDRA-7669)
 * Set gc_grace_seconds to seven days for system schema tables (CASSANDRA-7668)
 * SimpleSeedProvider no longer caches seeds forever (CASSANDRA-7663)
 * Set correct stream ID on responses when non-Exception Throwables
   are thrown while handling native protocol messages (CASSANDRA-7470)
 * Fix row size miscalculation in LazilyCompactedRow (CASSANDRA-7543)
 * Fix race in background compaction check (CASSANDRA-7745)
 * Don't clear out range tombstones during compaction (CASSANDRA-7808)


2.1.0-rc1
 * Revert flush directory (CASSANDRA-6357)
 * More efficient executor service for fast operations (CASSANDRA-4718)
 * Move less common tools into a new cassandra-tools package (CASSANDRA-7160)
 * Support more concurrent requests in native protocol (CASSANDRA-7231)
 * Add tab-completion to debian nodetool packaging (CASSANDRA-6421)
 * Change concurrent_compactors defaults (CASSANDRA-7139)
 * Add PowerShell Windows launch scripts (CASSANDRA-7001)
 * Make commitlog archive+restore more robust (CASSANDRA-6974)
 * Fix marking commitlogsegments clean (CASSANDRA-6959)
 * Add snapshot "manifest" describing files included (CASSANDRA-6326)
 * Parallel streaming for sstableloader (CASSANDRA-3668)
 * Fix bugs in supercolumns handling (CASSANDRA-7138)
 * Fix ClassClassException on composite dense tables (CASSANDRA-7112)
 * Cleanup and optimize collation and slice iterators (CASSANDRA-7107)
 * Upgrade NBHM lib (CASSANDRA-7128)
 * Optimize netty server (CASSANDRA-6861)
 * Fix repair hang when given CF does not exist (CASSANDRA-7189)
 * Allow c* to be shutdown in an embedded mode (CASSANDRA-5635)
 * Add server side batching to native transport (CASSANDRA-5663)
 * Make batchlog replay asynchronous (CASSANDRA-6134)
 * remove unused classes (CASSANDRA-7197)
 * Limit user types to the keyspace they are defined in (CASSANDRA-6643)
 * Add validate method to CollectionType (CASSANDRA-7208)
 * New serialization format for UDT values (CASSANDRA-7209, CASSANDRA-7261)
 * Fix nodetool netstats (CASSANDRA-7270)
 * Fix potential ClassCastException in HintedHandoffManager (CASSANDRA-7284)
 * Use prepared statements internally (CASSANDRA-6975)
 * Fix broken paging state with prepared statement (CASSANDRA-7120)
 * Fix IllegalArgumentException in CqlStorage (CASSANDRA-7287)
 * Allow nulls/non-existant fields in UDT (CASSANDRA-7206)
 * Add Thrift MultiSliceRequest (CASSANDRA-6757, CASSANDRA-7027)
 * Handle overlapping MultiSlices (CASSANDRA-7279)
 * Fix DataOutputTest on Windows (CASSANDRA-7265)
 * Embedded sets in user defined data-types are not updating (CASSANDRA-7267)
 * Add tuple type to CQL/native protocol (CASSANDRA-7248)
 * Fix CqlPagingRecordReader on tables with few rows (CASSANDRA-7322)
Merged from 2.0:
 * Copy compaction options to make sure they are reloaded (CASSANDRA-7290)
 * Add option to do more aggressive tombstone compactions (CASSANDRA-6563)
 * Don't try to compact already-compacting files in HHOM (CASSANDRA-7288)
 * Always reallocate buffers in HSHA (CASSANDRA-6285)
 * (Hadoop) support authentication in CqlRecordReader (CASSANDRA-7221)
 * (Hadoop) Close java driver Cluster in CQLRR.close (CASSANDRA-7228)
 * Warn when 'USING TIMESTAMP' is used on a CAS BATCH (CASSANDRA-7067)
 * return all cpu values from BackgroundActivityMonitor.readAndCompute (CASSANDRA-7183)
 * Correctly delete scheduled range xfers (CASSANDRA-7143)
 * return all cpu values from BackgroundActivityMonitor.readAndCompute (CASSANDRA-7183)
 * reduce garbage creation in calculatePendingRanges (CASSANDRA-7191)
 * fix c* launch issues on Russian os's due to output of linux 'free' cmd (CASSANDRA-6162)
 * Fix disabling autocompaction (CASSANDRA-7187)
 * Fix potential NumberFormatException when deserializing IntegerType (CASSANDRA-7088)
 * cqlsh can't tab-complete disabling compaction (CASSANDRA-7185)
 * cqlsh: Accept and execute CQL statement(s) from command-line parameter (CASSANDRA-7172)
 * Fix IllegalStateException in CqlPagingRecordReader (CASSANDRA-7198)
 * Fix the InvertedIndex trigger example (CASSANDRA-7211)
 * Add --resolve-ip option to 'nodetool ring' (CASSANDRA-7210)
 * reduce garbage on codec flag deserialization (CASSANDRA-7244)
 * Fix duplicated error messages on directory creation error at startup (CASSANDRA-5818)
 * Proper null handle for IF with map element access (CASSANDRA-7155)
 * Improve compaction visibility (CASSANDRA-7242)
 * Correctly delete scheduled range xfers (CASSANDRA-7143)
 * Make batchlog replica selection rack-aware (CASSANDRA-6551)
 * Fix CFMetaData#getColumnDefinitionFromColumnName() (CASSANDRA-7074)
 * Fix writetime/ttl functions for static columns (CASSANDRA-7081)
 * Suggest CTRL-C or semicolon after three blank lines in cqlsh (CASSANDRA-7142)
 * Fix 2ndary index queries with DESC clustering order (CASSANDRA-6950)
 * Invalid key cache entries on DROP (CASSANDRA-6525)
 * Fix flapping RecoveryManagerTest (CASSANDRA-7084)
 * Add missing iso8601 patterns for date strings (CASSANDRA-6973)
 * Support selecting multiple rows in a partition using IN (CASSANDRA-6875)
 * Add authentication support to shuffle (CASSANDRA-6484)
 * Swap local and global default read repair chances (CASSANDRA-7320)
 * Add conditional CREATE/DROP USER support (CASSANDRA-7264)
 * Cqlsh counts non-empty lines for "Blank lines" warning (CASSANDRA-7325)
Merged from 1.2:
 * Add Cloudstack snitch (CASSANDRA-7147)
 * Update system.peers correctly when relocating tokens (CASSANDRA-7126)
 * Add Google Compute Engine snitch (CASSANDRA-7132)
 * remove duplicate query for local tokens (CASSANDRA-7182)
 * exit CQLSH with error status code if script fails (CASSANDRA-6344)
 * Fix bug with some IN queries missig results (CASSANDRA-7105)
 * Fix availability validation for LOCAL_ONE CL (CASSANDRA-7319)
 * Hint streaming can cause decommission to fail (CASSANDRA-7219)


2.1.0-beta2
 * Increase default CL space to 8GB (CASSANDRA-7031)
 * Add range tombstones to read repair digests (CASSANDRA-6863)
 * Fix BTree.clear for large updates (CASSANDRA-6943)
 * Fail write instead of logging a warning when unable to append to CL
   (CASSANDRA-6764)
 * Eliminate possibility of CL segment appearing twice in active list
   (CASSANDRA-6557)
 * Apply DONTNEED fadvise to commitlog segments (CASSANDRA-6759)
 * Switch CRC component to Adler and include it for compressed sstables
   (CASSANDRA-4165)
 * Allow cassandra-stress to set compaction strategy options (CASSANDRA-6451)
 * Add broadcast_rpc_address option to cassandra.yaml (CASSANDRA-5899)
 * Auto reload GossipingPropertyFileSnitch config (CASSANDRA-5897)
 * Fix overflow of memtable_total_space_in_mb (CASSANDRA-6573)
 * Fix ABTC NPE and apply update function correctly (CASSANDRA-6692)
 * Allow nodetool to use a file or prompt for password (CASSANDRA-6660)
 * Fix AIOOBE when concurrently accessing ABSC (CASSANDRA-6742)
 * Fix assertion error in ALTER TYPE RENAME (CASSANDRA-6705)
 * Scrub should not always clear out repaired status (CASSANDRA-5351)
 * Improve handling of range tombstone for wide partitions (CASSANDRA-6446)
 * Fix ClassCastException for compact table with composites (CASSANDRA-6738)
 * Fix potentially repairing with wrong nodes (CASSANDRA-6808)
 * Change caching option syntax (CASSANDRA-6745)
 * Fix stress to do proper counter reads (CASSANDRA-6835)
 * Fix help message for stress counter_write (CASSANDRA-6824)
 * Fix stress smart Thrift client to pick servers correctly (CASSANDRA-6848)
 * Add logging levels (minimal, normal or verbose) to stress tool (CASSANDRA-6849)
 * Fix race condition in Batch CLE (CASSANDRA-6860)
 * Improve cleanup/scrub/upgradesstables failure handling (CASSANDRA-6774)
 * ByteBuffer write() methods for serializing sstables (CASSANDRA-6781)
 * Proper compare function for CollectionType (CASSANDRA-6783)
 * Update native server to Netty 4 (CASSANDRA-6236)
 * Fix off-by-one error in stress (CASSANDRA-6883)
 * Make OpOrder AutoCloseable (CASSANDRA-6901)
 * Remove sync repair JMX interface (CASSANDRA-6900)
 * Add multiple memory allocation options for memtables (CASSANDRA-6689, 6694)
 * Remove adjusted op rate from stress output (CASSANDRA-6921)
 * Add optimized CF.hasColumns() implementations (CASSANDRA-6941)
 * Serialize batchlog mutations with the version of the target node
   (CASSANDRA-6931)
 * Optimize CounterColumn#reconcile() (CASSANDRA-6953)
 * Properly remove 1.2 sstable support in 2.1 (CASSANDRA-6869)
 * Lock counter cells, not partitions (CASSANDRA-6880)
 * Track presence of legacy counter shards in sstables (CASSANDRA-6888)
 * Ensure safe resource cleanup when replacing sstables (CASSANDRA-6912)
 * Add failure handler to async callback (CASSANDRA-6747)
 * Fix AE when closing SSTable without releasing reference (CASSANDRA-7000)
 * Clean up IndexInfo on keyspace/table drops (CASSANDRA-6924)
 * Only snapshot relative SSTables when sequential repair (CASSANDRA-7024)
 * Require nodetool rebuild_index to specify index names (CASSANDRA-7038)
 * fix cassandra stress errors on reads with native protocol (CASSANDRA-7033)
 * Use OpOrder to guard sstable references for reads (CASSANDRA-6919)
 * Preemptive opening of compaction result (CASSANDRA-6916)
 * Multi-threaded scrub/cleanup/upgradesstables (CASSANDRA-5547)
 * Optimize cellname comparison (CASSANDRA-6934)
 * Native protocol v3 (CASSANDRA-6855)
 * Optimize Cell liveness checks and clean up Cell (CASSANDRA-7119)
 * Support consistent range movements (CASSANDRA-2434)
 * Display min timestamp in sstablemetadata viewer (CASSANDRA-6767)
Merged from 2.0:
 * Avoid race-prone second "scrub" of system keyspace (CASSANDRA-6797)
 * Pool CqlRecordWriter clients by inetaddress rather than Range
   (CASSANDRA-6665)
 * Fix compaction_history timestamps (CASSANDRA-6784)
 * Compare scores of full replica ordering in DES (CASSANDRA-6683)
 * fix CME in SessionInfo updateProgress affecting netstats (CASSANDRA-6577)
 * Allow repairing between specific replicas (CASSANDRA-6440)
 * Allow per-dc enabling of hints (CASSANDRA-6157)
 * Add compatibility for Hadoop 0.2.x (CASSANDRA-5201)
 * Fix EstimatedHistogram races (CASSANDRA-6682)
 * Failure detector correctly converts initial value to nanos (CASSANDRA-6658)
 * Add nodetool taketoken to relocate vnodes (CASSANDRA-4445)
 * Expose bulk loading progress over JMX (CASSANDRA-4757)
 * Correctly handle null with IF conditions and TTL (CASSANDRA-6623)
 * Account for range/row tombstones in tombstone drop
   time histogram (CASSANDRA-6522)
 * Stop CommitLogSegment.close() from calling sync() (CASSANDRA-6652)
 * Make commitlog failure handling configurable (CASSANDRA-6364)
 * Avoid overlaps in LCS (CASSANDRA-6688)
 * Improve support for paginating over composites (CASSANDRA-4851)
 * Fix count(*) queries in a mixed cluster (CASSANDRA-6707)
 * Improve repair tasks(snapshot, differencing) concurrency (CASSANDRA-6566)
 * Fix replaying pre-2.0 commit logs (CASSANDRA-6714)
 * Add static columns to CQL3 (CASSANDRA-6561)
 * Optimize single partition batch statements (CASSANDRA-6737)
 * Disallow post-query re-ordering when paging (CASSANDRA-6722)
 * Fix potential paging bug with deleted columns (CASSANDRA-6748)
 * Fix NPE on BulkLoader caused by losing StreamEvent (CASSANDRA-6636)
 * Fix truncating compression metadata (CASSANDRA-6791)
 * Add CMSClassUnloadingEnabled JVM option (CASSANDRA-6541)
 * Catch memtable flush exceptions during shutdown (CASSANDRA-6735)
 * Fix upgradesstables NPE for non-CF-based indexes (CASSANDRA-6645)
 * Fix UPDATE updating PRIMARY KEY columns implicitly (CASSANDRA-6782)
 * Fix IllegalArgumentException when updating from 1.2 with SuperColumns
   (CASSANDRA-6733)
 * FBUtilities.singleton() should use the CF comparator (CASSANDRA-6778)
 * Fix CQLSStableWriter.addRow(Map<String, Object>) (CASSANDRA-6526)
 * Fix HSHA server introducing corrupt data (CASSANDRA-6285)
 * Fix CAS conditions for COMPACT STORAGE tables (CASSANDRA-6813)
 * Starting threads in OutboundTcpConnectionPool constructor causes race conditions (CASSANDRA-7177)
 * Allow overriding cassandra-rackdc.properties file (CASSANDRA-7072)
 * Set JMX RMI port to 7199 (CASSANDRA-7087)
 * Use LOCAL_QUORUM for data reads at LOCAL_SERIAL (CASSANDRA-6939)
 * Log a warning for large batches (CASSANDRA-6487)
 * Put nodes in hibernate when join_ring is false (CASSANDRA-6961)
 * Avoid early loading of non-system keyspaces before compaction-leftovers
   cleanup at startup (CASSANDRA-6913)
 * Restrict Windows to parallel repairs (CASSANDRA-6907)
 * (Hadoop) Allow manually specifying start/end tokens in CFIF (CASSANDRA-6436)
 * Fix NPE in MeteredFlusher (CASSANDRA-6820)
 * Fix race processing range scan responses (CASSANDRA-6820)
 * Allow deleting snapshots from dropped keyspaces (CASSANDRA-6821)
 * Add uuid() function (CASSANDRA-6473)
 * Omit tombstones from schema digests (CASSANDRA-6862)
 * Include correct consistencyLevel in LWT timeout (CASSANDRA-6884)
 * Lower chances for losing new SSTables during nodetool refresh and
   ColumnFamilyStore.loadNewSSTables (CASSANDRA-6514)
 * Add support for DELETE ... IF EXISTS to CQL3 (CASSANDRA-5708)
 * Update hadoop_cql3_word_count example (CASSANDRA-6793)
 * Fix handling of RejectedExecution in sync Thrift server (CASSANDRA-6788)
 * Log more information when exceeding tombstone_warn_threshold (CASSANDRA-6865)
 * Fix truncate to not abort due to unreachable fat clients (CASSANDRA-6864)
 * Fix schema concurrency exceptions (CASSANDRA-6841)
 * Fix leaking validator FH in StreamWriter (CASSANDRA-6832)
 * Fix saving triggers to schema (CASSANDRA-6789)
 * Fix trigger mutations when base mutation list is immutable (CASSANDRA-6790)
 * Fix accounting in FileCacheService to allow re-using RAR (CASSANDRA-6838)
 * Fix static counter columns (CASSANDRA-6827)
 * Restore expiring->deleted (cell) compaction optimization (CASSANDRA-6844)
 * Fix CompactionManager.needsCleanup (CASSANDRA-6845)
 * Correctly compare BooleanType values other than 0 and 1 (CASSANDRA-6779)
 * Read message id as string from earlier versions (CASSANDRA-6840)
 * Properly use the Paxos consistency for (non-protocol) batch (CASSANDRA-6837)
 * Add paranoid disk failure option (CASSANDRA-6646)
 * Improve PerRowSecondaryIndex performance (CASSANDRA-6876)
 * Extend triggers to support CAS updates (CASSANDRA-6882)
 * Static columns with IF NOT EXISTS don't always work as expected (CASSANDRA-6873)
 * Fix paging with SELECT DISTINCT (CASSANDRA-6857)
 * Fix UnsupportedOperationException on CAS timeout (CASSANDRA-6923)
 * Improve MeteredFlusher handling of MF-unaffected column families
   (CASSANDRA-6867)
 * Add CqlRecordReader using native pagination (CASSANDRA-6311)
 * Add QueryHandler interface (CASSANDRA-6659)
 * Track liveRatio per-memtable, not per-CF (CASSANDRA-6945)
 * Make sure upgradesstables keeps sstable level (CASSANDRA-6958)
 * Fix LIMIT with static columns (CASSANDRA-6956)
 * Fix clash with CQL column name in thrift validation (CASSANDRA-6892)
 * Fix error with super columns in mixed 1.2-2.0 clusters (CASSANDRA-6966)
 * Fix bad skip of sstables on slice query with composite start/finish (CASSANDRA-6825)
 * Fix unintended update with conditional statement (CASSANDRA-6893)
 * Fix map element access in IF (CASSANDRA-6914)
 * Avoid costly range calculations for range queries on system keyspaces
   (CASSANDRA-6906)
 * Fix SSTable not released if stream session fails (CASSANDRA-6818)
 * Avoid build failure due to ANTLR timeout (CASSANDRA-6991)
 * Queries on compact tables can return more rows that requested (CASSANDRA-7052)
 * USING TIMESTAMP for batches does not work (CASSANDRA-7053)
 * Fix performance regression from CASSANDRA-5614 (CASSANDRA-6949)
 * Ensure that batchlog and hint timeouts do not produce hints (CASSANDRA-7058)
 * Merge groupable mutations in TriggerExecutor#execute() (CASSANDRA-7047)
 * Plug holes in resource release when wiring up StreamSession (CASSANDRA-7073)
 * Re-add parameter columns to tracing session (CASSANDRA-6942)
 * Preserves CQL metadata when updating table from thrift (CASSANDRA-6831)
Merged from 1.2:
 * Fix nodetool display with vnodes (CASSANDRA-7082)
 * Add UNLOGGED, COUNTER options to BATCH documentation (CASSANDRA-6816)
 * add extra SSL cipher suites (CASSANDRA-6613)
 * fix nodetool getsstables for blob PK (CASSANDRA-6803)
 * Fix BatchlogManager#deleteBatch() use of millisecond timestamps
   (CASSANDRA-6822)
 * Continue assassinating even if the endpoint vanishes (CASSANDRA-6787)
 * Schedule schema pulls on change (CASSANDRA-6971)
 * Non-droppable verbs shouldn't be dropped from OTC (CASSANDRA-6980)
 * Shutdown batchlog executor in SS#drain() (CASSANDRA-7025)
 * Fix batchlog to account for CF truncation records (CASSANDRA-6999)
 * Fix CQLSH parsing of functions and BLOB literals (CASSANDRA-7018)
 * Properly load trustore in the native protocol (CASSANDRA-6847)
 * Always clean up references in SerializingCache (CASSANDRA-6994)
 * Don't shut MessagingService down when replacing a node (CASSANDRA-6476)
 * fix npe when doing -Dcassandra.fd_initial_value_ms (CASSANDRA-6751)


2.1.0-beta1
 * Add flush directory distinct from compaction directories (CASSANDRA-6357)
 * Require JNA by default (CASSANDRA-6575)
 * add listsnapshots command to nodetool (CASSANDRA-5742)
 * Introduce AtomicBTreeColumns (CASSANDRA-6271, 6692)
 * Multithreaded commitlog (CASSANDRA-3578)
 * allocate fixed index summary memory pool and resample cold index summaries
   to use less memory (CASSANDRA-5519)
 * Removed multithreaded compaction (CASSANDRA-6142)
 * Parallelize fetching rows for low-cardinality indexes (CASSANDRA-1337)
 * change logging from log4j to logback (CASSANDRA-5883)
 * switch to LZ4 compression for internode communication (CASSANDRA-5887)
 * Stop using Thrift-generated Index* classes internally (CASSANDRA-5971)
 * Remove 1.2 network compatibility code (CASSANDRA-5960)
 * Remove leveled json manifest migration code (CASSANDRA-5996)
 * Remove CFDefinition (CASSANDRA-6253)
 * Use AtomicIntegerFieldUpdater in RefCountedMemory (CASSANDRA-6278)
 * User-defined types for CQL3 (CASSANDRA-5590)
 * Use of o.a.c.metrics in nodetool (CASSANDRA-5871, 6406)
 * Batch read from OTC's queue and cleanup (CASSANDRA-1632)
 * Secondary index support for collections (CASSANDRA-4511, 6383)
 * SSTable metadata(Stats.db) format change (CASSANDRA-6356)
 * Push composites support in the storage engine
   (CASSANDRA-5417, CASSANDRA-6520)
 * Add snapshot space used to cfstats (CASSANDRA-6231)
 * Add cardinality estimator for key count estimation (CASSANDRA-5906)
 * CF id is changed to be non-deterministic. Data dir/key cache are created
   uniquely for CF id (CASSANDRA-5202)
 * New counters implementation (CASSANDRA-6504)
 * Replace UnsortedColumns, EmptyColumns, TreeMapBackedSortedColumns with new
   ArrayBackedSortedColumns (CASSANDRA-6630, CASSANDRA-6662, CASSANDRA-6690)
 * Add option to use row cache with a given amount of rows (CASSANDRA-5357)
 * Avoid repairing already repaired data (CASSANDRA-5351)
 * Reject counter updates with USING TTL/TIMESTAMP (CASSANDRA-6649)
 * Replace index_interval with min/max_index_interval (CASSANDRA-6379)
 * Lift limitation that order by columns must be selected for IN queries (CASSANDRA-4911)


2.0.5
 * Reduce garbage generated by bloom filter lookups (CASSANDRA-6609)
 * Add ks.cf names to tombstone logging (CASSANDRA-6597)
 * Use LOCAL_QUORUM for LWT operations at LOCAL_SERIAL (CASSANDRA-6495)
 * Wait for gossip to settle before accepting client connections (CASSANDRA-4288)
 * Delete unfinished compaction incrementally (CASSANDRA-6086)
 * Allow specifying custom secondary index options in CQL3 (CASSANDRA-6480)
 * Improve replica pinning for cache efficiency in DES (CASSANDRA-6485)
 * Fix LOCAL_SERIAL from thrift (CASSANDRA-6584)
 * Don't special case received counts in CAS timeout exceptions (CASSANDRA-6595)
 * Add support for 2.1 global counter shards (CASSANDRA-6505)
 * Fix NPE when streaming connection is not yet established (CASSANDRA-6210)
 * Avoid rare duplicate read repair triggering (CASSANDRA-6606)
 * Fix paging discardFirst (CASSANDRA-6555)
 * Fix ArrayIndexOutOfBoundsException in 2ndary index query (CASSANDRA-6470)
 * Release sstables upon rebuilding 2i (CASSANDRA-6635)
 * Add AbstractCompactionStrategy.startup() method (CASSANDRA-6637)
 * SSTableScanner may skip rows during cleanup (CASSANDRA-6638)
 * sstables from stalled repair sessions can resurrect deleted data (CASSANDRA-6503)
 * Switch stress to use ITransportFactory (CASSANDRA-6641)
 * Fix IllegalArgumentException during prepare (CASSANDRA-6592)
 * Fix possible loss of 2ndary index entries during compaction (CASSANDRA-6517)
 * Fix direct Memory on architectures that do not support unaligned long access
   (CASSANDRA-6628)
 * Let scrub optionally skip broken counter partitions (CASSANDRA-5930)
Merged from 1.2:
 * fsync compression metadata (CASSANDRA-6531)
 * Validate CF existence on execution for prepared statement (CASSANDRA-6535)
 * Add ability to throttle batchlog replay (CASSANDRA-6550)
 * Fix executing LOCAL_QUORUM with SimpleStrategy (CASSANDRA-6545)
 * Avoid StackOverflow when using large IN queries (CASSANDRA-6567)
 * Nodetool upgradesstables includes secondary indexes (CASSANDRA-6598)
 * Paginate batchlog replay (CASSANDRA-6569)
 * skip blocking on streaming during drain (CASSANDRA-6603)
 * Improve error message when schema doesn't match loaded sstable (CASSANDRA-6262)
 * Add properties to adjust FD initial value and max interval (CASSANDRA-4375)
 * Fix preparing with batch and delete from collection (CASSANDRA-6607)
 * Fix ABSC reverse iterator's remove() method (CASSANDRA-6629)
 * Handle host ID conflicts properly (CASSANDRA-6615)
 * Move handling of migration event source to solve bootstrap race. (CASSANDRA-6648)
 * Make sure compaction throughput value doesn't overflow with int math (CASSANDRA-6647)


2.0.4
 * Allow removing snapshots of no-longer-existing CFs (CASSANDRA-6418)
 * add StorageService.stopDaemon() (CASSANDRA-4268)
 * add IRE for invalid CF supplied to get_count (CASSANDRA-5701)
 * add client encryption support to sstableloader (CASSANDRA-6378)
 * Fix accept() loop for SSL sockets post-shutdown (CASSANDRA-6468)
 * Fix size-tiered compaction in LCS L0 (CASSANDRA-6496)
 * Fix assertion failure in filterColdSSTables (CASSANDRA-6483)
 * Fix row tombstones in larger-than-memory compactions (CASSANDRA-6008)
 * Fix cleanup ClassCastException (CASSANDRA-6462)
 * Reduce gossip memory use by interning VersionedValue strings (CASSANDRA-6410)
 * Allow specifying datacenters to participate in a repair (CASSANDRA-6218)
 * Fix divide-by-zero in PCI (CASSANDRA-6403)
 * Fix setting last compacted key in the wrong level for LCS (CASSANDRA-6284)
 * Add millisecond precision formats to the timestamp parser (CASSANDRA-6395)
 * Expose a total memtable size metric for a CF (CASSANDRA-6391)
 * cqlsh: handle symlinks properly (CASSANDRA-6425)
 * Fix potential infinite loop when paging query with IN (CASSANDRA-6464)
 * Fix assertion error in AbstractQueryPager.discardFirst (CASSANDRA-6447)
 * Fix streaming older SSTable yields unnecessary tombstones (CASSANDRA-6527)
Merged from 1.2:
 * Improved error message on bad properties in DDL queries (CASSANDRA-6453)
 * Randomize batchlog candidates selection (CASSANDRA-6481)
 * Fix thundering herd on endpoint cache invalidation (CASSANDRA-6345, 6485)
 * Improve batchlog write performance with vnodes (CASSANDRA-6488)
 * cqlsh: quote single quotes in strings inside collections (CASSANDRA-6172)
 * Improve gossip performance for typical messages (CASSANDRA-6409)
 * Throw IRE if a prepared statement has more markers than supported
   (CASSANDRA-5598)
 * Expose Thread metrics for the native protocol server (CASSANDRA-6234)
 * Change snapshot response message verb to INTERNAL to avoid dropping it
   (CASSANDRA-6415)
 * Warn when collection read has > 65K elements (CASSANDRA-5428)
 * Fix cache persistence when both row and key cache are enabled
   (CASSANDRA-6413)
 * (Hadoop) add describe_local_ring (CASSANDRA-6268)
 * Fix handling of concurrent directory creation failure (CASSANDRA-6459)
 * Allow executing CREATE statements multiple times (CASSANDRA-6471)
 * Don't send confusing info with timeouts (CASSANDRA-6491)
 * Don't resubmit counter mutation runnables internally (CASSANDRA-6427)
 * Don't drop local mutations without a hint (CASSANDRA-6510)
 * Don't allow null max_hint_window_in_ms (CASSANDRA-6419)
 * Validate SliceRange start and finish lengths (CASSANDRA-6521)


2.0.3
 * Fix FD leak on slice read path (CASSANDRA-6275)
 * Cancel read meter task when closing SSTR (CASSANDRA-6358)
 * free off-heap IndexSummary during bulk (CASSANDRA-6359)
 * Recover from IOException in accept() thread (CASSANDRA-6349)
 * Improve Gossip tolerance of abnormally slow tasks (CASSANDRA-6338)
 * Fix trying to hint timed out counter writes (CASSANDRA-6322)
 * Allow restoring specific columnfamilies from archived CL (CASSANDRA-4809)
 * Avoid flushing compaction_history after each operation (CASSANDRA-6287)
 * Fix repair assertion error when tombstones expire (CASSANDRA-6277)
 * Skip loading corrupt key cache (CASSANDRA-6260)
 * Fixes for compacting larger-than-memory rows (CASSANDRA-6274)
 * Compact hottest sstables first and optionally omit coldest from
   compaction entirely (CASSANDRA-6109)
 * Fix modifying column_metadata from thrift (CASSANDRA-6182)
 * cqlsh: fix LIST USERS output (CASSANDRA-6242)
 * Add IRequestSink interface (CASSANDRA-6248)
 * Update memtable size while flushing (CASSANDRA-6249)
 * Provide hooks around CQL2/CQL3 statement execution (CASSANDRA-6252)
 * Require Permission.SELECT for CAS updates (CASSANDRA-6247)
 * New CQL-aware SSTableWriter (CASSANDRA-5894)
 * Reject CAS operation when the protocol v1 is used (CASSANDRA-6270)
 * Correctly throw error when frame too large (CASSANDRA-5981)
 * Fix serialization bug in PagedRange with 2ndary indexes (CASSANDRA-6299)
 * Fix CQL3 table validation in Thrift (CASSANDRA-6140)
 * Fix bug missing results with IN clauses (CASSANDRA-6327)
 * Fix paging with reversed slices (CASSANDRA-6343)
 * Set minTimestamp correctly to be able to drop expired sstables (CASSANDRA-6337)
 * Support NaN and Infinity as float literals (CASSANDRA-6003)
 * Remove RF from nodetool ring output (CASSANDRA-6289)
 * Fix attempting to flush empty rows (CASSANDRA-6374)
 * Fix potential out of bounds exception when paging (CASSANDRA-6333)
Merged from 1.2:
 * Optimize FD phi calculation (CASSANDRA-6386)
 * Improve initial FD phi estimate when starting up (CASSANDRA-6385)
 * Don't list CQL3 table in CLI describe even if named explicitely
   (CASSANDRA-5750)
 * Invalidate row cache when dropping CF (CASSANDRA-6351)
 * add non-jamm path for cached statements (CASSANDRA-6293)
 * add windows bat files for shell commands (CASSANDRA-6145)
 * Require logging in for Thrift CQL2/3 statement preparation (CASSANDRA-6254)
 * restrict max_num_tokens to 1536 (CASSANDRA-6267)
 * Nodetool gets default JMX port from cassandra-env.sh (CASSANDRA-6273)
 * make calculatePendingRanges asynchronous (CASSANDRA-6244)
 * Remove blocking flushes in gossip thread (CASSANDRA-6297)
 * Fix potential socket leak in connectionpool creation (CASSANDRA-6308)
 * Allow LOCAL_ONE/LOCAL_QUORUM to work with SimpleStrategy (CASSANDRA-6238)
 * cqlsh: handle 'null' as session duration (CASSANDRA-6317)
 * Fix json2sstable handling of range tombstones (CASSANDRA-6316)
 * Fix missing one row in reverse query (CASSANDRA-6330)
 * Fix reading expired row value from row cache (CASSANDRA-6325)
 * Fix AssertionError when doing set element deletion (CASSANDRA-6341)
 * Make CL code for the native protocol match the one in C* 2.0
   (CASSANDRA-6347)
 * Disallow altering CQL3 table from thrift (CASSANDRA-6370)
 * Fix size computation of prepared statement (CASSANDRA-6369)


2.0.2
 * Update FailureDetector to use nanontime (CASSANDRA-4925)
 * Fix FileCacheService regressions (CASSANDRA-6149)
 * Never return WriteTimeout for CL.ANY (CASSANDRA-6132)
 * Fix race conditions in bulk loader (CASSANDRA-6129)
 * Add configurable metrics reporting (CASSANDRA-4430)
 * drop queries exceeding a configurable number of tombstones (CASSANDRA-6117)
 * Track and persist sstable read activity (CASSANDRA-5515)
 * Fixes for speculative retry (CASSANDRA-5932, CASSANDRA-6194)
 * Improve memory usage of metadata min/max column names (CASSANDRA-6077)
 * Fix thrift validation refusing row markers on CQL3 tables (CASSANDRA-6081)
 * Fix insertion of collections with CAS (CASSANDRA-6069)
 * Correctly send metadata on SELECT COUNT (CASSANDRA-6080)
 * Track clients' remote addresses in ClientState (CASSANDRA-6070)
 * Create snapshot dir if it does not exist when migrating
   leveled manifest (CASSANDRA-6093)
 * make sequential nodetool repair the default (CASSANDRA-5950)
 * Add more hooks for compaction strategy implementations (CASSANDRA-6111)
 * Fix potential NPE on composite 2ndary indexes (CASSANDRA-6098)
 * Delete can potentially be skipped in batch (CASSANDRA-6115)
 * Allow alter keyspace on system_traces (CASSANDRA-6016)
 * Disallow empty column names in cql (CASSANDRA-6136)
 * Use Java7 file-handling APIs and fix file moving on Windows (CASSANDRA-5383)
 * Save compaction history to system keyspace (CASSANDRA-5078)
 * Fix NPE if StorageService.getOperationMode() is executed before full startup (CASSANDRA-6166)
 * CQL3: support pre-epoch longs for TimestampType (CASSANDRA-6212)
 * Add reloadtriggers command to nodetool (CASSANDRA-4949)
 * cqlsh: ignore empty 'value alias' in DESCRIBE (CASSANDRA-6139)
 * Fix sstable loader (CASSANDRA-6205)
 * Reject bootstrapping if the node already exists in gossip (CASSANDRA-5571)
 * Fix NPE while loading paxos state (CASSANDRA-6211)
 * cqlsh: add SHOW SESSION <tracing-session> command (CASSANDRA-6228)
Merged from 1.2:
 * (Hadoop) Require CFRR batchSize to be at least 2 (CASSANDRA-6114)
 * Add a warning for small LCS sstable size (CASSANDRA-6191)
 * Add ability to list specific KS/CF combinations in nodetool cfstats (CASSANDRA-4191)
 * Mark CF clean if a mutation raced the drop and got it marked dirty (CASSANDRA-5946)
 * Add a LOCAL_ONE consistency level (CASSANDRA-6202)
 * Limit CQL prepared statement cache by size instead of count (CASSANDRA-6107)
 * Tracing should log write failure rather than raw exceptions (CASSANDRA-6133)
 * lock access to TM.endpointToHostIdMap (CASSANDRA-6103)
 * Allow estimated memtable size to exceed slab allocator size (CASSANDRA-6078)
 * Start MeteredFlusher earlier to prevent OOM during CL replay (CASSANDRA-6087)
 * Avoid sending Truncate command to fat clients (CASSANDRA-6088)
 * Allow where clause conditions to be in parenthesis (CASSANDRA-6037)
 * Do not open non-ssl storage port if encryption option is all (CASSANDRA-3916)
 * Move batchlog replay to its own executor (CASSANDRA-6079)
 * Add tombstone debug threshold and histogram (CASSANDRA-6042, 6057)
 * Enable tcp keepalive on incoming connections (CASSANDRA-4053)
 * Fix fat client schema pull NPE (CASSANDRA-6089)
 * Fix memtable flushing for indexed tables (CASSANDRA-6112)
 * Fix skipping columns with multiple slices (CASSANDRA-6119)
 * Expose connected thrift + native client counts (CASSANDRA-5084)
 * Optimize auth setup (CASSANDRA-6122)
 * Trace index selection (CASSANDRA-6001)
 * Update sstablesPerReadHistogram to use biased sampling (CASSANDRA-6164)
 * Log UnknownColumnfamilyException when closing socket (CASSANDRA-5725)
 * Properly error out on CREATE INDEX for counters table (CASSANDRA-6160)
 * Handle JMX notification failure for repair (CASSANDRA-6097)
 * (Hadoop) Fetch no more than 128 splits in parallel (CASSANDRA-6169)
 * stress: add username/password authentication support (CASSANDRA-6068)
 * Fix indexed queries with row cache enabled on parent table (CASSANDRA-5732)
 * Fix compaction race during columnfamily drop (CASSANDRA-5957)
 * Fix validation of empty column names for compact tables (CASSANDRA-6152)
 * Skip replaying mutations that pass CRC but fail to deserialize (CASSANDRA-6183)
 * Rework token replacement to use replace_address (CASSANDRA-5916)
 * Fix altering column types (CASSANDRA-6185)
 * cqlsh: fix CREATE/ALTER WITH completion (CASSANDRA-6196)
 * add windows bat files for shell commands (CASSANDRA-6145)
 * Fix potential stack overflow during range tombstones insertion (CASSANDRA-6181)
 * (Hadoop) Make LOCAL_ONE the default consistency level (CASSANDRA-6214)


2.0.1
 * Fix bug that could allow reading deleted data temporarily (CASSANDRA-6025)
 * Improve memory use defaults (CASSANDRA-6059)
 * Make ThriftServer more easlly extensible (CASSANDRA-6058)
 * Remove Hadoop dependency from ITransportFactory (CASSANDRA-6062)
 * add file_cache_size_in_mb setting (CASSANDRA-5661)
 * Improve error message when yaml contains invalid properties (CASSANDRA-5958)
 * Improve leveled compaction's ability to find non-overlapping L0 compactions
   to work on concurrently (CASSANDRA-5921)
 * Notify indexer of columns shadowed by range tombstones (CASSANDRA-5614)
 * Log Merkle tree stats (CASSANDRA-2698)
 * Switch from crc32 to adler32 for compressed sstable checksums (CASSANDRA-5862)
 * Improve offheap memcpy performance (CASSANDRA-5884)
 * Use a range aware scanner for cleanup (CASSANDRA-2524)
 * Cleanup doesn't need to inspect sstables that contain only local data
   (CASSANDRA-5722)
 * Add ability for CQL3 to list partition keys (CASSANDRA-4536)
 * Improve native protocol serialization (CASSANDRA-5664)
 * Upgrade Thrift to 0.9.1 (CASSANDRA-5923)
 * Require superuser status for adding triggers (CASSANDRA-5963)
 * Make standalone scrubber handle old and new style leveled manifest
   (CASSANDRA-6005)
 * Fix paxos bugs (CASSANDRA-6012, 6013, 6023)
 * Fix paged ranges with multiple replicas (CASSANDRA-6004)
 * Fix potential AssertionError during tracing (CASSANDRA-6041)
 * Fix NPE in sstablesplit (CASSANDRA-6027)
 * Migrate pre-2.0 key/value/column aliases to system.schema_columns
   (CASSANDRA-6009)
 * Paging filter empty rows too agressively (CASSANDRA-6040)
 * Support variadic parameters for IN clauses (CASSANDRA-4210)
 * cqlsh: return the result of CAS writes (CASSANDRA-5796)
 * Fix validation of IN clauses with 2ndary indexes (CASSANDRA-6050)
 * Support named bind variables in CQL (CASSANDRA-6033)
Merged from 1.2:
 * Allow cache-keys-to-save to be set at runtime (CASSANDRA-5980)
 * Avoid second-guessing out-of-space state (CASSANDRA-5605)
 * Tuning knobs for dealing with large blobs and many CFs (CASSANDRA-5982)
 * (Hadoop) Fix CQLRW for thrift tables (CASSANDRA-6002)
 * Fix possible divide-by-zero in HHOM (CASSANDRA-5990)
 * Allow local batchlog writes for CL.ANY (CASSANDRA-5967)
 * Upgrade metrics-core to version 2.2.0 (CASSANDRA-5947)
 * Fix CqlRecordWriter with composite keys (CASSANDRA-5949)
 * Add snitch, schema version, cluster, partitioner to JMX (CASSANDRA-5881)
 * Allow disabling SlabAllocator (CASSANDRA-5935)
 * Make user-defined compaction JMX blocking (CASSANDRA-4952)
 * Fix streaming does not transfer wrapped range (CASSANDRA-5948)
 * Fix loading index summary containing empty key (CASSANDRA-5965)
 * Correctly handle limits in CompositesSearcher (CASSANDRA-5975)
 * Pig: handle CQL collections (CASSANDRA-5867)
 * Pass the updated cf to the PRSI index() method (CASSANDRA-5999)
 * Allow empty CQL3 batches (as no-op) (CASSANDRA-5994)
 * Support null in CQL3 functions (CASSANDRA-5910)
 * Replace the deprecated MapMaker with CacheLoader (CASSANDRA-6007)
 * Add SSTableDeletingNotification to DataTracker (CASSANDRA-6010)
 * Fix snapshots in use get deleted during snapshot repair (CASSANDRA-6011)
 * Move hints and exception count to o.a.c.metrics (CASSANDRA-6017)
 * Fix memory leak in snapshot repair (CASSANDRA-6047)
 * Fix sstable2sjon for CQL3 tables (CASSANDRA-5852)


2.0.0
 * Fix thrift validation when inserting into CQL3 tables (CASSANDRA-5138)
 * Fix periodic memtable flushing behavior with clean memtables (CASSANDRA-5931)
 * Fix dateOf() function for pre-2.0 timestamp columns (CASSANDRA-5928)
 * Fix SSTable unintentionally loads BF when opened for batch (CASSANDRA-5938)
 * Add stream session progress to JMX (CASSANDRA-4757)
 * Fix NPE during CAS operation (CASSANDRA-5925)
Merged from 1.2:
 * Fix getBloomFilterDiskSpaceUsed for AlwaysPresentFilter (CASSANDRA-5900)
 * Don't announce schema version until we've loaded the changes locally
   (CASSANDRA-5904)
 * Fix to support off heap bloom filters size greater than 2 GB (CASSANDRA-5903)
 * Properly handle parsing huge map and set literals (CASSANDRA-5893)


2.0.0-rc2
 * enable vnodes by default (CASSANDRA-5869)
 * fix CAS contention timeout (CASSANDRA-5830)
 * fix HsHa to respect max frame size (CASSANDRA-4573)
 * Fix (some) 2i on composite components omissions (CASSANDRA-5851)
 * cqlsh: add DESCRIBE FULL SCHEMA variant (CASSANDRA-5880)
Merged from 1.2:
 * Correctly validate sparse composite cells in scrub (CASSANDRA-5855)
 * Add KeyCacheHitRate metric to CF metrics (CASSANDRA-5868)
 * cqlsh: add support for multiline comments (CASSANDRA-5798)
 * Handle CQL3 SELECT duplicate IN restrictions on clustering columns
   (CASSANDRA-5856)


2.0.0-rc1
 * improve DecimalSerializer performance (CASSANDRA-5837)
 * fix potential spurious wakeup in AsyncOneResponse (CASSANDRA-5690)
 * fix schema-related trigger issues (CASSANDRA-5774)
 * Better validation when accessing CQL3 table from thrift (CASSANDRA-5138)
 * Fix assertion error during repair (CASSANDRA-5801)
 * Fix range tombstone bug (CASSANDRA-5805)
 * DC-local CAS (CASSANDRA-5797)
 * Add a native_protocol_version column to the system.local table (CASSANRDA-5819)
 * Use index_interval from cassandra.yaml when upgraded (CASSANDRA-5822)
 * Fix buffer underflow on socket close (CASSANDRA-5792)
Merged from 1.2:
 * Fix reading DeletionTime from 1.1-format sstables (CASSANDRA-5814)
 * cqlsh: add collections support to COPY (CASSANDRA-5698)
 * retry important messages for any IOException (CASSANDRA-5804)
 * Allow empty IN relations in SELECT/UPDATE/DELETE statements (CASSANDRA-5626)
 * cqlsh: fix crashing on Windows due to libedit detection (CASSANDRA-5812)
 * fix bulk-loading compressed sstables (CASSANDRA-5820)
 * (Hadoop) fix quoting in CqlPagingRecordReader and CqlRecordWriter
   (CASSANDRA-5824)
 * update default LCS sstable size to 160MB (CASSANDRA-5727)
 * Allow compacting 2Is via nodetool (CASSANDRA-5670)
 * Hex-encode non-String keys in OPP (CASSANDRA-5793)
 * nodetool history logging (CASSANDRA-5823)
 * (Hadoop) fix support for Thrift tables in CqlPagingRecordReader
   (CASSANDRA-5752)
 * add "all time blocked" to StatusLogger output (CASSANDRA-5825)
 * Future-proof inter-major-version schema migrations (CASSANDRA-5845)
 * (Hadoop) add CqlPagingRecordReader support for ReversedType in Thrift table
   (CASSANDRA-5718)
 * Add -no-snapshot option to scrub (CASSANDRA-5891)
 * Fix to support off heap bloom filters size greater than 2 GB (CASSANDRA-5903)
 * Properly handle parsing huge map and set literals (CASSANDRA-5893)
 * Fix LCS L0 compaction may overlap in L1 (CASSANDRA-5907)
 * New sstablesplit tool to split large sstables offline (CASSANDRA-4766)
 * Fix potential deadlock in native protocol server (CASSANDRA-5926)
 * Disallow incompatible type change in CQL3 (CASSANDRA-5882)
Merged from 1.1:
 * Correctly validate sparse composite cells in scrub (CASSANDRA-5855)


2.0.0-beta2
 * Replace countPendingHints with Hints Created metric (CASSANDRA-5746)
 * Allow nodetool with no args, and with help to run without a server (CASSANDRA-5734)
 * Cleanup AbstractType/TypeSerializer classes (CASSANDRA-5744)
 * Remove unimplemented cli option schema-mwt (CASSANDRA-5754)
 * Support range tombstones in thrift (CASSANDRA-5435)
 * Normalize table-manipulating CQL3 statements' class names (CASSANDRA-5759)
 * cqlsh: add missing table options to DESCRIBE output (CASSANDRA-5749)
 * Fix assertion error during repair (CASSANDRA-5757)
 * Fix bulkloader (CASSANDRA-5542)
 * Add LZ4 compression to the native protocol (CASSANDRA-5765)
 * Fix bugs in the native protocol v2 (CASSANDRA-5770)
 * CAS on 'primary key only' table (CASSANDRA-5715)
 * Support streaming SSTables of old versions (CASSANDRA-5772)
 * Always respect protocol version in native protocol (CASSANDRA-5778)
 * Fix ConcurrentModificationException during streaming (CASSANDRA-5782)
 * Update deletion timestamp in Commit#updatesWithPaxosTime (CASSANDRA-5787)
 * Thrift cas() method crashes if input columns are not sorted (CASSANDRA-5786)
 * Order columns names correctly when querying for CAS (CASSANDRA-5788)
 * Fix streaming retry (CASSANDRA-5775)
Merged from 1.2:
 * if no seeds can be a reached a node won't start in a ring by itself (CASSANDRA-5768)
 * add cassandra.unsafesystem property (CASSANDRA-5704)
 * (Hadoop) quote identifiers in CqlPagingRecordReader (CASSANDRA-5763)
 * Add replace_node functionality for vnodes (CASSANDRA-5337)
 * Add timeout events to query traces (CASSANDRA-5520)
 * Fix serialization of the LEFT gossip value (CASSANDRA-5696)
 * Pig: support for cql3 tables (CASSANDRA-5234)
 * Fix skipping range tombstones with reverse queries (CASSANDRA-5712)
 * Expire entries out of ThriftSessionManager (CASSANDRA-5719)
 * Don't keep ancestor information in memory (CASSANDRA-5342)
 * Expose native protocol server status in nodetool info (CASSANDRA-5735)
 * Fix pathetic performance of range tombstones (CASSANDRA-5677)
 * Fix querying with an empty (impossible) range (CASSANDRA-5573)
 * cqlsh: handle CUSTOM 2i in DESCRIBE output (CASSANDRA-5760)
 * Fix minor bug in Range.intersects(Bound) (CASSANDRA-5771)
 * cqlsh: handle disabled compression in DESCRIBE output (CASSANDRA-5766)
 * Ensure all UP events are notified on the native protocol (CASSANDRA-5769)
 * Fix formatting of sstable2json with multiple -k arguments (CASSANDRA-5781)
 * Don't rely on row marker for queries in general to hide lost markers
   after TTL expires (CASSANDRA-5762)
 * Sort nodetool help output (CASSANDRA-5776)
 * Fix column expiring during 2 phases compaction (CASSANDRA-5799)
 * now() is being rejected in INSERTs when inside collections (CASSANDRA-5795)


2.0.0-beta1
 * Add support for indexing clustered columns (CASSANDRA-5125)
 * Removed on-heap row cache (CASSANDRA-5348)
 * use nanotime consistently for node-local timeouts (CASSANDRA-5581)
 * Avoid unnecessary second pass on name-based queries (CASSANDRA-5577)
 * Experimental triggers (CASSANDRA-1311)
 * JEMalloc support for off-heap allocation (CASSANDRA-3997)
 * Single-pass compaction (CASSANDRA-4180)
 * Removed token range bisection (CASSANDRA-5518)
 * Removed compatibility with pre-1.2.5 sstables and network messages
   (CASSANDRA-5511)
 * removed PBSPredictor (CASSANDRA-5455)
 * CAS support (CASSANDRA-5062, 5441, 5442, 5443, 5619, 5667)
 * Leveled compaction performs size-tiered compactions in L0
   (CASSANDRA-5371, 5439)
 * Add yaml network topology snitch for mixed ec2/other envs (CASSANDRA-5339)
 * Log when a node is down longer than the hint window (CASSANDRA-4554)
 * Optimize tombstone creation for ExpiringColumns (CASSANDRA-4917)
 * Improve LeveledScanner work estimation (CASSANDRA-5250, 5407)
 * Replace compaction lock with runWithCompactionsDisabled (CASSANDRA-3430)
 * Change Message IDs to ints (CASSANDRA-5307)
 * Move sstable level information into the Stats component, removing the
   need for a separate Manifest file (CASSANDRA-4872)
 * avoid serializing to byte[] on commitlog append (CASSANDRA-5199)
 * make index_interval configurable per columnfamily (CASSANDRA-3961, CASSANDRA-5650)
 * add default_time_to_live (CASSANDRA-3974)
 * add memtable_flush_period_in_ms (CASSANDRA-4237)
 * replace supercolumns internally by composites (CASSANDRA-3237, 5123)
 * upgrade thrift to 0.9.0 (CASSANDRA-3719)
 * drop unnecessary keyspace parameter from user-defined compaction API
   (CASSANDRA-5139)
 * more robust solution to incomplete compactions + counters (CASSANDRA-5151)
 * Change order of directory searching for c*.in.sh (CASSANDRA-3983)
 * Add tool to reset SSTable compaction level for LCS (CASSANDRA-5271)
 * Allow custom configuration loader (CASSANDRA-5045)
 * Remove memory emergency pressure valve logic (CASSANDRA-3534)
 * Reduce request latency with eager retry (CASSANDRA-4705)
 * cqlsh: Remove ASSUME command (CASSANDRA-5331)
 * Rebuild BF when loading sstables if bloom_filter_fp_chance
   has changed since compaction (CASSANDRA-5015)
 * remove row-level bloom filters (CASSANDRA-4885)
 * Change Kernel Page Cache skipping into row preheating (disabled by default)
   (CASSANDRA-4937)
 * Improve repair by deciding on a gcBefore before sending
   out TreeRequests (CASSANDRA-4932)
 * Add an official way to disable compactions (CASSANDRA-5074)
 * Reenable ALTER TABLE DROP with new semantics (CASSANDRA-3919)
 * Add binary protocol versioning (CASSANDRA-5436)
 * Swap THshaServer for TThreadedSelectorServer (CASSANDRA-5530)
 * Add alias support to SELECT statement (CASSANDRA-5075)
 * Don't create empty RowMutations in CommitLogReplayer (CASSANDRA-5541)
 * Use range tombstones when dropping cfs/columns from schema (CASSANDRA-5579)
 * cqlsh: drop CQL2/CQL3-beta support (CASSANDRA-5585)
 * Track max/min column names in sstables to be able to optimize slice
   queries (CASSANDRA-5514, CASSANDRA-5595, CASSANDRA-5600)
 * Binary protocol: allow batching already prepared statements (CASSANDRA-4693)
 * Allow preparing timestamp, ttl and limit in CQL3 queries (CASSANDRA-4450)
 * Support native link w/o JNA in Java7 (CASSANDRA-3734)
 * Use SASL authentication in binary protocol v2 (CASSANDRA-5545)
 * Replace Thrift HsHa with LMAX Disruptor based implementation (CASSANDRA-5582)
 * cqlsh: Add row count to SELECT output (CASSANDRA-5636)
 * Include a timestamp with all read commands to determine column expiration
   (CASSANDRA-5149)
 * Streaming 2.0 (CASSANDRA-5286, 5699)
 * Conditional create/drop ks/table/index statements in CQL3 (CASSANDRA-2737)
 * more pre-table creation property validation (CASSANDRA-5693)
 * Redesign repair messages (CASSANDRA-5426)
 * Fix ALTER RENAME post-5125 (CASSANDRA-5702)
 * Disallow renaming a 2ndary indexed column (CASSANDRA-5705)
 * Rename Table to Keyspace (CASSANDRA-5613)
 * Ensure changing column_index_size_in_kb on different nodes don't corrupt the
   sstable (CASSANDRA-5454)
 * Move resultset type information into prepare, not execute (CASSANDRA-5649)
 * Auto paging in binary protocol (CASSANDRA-4415, 5714)
 * Don't tie client side use of AbstractType to JDBC (CASSANDRA-4495)
 * Adds new TimestampType to replace DateType (CASSANDRA-5723, CASSANDRA-5729)
Merged from 1.2:
 * make starting native protocol server idempotent (CASSANDRA-5728)
 * Fix loading key cache when a saved entry is no longer valid (CASSANDRA-5706)
 * Fix serialization of the LEFT gossip value (CASSANDRA-5696)
 * cqlsh: Don't show 'null' in place of empty values (CASSANDRA-5675)
 * Race condition in detecting version on a mixed 1.1/1.2 cluster
   (CASSANDRA-5692)
 * Fix skipping range tombstones with reverse queries (CASSANDRA-5712)
 * Expire entries out of ThriftSessionManager (CASSANRDA-5719)
 * Don't keep ancestor information in memory (CASSANDRA-5342)
 * cqlsh: fix handling of semicolons inside BATCH queries (CASSANDRA-5697)


1.2.6
 * Fix tracing when operation completes before all responses arrive
   (CASSANDRA-5668)
 * Fix cross-DC mutation forwarding (CASSANDRA-5632)
 * Reduce SSTableLoader memory usage (CASSANDRA-5555)
 * Scale hinted_handoff_throttle_in_kb to cluster size (CASSANDRA-5272)
 * (Hadoop) Add CQL3 input/output formats (CASSANDRA-4421, 5622)
 * (Hadoop) Fix InputKeyRange in CFIF (CASSANDRA-5536)
 * Fix dealing with ridiculously large max sstable sizes in LCS (CASSANDRA-5589)
 * Ignore pre-truncate hints (CASSANDRA-4655)
 * Move System.exit on OOM into a separate thread (CASSANDRA-5273)
 * Write row markers when serializing schema (CASSANDRA-5572)
 * Check only SSTables for the requested range when streaming (CASSANDRA-5569)
 * Improve batchlog replay behavior and hint ttl handling (CASSANDRA-5314)
 * Exclude localTimestamp from validation for tombstones (CASSANDRA-5398)
 * cqlsh: add custom prompt support (CASSANDRA-5539)
 * Reuse prepared statements in hot auth queries (CASSANDRA-5594)
 * cqlsh: add vertical output option (see EXPAND) (CASSANDRA-5597)
 * Add a rate limit option to stress (CASSANDRA-5004)
 * have BulkLoader ignore snapshots directories (CASSANDRA-5587)
 * fix SnitchProperties logging context (CASSANDRA-5602)
 * Expose whether jna is enabled and memory is locked via JMX (CASSANDRA-5508)
 * cqlsh: fix COPY FROM with ReversedType (CASSANDRA-5610)
 * Allow creating CUSTOM indexes on collections (CASSANDRA-5615)
 * Evaluate now() function at execution time (CASSANDRA-5616)
 * Expose detailed read repair metrics (CASSANDRA-5618)
 * Correct blob literal + ReversedType parsing (CASSANDRA-5629)
 * Allow GPFS to prefer the internal IP like EC2MRS (CASSANDRA-5630)
 * fix help text for -tspw cassandra-cli (CASSANDRA-5643)
 * don't throw away initial causes exceptions for internode encryption issues
   (CASSANDRA-5644)
 * Fix message spelling errors for cql select statements (CASSANDRA-5647)
 * Suppress custom exceptions thru jmx (CASSANDRA-5652)
 * Update CREATE CUSTOM INDEX syntax (CASSANDRA-5639)
 * Fix PermissionDetails.equals() method (CASSANDRA-5655)
 * Never allow partition key ranges in CQL3 without token() (CASSANDRA-5666)
 * Gossiper incorrectly drops AppState for an upgrading node (CASSANDRA-5660)
 * Connection thrashing during multi-region ec2 during upgrade, due to
   messaging version (CASSANDRA-5669)
 * Avoid over reconnecting in EC2MRS (CASSANDRA-5678)
 * Fix ReadResponseSerializer.serializedSize() for digest reads (CASSANDRA-5476)
 * allow sstable2json on 2i CFs (CASSANDRA-5694)
Merged from 1.1:
 * Remove buggy thrift max message length option (CASSANDRA-5529)
 * Fix NPE in Pig's widerow mode (CASSANDRA-5488)
 * Add split size parameter to Pig and disable split combination (CASSANDRA-5544)


1.2.5
 * make BytesToken.toString only return hex bytes (CASSANDRA-5566)
 * Ensure that submitBackground enqueues at least one task (CASSANDRA-5554)
 * fix 2i updates with identical values and timestamps (CASSANDRA-5540)
 * fix compaction throttling bursty-ness (CASSANDRA-4316)
 * reduce memory consumption of IndexSummary (CASSANDRA-5506)
 * remove per-row column name bloom filters (CASSANDRA-5492)
 * Include fatal errors in trace events (CASSANDRA-5447)
 * Ensure that PerRowSecondaryIndex is notified of row-level deletes
   (CASSANDRA-5445)
 * Allow empty blob literals in CQL3 (CASSANDRA-5452)
 * Fix streaming RangeTombstones at column index boundary (CASSANDRA-5418)
 * Fix preparing statements when current keyspace is not set (CASSANDRA-5468)
 * Fix SemanticVersion.isSupportedBy minor/patch handling (CASSANDRA-5496)
 * Don't provide oldCfId for post-1.1 system cfs (CASSANDRA-5490)
 * Fix primary range ignores replication strategy (CASSANDRA-5424)
 * Fix shutdown of binary protocol server (CASSANDRA-5507)
 * Fix repair -snapshot not working (CASSANDRA-5512)
 * Set isRunning flag later in binary protocol server (CASSANDRA-5467)
 * Fix use of CQL3 functions with descending clustering order (CASSANDRA-5472)
 * Disallow renaming columns one at a time for thrift table in CQL3
   (CASSANDRA-5531)
 * cqlsh: add CLUSTERING ORDER BY support to DESCRIBE (CASSANDRA-5528)
 * Add custom secondary index support to CQL3 (CASSANDRA-5484)
 * Fix repair hanging silently on unexpected error (CASSANDRA-5229)
 * Fix Ec2Snitch regression introduced by CASSANDRA-5171 (CASSANDRA-5432)
 * Add nodetool enablebackup/disablebackup (CASSANDRA-5556)
 * cqlsh: fix DESCRIBE after case insensitive USE (CASSANDRA-5567)
Merged from 1.1
 * Add retry mechanism to OTC for non-droppable_verbs (CASSANDRA-5393)
 * Use allocator information to improve memtable memory usage estimate
   (CASSANDRA-5497)
 * Fix trying to load deleted row into row cache on startup (CASSANDRA-4463)
 * fsync leveled manifest to avoid corruption (CASSANDRA-5535)
 * Fix Bound intersection computation (CASSANDRA-5551)
 * sstablescrub now respects max memory size in cassandra.in.sh (CASSANDRA-5562)


1.2.4
 * Ensure that PerRowSecondaryIndex updates see the most recent values
   (CASSANDRA-5397)
 * avoid duplicate index entries ind PrecompactedRow and
   ParallelCompactionIterable (CASSANDRA-5395)
 * remove the index entry on oldColumn when new column is a tombstone
   (CASSANDRA-5395)
 * Change default stream throughput from 400 to 200 mbps (CASSANDRA-5036)
 * Gossiper logs DOWN for symmetry with UP (CASSANDRA-5187)
 * Fix mixing prepared statements between keyspaces (CASSANDRA-5352)
 * Fix consistency level during bootstrap - strike 3 (CASSANDRA-5354)
 * Fix transposed arguments in AlreadyExistsException (CASSANDRA-5362)
 * Improve asynchronous hint delivery (CASSANDRA-5179)
 * Fix Guava dependency version (12.0 -> 13.0.1) for Maven (CASSANDRA-5364)
 * Validate that provided CQL3 collection value are < 64K (CASSANDRA-5355)
 * Make upgradeSSTable skip current version sstables by default (CASSANDRA-5366)
 * Optimize min/max timestamp collection (CASSANDRA-5373)
 * Invalid streamId in cql binary protocol when using invalid CL
   (CASSANDRA-5164)
 * Fix validation for IN where clauses with collections (CASSANDRA-5376)
 * Copy resultSet on count query to avoid ConcurrentModificationException
   (CASSANDRA-5382)
 * Correctly typecheck in CQL3 even with ReversedType (CASSANDRA-5386)
 * Fix streaming compressed files when using encryption (CASSANDRA-5391)
 * cassandra-all 1.2.0 pom missing netty dependency (CASSANDRA-5392)
 * Fix writetime/ttl functions on null values (CASSANDRA-5341)
 * Fix NPE during cql3 select with token() (CASSANDRA-5404)
 * IndexHelper.skipBloomFilters won't skip non-SHA filters (CASSANDRA-5385)
 * cqlsh: Print maps ordered by key, sort sets (CASSANDRA-5413)
 * Add null syntax support in CQL3 for inserts (CASSANDRA-3783)
 * Allow unauthenticated set_keyspace() calls (CASSANDRA-5423)
 * Fix potential incremental backups race (CASSANDRA-5410)
 * Fix prepared BATCH statements with batch-level timestamps (CASSANDRA-5415)
 * Allow overriding superuser setup delay (CASSANDRA-5430)
 * cassandra-shuffle with JMX usernames and passwords (CASSANDRA-5431)
Merged from 1.1:
 * cli: Quote ks and cf names in schema output when needed (CASSANDRA-5052)
 * Fix bad default for min/max timestamp in SSTableMetadata (CASSANDRA-5372)
 * Fix cf name extraction from manifest in Directories.migrateFile()
   (CASSANDRA-5242)
 * Support pluggable internode authentication (CASSANDRA-5401)


1.2.3
 * add check for sstable overlap within a level on startup (CASSANDRA-5327)
 * replace ipv6 colons in jmx object names (CASSANDRA-5298, 5328)
 * Avoid allocating SSTableBoundedScanner during repair when the range does
   not intersect the sstable (CASSANDRA-5249)
 * Don't lowercase property map keys (this breaks NTS) (CASSANDRA-5292)
 * Fix composite comparator with super columns (CASSANDRA-5287)
 * Fix insufficient validation of UPDATE queries against counter cfs
   (CASSANDRA-5300)
 * Fix PropertyFileSnitch default DC/Rack behavior (CASSANDRA-5285)
 * Handle null values when executing prepared statement (CASSANDRA-5081)
 * Add netty to pom dependencies (CASSANDRA-5181)
 * Include type arguments in Thrift CQLPreparedResult (CASSANDRA-5311)
 * Fix compaction not removing columns when bf_fp_ratio is 1 (CASSANDRA-5182)
 * cli: Warn about missing CQL3 tables in schema descriptions (CASSANDRA-5309)
 * Re-enable unknown option in replication/compaction strategies option for
   backward compatibility (CASSANDRA-4795)
 * Add binary protocol support to stress (CASSANDRA-4993)
 * cqlsh: Fix COPY FROM value quoting and null handling (CASSANDRA-5305)
 * Fix repair -pr for vnodes (CASSANDRA-5329)
 * Relax CL for auth queries for non-default users (CASSANDRA-5310)
 * Fix AssertionError during repair (CASSANDRA-5245)
 * Don't announce migrations to pre-1.2 nodes (CASSANDRA-5334)
Merged from 1.1:
 * Update offline scrub for 1.0 -> 1.1 directory structure (CASSANDRA-5195)
 * add tmp flag to Descriptor hashcode (CASSANDRA-4021)
 * fix logging of "Found table data in data directories" when only system tables
   are present (CASSANDRA-5289)
 * cli: Add JMX authentication support (CASSANDRA-5080)
 * nodetool: ability to repair specific range (CASSANDRA-5280)
 * Fix possible assertion triggered in SliceFromReadCommand (CASSANDRA-5284)
 * cqlsh: Add inet type support on Windows (ipv4-only) (CASSANDRA-4801)
 * Fix race when initializing ColumnFamilyStore (CASSANDRA-5350)
 * Add UseTLAB JVM flag (CASSANDRA-5361)


1.2.2
 * fix potential for multiple concurrent compactions of the same sstables
   (CASSANDRA-5256)
 * avoid no-op caching of byte[] on commitlog append (CASSANDRA-5199)
 * fix symlinks under data dir not working (CASSANDRA-5185)
 * fix bug in compact storage metadata handling (CASSANDRA-5189)
 * Validate login for USE queries (CASSANDRA-5207)
 * cli: remove default username and password (CASSANDRA-5208)
 * configure populate_io_cache_on_flush per-CF (CASSANDRA-4694)
 * allow configuration of internode socket buffer (CASSANDRA-3378)
 * Make sstable directory picking blacklist-aware again (CASSANDRA-5193)
 * Correctly expire gossip states for edge cases (CASSANDRA-5216)
 * Improve handling of directory creation failures (CASSANDRA-5196)
 * Expose secondary indicies to the rest of nodetool (CASSANDRA-4464)
 * Binary protocol: avoid sending notification for 0.0.0.0 (CASSANDRA-5227)
 * add UseCondCardMark XX jvm settings on jdk 1.7 (CASSANDRA-4366)
 * CQL3 refactor to allow conversion function (CASSANDRA-5226)
 * Fix drop of sstables in some circumstance (CASSANDRA-5232)
 * Implement caching of authorization results (CASSANDRA-4295)
 * Add support for LZ4 compression (CASSANDRA-5038)
 * Fix missing columns in wide rows queries (CASSANDRA-5225)
 * Simplify auth setup and make system_auth ks alterable (CASSANDRA-5112)
 * Stop compactions from hanging during bootstrap (CASSANDRA-5244)
 * fix compressed streaming sending extra chunk (CASSANDRA-5105)
 * Add CQL3-based implementations of IAuthenticator and IAuthorizer
   (CASSANDRA-4898)
 * Fix timestamp-based tomstone removal logic (CASSANDRA-5248)
 * cli: Add JMX authentication support (CASSANDRA-5080)
 * Fix forceFlush behavior (CASSANDRA-5241)
 * cqlsh: Add username autocompletion (CASSANDRA-5231)
 * Fix CQL3 composite partition key error (CASSANDRA-5240)
 * Allow IN clause on last clustering key (CASSANDRA-5230)
Merged from 1.1:
 * fix start key/end token validation for wide row iteration (CASSANDRA-5168)
 * add ConfigHelper support for Thrift frame and max message sizes (CASSANDRA-5188)
 * fix nodetool repair not fail on node down (CASSANDRA-5203)
 * always collect tombstone hints (CASSANDRA-5068)
 * Fix error when sourcing file in cqlsh (CASSANDRA-5235)


1.2.1
 * stream undelivered hints on decommission (CASSANDRA-5128)
 * GossipingPropertyFileSnitch loads saved dc/rack info if needed (CASSANDRA-5133)
 * drain should flush system CFs too (CASSANDRA-4446)
 * add inter_dc_tcp_nodelay setting (CASSANDRA-5148)
 * re-allow wrapping ranges for start_token/end_token range pairitspwng (CASSANDRA-5106)
 * fix validation compaction of empty rows (CASSANDRA-5136)
 * nodetool methods to enable/disable hint storage/delivery (CASSANDRA-4750)
 * disallow bloom filter false positive chance of 0 (CASSANDRA-5013)
 * add threadpool size adjustment methods to JMXEnabledThreadPoolExecutor and
   CompactionManagerMBean (CASSANDRA-5044)
 * fix hinting for dropped local writes (CASSANDRA-4753)
 * off-heap cache doesn't need mutable column container (CASSANDRA-5057)
 * apply disk_failure_policy to bad disks on initial directory creation
   (CASSANDRA-4847)
 * Optimize name-based queries to use ArrayBackedSortedColumns (CASSANDRA-5043)
 * Fall back to old manifest if most recent is unparseable (CASSANDRA-5041)
 * pool [Compressed]RandomAccessReader objects on the partitioned read path
   (CASSANDRA-4942)
 * Add debug logging to list filenames processed by Directories.migrateFile
   method (CASSANDRA-4939)
 * Expose black-listed directories via JMX (CASSANDRA-4848)
 * Log compaction merge counts (CASSANDRA-4894)
 * Minimize byte array allocation by AbstractData{Input,Output} (CASSANDRA-5090)
 * Add SSL support for the binary protocol (CASSANDRA-5031)
 * Allow non-schema system ks modification for shuffle to work (CASSANDRA-5097)
 * cqlsh: Add default limit to SELECT statements (CASSANDRA-4972)
 * cqlsh: fix DESCRIBE for 1.1 cfs in CQL3 (CASSANDRA-5101)
 * Correctly gossip with nodes >= 1.1.7 (CASSANDRA-5102)
 * Ensure CL guarantees on digest mismatch (CASSANDRA-5113)
 * Validate correctly selects on composite partition key (CASSANDRA-5122)
 * Fix exception when adding collection (CASSANDRA-5117)
 * Handle states for non-vnode clusters correctly (CASSANDRA-5127)
 * Refuse unrecognized replication and compaction strategy options (CASSANDRA-4795)
 * Pick the correct value validator in sstable2json for cql3 tables (CASSANDRA-5134)
 * Validate login for describe_keyspace, describe_keyspaces and set_keyspace
   (CASSANDRA-5144)
 * Fix inserting empty maps (CASSANDRA-5141)
 * Don't remove tokens from System table for node we know (CASSANDRA-5121)
 * fix streaming progress report for compresed files (CASSANDRA-5130)
 * Coverage analysis for low-CL queries (CASSANDRA-4858)
 * Stop interpreting dates as valid timeUUID value (CASSANDRA-4936)
 * Adds E notation for floating point numbers (CASSANDRA-4927)
 * Detect (and warn) unintentional use of the cql2 thrift methods when cql3 was
   intended (CASSANDRA-5172)
 * cli: Quote ks and cf names in schema output when needed (CASSANDRA-5052)
 * Fix cf name extraction from manifest in Directories.migrateFile() (CASSANDRA-5242)
 * Replace mistaken usage of commons-logging with slf4j (CASSANDRA-5464)
 * Ensure Jackson dependency matches lib (CASSANDRA-5126)
 * Expose droppable tombstone ratio stats over JMX (CASSANDRA-5159)
Merged from 1.1:
 * Simplify CompressedRandomAccessReader to work around JDK FD bug (CASSANDRA-5088)
 * Improve handling a changing target throttle rate mid-compaction (CASSANDRA-5087)
 * Pig: correctly decode row keys in widerow mode (CASSANDRA-5098)
 * nodetool repair command now prints progress (CASSANDRA-4767)
 * fix user defined compaction to run against 1.1 data directory (CASSANDRA-5118)
 * Fix CQL3 BATCH authorization caching (CASSANDRA-5145)
 * fix get_count returns incorrect value with TTL (CASSANDRA-5099)
 * better handling for mid-compaction failure (CASSANDRA-5137)
 * convert default marshallers list to map for better readability (CASSANDRA-5109)
 * fix ConcurrentModificationException in getBootstrapSource (CASSANDRA-5170)
 * fix sstable maxtimestamp for row deletes and pre-1.1.1 sstables (CASSANDRA-5153)
 * Fix thread growth on node removal (CASSANDRA-5175)
 * Make Ec2Region's datacenter name configurable (CASSANDRA-5155)


1.2.0
 * Disallow counters in collections (CASSANDRA-5082)
 * cqlsh: add unit tests (CASSANDRA-3920)
 * fix default bloom_filter_fp_chance for LeveledCompactionStrategy (CASSANDRA-5093)
Merged from 1.1:
 * add validation for get_range_slices with start_key and end_token (CASSANDRA-5089)


1.2.0-rc2
 * fix nodetool ownership display with vnodes (CASSANDRA-5065)
 * cqlsh: add DESCRIBE KEYSPACES command (CASSANDRA-5060)
 * Fix potential infinite loop when reloading CFS (CASSANDRA-5064)
 * Fix SimpleAuthorizer example (CASSANDRA-5072)
 * cqlsh: force CL.ONE for tracing and system.schema* queries (CASSANDRA-5070)
 * Includes cassandra-shuffle in the debian package (CASSANDRA-5058)
Merged from 1.1:
 * fix multithreaded compaction deadlock (CASSANDRA-4492)
 * fix temporarily missing schema after upgrade from pre-1.1.5 (CASSANDRA-5061)
 * Fix ALTER TABLE overriding compression options with defaults
   (CASSANDRA-4996, 5066)
 * fix specifying and altering crc_check_chance (CASSANDRA-5053)
 * fix Murmur3Partitioner ownership% calculation (CASSANDRA-5076)
 * Don't expire columns sooner than they should in 2ndary indexes (CASSANDRA-5079)


1.2-rc1
 * rename rpc_timeout settings to request_timeout (CASSANDRA-5027)
 * add BF with 0.1 FP to LCS by default (CASSANDRA-5029)
 * Fix preparing insert queries (CASSANDRA-5016)
 * Fix preparing queries with counter increment (CASSANDRA-5022)
 * Fix preparing updates with collections (CASSANDRA-5017)
 * Don't generate UUID based on other node address (CASSANDRA-5002)
 * Fix message when trying to alter a clustering key type (CASSANDRA-5012)
 * Update IAuthenticator to match the new IAuthorizer (CASSANDRA-5003)
 * Fix inserting only a key in CQL3 (CASSANDRA-5040)
 * Fix CQL3 token() function when used with strings (CASSANDRA-5050)
Merged from 1.1:
 * reduce log spam from invalid counter shards (CASSANDRA-5026)
 * Improve schema propagation performance (CASSANDRA-5025)
 * Fix for IndexHelper.IndexFor throws OOB Exception (CASSANDRA-5030)
 * cqlsh: make it possible to describe thrift CFs (CASSANDRA-4827)
 * cqlsh: fix timestamp formatting on some platforms (CASSANDRA-5046)


1.2-beta3
 * make consistency level configurable in cqlsh (CASSANDRA-4829)
 * fix cqlsh rendering of blob fields (CASSANDRA-4970)
 * fix cqlsh DESCRIBE command (CASSANDRA-4913)
 * save truncation position in system table (CASSANDRA-4906)
 * Move CompressionMetadata off-heap (CASSANDRA-4937)
 * allow CLI to GET cql3 columnfamily data (CASSANDRA-4924)
 * Fix rare race condition in getExpireTimeForEndpoint (CASSANDRA-4402)
 * acquire references to overlapping sstables during compaction so bloom filter
   doesn't get free'd prematurely (CASSANDRA-4934)
 * Don't share slice query filter in CQL3 SelectStatement (CASSANDRA-4928)
 * Separate tracing from Log4J (CASSANDRA-4861)
 * Exclude gcable tombstones from merkle-tree computation (CASSANDRA-4905)
 * Better printing of AbstractBounds for tracing (CASSANDRA-4931)
 * Optimize mostRecentTombstone check in CC.collectAllData (CASSANDRA-4883)
 * Change stream session ID to UUID to avoid collision from same node (CASSANDRA-4813)
 * Use Stats.db when bulk loading if present (CASSANDRA-4957)
 * Skip repair on system_trace and keyspaces with RF=1 (CASSANDRA-4956)
 * (cql3) Remove arbitrary SELECT limit (CASSANDRA-4918)
 * Correctly handle prepared operation on collections (CASSANDRA-4945)
 * Fix CQL3 LIMIT (CASSANDRA-4877)
 * Fix Stress for CQL3 (CASSANDRA-4979)
 * Remove cassandra specific exceptions from JMX interface (CASSANDRA-4893)
 * (CQL3) Force using ALLOW FILTERING on potentially inefficient queries (CASSANDRA-4915)
 * (cql3) Fix adding column when the table has collections (CASSANDRA-4982)
 * (cql3) Fix allowing collections with compact storage (CASSANDRA-4990)
 * (cql3) Refuse ttl/writetime function on collections (CASSANDRA-4992)
 * Replace IAuthority with new IAuthorizer (CASSANDRA-4874)
 * clqsh: fix KEY pseudocolumn escaping when describing Thrift tables
   in CQL3 mode (CASSANDRA-4955)
 * add basic authentication support for Pig CassandraStorage (CASSANDRA-3042)
 * fix CQL2 ALTER TABLE compaction_strategy_class altering (CASSANDRA-4965)
Merged from 1.1:
 * Fall back to old describe_splits if d_s_ex is not available (CASSANDRA-4803)
 * Improve error reporting when streaming ranges fail (CASSANDRA-5009)
 * Fix cqlsh timestamp formatting of timezone info (CASSANDRA-4746)
 * Fix assertion failure with leveled compaction (CASSANDRA-4799)
 * Check for null end_token in get_range_slice (CASSANDRA-4804)
 * Remove all remnants of removed nodes (CASSANDRA-4840)
 * Add aut-reloading of the log4j file in debian package (CASSANDRA-4855)
 * Fix estimated row cache entry size (CASSANDRA-4860)
 * reset getRangeSlice filter after finishing a row for get_paged_slice
   (CASSANDRA-4919)
 * expunge row cache post-truncate (CASSANDRA-4940)
 * Allow static CF definition with compact storage (CASSANDRA-4910)
 * Fix endless loop/compaction of schema_* CFs due to broken timestamps (CASSANDRA-4880)
 * Fix 'wrong class type' assertion in CounterColumn (CASSANDRA-4976)


1.2-beta2
 * fp rate of 1.0 disables BF entirely; LCS defaults to 1.0 (CASSANDRA-4876)
 * off-heap bloom filters for row keys (CASSANDRA_4865)
 * add extension point for sstable components (CASSANDRA-4049)
 * improve tracing output (CASSANDRA-4852, 4862)
 * make TRACE verb droppable (CASSANDRA-4672)
 * fix BulkLoader recognition of CQL3 columnfamilies (CASSANDRA-4755)
 * Sort commitlog segments for replay by id instead of mtime (CASSANDRA-4793)
 * Make hint delivery asynchronous (CASSANDRA-4761)
 * Pluggable Thrift transport factories for CLI and cqlsh (CASSANDRA-4609, 4610)
 * cassandra-cli: allow Double value type to be inserted to a column (CASSANDRA-4661)
 * Add ability to use custom TServerFactory implementations (CASSANDRA-4608)
 * optimize batchlog flushing to skip successful batches (CASSANDRA-4667)
 * include metadata for system keyspace itself in schema tables (CASSANDRA-4416)
 * add check to PropertyFileSnitch to verify presence of location for
   local node (CASSANDRA-4728)
 * add PBSPredictor consistency modeler (CASSANDRA-4261)
 * remove vestiges of Thrift unframed mode (CASSANDRA-4729)
 * optimize single-row PK lookups (CASSANDRA-4710)
 * adjust blockFor calculation to account for pending ranges due to node
   movement (CASSANDRA-833)
 * Change CQL version to 3.0.0 and stop accepting 3.0.0-beta1 (CASSANDRA-4649)
 * (CQL3) Make prepared statement global instead of per connection
   (CASSANDRA-4449)
 * Fix scrubbing of CQL3 created tables (CASSANDRA-4685)
 * (CQL3) Fix validation when using counter and regular columns in the same
   table (CASSANDRA-4706)
 * Fix bug starting Cassandra with simple authentication (CASSANDRA-4648)
 * Add support for batchlog in CQL3 (CASSANDRA-4545, 4738)
 * Add support for multiple column family outputs in CFOF (CASSANDRA-4208)
 * Support repairing only the local DC nodes (CASSANDRA-4747)
 * Use rpc_address for binary protocol and change default port (CASSANDRA-4751)
 * Fix use of collections in prepared statements (CASSANDRA-4739)
 * Store more information into peers table (CASSANDRA-4351, 4814)
 * Configurable bucket size for size tiered compaction (CASSANDRA-4704)
 * Run leveled compaction in parallel (CASSANDRA-4310)
 * Fix potential NPE during CFS reload (CASSANDRA-4786)
 * Composite indexes may miss results (CASSANDRA-4796)
 * Move consistency level to the protocol level (CASSANDRA-4734, 4824)
 * Fix Subcolumn slice ends not respected (CASSANDRA-4826)
 * Fix Assertion error in cql3 select (CASSANDRA-4783)
 * Fix list prepend logic (CQL3) (CASSANDRA-4835)
 * Add booleans as literals in CQL3 (CASSANDRA-4776)
 * Allow renaming PK columns in CQL3 (CASSANDRA-4822)
 * Fix binary protocol NEW_NODE event (CASSANDRA-4679)
 * Fix potential infinite loop in tombstone compaction (CASSANDRA-4781)
 * Remove system tables accounting from schema (CASSANDRA-4850)
 * (cql3) Force provided columns in clustering key order in
   'CLUSTERING ORDER BY' (CASSANDRA-4881)
 * Fix composite index bug (CASSANDRA-4884)
 * Fix short read protection for CQL3 (CASSANDRA-4882)
 * Add tracing support to the binary protocol (CASSANDRA-4699)
 * (cql3) Don't allow prepared marker inside collections (CASSANDRA-4890)
 * Re-allow order by on non-selected columns (CASSANDRA-4645)
 * Bug when composite index is created in a table having collections (CASSANDRA-4909)
 * log index scan subject in CompositesSearcher (CASSANDRA-4904)
Merged from 1.1:
 * add get[Row|Key]CacheEntries to CacheServiceMBean (CASSANDRA-4859)
 * fix get_paged_slice to wrap to next row correctly (CASSANDRA-4816)
 * fix indexing empty column values (CASSANDRA-4832)
 * allow JdbcDate to compose null Date objects (CASSANDRA-4830)
 * fix possible stackoverflow when compacting 1000s of sstables
   (CASSANDRA-4765)
 * fix wrong leveled compaction progress calculation (CASSANDRA-4807)
 * add a close() method to CRAR to prevent leaking file descriptors (CASSANDRA-4820)
 * fix potential infinite loop in get_count (CASSANDRA-4833)
 * fix compositeType.{get/from}String methods (CASSANDRA-4842)
 * (CQL) fix CREATE COLUMNFAMILY permissions check (CASSANDRA-4864)
 * Fix DynamicCompositeType same type comparison (CASSANDRA-4711)
 * Fix duplicate SSTable reference when stream session failed (CASSANDRA-3306)
 * Allow static CF definition with compact storage (CASSANDRA-4910)
 * Fix endless loop/compaction of schema_* CFs due to broken timestamps (CASSANDRA-4880)
 * Fix 'wrong class type' assertion in CounterColumn (CASSANDRA-4976)


1.2-beta1
 * add atomic_batch_mutate (CASSANDRA-4542, -4635)
 * increase default max_hint_window_in_ms to 3h (CASSANDRA-4632)
 * include message initiation time to replicas so they can more
   accurately drop timed-out requests (CASSANDRA-2858)
 * fix clientutil.jar dependencies (CASSANDRA-4566)
 * optimize WriteResponse (CASSANDRA-4548)
 * new metrics (CASSANDRA-4009)
 * redesign KEYS indexes to avoid read-before-write (CASSANDRA-2897)
 * debug tracing (CASSANDRA-1123)
 * parallelize row cache loading (CASSANDRA-4282)
 * Make compaction, flush JBOD-aware (CASSANDRA-4292)
 * run local range scans on the read stage (CASSANDRA-3687)
 * clean up ioexceptions (CASSANDRA-2116)
 * add disk_failure_policy (CASSANDRA-2118)
 * Introduce new json format with row level deletion (CASSANDRA-4054)
 * remove redundant "name" column from schema_keyspaces (CASSANDRA-4433)
 * improve "nodetool ring" handling of multi-dc clusters (CASSANDRA-3047)
 * update NTS calculateNaturalEndpoints to be O(N log N) (CASSANDRA-3881)
 * split up rpc timeout by operation type (CASSANDRA-2819)
 * rewrite key cache save/load to use only sequential i/o (CASSANDRA-3762)
 * update MS protocol with a version handshake + broadcast address id
   (CASSANDRA-4311)
 * multithreaded hint replay (CASSANDRA-4189)
 * add inter-node message compression (CASSANDRA-3127)
 * remove COPP (CASSANDRA-2479)
 * Track tombstone expiration and compact when tombstone content is
   higher than a configurable threshold, default 20% (CASSANDRA-3442, 4234)
 * update MurmurHash to version 3 (CASSANDRA-2975)
 * (CLI) track elapsed time for `delete' operation (CASSANDRA-4060)
 * (CLI) jline version is bumped to 1.0 to properly  support
   'delete' key function (CASSANDRA-4132)
 * Save IndexSummary into new SSTable 'Summary' component (CASSANDRA-2392, 4289)
 * Add support for range tombstones (CASSANDRA-3708)
 * Improve MessagingService efficiency (CASSANDRA-3617)
 * Avoid ID conflicts from concurrent schema changes (CASSANDRA-3794)
 * Set thrift HSHA server thread limit to unlimited by default (CASSANDRA-4277)
 * Avoids double serialization of CF id in RowMutation messages
   (CASSANDRA-4293)
 * stream compressed sstables directly with java nio (CASSANDRA-4297)
 * Support multiple ranges in SliceQueryFilter (CASSANDRA-3885)
 * Add column metadata to system column families (CASSANDRA-4018)
 * (cql3) Always use composite types by default (CASSANDRA-4329)
 * (cql3) Add support for set, map and list (CASSANDRA-3647)
 * Validate date type correctly (CASSANDRA-4441)
 * (cql3) Allow definitions with only a PK (CASSANDRA-4361)
 * (cql3) Add support for row key composites (CASSANDRA-4179)
 * improve DynamicEndpointSnitch by using reservoir sampling (CASSANDRA-4038)
 * (cql3) Add support for 2ndary indexes (CASSANDRA-3680)
 * (cql3) fix defining more than one PK to be invalid (CASSANDRA-4477)
 * remove schema agreement checking from all external APIs (Thrift, CQL and CQL3) (CASSANDRA-4487)
 * add Murmur3Partitioner and make it default for new installations (CASSANDRA-3772, 4621)
 * (cql3) update pseudo-map syntax to use map syntax (CASSANDRA-4497)
 * Finer grained exceptions hierarchy and provides error code with exceptions (CASSANDRA-3979)
 * Adds events push to binary protocol (CASSANDRA-4480)
 * Rewrite nodetool help (CASSANDRA-2293)
 * Make CQL3 the default for CQL (CASSANDRA-4640)
 * update stress tool to be able to use CQL3 (CASSANDRA-4406)
 * Accept all thrift update on CQL3 cf but don't expose their metadata (CASSANDRA-4377)
 * Replace Throttle with Guava's RateLimiter for HintedHandOff (CASSANDRA-4541)
 * fix counter add/get using CQL2 and CQL3 in stress tool (CASSANDRA-4633)
 * Add sstable count per level to cfstats (CASSANDRA-4537)
 * (cql3) Add ALTER KEYSPACE statement (CASSANDRA-4611)
 * (cql3) Allow defining default consistency levels (CASSANDRA-4448)
 * (cql3) Fix queries using LIMIT missing results (CASSANDRA-4579)
 * fix cross-version gossip messaging (CASSANDRA-4576)
 * added inet data type (CASSANDRA-4627)


1.1.6
 * Wait for writes on synchronous read digest mismatch (CASSANDRA-4792)
 * fix commitlog replay for nanotime-infected sstables (CASSANDRA-4782)
 * preflight check ttl for maximum of 20 years (CASSANDRA-4771)
 * (Pig) fix widerow input with single column rows (CASSANDRA-4789)
 * Fix HH to compact with correct gcBefore, which avoids wiping out
   undelivered hints (CASSANDRA-4772)
 * LCS will merge up to 32 L0 sstables as intended (CASSANDRA-4778)
 * NTS will default unconfigured DC replicas to zero (CASSANDRA-4675)
 * use default consistency level in counter validation if none is
   explicitly provide (CASSANDRA-4700)
 * Improve IAuthority interface by introducing fine-grained
   access permissions and grant/revoke commands (CASSANDRA-4490, 4644)
 * fix assumption error in CLI when updating/describing keyspace
   (CASSANDRA-4322)
 * Adds offline sstablescrub to debian packaging (CASSANDRA-4642)
 * Automatic fixing of overlapping leveled sstables (CASSANDRA-4644)
 * fix error when using ORDER BY with extended selections (CASSANDRA-4689)
 * (CQL3) Fix validation for IN queries for non-PK cols (CASSANDRA-4709)
 * fix re-created keyspace disappering after 1.1.5 upgrade
   (CASSANDRA-4698, 4752)
 * (CLI) display elapsed time in 2 fraction digits (CASSANDRA-3460)
 * add authentication support to sstableloader (CASSANDRA-4712)
 * Fix CQL3 'is reversed' logic (CASSANDRA-4716, 4759)
 * (CQL3) Don't return ReversedType in result set metadata (CASSANDRA-4717)
 * Backport adding AlterKeyspace statement (CASSANDRA-4611)
 * (CQL3) Correcty accept upper-case data types (CASSANDRA-4770)
 * Add binary protocol events for schema changes (CASSANDRA-4684)
Merged from 1.0:
 * Switch from NBHM to CHM in MessagingService's callback map, which
   prevents OOM in long-running instances (CASSANDRA-4708)


1.1.5
 * add SecondaryIndex.reload API (CASSANDRA-4581)
 * use millis + atomicint for commitlog segment creation instead of
   nanotime, which has issues under some hypervisors (CASSANDRA-4601)
 * fix FD leak in slice queries (CASSANDRA-4571)
 * avoid recursion in leveled compaction (CASSANDRA-4587)
 * increase stack size under Java7 to 180K
 * Log(info) schema changes (CASSANDRA-4547)
 * Change nodetool setcachecapcity to manipulate global caches (CASSANDRA-4563)
 * (cql3) fix setting compaction strategy (CASSANDRA-4597)
 * fix broken system.schema_* timestamps on system startup (CASSANDRA-4561)
 * fix wrong skip of cache saving (CASSANDRA-4533)
 * Avoid NPE when lost+found is in data dir (CASSANDRA-4572)
 * Respect five-minute flush moratorium after initial CL replay (CASSANDRA-4474)
 * Adds ntp as recommended in debian packaging (CASSANDRA-4606)
 * Configurable transport in CF Record{Reader|Writer} (CASSANDRA-4558)
 * (cql3) fix potential NPE with both equal and unequal restriction (CASSANDRA-4532)
 * (cql3) improves ORDER BY validation (CASSANDRA-4624)
 * Fix potential deadlock during counter writes (CASSANDRA-4578)
 * Fix cql error with ORDER BY when using IN (CASSANDRA-4612)
Merged from 1.0:
 * increase Xss to 160k to accomodate latest 1.6 JVMs (CASSANDRA-4602)
 * fix toString of hint destination tokens (CASSANDRA-4568)
 * Fix multiple values for CurrentLocal NodeID (CASSANDRA-4626)


1.1.4
 * fix offline scrub to catch >= out of order rows (CASSANDRA-4411)
 * fix cassandra-env.sh on RHEL and other non-dash-based systems
   (CASSANDRA-4494)
Merged from 1.0:
 * (Hadoop) fix setting key length for old-style mapred api (CASSANDRA-4534)
 * (Hadoop) fix iterating through a resultset consisting entirely
   of tombstoned rows (CASSANDRA-4466)


1.1.3
 * (cqlsh) add COPY TO (CASSANDRA-4434)
 * munmap commitlog segments before rename (CASSANDRA-4337)
 * (JMX) rename getRangeKeySample to sampleKeyRange to avoid returning
   multi-MB results as an attribute (CASSANDRA-4452)
 * flush based on data size, not throughput; overwritten columns no
   longer artificially inflate liveRatio (CASSANDRA-4399)
 * update default commitlog segment size to 32MB and total commitlog
   size to 32/1024 MB for 32/64 bit JVMs, respectively (CASSANDRA-4422)
 * avoid using global partitioner to estimate ranges in index sstables
   (CASSANDRA-4403)
 * restore pre-CASSANDRA-3862 approach to removing expired tombstones
   from row cache during compaction (CASSANDRA-4364)
 * (stress) support for CQL prepared statements (CASSANDRA-3633)
 * Correctly catch exception when Snappy cannot be loaded (CASSANDRA-4400)
 * (cql3) Support ORDER BY when IN condition is given in WHERE clause (CASSANDRA-4327)
 * (cql3) delete "component_index" column on DROP TABLE call (CASSANDRA-4420)
 * change nanoTime() to currentTimeInMillis() in schema related code (CASSANDRA-4432)
 * add a token generation tool (CASSANDRA-3709)
 * Fix LCS bug with sstable containing only 1 row (CASSANDRA-4411)
 * fix "Can't Modify Index Name" problem on CF update (CASSANDRA-4439)
 * Fix assertion error in getOverlappingSSTables during repair (CASSANDRA-4456)
 * fix nodetool's setcompactionthreshold command (CASSANDRA-4455)
 * Ensure compacted files are never used, to avoid counter overcount (CASSANDRA-4436)
Merged from 1.0:
 * Push the validation of secondary index values to the SecondaryIndexManager (CASSANDRA-4240)
 * allow dropping columns shadowed by not-yet-expired supercolumn or row
   tombstones in PrecompactedRow (CASSANDRA-4396)


1.1.2
 * Fix cleanup not deleting index entries (CASSANDRA-4379)
 * Use correct partitioner when saving + loading caches (CASSANDRA-4331)
 * Check schema before trying to export sstable (CASSANDRA-2760)
 * Raise a meaningful exception instead of NPE when PFS encounters
   an unconfigured node + no default (CASSANDRA-4349)
 * fix bug in sstable blacklisting with LCS (CASSANDRA-4343)
 * LCS no longer promotes tiny sstables out of L0 (CASSANDRA-4341)
 * skip tombstones during hint replay (CASSANDRA-4320)
 * fix NPE in compactionstats (CASSANDRA-4318)
 * enforce 1m min keycache for auto (CASSANDRA-4306)
 * Have DeletedColumn.isMFD always return true (CASSANDRA-4307)
 * (cql3) exeption message for ORDER BY constraints said primary filter can be
    an IN clause, which is misleading (CASSANDRA-4319)
 * (cql3) Reject (not yet supported) creation of 2ndardy indexes on tables with
   composite primary keys (CASSANDRA-4328)
 * Set JVM stack size to 160k for java 7 (CASSANDRA-4275)
 * cqlsh: add COPY command to load data from CSV flat files (CASSANDRA-4012)
 * CFMetaData.fromThrift to throw ConfigurationException upon error (CASSANDRA-4353)
 * Use CF comparator to sort indexed columns in SecondaryIndexManager
   (CASSANDRA-4365)
 * add strategy_options to the KSMetaData.toString() output (CASSANDRA-4248)
 * (cql3) fix range queries containing unqueried results (CASSANDRA-4372)
 * (cql3) allow updating column_alias types (CASSANDRA-4041)
 * (cql3) Fix deletion bug (CASSANDRA-4193)
 * Fix computation of overlapping sstable for leveled compaction (CASSANDRA-4321)
 * Improve scrub and allow to run it offline (CASSANDRA-4321)
 * Fix assertionError in StorageService.bulkLoad (CASSANDRA-4368)
 * (cqlsh) add option to authenticate to a keyspace at startup (CASSANDRA-4108)
 * (cqlsh) fix ASSUME functionality (CASSANDRA-4352)
 * Fix ColumnFamilyRecordReader to not return progress > 100% (CASSANDRA-3942)
Merged from 1.0:
 * Set gc_grace on index CF to 0 (CASSANDRA-4314)


1.1.1
 * add populate_io_cache_on_flush option (CASSANDRA-2635)
 * allow larger cache capacities than 2GB (CASSANDRA-4150)
 * add getsstables command to nodetool (CASSANDRA-4199)
 * apply parent CF compaction settings to secondary index CFs (CASSANDRA-4280)
 * preserve commitlog size cap when recycling segments at startup
   (CASSANDRA-4201)
 * (Hadoop) fix split generation regression (CASSANDRA-4259)
 * ignore min/max compactions settings in LCS, while preserving
   behavior that min=max=0 disables autocompaction (CASSANDRA-4233)
 * log number of rows read from saved cache (CASSANDRA-4249)
 * calculate exact size required for cleanup operations (CASSANDRA-1404)
 * avoid blocking additional writes during flush when the commitlog
   gets behind temporarily (CASSANDRA-1991)
 * enable caching on index CFs based on data CF cache setting (CASSANDRA-4197)
 * warn on invalid replication strategy creation options (CASSANDRA-4046)
 * remove [Freeable]Memory finalizers (CASSANDRA-4222)
 * include tombstone size in ColumnFamily.size, which can prevent OOM
   during sudden mass delete operations by yielding a nonzero liveRatio
   (CASSANDRA-3741)
 * Open 1 sstableScanner per level for leveled compaction (CASSANDRA-4142)
 * Optimize reads when row deletion timestamps allow us to restrict
   the set of sstables we check (CASSANDRA-4116)
 * add support for commitlog archiving and point-in-time recovery
   (CASSANDRA-3690)
 * avoid generating redundant compaction tasks during streaming
   (CASSANDRA-4174)
 * add -cf option to nodetool snapshot, and takeColumnFamilySnapshot to
   StorageService mbean (CASSANDRA-556)
 * optimize cleanup to drop entire sstables where possible (CASSANDRA-4079)
 * optimize truncate when autosnapshot is disabled (CASSANDRA-4153)
 * update caches to use byte[] keys to reduce memory overhead (CASSANDRA-3966)
 * add column limit to cli (CASSANDRA-3012, 4098)
 * clean up and optimize DataOutputBuffer, used by CQL compression and
   CompositeType (CASSANDRA-4072)
 * optimize commitlog checksumming (CASSANDRA-3610)
 * identify and blacklist corrupted SSTables from future compactions
   (CASSANDRA-2261)
 * Move CfDef and KsDef validation out of thrift (CASSANDRA-4037)
 * Expose API to repair a user provided range (CASSANDRA-3912)
 * Add way to force the cassandra-cli to refresh its schema (CASSANDRA-4052)
 * Avoid having replicate on write tasks stacking up at CL.ONE (CASSANDRA-2889)
 * (cql3) Backwards compatibility for composite comparators in non-cql3-aware
   clients (CASSANDRA-4093)
 * (cql3) Fix order by for reversed queries (CASSANDRA-4160)
 * (cql3) Add ReversedType support (CASSANDRA-4004)
 * (cql3) Add timeuuid type (CASSANDRA-4194)
 * (cql3) Minor fixes (CASSANDRA-4185)
 * (cql3) Fix prepared statement in BATCH (CASSANDRA-4202)
 * (cql3) Reduce the list of reserved keywords (CASSANDRA-4186)
 * (cql3) Move max/min compaction thresholds to compaction strategy options
   (CASSANDRA-4187)
 * Fix exception during move when localhost is the only source (CASSANDRA-4200)
 * (cql3) Allow paging through non-ordered partitioner results (CASSANDRA-3771)
 * (cql3) Fix drop index (CASSANDRA-4192)
 * (cql3) Don't return range ghosts anymore (CASSANDRA-3982)
 * fix re-creating Keyspaces/ColumnFamilies with the same name as dropped
   ones (CASSANDRA-4219)
 * fix SecondaryIndex LeveledManifest save upon snapshot (CASSANDRA-4230)
 * fix missing arrayOffset in FBUtilities.hash (CASSANDRA-4250)
 * (cql3) Add name of parameters in CqlResultSet (CASSANDRA-4242)
 * (cql3) Correctly validate order by queries (CASSANDRA-4246)
 * rename stress to cassandra-stress for saner packaging (CASSANDRA-4256)
 * Fix exception on colum metadata with non-string comparator (CASSANDRA-4269)
 * Check for unknown/invalid compression options (CASSANDRA-4266)
 * (cql3) Adds simple access to column timestamp and ttl (CASSANDRA-4217)
 * (cql3) Fix range queries with secondary indexes (CASSANDRA-4257)
 * Better error messages from improper input in cli (CASSANDRA-3865)
 * Try to stop all compaction upon Keyspace or ColumnFamily drop (CASSANDRA-4221)
 * (cql3) Allow keyspace properties to contain hyphens (CASSANDRA-4278)
 * (cql3) Correctly validate keyspace access in create table (CASSANDRA-4296)
 * Avoid deadlock in migration stage (CASSANDRA-3882)
 * Take supercolumn names and deletion info into account in memtable throughput
   (CASSANDRA-4264)
 * Add back backward compatibility for old style replication factor (CASSANDRA-4294)
 * Preserve compatibility with pre-1.1 index queries (CASSANDRA-4262)
Merged from 1.0:
 * Fix super columns bug where cache is not updated (CASSANDRA-4190)
 * fix maxTimestamp to include row tombstones (CASSANDRA-4116)
 * (CLI) properly handle quotes in create/update keyspace commands (CASSANDRA-4129)
 * Avoids possible deadlock during bootstrap (CASSANDRA-4159)
 * fix stress tool that hangs forever on timeout or error (CASSANDRA-4128)
 * stress tool to return appropriate exit code on failure (CASSANDRA-4188)
 * fix compaction NPE when out of disk space and assertions disabled
   (CASSANDRA-3985)
 * synchronize LCS getEstimatedTasks to avoid CME (CASSANDRA-4255)
 * ensure unique streaming session id's (CASSANDRA-4223)
 * kick off background compaction when min/max thresholds change
   (CASSANDRA-4279)
 * improve ability of STCS.getBuckets to deal with 100s of 1000s of
   sstables, such as when convertinb back from LCS (CASSANDRA-4287)
 * Oversize integer in CQL throws NumberFormatException (CASSANDRA-4291)
 * fix 1.0.x node join to mixed version cluster, other nodes >= 1.1 (CASSANDRA-4195)
 * Fix LCS splitting sstable base on uncompressed size (CASSANDRA-4419)
 * Push the validation of secondary index values to the SecondaryIndexManager (CASSANDRA-4240)
 * Don't purge columns during upgradesstables (CASSANDRA-4462)
 * Make cqlsh work with piping (CASSANDRA-4113)
 * Validate arguments for nodetool decommission (CASSANDRA-4061)
 * Report thrift status in nodetool info (CASSANDRA-4010)


1.1.0-final
 * average a reduced liveRatio estimate with the previous one (CASSANDRA-4065)
 * Allow KS and CF names up to 48 characters (CASSANDRA-4157)
 * fix stress build (CASSANDRA-4140)
 * add time remaining estimate to nodetool compactionstats (CASSANDRA-4167)
 * (cql) fix NPE in cql3 ALTER TABLE (CASSANDRA-4163)
 * (cql) Add support for CL.TWO and CL.THREE in CQL (CASSANDRA-4156)
 * (cql) Fix type in CQL3 ALTER TABLE preventing update (CASSANDRA-4170)
 * (cql) Throw invalid exception from CQL3 on obsolete options (CASSANDRA-4171)
 * (cqlsh) fix recognizing uppercase SELECT keyword (CASSANDRA-4161)
 * Pig: wide row support (CASSANDRA-3909)
Merged from 1.0:
 * avoid streaming empty files with bulk loader if sstablewriter errors out
   (CASSANDRA-3946)


1.1-rc1
 * Include stress tool in binary builds (CASSANDRA-4103)
 * (Hadoop) fix wide row iteration when last row read was deleted
   (CASSANDRA-4154)
 * fix read_repair_chance to really default to 0.1 in the cli (CASSANDRA-4114)
 * Adds caching and bloomFilterFpChange to CQL options (CASSANDRA-4042)
 * Adds posibility to autoconfigure size of the KeyCache (CASSANDRA-4087)
 * fix KEYS index from skipping results (CASSANDRA-3996)
 * Remove sliced_buffer_size_in_kb dead option (CASSANDRA-4076)
 * make loadNewSStable preserve sstable version (CASSANDRA-4077)
 * Respect 1.0 cache settings as much as possible when upgrading
   (CASSANDRA-4088)
 * relax path length requirement for sstable files when upgrading on
   non-Windows platforms (CASSANDRA-4110)
 * fix terminination of the stress.java when errors were encountered
   (CASSANDRA-4128)
 * Move CfDef and KsDef validation out of thrift (CASSANDRA-4037)
 * Fix get_paged_slice (CASSANDRA-4136)
 * CQL3: Support slice with exclusive start and stop (CASSANDRA-3785)
Merged from 1.0:
 * support PropertyFileSnitch in bulk loader (CASSANDRA-4145)
 * add auto_snapshot option allowing disabling snapshot before drop/truncate
   (CASSANDRA-3710)
 * allow short snitch names (CASSANDRA-4130)


1.1-beta2
 * rename loaded sstables to avoid conflicts with local snapshots
   (CASSANDRA-3967)
 * start hint replay as soon as FD notifies that the target is back up
   (CASSANDRA-3958)
 * avoid unproductive deserializing of cached rows during compaction
   (CASSANDRA-3921)
 * fix concurrency issues with CQL keyspace creation (CASSANDRA-3903)
 * Show Effective Owership via Nodetool ring <keyspace> (CASSANDRA-3412)
 * Update ORDER BY syntax for CQL3 (CASSANDRA-3925)
 * Fix BulkRecordWriter to not throw NPE if reducer gets no map data from Hadoop (CASSANDRA-3944)
 * Fix bug with counters in super columns (CASSANDRA-3821)
 * Remove deprecated merge_shard_chance (CASSANDRA-3940)
 * add a convenient way to reset a node's schema (CASSANDRA-2963)
 * fix for intermittent SchemaDisagreementException (CASSANDRA-3884)
 * CLI `list <CF>` to limit number of columns and their order (CASSANDRA-3012)
 * ignore deprecated KsDef/CfDef/ColumnDef fields in native schema (CASSANDRA-3963)
 * CLI to report when unsupported column_metadata pair was given (CASSANDRA-3959)
 * reincarnate removed and deprecated KsDef/CfDef attributes (CASSANDRA-3953)
 * Fix race between writes and read for cache (CASSANDRA-3862)
 * perform static initialization of StorageProxy on start-up (CASSANDRA-3797)
 * support trickling fsync() on writes (CASSANDRA-3950)
 * expose counters for unavailable/timeout exceptions given to thrift clients (CASSANDRA-3671)
 * avoid quadratic startup time in LeveledManifest (CASSANDRA-3952)
 * Add type information to new schema_ columnfamilies and remove thrift
   serialization for schema (CASSANDRA-3792)
 * add missing column validator options to the CLI help (CASSANDRA-3926)
 * skip reading saved key cache if CF's caching strategy is NONE or ROWS_ONLY (CASSANDRA-3954)
 * Unify migration code (CASSANDRA-4017)
Merged from 1.0:
 * cqlsh: guess correct version of Python for Arch Linux (CASSANDRA-4090)
 * (CLI) properly handle quotes in create/update keyspace commands (CASSANDRA-4129)
 * Avoids possible deadlock during bootstrap (CASSANDRA-4159)
 * fix stress tool that hangs forever on timeout or error (CASSANDRA-4128)
 * Fix super columns bug where cache is not updated (CASSANDRA-4190)
 * stress tool to return appropriate exit code on failure (CASSANDRA-4188)


1.0.9
 * improve index sampling performance (CASSANDRA-4023)
 * always compact away deleted hints immediately after handoff (CASSANDRA-3955)
 * delete hints from dropped ColumnFamilies on handoff instead of
   erroring out (CASSANDRA-3975)
 * add CompositeType ref to the CLI doc for create/update column family (CASSANDRA-3980)
 * Pig: support Counter ColumnFamilies (CASSANDRA-3973)
 * Pig: Composite column support (CASSANDRA-3684)
 * Avoid NPE during repair when a keyspace has no CFs (CASSANDRA-3988)
 * Fix division-by-zero error on get_slice (CASSANDRA-4000)
 * don't change manifest level for cleanup, scrub, and upgradesstables
   operations under LeveledCompactionStrategy (CASSANDRA-3989, 4112)
 * fix race leading to super columns assertion failure (CASSANDRA-3957)
 * fix NPE on invalid CQL delete command (CASSANDRA-3755)
 * allow custom types in CLI's assume command (CASSANDRA-4081)
 * fix totalBytes count for parallel compactions (CASSANDRA-3758)
 * fix intermittent NPE in get_slice (CASSANDRA-4095)
 * remove unnecessary asserts in native code interfaces (CASSANDRA-4096)
 * Validate blank keys in CQL to avoid assertion errors (CASSANDRA-3612)
 * cqlsh: fix bad decoding of some column names (CASSANDRA-4003)
 * cqlsh: fix incorrect padding with unicode chars (CASSANDRA-4033)
 * Fix EC2 snitch incorrectly reporting region (CASSANDRA-4026)
 * Shut down thrift during decommission (CASSANDRA-4086)
 * Expose nodetool cfhistograms for 2ndary indexes (CASSANDRA-4063)
Merged from 0.8:
 * Fix ConcurrentModificationException in gossiper (CASSANDRA-4019)


1.1-beta1
 * (cqlsh)
   + add SOURCE and CAPTURE commands, and --file option (CASSANDRA-3479)
   + add ALTER COLUMNFAMILY WITH (CASSANDRA-3523)
   + bundle Python dependencies with Cassandra (CASSANDRA-3507)
   + added to Debian package (CASSANDRA-3458)
   + display byte data instead of erroring out on decode failure
     (CASSANDRA-3874)
 * add nodetool rebuild_index (CASSANDRA-3583)
 * add nodetool rangekeysample (CASSANDRA-2917)
 * Fix streaming too much data during move operations (CASSANDRA-3639)
 * Nodetool and CLI connect to localhost by default (CASSANDRA-3568)
 * Reduce memory used by primary index sample (CASSANDRA-3743)
 * (Hadoop) separate input/output configurations (CASSANDRA-3197, 3765)
 * avoid returning internal Cassandra classes over JMX (CASSANDRA-2805)
 * add row-level isolation via SnapTree (CASSANDRA-2893)
 * Optimize key count estimation when opening sstable on startup
   (CASSANDRA-2988)
 * multi-dc replication optimization supporting CL > ONE (CASSANDRA-3577)
 * add command to stop compactions (CASSANDRA-1740, 3566, 3582)
 * multithreaded streaming (CASSANDRA-3494)
 * removed in-tree redhat spec (CASSANDRA-3567)
 * "defragment" rows for name-based queries under STCS, again (CASSANDRA-2503)
 * Recycle commitlog segments for improved performance
   (CASSANDRA-3411, 3543, 3557, 3615)
 * update size-tiered compaction to prioritize small tiers (CASSANDRA-2407)
 * add message expiration logic to OutboundTcpConnection (CASSANDRA-3005)
 * off-heap cache to use sun.misc.Unsafe instead of JNA (CASSANDRA-3271)
 * EACH_QUORUM is only supported for writes (CASSANDRA-3272)
 * replace compactionlock use in schema migration by checking CFS.isValid
   (CASSANDRA-3116)
 * recognize that "SELECT first ... *" isn't really "SELECT *" (CASSANDRA-3445)
 * Use faster bytes comparison (CASSANDRA-3434)
 * Bulk loader is no longer a fat client, (HADOOP) bulk load output format
   (CASSANDRA-3045)
 * (Hadoop) add support for KeyRange.filter
 * remove assumption that keys and token are in bijection
   (CASSANDRA-1034, 3574, 3604)
 * always remove endpoints from delevery queue in HH (CASSANDRA-3546)
 * fix race between cf flush and its 2ndary indexes flush (CASSANDRA-3547)
 * fix potential race in AES when a repair fails (CASSANDRA-3548)
 * Remove columns shadowed by a deleted container even when we cannot purge
   (CASSANDRA-3538)
 * Improve memtable slice iteration performance (CASSANDRA-3545)
 * more efficient allocation of small bloom filters (CASSANDRA-3618)
 * Use separate writer thread in SSTableSimpleUnsortedWriter (CASSANDRA-3619)
 * fsync the directory after new sstable or commitlog segment are created (CASSANDRA-3250)
 * fix minor issues reported by FindBugs (CASSANDRA-3658)
 * global key/row caches (CASSANDRA-3143, 3849)
 * optimize memtable iteration during range scan (CASSANDRA-3638)
 * introduce 'crc_check_chance' in CompressionParameters to support
   a checksum percentage checking chance similarly to read-repair (CASSANDRA-3611)
 * a way to deactivate global key/row cache on per-CF basis (CASSANDRA-3667)
 * fix LeveledCompactionStrategy broken because of generation pre-allocation
   in LeveledManifest (CASSANDRA-3691)
 * finer-grained control over data directories (CASSANDRA-2749)
 * Fix ClassCastException during hinted handoff (CASSANDRA-3694)
 * Upgrade Thrift to 0.7 (CASSANDRA-3213)
 * Make stress.java insert operation to use microseconds (CASSANDRA-3725)
 * Allows (internally) doing a range query with a limit of columns instead of
   rows (CASSANDRA-3742)
 * Allow rangeSlice queries to be start/end inclusive/exclusive (CASSANDRA-3749)
 * Fix BulkLoader to support new SSTable layout and add stream
   throttling to prevent an NPE when there is no yaml config (CASSANDRA-3752)
 * Allow concurrent schema migrations (CASSANDRA-1391, 3832)
 * Add SnapshotCommand to trigger snapshot on remote node (CASSANDRA-3721)
 * Make CFMetaData conversions to/from thrift/native schema inverses
   (CASSANDRA_3559)
 * Add initial code for CQL 3.0-beta (CASSANDRA-2474, 3781, 3753)
 * Add wide row support for ColumnFamilyInputFormat (CASSANDRA-3264)
 * Allow extending CompositeType comparator (CASSANDRA-3657)
 * Avoids over-paging during get_count (CASSANDRA-3798)
 * Add new command to rebuild a node without (repair) merkle tree calculations
   (CASSANDRA-3483, 3922)
 * respect not only row cache capacity but caching mode when
   trying to read data (CASSANDRA-3812)
 * fix system tests (CASSANDRA-3827)
 * CQL support for altering row key type in ALTER TABLE (CASSANDRA-3781)
 * turn compression on by default (CASSANDRA-3871)
 * make hexToBytes refuse invalid input (CASSANDRA-2851)
 * Make secondary indexes CF inherit compression and compaction from their
   parent CF (CASSANDRA-3877)
 * Finish cleanup up tombstone purge code (CASSANDRA-3872)
 * Avoid NPE on aboarted stream-out sessions (CASSANDRA-3904)
 * BulkRecordWriter throws NPE for counter columns (CASSANDRA-3906)
 * Support compression using BulkWriter (CASSANDRA-3907)


1.0.8
 * fix race between cleanup and flush on secondary index CFSes (CASSANDRA-3712)
 * avoid including non-queried nodes in rangeslice read repair
   (CASSANDRA-3843)
 * Only snapshot CF being compacted for snapshot_before_compaction
   (CASSANDRA-3803)
 * Log active compactions in StatusLogger (CASSANDRA-3703)
 * Compute more accurate compaction score per level (CASSANDRA-3790)
 * Return InvalidRequest when using a keyspace that doesn't exist
   (CASSANDRA-3764)
 * disallow user modification of System keyspace (CASSANDRA-3738)
 * allow using sstable2json on secondary index data (CASSANDRA-3738)
 * (cqlsh) add DESCRIBE COLUMNFAMILIES (CASSANDRA-3586)
 * (cqlsh) format blobs correctly and use colors to improve output
   readability (CASSANDRA-3726)
 * synchronize BiMap of bootstrapping tokens (CASSANDRA-3417)
 * show index options in CLI (CASSANDRA-3809)
 * add optional socket timeout for streaming (CASSANDRA-3838)
 * fix truncate not to leave behind non-CFS backed secondary indexes
   (CASSANDRA-3844)
 * make CLI `show schema` to use output stream directly instead
   of StringBuilder (CASSANDRA-3842)
 * remove the wait on hint future during write (CASSANDRA-3870)
 * (cqlsh) ignore missing CfDef opts (CASSANDRA-3933)
 * (cqlsh) look for cqlshlib relative to realpath (CASSANDRA-3767)
 * Fix short read protection (CASSANDRA-3934)
 * Make sure infered and actual schema match (CASSANDRA-3371)
 * Fix NPE during HH delivery (CASSANDRA-3677)
 * Don't put boostrapping node in 'hibernate' status (CASSANDRA-3737)
 * Fix double quotes in windows bat files (CASSANDRA-3744)
 * Fix bad validator lookup (CASSANDRA-3789)
 * Fix soft reset in EC2MultiRegionSnitch (CASSANDRA-3835)
 * Don't leave zombie connections with THSHA thrift server (CASSANDRA-3867)
 * (cqlsh) fix deserialization of data (CASSANDRA-3874)
 * Fix removetoken force causing an inconsistent state (CASSANDRA-3876)
 * Fix ahndling of some types with Pig (CASSANDRA-3886)
 * Don't allow to drop the system keyspace (CASSANDRA-3759)
 * Make Pig deletes disabled by default and configurable (CASSANDRA-3628)
Merged from 0.8:
 * (Pig) fix CassandraStorage to use correct comparator in Super ColumnFamily
   case (CASSANDRA-3251)
 * fix thread safety issues in commitlog replay, primarily affecting
   systems with many (100s) of CF definitions (CASSANDRA-3751)
 * Fix relevant tombstone ignored with super columns (CASSANDRA-3875)


1.0.7
 * fix regression in HH page size calculation (CASSANDRA-3624)
 * retry failed stream on IOException (CASSANDRA-3686)
 * allow configuring bloom_filter_fp_chance (CASSANDRA-3497)
 * attempt hint delivery every ten minutes, or when failure detector
   notifies us that a node is back up, whichever comes first.  hint
   handoff throttle delay default changed to 1ms, from 50 (CASSANDRA-3554)
 * add nodetool setstreamthroughput (CASSANDRA-3571)
 * fix assertion when dropping a columnfamily with no sstables (CASSANDRA-3614)
 * more efficient allocation of small bloom filters (CASSANDRA-3618)
 * CLibrary.createHardLinkWithExec() to check for errors (CASSANDRA-3101)
 * Avoid creating empty and non cleaned writer during compaction (CASSANDRA-3616)
 * stop thrift service in shutdown hook so we can quiesce MessagingService
   (CASSANDRA-3335)
 * (CQL) compaction_strategy_options and compression_parameters for
   CREATE COLUMNFAMILY statement (CASSANDRA-3374)
 * Reset min/max compaction threshold when creating size tiered compaction
   strategy (CASSANDRA-3666)
 * Don't ignore IOException during compaction (CASSANDRA-3655)
 * Fix assertion error for CF with gc_grace=0 (CASSANDRA-3579)
 * Shutdown ParallelCompaction reducer executor after use (CASSANDRA-3711)
 * Avoid < 0 value for pending tasks in leveled compaction (CASSANDRA-3693)
 * (Hadoop) Support TimeUUID in Pig CassandraStorage (CASSANDRA-3327)
 * Check schema is ready before continuing boostrapping (CASSANDRA-3629)
 * Catch overflows during parsing of chunk_length_kb (CASSANDRA-3644)
 * Improve stream protocol mismatch errors (CASSANDRA-3652)
 * Avoid multiple thread doing HH to the same target (CASSANDRA-3681)
 * Add JMX property for rp_timeout_in_ms (CASSANDRA-2940)
 * Allow DynamicCompositeType to compare component of different types
   (CASSANDRA-3625)
 * Flush non-cfs backed secondary indexes (CASSANDRA-3659)
 * Secondary Indexes should report memory consumption (CASSANDRA-3155)
 * fix for SelectStatement start/end key are not set correctly
   when a key alias is involved (CASSANDRA-3700)
 * fix CLI `show schema` command insert of an extra comma in
   column_metadata (CASSANDRA-3714)
Merged from 0.8:
 * avoid logging (harmless) exception when GC takes < 1ms (CASSANDRA-3656)
 * prevent new nodes from thinking down nodes are up forever (CASSANDRA-3626)
 * use correct list of replicas for LOCAL_QUORUM reads when read repair
   is disabled (CASSANDRA-3696)
 * block on flush before compacting hints (may prevent OOM) (CASSANDRA-3733)


1.0.6
 * (CQL) fix cqlsh support for replicate_on_write (CASSANDRA-3596)
 * fix adding to leveled manifest after streaming (CASSANDRA-3536)
 * filter out unavailable cipher suites when using encryption (CASSANDRA-3178)
 * (HADOOP) add old-style api support for CFIF and CFRR (CASSANDRA-2799)
 * Support TimeUUIDType column names in Stress.java tool (CASSANDRA-3541)
 * (CQL) INSERT/UPDATE/DELETE/TRUNCATE commands should allow CF names to
   be qualified by keyspace (CASSANDRA-3419)
 * always remove endpoints from delevery queue in HH (CASSANDRA-3546)
 * fix race between cf flush and its 2ndary indexes flush (CASSANDRA-3547)
 * fix potential race in AES when a repair fails (CASSANDRA-3548)
 * fix default value validation usage in CLI SET command (CASSANDRA-3553)
 * Optimize componentsFor method for compaction and startup time
   (CASSANDRA-3532)
 * (CQL) Proper ColumnFamily metadata validation on CREATE COLUMNFAMILY
   (CASSANDRA-3565)
 * fix compression "chunk_length_kb" option to set correct kb value for
   thrift/avro (CASSANDRA-3558)
 * fix missing response during range slice repair (CASSANDRA-3551)
 * 'describe ring' moved from CLI to nodetool and available through JMX (CASSANDRA-3220)
 * add back partitioner to sstable metadata (CASSANDRA-3540)
 * fix NPE in get_count for counters (CASSANDRA-3601)
Merged from 0.8:
 * remove invalid assertion that table was opened before dropping it
   (CASSANDRA-3580)
 * range and index scans now only send requests to enough replicas to
   satisfy requested CL + RR (CASSANDRA-3598)
 * use cannonical host for local node in nodetool info (CASSANDRA-3556)
 * remove nonlocal DC write optimization since it only worked with
   CL.ONE or CL.LOCAL_QUORUM (CASSANDRA-3577, 3585)
 * detect misuses of CounterColumnType (CASSANDRA-3422)
 * turn off string interning in json2sstable, take 2 (CASSANDRA-2189)
 * validate compression parameters on add/update of the ColumnFamily
   (CASSANDRA-3573)
 * Check for 0.0.0.0 is incorrect in CFIF (CASSANDRA-3584)
 * Increase vm.max_map_count in debian packaging (CASSANDRA-3563)
 * gossiper will never add itself to saved endpoints (CASSANDRA-3485)


1.0.5
 * revert CASSANDRA-3407 (see CASSANDRA-3540)
 * fix assertion error while forwarding writes to local nodes (CASSANDRA-3539)


1.0.4
 * fix self-hinting of timed out read repair updates and make hinted handoff
   less prone to OOMing a coordinator (CASSANDRA-3440)
 * expose bloom filter sizes via JMX (CASSANDRA-3495)
 * enforce RP tokens 0..2**127 (CASSANDRA-3501)
 * canonicalize paths exposed through JMX (CASSANDRA-3504)
 * fix "liveSize" stat when sstables are removed (CASSANDRA-3496)
 * add bloom filter FP rates to nodetool cfstats (CASSANDRA-3347)
 * record partitioner in sstable metadata component (CASSANDRA-3407)
 * add new upgradesstables nodetool command (CASSANDRA-3406)
 * skip --debug requirement to see common exceptions in CLI (CASSANDRA-3508)
 * fix incorrect query results due to invalid max timestamp (CASSANDRA-3510)
 * make sstableloader recognize compressed sstables (CASSANDRA-3521)
 * avoids race in OutboundTcpConnection in multi-DC setups (CASSANDRA-3530)
 * use SETLOCAL in cassandra.bat (CASSANDRA-3506)
 * fix ConcurrentModificationException in Table.all() (CASSANDRA-3529)
Merged from 0.8:
 * fix concurrence issue in the FailureDetector (CASSANDRA-3519)
 * fix array out of bounds error in counter shard removal (CASSANDRA-3514)
 * avoid dropping tombstones when they might still be needed to shadow
   data in a different sstable (CASSANDRA-2786)


1.0.3
 * revert name-based query defragmentation aka CASSANDRA-2503 (CASSANDRA-3491)
 * fix invalidate-related test failures (CASSANDRA-3437)
 * add next-gen cqlsh to bin/ (CASSANDRA-3188, 3131, 3493)
 * (CQL) fix handling of rows with no columns (CASSANDRA-3424, 3473)
 * fix querying supercolumns by name returning only a subset of
   subcolumns or old subcolumn versions (CASSANDRA-3446)
 * automatically compute sha1 sum for uncompressed data files (CASSANDRA-3456)
 * fix reading metadata/statistics component for version < h (CASSANDRA-3474)
 * add sstable forward-compatibility (CASSANDRA-3478)
 * report compression ratio in CFSMBean (CASSANDRA-3393)
 * fix incorrect size exception during streaming of counters (CASSANDRA-3481)
 * (CQL) fix for counter decrement syntax (CASSANDRA-3418)
 * Fix race introduced by CASSANDRA-2503 (CASSANDRA-3482)
 * Fix incomplete deletion of delivered hints (CASSANDRA-3466)
 * Avoid rescheduling compactions when no compaction was executed
   (CASSANDRA-3484)
 * fix handling of the chunk_length_kb compression options (CASSANDRA-3492)
Merged from 0.8:
 * fix updating CF row_cache_provider (CASSANDRA-3414)
 * CFMetaData.convertToThrift method to set RowCacheProvider (CASSANDRA-3405)
 * acquire compactionlock during truncate (CASSANDRA-3399)
 * fix displaying cfdef entries for super columnfamilies (CASSANDRA-3415)
 * Make counter shard merging thread safe (CASSANDRA-3178)
 * Revert CASSANDRA-2855
 * Fix bug preventing the use of efficient cross-DC writes (CASSANDRA-3472)
 * `describe ring` command for CLI (CASSANDRA-3220)
 * (Hadoop) skip empty rows when entire row is requested, redux (CASSANDRA-2855)


1.0.2
 * "defragment" rows for name-based queries under STCS (CASSANDRA-2503)
 * Add timing information to cassandra-cli GET/SET/LIST queries (CASSANDRA-3326)
 * Only create one CompressionMetadata object per sstable (CASSANDRA-3427)
 * cleanup usage of StorageService.setMode() (CASSANDRA-3388)
 * Avoid large array allocation for compressed chunk offsets (CASSANDRA-3432)
 * fix DecimalType bytebuffer marshalling (CASSANDRA-3421)
 * fix bug that caused first column in per row indexes to be ignored
   (CASSANDRA-3441)
 * add JMX call to clean (failed) repair sessions (CASSANDRA-3316)
 * fix sstableloader reference acquisition bug (CASSANDRA-3438)
 * fix estimated row size regression (CASSANDRA-3451)
 * make sure we don't return more columns than asked (CASSANDRA-3303, 3395)
Merged from 0.8:
 * acquire compactionlock during truncate (CASSANDRA-3399)
 * fix displaying cfdef entries for super columnfamilies (CASSANDRA-3415)


1.0.1
 * acquire references during index build to prevent delete problems
   on Windows (CASSANDRA-3314)
 * describe_ring should include datacenter/topology information (CASSANDRA-2882)
 * Thrift sockets are not properly buffered (CASSANDRA-3261)
 * performance improvement for bytebufferutil compare function (CASSANDRA-3286)
 * add system.versions ColumnFamily (CASSANDRA-3140)
 * reduce network copies (CASSANDRA-3333, 3373)
 * limit nodetool to 32MB of heap (CASSANDRA-3124)
 * (CQL) update parser to accept "timestamp" instead of "date" (CASSANDRA-3149)
 * Fix CLI `show schema` to include "compression_options" (CASSANDRA-3368)
 * Snapshot to include manifest under LeveledCompactionStrategy (CASSANDRA-3359)
 * (CQL) SELECT query should allow CF name to be qualified by keyspace (CASSANDRA-3130)
 * (CQL) Fix internal application error specifying 'using consistency ...'
   in lower case (CASSANDRA-3366)
 * fix Deflate compression when compression actually makes the data bigger
   (CASSANDRA-3370)
 * optimize UUIDGen to avoid lock contention on InetAddress.getLocalHost
   (CASSANDRA-3387)
 * tolerate index being dropped mid-mutation (CASSANDRA-3334, 3313)
 * CompactionManager is now responsible for checking for new candidates
   post-task execution, enabling more consistent leveled compaction
   (CASSANDRA-3391)
 * Cache HSHA threads (CASSANDRA-3372)
 * use CF/KS names as snapshot prefix for drop + truncate operations
   (CASSANDRA-2997)
 * Break bloom filters up to avoid heap fragmentation (CASSANDRA-2466)
 * fix cassandra hanging on jsvc stop (CASSANDRA-3302)
 * Avoid leveled compaction getting blocked on errors (CASSANDRA-3408)
 * Make reloading the compaction strategy safe (CASSANDRA-3409)
 * ignore 0.8 hints even if compaction begins before we try to purge
   them (CASSANDRA-3385)
 * remove procrun (bin\daemon) from Cassandra source tree and
   artifacts (CASSANDRA-3331)
 * make cassandra compile under JDK7 (CASSANDRA-3275)
 * remove dependency of clientutil.jar to FBUtilities (CASSANDRA-3299)
 * avoid truncation errors by using long math on long values (CASSANDRA-3364)
 * avoid clock drift on some Windows machine (CASSANDRA-3375)
 * display cache provider in cli 'describe keyspace' command (CASSANDRA-3384)
 * fix incomplete topology information in describe_ring (CASSANDRA-3403)
 * expire dead gossip states based on time (CASSANDRA-2961)
 * improve CompactionTask extensibility (CASSANDRA-3330)
 * Allow one leveled compaction task to kick off another (CASSANDRA-3363)
 * allow encryption only between datacenters (CASSANDRA-2802)
Merged from 0.8:
 * fix truncate allowing data to be replayed post-restart (CASSANDRA-3297)
 * make iwriter final in IndexWriter to avoid NPE (CASSANDRA-2863)
 * (CQL) update grammar to require key clause in DELETE statement
   (CASSANDRA-3349)
 * (CQL) allow numeric keyspace names in USE statement (CASSANDRA-3350)
 * (Hadoop) skip empty rows when slicing the entire row (CASSANDRA-2855)
 * Fix handling of tombstone by SSTableExport/Import (CASSANDRA-3357)
 * fix ColumnIndexer to use long offsets (CASSANDRA-3358)
 * Improved CLI exceptions (CASSANDRA-3312)
 * Fix handling of tombstone by SSTableExport/Import (CASSANDRA-3357)
 * Only count compaction as active (for throttling) when they have
   successfully acquired the compaction lock (CASSANDRA-3344)
 * Display CLI version string on startup (CASSANDRA-3196)
 * (Hadoop) make CFIF try rpc_address or fallback to listen_address
   (CASSANDRA-3214)
 * (Hadoop) accept comma delimited lists of initial thrift connections
   (CASSANDRA-3185)
 * ColumnFamily min_compaction_threshold should be >= 2 (CASSANDRA-3342)
 * (Pig) add 0.8+ types and key validation type in schema (CASSANDRA-3280)
 * Fix completely removing column metadata using CLI (CASSANDRA-3126)
 * CLI `describe cluster;` output should be on separate lines for separate versions
   (CASSANDRA-3170)
 * fix changing durable_writes keyspace option during CF creation
   (CASSANDRA-3292)
 * avoid locking on update when no indexes are involved (CASSANDRA-3386)
 * fix assertionError during repair with ordered partitioners (CASSANDRA-3369)
 * correctly serialize key_validation_class for avro (CASSANDRA-3391)
 * don't expire counter tombstone after streaming (CASSANDRA-3394)
 * prevent nodes that failed to join from hanging around forever
   (CASSANDRA-3351)
 * remove incorrect optimization from slice read path (CASSANDRA-3390)
 * Fix race in AntiEntropyService (CASSANDRA-3400)


1.0.0-final
 * close scrubbed sstable fd before deleting it (CASSANDRA-3318)
 * fix bug preventing obsolete commitlog segments from being removed
   (CASSANDRA-3269)
 * tolerate whitespace in seed CDL (CASSANDRA-3263)
 * Change default heap thresholds to max(min(1/2 ram, 1G), min(1/4 ram, 8GB))
   (CASSANDRA-3295)
 * Fix broken CompressedRandomAccessReaderTest (CASSANDRA-3298)
 * (CQL) fix type information returned for wildcard queries (CASSANDRA-3311)
 * add estimated tasks to LeveledCompactionStrategy (CASSANDRA-3322)
 * avoid including compaction cache-warming in keycache stats (CASSANDRA-3325)
 * run compaction and hinted handoff threads at MIN_PRIORITY (CASSANDRA-3308)
 * default hsha thrift server to cpu core count in rpc pool (CASSANDRA-3329)
 * add bin\daemon to binary tarball for Windows service (CASSANDRA-3331)
 * Fix places where uncompressed size of sstables was use in place of the
   compressed one (CASSANDRA-3338)
 * Fix hsha thrift server (CASSANDRA-3346)
 * Make sure repair only stream needed sstables (CASSANDRA-3345)


1.0.0-rc2
 * Log a meaningful warning when a node receives a message for a repair session
   that doesn't exist anymore (CASSANDRA-3256)
 * test for NUMA policy support as well as numactl presence (CASSANDRA-3245)
 * Fix FD leak when internode encryption is enabled (CASSANDRA-3257)
 * Remove incorrect assertion in mergeIterator (CASSANDRA-3260)
 * FBUtilities.hexToBytes(String) to throw NumberFormatException when string
   contains non-hex characters (CASSANDRA-3231)
 * Keep SimpleSnitch proximity ordering unchanged from what the Strategy
   generates, as intended (CASSANDRA-3262)
 * remove Scrub from compactionstats when finished (CASSANDRA-3255)
 * fix counter entry in jdbc TypesMap (CASSANDRA-3268)
 * fix full queue scenario for ParallelCompactionIterator (CASSANDRA-3270)
 * fix bootstrap process (CASSANDRA-3285)
 * don't try delivering hints if when there isn't any (CASSANDRA-3176)
 * CLI documentation change for ColumnFamily `compression_options` (CASSANDRA-3282)
 * ignore any CF ids sent by client for adding CF/KS (CASSANDRA-3288)
 * remove obsolete hints on first startup (CASSANDRA-3291)
 * use correct ISortedColumns for time-optimized reads (CASSANDRA-3289)
 * Evict gossip state immediately when a token is taken over by a new IP
   (CASSANDRA-3259)


1.0.0-rc1
 * Update CQL to generate microsecond timestamps by default (CASSANDRA-3227)
 * Fix counting CFMetadata towards Memtable liveRatio (CASSANDRA-3023)
 * Kill server on wrapped OOME such as from FileChannel.map (CASSANDRA-3201)
 * remove unnecessary copy when adding to row cache (CASSANDRA-3223)
 * Log message when a full repair operation completes (CASSANDRA-3207)
 * Fix streamOutSession keeping sstables references forever if the remote end
   dies (CASSANDRA-3216)
 * Remove dynamic_snitch boolean from example configuration (defaulting to
   true) and set default badness threshold to 0.1 (CASSANDRA-3229)
 * Base choice of random or "balanced" token on bootstrap on whether
   schema definitions were found (CASSANDRA-3219)
 * Fixes for LeveledCompactionStrategy score computation, prioritization,
   scheduling, and performance (CASSANDRA-3224, 3234)
 * parallelize sstable open at server startup (CASSANDRA-2988)
 * fix handling of exceptions writing to OutboundTcpConnection (CASSANDRA-3235)
 * Allow using quotes in "USE <keyspace>;" CLI command (CASSANDRA-3208)
 * Don't allow any cache loading exceptions to halt startup (CASSANDRA-3218)
 * Fix sstableloader --ignores option (CASSANDRA-3247)
 * File descriptor limit increased in packaging (CASSANDRA-3206)
 * Fix deadlock in commit log during flush (CASSANDRA-3253)


1.0.0-beta1
 * removed binarymemtable (CASSANDRA-2692)
 * add commitlog_total_space_in_mb to prevent fragmented logs (CASSANDRA-2427)
 * removed commitlog_rotation_threshold_in_mb configuration (CASSANDRA-2771)
 * make AbstractBounds.normalize de-overlapp overlapping ranges (CASSANDRA-2641)
 * replace CollatingIterator, ReducingIterator with MergeIterator
   (CASSANDRA-2062)
 * Fixed the ability to set compaction strategy in cli using create column
   family command (CASSANDRA-2778)
 * clean up tmp files after failed compaction (CASSANDRA-2468)
 * restrict repair streaming to specific columnfamilies (CASSANDRA-2280)
 * don't bother persisting columns shadowed by a row tombstone (CASSANDRA-2589)
 * reset CF and SC deletion times after gc_grace (CASSANDRA-2317)
 * optimize away seek when compacting wide rows (CASSANDRA-2879)
 * single-pass streaming (CASSANDRA-2677, 2906, 2916, 3003)
 * use reference counting for deleting sstables instead of relying on GC
   (CASSANDRA-2521, 3179)
 * store hints as serialized mutations instead of pointers to data row
   (CASSANDRA-2045)
 * store hints in the coordinator node instead of in the closest replica
   (CASSANDRA-2914)
 * add row_cache_keys_to_save CF option (CASSANDRA-1966)
 * check column family validity in nodetool repair (CASSANDRA-2933)
 * use lazy initialization instead of class initialization in NodeId
   (CASSANDRA-2953)
 * add paging to get_count (CASSANDRA-2894)
 * fix "short reads" in [multi]get (CASSANDRA-2643, 3157, 3192)
 * add optional compression for sstables (CASSANDRA-47, 2994, 3001, 3128)
 * add scheduler JMX metrics (CASSANDRA-2962)
 * add block level checksum for compressed data (CASSANDRA-1717)
 * make column family backed column map pluggable and introduce unsynchronized
   ArrayList backed one to speedup reads (CASSANDRA-2843, 3165, 3205)
 * refactoring of the secondary index api (CASSANDRA-2982)
 * make CL > ONE reads wait for digest reconciliation before returning
   (CASSANDRA-2494)
 * fix missing logging for some exceptions (CASSANDRA-2061)
 * refactor and optimize ColumnFamilyStore.files(...) and Descriptor.fromFilename(String)
   and few other places responsible for work with SSTable files (CASSANDRA-3040)
 * Stop reading from sstables once we know we have the most recent columns,
   for query-by-name requests (CASSANDRA-2498)
 * Add query-by-column mode to stress.java (CASSANDRA-3064)
 * Add "install" command to cassandra.bat (CASSANDRA-292)
 * clean up KSMetadata, CFMetadata from unnecessary
   Thrift<->Avro conversion methods (CASSANDRA-3032)
 * Add timeouts to client request schedulers (CASSANDRA-3079, 3096)
 * Cli to use hashes rather than array of hashes for strategy options (CASSANDRA-3081)
 * LeveledCompactionStrategy (CASSANDRA-1608, 3085, 3110, 3087, 3145, 3154, 3182)
 * Improvements of the CLI `describe` command (CASSANDRA-2630)
 * reduce window where dropped CF sstables may not be deleted (CASSANDRA-2942)
 * Expose gossip/FD info to JMX (CASSANDRA-2806)
 * Fix streaming over SSL when compressed SSTable involved (CASSANDRA-3051)
 * Add support for pluggable secondary index implementations (CASSANDRA-3078)
 * remove compaction_thread_priority setting (CASSANDRA-3104)
 * generate hints for replicas that timeout, not just replicas that are known
   to be down before starting (CASSANDRA-2034)
 * Add throttling for internode streaming (CASSANDRA-3080)
 * make the repair of a range repair all replica (CASSANDRA-2610, 3194)
 * expose the ability to repair the first range (as returned by the
   partitioner) of a node (CASSANDRA-2606)
 * Streams Compression (CASSANDRA-3015)
 * add ability to use multiple threads during a single compaction
   (CASSANDRA-2901)
 * make AbstractBounds.normalize support overlapping ranges (CASSANDRA-2641)
 * fix of the CQL count() behavior (CASSANDRA-3068)
 * use TreeMap backed column families for the SSTable simple writers
   (CASSANDRA-3148)
 * fix inconsistency of the CLI syntax when {} should be used instead of [{}]
   (CASSANDRA-3119)
 * rename CQL type names to match expected SQL behavior (CASSANDRA-3149, 3031)
 * Arena-based allocation for memtables (CASSANDRA-2252, 3162, 3163, 3168)
 * Default RR chance to 0.1 (CASSANDRA-3169)
 * Add RowLevel support to secondary index API (CASSANDRA-3147)
 * Make SerializingCacheProvider the default if JNA is available (CASSANDRA-3183)
 * Fix backwards compatibilty for CQL memtable properties (CASSANDRA-3190)
 * Add five-minute delay before starting compactions on a restarted server
   (CASSANDRA-3181)
 * Reduce copies done for intra-host messages (CASSANDRA-1788, 3144)
 * support of compaction strategy option for stress.java (CASSANDRA-3204)
 * make memtable throughput and column count thresholds no-ops (CASSANDRA-2449)
 * Return schema information along with the resultSet in CQL (CASSANDRA-2734)
 * Add new DecimalType (CASSANDRA-2883)
 * Fix assertion error in RowRepairResolver (CASSANDRA-3156)
 * Reduce unnecessary high buffer sizes (CASSANDRA-3171)
 * Pluggable compaction strategy (CASSANDRA-1610)
 * Add new broadcast_address config option (CASSANDRA-2491)


0.8.7
 * Kill server on wrapped OOME such as from FileChannel.map (CASSANDRA-3201)
 * Allow using quotes in "USE <keyspace>;" CLI command (CASSANDRA-3208)
 * Log message when a full repair operation completes (CASSANDRA-3207)
 * Don't allow any cache loading exceptions to halt startup (CASSANDRA-3218)
 * Fix sstableloader --ignores option (CASSANDRA-3247)
 * File descriptor limit increased in packaging (CASSANDRA-3206)
 * Log a meaningfull warning when a node receive a message for a repair session
   that doesn't exist anymore (CASSANDRA-3256)
 * Fix FD leak when internode encryption is enabled (CASSANDRA-3257)
 * FBUtilities.hexToBytes(String) to throw NumberFormatException when string
   contains non-hex characters (CASSANDRA-3231)
 * Keep SimpleSnitch proximity ordering unchanged from what the Strategy
   generates, as intended (CASSANDRA-3262)
 * remove Scrub from compactionstats when finished (CASSANDRA-3255)
 * Fix tool .bat files when CASSANDRA_HOME contains spaces (CASSANDRA-3258)
 * Force flush of status table when removing/updating token (CASSANDRA-3243)
 * Evict gossip state immediately when a token is taken over by a new IP (CASSANDRA-3259)
 * Fix bug where the failure detector can take too long to mark a host
   down (CASSANDRA-3273)
 * (Hadoop) allow wrapping ranges in queries (CASSANDRA-3137)
 * (Hadoop) check all interfaces for a match with split location
   before falling back to random replica (CASSANDRA-3211)
 * (Hadoop) Make Pig storage handle implements LoadMetadata (CASSANDRA-2777)
 * (Hadoop) Fix exception during PIG 'dump' (CASSANDRA-2810)
 * Fix stress COUNTER_GET option (CASSANDRA-3301)
 * Fix missing fields in CLI `show schema` output (CASSANDRA-3304)
 * Nodetool no longer leaks threads and closes JMX connections (CASSANDRA-3309)
 * fix truncate allowing data to be replayed post-restart (CASSANDRA-3297)
 * Move SimpleAuthority and SimpleAuthenticator to examples (CASSANDRA-2922)
 * Fix handling of tombstone by SSTableExport/Import (CASSANDRA-3357)
 * Fix transposition in cfHistograms (CASSANDRA-3222)
 * Allow using number as DC name when creating keyspace in CQL (CASSANDRA-3239)
 * Force flush of system table after updating/removing a token (CASSANDRA-3243)


0.8.6
 * revert CASSANDRA-2388
 * change TokenRange.endpoints back to listen/broadcast address to match
   pre-1777 behavior, and add TokenRange.rpc_endpoints instead (CASSANDRA-3187)
 * avoid trying to watch cassandra-topology.properties when loaded from jar
   (CASSANDRA-3138)
 * prevent users from creating keyspaces with LocalStrategy replication
   (CASSANDRA-3139)
 * fix CLI `show schema;` to output correct keyspace definition statement
   (CASSANDRA-3129)
 * CustomTThreadPoolServer to log TTransportException at DEBUG level
   (CASSANDRA-3142)
 * allow topology sort to work with non-unique rack names between
   datacenters (CASSANDRA-3152)
 * Improve caching of same-version Messages on digest and repair paths
   (CASSANDRA-3158)
 * Randomize choice of first replica for counter increment (CASSANDRA-2890)
 * Fix using read_repair_chance instead of merge_shard_change (CASSANDRA-3202)
 * Avoid streaming data to nodes that already have it, on move as well as
   decommission (CASSANDRA-3041)
 * Fix divide by zero error in GCInspector (CASSANDRA-3164)
 * allow quoting of the ColumnFamily name in CLI `create column family`
   statement (CASSANDRA-3195)
 * Fix rolling upgrade from 0.7 to 0.8 problem (CASSANDRA-3166)
 * Accomodate missing encryption_options in IncomingTcpConnection.stream
   (CASSANDRA-3212)


0.8.5
 * fix NPE when encryption_options is unspecified (CASSANDRA-3007)
 * include column name in validation failure exceptions (CASSANDRA-2849)
 * make sure truncate clears out the commitlog so replay won't re-
   populate with truncated data (CASSANDRA-2950)
 * fix NPE when debug logging is enabled and dropped CF is present
   in a commitlog segment (CASSANDRA-3021)
 * fix cassandra.bat when CASSANDRA_HOME contains spaces (CASSANDRA-2952)
 * fix to SSTableSimpleUnsortedWriter bufferSize calculation (CASSANDRA-3027)
 * make cleanup and normal compaction able to skip empty rows
   (rows containing nothing but expired tombstones) (CASSANDRA-3039)
 * work around native memory leak in com.sun.management.GarbageCollectorMXBean
   (CASSANDRA-2868)
 * validate that column names in column_metadata are not equal to key_alias
   on create/update of the ColumnFamily and CQL 'ALTER' statement (CASSANDRA-3036)
 * return an InvalidRequestException if an indexed column is assigned
   a value larger than 64KB (CASSANDRA-3057)
 * fix of numeric-only and string column names handling in CLI "drop index"
   (CASSANDRA-3054)
 * prune index scan resultset back to original request for lazy
   resultset expansion case (CASSANDRA-2964)
 * (Hadoop) fail jobs when Cassandra node has failed but TaskTracker
   has not (CASSANDRA-2388)
 * fix dynamic snitch ignoring nodes when read_repair_chance is zero
   (CASSANDRA-2662)
 * avoid retaining references to dropped CFS objects in
   CompactionManager.estimatedCompactions (CASSANDRA-2708)
 * expose rpc timeouts per host in MessagingServiceMBean (CASSANDRA-2941)
 * avoid including cwd in classpath for deb and rpm packages (CASSANDRA-2881)
 * remove gossip state when a new IP takes over a token (CASSANDRA-3071)
 * allow sstable2json to work on index sstable files (CASSANDRA-3059)
 * always hint counters (CASSANDRA-3099)
 * fix log4j initialization in EmbeddedCassandraService (CASSANDRA-2857)
 * remove gossip state when a new IP takes over a token (CASSANDRA-3071)
 * work around native memory leak in com.sun.management.GarbageCollectorMXBean
    (CASSANDRA-2868)
 * fix UnavailableException with writes at CL.EACH_QUORM (CASSANDRA-3084)
 * fix parsing of the Keyspace and ColumnFamily names in numeric
   and string representations in CLI (CASSANDRA-3075)
 * fix corner cases in Range.differenceToFetch (CASSANDRA-3084)
 * fix ip address String representation in the ring cache (CASSANDRA-3044)
 * fix ring cache compatibility when mixing pre-0.8.4 nodes with post-
   in the same cluster (CASSANDRA-3023)
 * make repair report failure when a node participating dies (instead of
   hanging forever) (CASSANDRA-2433)
 * fix handling of the empty byte buffer by ReversedType (CASSANDRA-3111)
 * Add validation that Keyspace names are case-insensitively unique (CASSANDRA-3066)
 * catch invalid key_validation_class before instantiating UpdateColumnFamily (CASSANDRA-3102)
 * make Range and Bounds objects client-safe (CASSANDRA-3108)
 * optionally skip log4j configuration (CASSANDRA-3061)
 * bundle sstableloader with the debian package (CASSANDRA-3113)
 * don't try to build secondary indexes when there is none (CASSANDRA-3123)
 * improve SSTableSimpleUnsortedWriter speed for large rows (CASSANDRA-3122)
 * handle keyspace arguments correctly in nodetool snapshot (CASSANDRA-3038)
 * Fix SSTableImportTest on windows (CASSANDRA-3043)
 * expose compactionThroughputMbPerSec through JMX (CASSANDRA-3117)
 * log keyspace and CF of large rows being compacted


0.8.4
 * change TokenRing.endpoints to be a list of rpc addresses instead of
   listen/broadcast addresses (CASSANDRA-1777)
 * include files-to-be-streamed in StreamInSession.getSources (CASSANDRA-2972)
 * use JAVA env var in cassandra-env.sh (CASSANDRA-2785, 2992)
 * avoid doing read for no-op replicate-on-write at CL=1 (CASSANDRA-2892)
 * refuse counter write for CL.ANY (CASSANDRA-2990)
 * switch back to only logging recent dropped messages (CASSANDRA-3004)
 * always deserialize RowMutation for counters (CASSANDRA-3006)
 * ignore saved replication_factor strategy_option for NTS (CASSANDRA-3011)
 * make sure pre-truncate CL segments are discarded (CASSANDRA-2950)


0.8.3
 * add ability to drop local reads/writes that are going to timeout
   (CASSANDRA-2943)
 * revamp token removal process, keep gossip states for 3 days (CASSANDRA-2496)
 * don't accept extra args for 0-arg nodetool commands (CASSANDRA-2740)
 * log unavailableexception details at debug level (CASSANDRA-2856)
 * expose data_dir though jmx (CASSANDRA-2770)
 * don't include tmp files as sstable when create cfs (CASSANDRA-2929)
 * log Java classpath on startup (CASSANDRA-2895)
 * keep gossipped version in sync with actual on migration coordinator
   (CASSANDRA-2946)
 * use lazy initialization instead of class initialization in NodeId
   (CASSANDRA-2953)
 * check column family validity in nodetool repair (CASSANDRA-2933)
 * speedup bytes to hex conversions dramatically (CASSANDRA-2850)
 * Flush memtables on shutdown when durable writes are disabled
   (CASSANDRA-2958)
 * improved POSIX compatibility of start scripts (CASsANDRA-2965)
 * add counter support to Hadoop InputFormat (CASSANDRA-2981)
 * fix bug where dirty commitlog segments were removed (and avoid keeping
   segments with no post-flush activity permanently dirty) (CASSANDRA-2829)
 * fix throwing exception with batch mutation of counter super columns
   (CASSANDRA-2949)
 * ignore system tables during repair (CASSANDRA-2979)
 * throw exception when NTS is given replication_factor as an option
   (CASSANDRA-2960)
 * fix assertion error during compaction of counter CFs (CASSANDRA-2968)
 * avoid trying to create index names, when no index exists (CASSANDRA-2867)
 * don't sample the system table when choosing a bootstrap token
   (CASSANDRA-2825)
 * gossiper notifies of local state changes (CASSANDRA-2948)
 * add asynchronous and half-sync/half-async (hsha) thrift servers
   (CASSANDRA-1405)
 * fix potential use of free'd native memory in SerializingCache
   (CASSANDRA-2951)
 * prune index scan resultset back to original request for lazy
   resultset expansion case (CASSANDRA-2964)
 * (Hadoop) fail jobs when Cassandra node has failed but TaskTracker
    has not (CASSANDRA-2388)


0.8.2
 * CQL:
   - include only one row per unique key for IN queries (CASSANDRA-2717)
   - respect client timestamp on full row deletions (CASSANDRA-2912)
 * improve thread-safety in StreamOutSession (CASSANDRA-2792)
 * allow deleting a row and updating indexed columns in it in the
   same mutation (CASSANDRA-2773)
 * Expose number of threads blocked on submitting memtable to flush
   in JMX (CASSANDRA-2817)
 * add ability to return "endpoints" to nodetool (CASSANDRA-2776)
 * Add support for multiple (comma-delimited) coordinator addresses
   to ColumnFamilyInputFormat (CASSANDRA-2807)
 * fix potential NPE while scheduling read repair for range slice
   (CASSANDRA-2823)
 * Fix race in SystemTable.getCurrentLocalNodeId (CASSANDRA-2824)
 * Correctly set default for replicate_on_write (CASSANDRA-2835)
 * improve nodetool compactionstats formatting (CASSANDRA-2844)
 * fix index-building status display (CASSANDRA-2853)
 * fix CLI perpetuating obsolete KsDef.replication_factor (CASSANDRA-2846)
 * improve cli treatment of multiline comments (CASSANDRA-2852)
 * handle row tombstones correctly in EchoedRow (CASSANDRA-2786)
 * add MessagingService.get[Recently]DroppedMessages and
   StorageService.getExceptionCount (CASSANDRA-2804)
 * fix possibility of spurious UnavailableException for LOCAL_QUORUM
   reads with dynamic snitch + read repair disabled (CASSANDRA-2870)
 * add ant-optional as dependence for the debian package (CASSANDRA-2164)
 * add option to specify limit for get_slice in the CLI (CASSANDRA-2646)
 * decrease HH page size (CASSANDRA-2832)
 * reset cli keyspace after dropping the current one (CASSANDRA-2763)
 * add KeyRange option to Hadoop inputformat (CASSANDRA-1125)
 * fix protocol versioning (CASSANDRA-2818, 2860)
 * support spaces in path to log4j configuration (CASSANDRA-2383)
 * avoid including inferred types in CF update (CASSANDRA-2809)
 * fix JMX bulkload call (CASSANDRA-2908)
 * fix updating KS with durable_writes=false (CASSANDRA-2907)
 * add simplified facade to SSTableWriter for bulk loading use
   (CASSANDRA-2911)
 * fix re-using index CF sstable names after drop/recreate (CASSANDRA-2872)
 * prepend CF to default index names (CASSANDRA-2903)
 * fix hint replay (CASSANDRA-2928)
 * Properly synchronize repair's merkle tree computation (CASSANDRA-2816)


0.8.1
 * CQL:
   - support for insert, delete in BATCH (CASSANDRA-2537)
   - support for IN to SELECT, UPDATE (CASSANDRA-2553)
   - timestamp support for INSERT, UPDATE, and BATCH (CASSANDRA-2555)
   - TTL support (CASSANDRA-2476)
   - counter support (CASSANDRA-2473)
   - ALTER COLUMNFAMILY (CASSANDRA-1709)
   - DROP INDEX (CASSANDRA-2617)
   - add SCHEMA/TABLE as aliases for KS/CF (CASSANDRA-2743)
   - server handles wait-for-schema-agreement (CASSANDRA-2756)
   - key alias support (CASSANDRA-2480)
 * add support for comparator parameters and a generic ReverseType
   (CASSANDRA-2355)
 * add CompositeType and DynamicCompositeType (CASSANDRA-2231)
 * optimize batches containing multiple updates to the same row
   (CASSANDRA-2583)
 * adjust hinted handoff page size to avoid OOM with large columns
   (CASSANDRA-2652)
 * mark BRAF buffer invalid post-flush so we don't re-flush partial
   buffers again, especially on CL writes (CASSANDRA-2660)
 * add DROP INDEX support to CLI (CASSANDRA-2616)
 * don't perform HH to client-mode [storageproxy] nodes (CASSANDRA-2668)
 * Improve forceDeserialize/getCompactedRow encapsulation (CASSANDRA-2659)
 * Don't write CounterUpdateColumn to disk in tests (CASSANDRA-2650)
 * Add sstable bulk loading utility (CASSANDRA-1278)
 * avoid replaying hints to dropped columnfamilies (CASSANDRA-2685)
 * add placeholders for missing rows in range query pseudo-RR (CASSANDRA-2680)
 * remove no-op HHOM.renameHints (CASSANDRA-2693)
 * clone super columns to avoid modifying them during flush (CASSANDRA-2675)
 * allow writes to bypass the commitlog for certain keyspaces (CASSANDRA-2683)
 * avoid NPE when bypassing commitlog during memtable flush (CASSANDRA-2781)
 * Added support for making bootstrap retry if nodes flap (CASSANDRA-2644)
 * Added statusthrift to nodetool to report if thrift server is running (CASSANDRA-2722)
 * Fixed rows being cached if they do not exist (CASSANDRA-2723)
 * Support passing tableName and cfName to RowCacheProviders (CASSANDRA-2702)
 * close scrub file handles (CASSANDRA-2669)
 * throttle migration replay (CASSANDRA-2714)
 * optimize column serializer creation (CASSANDRA-2716)
 * Added support for making bootstrap retry if nodes flap (CASSANDRA-2644)
 * Added statusthrift to nodetool to report if thrift server is running
   (CASSANDRA-2722)
 * Fixed rows being cached if they do not exist (CASSANDRA-2723)
 * fix truncate/compaction race (CASSANDRA-2673)
 * workaround large resultsets causing large allocation retention
   by nio sockets (CASSANDRA-2654)
 * fix nodetool ring use with Ec2Snitch (CASSANDRA-2733)
 * fix removing columns and subcolumns that are supressed by a row or
   supercolumn tombstone during replica resolution (CASSANDRA-2590)
 * support sstable2json against snapshot sstables (CASSANDRA-2386)
 * remove active-pull schema requests (CASSANDRA-2715)
 * avoid marking entire list of sstables as actively being compacted
   in multithreaded compaction (CASSANDRA-2765)
 * seek back after deserializing a row to update cache with (CASSANDRA-2752)
 * avoid skipping rows in scrub for counter column family (CASSANDRA-2759)
 * fix ConcurrentModificationException in repair when dealing with 0.7 node
   (CASSANDRA-2767)
 * use threadsafe collections for StreamInSession (CASSANDRA-2766)
 * avoid infinite loop when creating merkle tree (CASSANDRA-2758)
 * avoids unmarking compacting sstable prematurely in cleanup (CASSANDRA-2769)
 * fix NPE when the commit log is bypassed (CASSANDRA-2718)
 * don't throw an exception in SS.isRPCServerRunning (CASSANDRA-2721)
 * make stress.jar executable (CASSANDRA-2744)
 * add daemon mode to java stress (CASSANDRA-2267)
 * expose the DC and rack of a node through JMX and nodetool ring (CASSANDRA-2531)
 * fix cache mbean getSize (CASSANDRA-2781)
 * Add Date, Float, Double, and Boolean types (CASSANDRA-2530)
 * Add startup flag to renew counter node id (CASSANDRA-2788)
 * add jamm agent to cassandra.bat (CASSANDRA-2787)
 * fix repair hanging if a neighbor has nothing to send (CASSANDRA-2797)
 * purge tombstone even if row is in only one sstable (CASSANDRA-2801)
 * Fix wrong purge of deleted cf during compaction (CASSANDRA-2786)
 * fix race that could result in Hadoop writer failing to throw an
   exception encountered after close() (CASSANDRA-2755)
 * fix scan wrongly throwing assertion error (CASSANDRA-2653)
 * Always use even distribution for merkle tree with RandomPartitionner
   (CASSANDRA-2841)
 * fix describeOwnership for OPP (CASSANDRA-2800)
 * ensure that string tokens do not contain commas (CASSANDRA-2762)


0.8.0-final
 * fix CQL grammar warning and cqlsh regression from CASSANDRA-2622
 * add ant generate-cql-html target (CASSANDRA-2526)
 * update CQL consistency levels (CASSANDRA-2566)
 * debian packaging fixes (CASSANDRA-2481, 2647)
 * fix UUIDType, IntegerType for direct buffers (CASSANDRA-2682, 2684)
 * switch to native Thrift for Hadoop map/reduce (CASSANDRA-2667)
 * fix StackOverflowError when building from eclipse (CASSANDRA-2687)
 * only provide replication_factor to strategy_options "help" for
   SimpleStrategy, OldNetworkTopologyStrategy (CASSANDRA-2678, 2713)
 * fix exception adding validators to non-string columns (CASSANDRA-2696)
 * avoid instantiating DatabaseDescriptor in JDBC (CASSANDRA-2694)
 * fix potential stack overflow during compaction (CASSANDRA-2626)
 * clone super columns to avoid modifying them during flush (CASSANDRA-2675)
 * reset underlying iterator in EchoedRow constructor (CASSANDRA-2653)


0.8.0-rc1
 * faster flushes and compaction from fixing excessively pessimistic
   rebuffering in BRAF (CASSANDRA-2581)
 * fix returning null column values in the python cql driver (CASSANDRA-2593)
 * fix merkle tree splitting exiting early (CASSANDRA-2605)
 * snapshot_before_compaction directory name fix (CASSANDRA-2598)
 * Disable compaction throttling during bootstrap (CASSANDRA-2612)
 * fix CQL treatment of > and < operators in range slices (CASSANDRA-2592)
 * fix potential double-application of counter updates on commitlog replay
   by moving replay position from header to sstable metadata (CASSANDRA-2419)
 * JDBC CQL driver exposes getColumn for access to timestamp
 * JDBC ResultSetMetadata properties added to AbstractType
 * r/m clustertool (CASSANDRA-2607)
 * add support for presenting row key as a column in CQL result sets
   (CASSANDRA-2622)
 * Don't allow {LOCAL|EACH}_QUORUM unless strategy is NTS (CASSANDRA-2627)
 * validate keyspace strategy_options during CQL create (CASSANDRA-2624)
 * fix empty Result with secondary index when limit=1 (CASSANDRA-2628)
 * Fix regression where bootstrapping a node with no schema fails
   (CASSANDRA-2625)
 * Allow removing LocationInfo sstables (CASSANDRA-2632)
 * avoid attempting to replay mutations from dropped keyspaces (CASSANDRA-2631)
 * avoid using cached position of a key when GT is requested (CASSANDRA-2633)
 * fix counting bloom filter true positives (CASSANDRA-2637)
 * initialize local ep state prior to gossip startup if needed (CASSANDRA-2638)
 * fix counter increment lost after restart (CASSANDRA-2642)
 * add quote-escaping via backslash to CLI (CASSANDRA-2623)
 * fix pig example script (CASSANDRA-2487)
 * fix dynamic snitch race in adding latencies (CASSANDRA-2618)
 * Start/stop cassandra after more important services such as mdadm in
   debian packaging (CASSANDRA-2481)


0.8.0-beta2
 * fix NPE compacting index CFs (CASSANDRA-2528)
 * Remove checking all column families on startup for compaction candidates
   (CASSANDRA-2444)
 * validate CQL create keyspace options (CASSANDRA-2525)
 * fix nodetool setcompactionthroughput (CASSANDRA-2550)
 * move	gossip heartbeat back to its own thread (CASSANDRA-2554)
 * validate cql TRUNCATE columnfamily before truncating (CASSANDRA-2570)
 * fix batch_mutate for mixed standard-counter mutations (CASSANDRA-2457)
 * disallow making schema changes to system keyspace (CASSANDRA-2563)
 * fix sending mutation messages multiple times (CASSANDRA-2557)
 * fix incorrect use of NBHM.size in ReadCallback that could cause
   reads to time out even when responses were received (CASSANDRA-2552)
 * trigger read repair correctly for LOCAL_QUORUM reads (CASSANDRA-2556)
 * Allow configuring the number of compaction thread (CASSANDRA-2558)
 * forceUserDefinedCompaction will attempt to compact what it is given
   even if the pessimistic estimate is that there is not enough disk space;
   automatic compactions will only compact 2 or more sstables (CASSANDRA-2575)
 * refuse to apply migrations with older timestamps than the current
   schema (CASSANDRA-2536)
 * remove unframed Thrift transport option
 * include indexes in snapshots (CASSANDRA-2596)
 * improve ignoring of obsolete mutations in index maintenance (CASSANDRA-2401)
 * recognize attempt to drop just the index while leaving the column
   definition alone (CASSANDRA-2619)


0.8.0-beta1
 * remove Avro RPC support (CASSANDRA-926)
 * support for columns that act as incr/decr counters
   (CASSANDRA-1072, 1937, 1944, 1936, 2101, 2093, 2288, 2105, 2384, 2236, 2342,
   2454)
 * CQL (CASSANDRA-1703, 1704, 1705, 1706, 1707, 1708, 1710, 1711, 1940,
   2124, 2302, 2277, 2493)
 * avoid double RowMutation serialization on write path (CASSANDRA-1800)
 * make NetworkTopologyStrategy the default (CASSANDRA-1960)
 * configurable internode encryption (CASSANDRA-1567, 2152)
 * human readable column names in sstable2json output (CASSANDRA-1933)
 * change default JMX port to 7199 (CASSANDRA-2027)
 * backwards compatible internal messaging (CASSANDRA-1015)
 * atomic switch of memtables and sstables (CASSANDRA-2284)
 * add pluggable SeedProvider (CASSANDRA-1669)
 * Fix clustertool to not throw exception when calling get_endpoints (CASSANDRA-2437)
 * upgrade to thrift 0.6 (CASSANDRA-2412)
 * repair works on a token range instead of full ring (CASSANDRA-2324)
 * purge tombstones from row cache (CASSANDRA-2305)
 * push replication_factor into strategy_options (CASSANDRA-1263)
 * give snapshots the same name on each node (CASSANDRA-1791)
 * remove "nodetool loadbalance" (CASSANDRA-2448)
 * multithreaded compaction (CASSANDRA-2191)
 * compaction throttling (CASSANDRA-2156)
 * add key type information and alias (CASSANDRA-2311, 2396)
 * cli no longer divides read_repair_chance by 100 (CASSANDRA-2458)
 * made CompactionInfo.getTaskType return an enum (CASSANDRA-2482)
 * add a server-wide cap on measured memtable memory usage and aggressively
   flush to keep under that threshold (CASSANDRA-2006)
 * add unified UUIDType (CASSANDRA-2233)
 * add off-heap row cache support (CASSANDRA-1969)


0.7.5
 * improvements/fixes to PIG driver (CASSANDRA-1618, CASSANDRA-2387,
   CASSANDRA-2465, CASSANDRA-2484)
 * validate index names (CASSANDRA-1761)
 * reduce contention on Table.flusherLock (CASSANDRA-1954)
 * try harder to detect failures during streaming, cleaning up temporary
   files more reliably (CASSANDRA-2088)
 * shut down server for OOM on a Thrift thread (CASSANDRA-2269)
 * fix tombstone handling in repair and sstable2json (CASSANDRA-2279)
 * preserve version when streaming data from old sstables (CASSANDRA-2283)
 * don't start repair if a neighboring node is marked as dead (CASSANDRA-2290)
 * purge tombstones from row cache (CASSANDRA-2305)
 * Avoid seeking when sstable2json exports the entire file (CASSANDRA-2318)
 * clear Built flag in system table when dropping an index (CASSANDRA-2320)
 * don't allow arbitrary argument for stress.java (CASSANDRA-2323)
 * validate values for index predicates in get_indexed_slice (CASSANDRA-2328)
 * queue secondary indexes for flush before the parent (CASSANDRA-2330)
 * allow job configuration to set the CL used in Hadoop jobs (CASSANDRA-2331)
 * add memtable_flush_queue_size defaulting to 4 (CASSANDRA-2333)
 * Allow overriding of initial_token, storage_port and rpc_port from system
   properties (CASSANDRA-2343)
 * fix comparator used for non-indexed secondary expressions in index scan
   (CASSANDRA-2347)
 * ensure size calculation and write phase of large-row compaction use
   the same threshold for TTL expiration (CASSANDRA-2349)
 * fix race when iterating CFs during add/drop (CASSANDRA-2350)
 * add ConsistencyLevel command to CLI (CASSANDRA-2354)
 * allow negative numbers in the cli (CASSANDRA-2358)
 * hard code serialVersionUID for tokens class (CASSANDRA-2361)
 * fix potential infinite loop in ByteBufferUtil.inputStream (CASSANDRA-2365)
 * fix encoding bugs in HintedHandoffManager, SystemTable when default
   charset is not UTF8 (CASSANDRA-2367)
 * avoids having removed node reappearing in Gossip (CASSANDRA-2371)
 * fix incorrect truncation of long to int when reading columns via block
   index (CASSANDRA-2376)
 * fix NPE during stream session (CASSANDRA-2377)
 * fix race condition that could leave orphaned data files when dropping CF or
   KS (CASSANDRA-2381)
 * fsync statistics component on write (CASSANDRA-2382)
 * fix duplicate results from CFS.scan (CASSANDRA-2406)
 * add IntegerType to CLI help (CASSANDRA-2414)
 * avoid caching token-only decoratedkeys (CASSANDRA-2416)
 * convert mmap assertion to if/throw so scrub can catch it (CASSANDRA-2417)
 * don't overwrite gc log (CASSANDR-2418)
 * invalidate row cache for streamed row to avoid inconsitencies
   (CASSANDRA-2420)
 * avoid copies in range/index scans (CASSANDRA-2425)
 * make sure we don't wipe data during cleanup if the node has not join
   the ring (CASSANDRA-2428)
 * Try harder to close files after compaction (CASSANDRA-2431)
 * re-set bootstrapped flag after move finishes (CASSANDRA-2435)
 * display validation_class in CLI 'describe keyspace' (CASSANDRA-2442)
 * make cleanup compactions cleanup the row cache (CASSANDRA-2451)
 * add column fields validation to scrub (CASSANDRA-2460)
 * use 64KB flush buffer instead of in_memory_compaction_limit (CASSANDRA-2463)
 * fix backslash substitutions in CLI (CASSANDRA-2492)
 * disable cache saving for system CFS (CASSANDRA-2502)
 * fixes for verifying destination availability under hinted conditions
   so UE can be thrown intead of timing out (CASSANDRA-2514)
 * fix update of validation class in column metadata (CASSANDRA-2512)
 * support LOCAL_QUORUM, EACH_QUORUM CLs outside of NTS (CASSANDRA-2516)
 * preserve version when streaming data from old sstables (CASSANDRA-2283)
 * fix backslash substitutions in CLI (CASSANDRA-2492)
 * count a row deletion as one operation towards memtable threshold
   (CASSANDRA-2519)
 * support LOCAL_QUORUM, EACH_QUORUM CLs outside of NTS (CASSANDRA-2516)


0.7.4
 * add nodetool join command (CASSANDRA-2160)
 * fix secondary indexes on pre-existing or streamed data (CASSANDRA-2244)
 * initialize endpoint in gossiper earlier (CASSANDRA-2228)
 * add ability to write to Cassandra from Pig (CASSANDRA-1828)
 * add rpc_[min|max]_threads (CASSANDRA-2176)
 * add CL.TWO, CL.THREE (CASSANDRA-2013)
 * avoid exporting an un-requested row in sstable2json, when exporting
   a key that does not exist (CASSANDRA-2168)
 * add incremental_backups option (CASSANDRA-1872)
 * add configurable row limit to Pig loadfunc (CASSANDRA-2276)
 * validate column values in batches as well as single-Column inserts
   (CASSANDRA-2259)
 * move sample schema from cassandra.yaml to schema-sample.txt,
   a cli scripts (CASSANDRA-2007)
 * avoid writing empty rows when scrubbing tombstoned rows (CASSANDRA-2296)
 * fix assertion error in range and index scans for CL < ALL
   (CASSANDRA-2282)
 * fix commitlog replay when flush position refers to data that didn't
   get synced before server died (CASSANDRA-2285)
 * fix fd leak in sstable2json with non-mmap'd i/o (CASSANDRA-2304)
 * reduce memory use during streaming of multiple sstables (CASSANDRA-2301)
 * purge tombstoned rows from cache after GCGraceSeconds (CASSANDRA-2305)
 * allow zero replicas in a NTS datacenter (CASSANDRA-1924)
 * make range queries respect snitch for local replicas (CASSANDRA-2286)
 * fix HH delivery when column index is larger than 2GB (CASSANDRA-2297)
 * make 2ary indexes use parent CF flush thresholds during initial build
   (CASSANDRA-2294)
 * update memtable_throughput to be a long (CASSANDRA-2158)


0.7.3
 * Keep endpoint state until aVeryLongTime (CASSANDRA-2115)
 * lower-latency read repair (CASSANDRA-2069)
 * add hinted_handoff_throttle_delay_in_ms option (CASSANDRA-2161)
 * fixes for cache save/load (CASSANDRA-2172, -2174)
 * Handle whole-row deletions in CFOutputFormat (CASSANDRA-2014)
 * Make memtable_flush_writers flush in parallel (CASSANDRA-2178)
 * Add compaction_preheat_key_cache option (CASSANDRA-2175)
 * refactor stress.py to have only one copy of the format string
   used for creating row keys (CASSANDRA-2108)
 * validate index names for \w+ (CASSANDRA-2196)
 * Fix Cassandra cli to respect timeout if schema does not settle
   (CASSANDRA-2187)
 * fix for compaction and cleanup writing old-format data into new-version
   sstable (CASSANDRA-2211, -2216)
 * add nodetool scrub (CASSANDRA-2217, -2240)
 * fix sstable2json large-row pagination (CASSANDRA-2188)
 * fix EOFing on requests for the last bytes in a file (CASSANDRA-2213)
 * fix BufferedRandomAccessFile bugs (CASSANDRA-2218, -2241)
 * check for memtable flush_after_mins exceeded every 10s (CASSANDRA-2183)
 * fix cache saving on Windows (CASSANDRA-2207)
 * add validateSchemaAgreement call + synchronization to schema
   modification operations (CASSANDRA-2222)
 * fix for reversed slice queries on large rows (CASSANDRA-2212)
 * fat clients were writing local data (CASSANDRA-2223)
 * set DEFAULT_MEMTABLE_LIFETIME_IN_MINS to 24h
 * improve detection and cleanup of partially-written sstables
   (CASSANDRA-2206)
 * fix supercolumn de/serialization when subcolumn comparator is different
   from supercolumn's (CASSANDRA-2104)
 * fix starting up on Windows when CASSANDRA_HOME contains whitespace
   (CASSANDRA-2237)
 * add [get|set][row|key]cacheSavePeriod to JMX (CASSANDRA-2100)
 * fix Hadoop ColumnFamilyOutputFormat dropping of mutations
   when batch fills up (CASSANDRA-2255)
 * move file deletions off of scheduledtasks executor (CASSANDRA-2253)


0.7.2
 * copy DecoratedKey.key when inserting into caches to avoid retaining
   a reference to the underlying buffer (CASSANDRA-2102)
 * format subcolumn names with subcomparator (CASSANDRA-2136)
 * fix column bloom filter deserialization (CASSANDRA-2165)


0.7.1
 * refactor MessageDigest creation code. (CASSANDRA-2107)
 * buffer network stack to avoid inefficient small TCP messages while avoiding
   the nagle/delayed ack problem (CASSANDRA-1896)
 * check log4j configuration for changes every 10s (CASSANDRA-1525, 1907)
 * more-efficient cross-DC replication (CASSANDRA-1530, -2051, -2138)
 * avoid polluting page cache with commitlog or sstable writes
   and seq scan operations (CASSANDRA-1470)
 * add RMI authentication options to nodetool (CASSANDRA-1921)
 * make snitches configurable at runtime (CASSANDRA-1374)
 * retry hadoop split requests on connection failure (CASSANDRA-1927)
 * implement describeOwnership for BOP, COPP (CASSANDRA-1928)
 * make read repair behave as expected for ConsistencyLevel > ONE
   (CASSANDRA-982, 2038)
 * distributed test harness (CASSANDRA-1859, 1964)
 * reduce flush lock contention (CASSANDRA-1930)
 * optimize supercolumn deserialization (CASSANDRA-1891)
 * fix CFMetaData.apply to only compare objects of the same class
   (CASSANDRA-1962)
 * allow specifying specific SSTables to compact from JMX (CASSANDRA-1963)
 * fix race condition in MessagingService.targets (CASSANDRA-1959, 2094, 2081)
 * refuse to open sstables from a future version (CASSANDRA-1935)
 * zero-copy reads (CASSANDRA-1714)
 * fix copy bounds for word Text in wordcount demo (CASSANDRA-1993)
 * fixes for contrib/javautils (CASSANDRA-1979)
 * check more frequently for memtable expiration (CASSANDRA-2000)
 * fix writing SSTable column count statistics (CASSANDRA-1976)
 * fix streaming of multiple CFs during bootstrap (CASSANDRA-1992)
 * explicitly set JVM GC new generation size with -Xmn (CASSANDRA-1968)
 * add short options for CLI flags (CASSANDRA-1565)
 * make keyspace argument to "describe keyspace" in CLI optional
   when authenticated to keyspace already (CASSANDRA-2029)
 * added option to specify -Dcassandra.join_ring=false on startup
   to allow "warm spare" nodes or performing JMX maintenance before
   joining the ring (CASSANDRA-526)
 * log migrations at INFO (CASSANDRA-2028)
 * add CLI verbose option in file mode (CASSANDRA-2030)
 * add single-line "--" comments to CLI (CASSANDRA-2032)
 * message serialization tests (CASSANDRA-1923)
 * switch from ivy to maven-ant-tasks (CASSANDRA-2017)
 * CLI attempts to block for new schema to propagate (CASSANDRA-2044)
 * fix potential overflow in nodetool cfstats (CASSANDRA-2057)
 * add JVM shutdownhook to sync commitlog (CASSANDRA-1919)
 * allow nodes to be up without being part of  normal traffic (CASSANDRA-1951)
 * fix CLI "show keyspaces" with null options on NTS (CASSANDRA-2049)
 * fix possible ByteBuffer race conditions (CASSANDRA-2066)
 * reduce garbage generated by MessagingService to prevent load spikes
   (CASSANDRA-2058)
 * fix math in RandomPartitioner.describeOwnership (CASSANDRA-2071)
 * fix deletion of sstable non-data components (CASSANDRA-2059)
 * avoid blocking gossip while deleting handoff hints (CASSANDRA-2073)
 * ignore messages from newer versions, keep track of nodes in gossip
   regardless of version (CASSANDRA-1970)
 * cache writing moved to CompactionManager to reduce i/o contention and
   updated to use non-cache-polluting writes (CASSANDRA-2053)
 * page through large rows when exporting to JSON (CASSANDRA-2041)
 * add flush_largest_memtables_at and reduce_cache_sizes_at options
   (CASSANDRA-2142)
 * add cli 'describe cluster' command (CASSANDRA-2127)
 * add cli support for setting username/password at 'connect' command
   (CASSANDRA-2111)
 * add -D option to Stress.java to allow reading hosts from a file
   (CASSANDRA-2149)
 * bound hints CF throughput between 32M and 256M (CASSANDRA-2148)
 * continue starting when invalid saved cache entries are encountered
   (CASSANDRA-2076)
 * add max_hint_window_in_ms option (CASSANDRA-1459)


0.7.0-final
 * fix offsets to ByteBuffer.get (CASSANDRA-1939)


0.7.0-rc4
 * fix cli crash after backgrounding (CASSANDRA-1875)
 * count timeouts in storageproxy latencies, and include latency
   histograms in StorageProxyMBean (CASSANDRA-1893)
 * fix CLI get recognition of supercolumns (CASSANDRA-1899)
 * enable keepalive on intra-cluster sockets (CASSANDRA-1766)
 * count timeouts towards dynamicsnitch latencies (CASSANDRA-1905)
 * Expose index-building status in JMX + cli schema description
   (CASSANDRA-1871)
 * allow [LOCAL|EACH]_QUORUM to be used with non-NetworkTopology
   replication Strategies
 * increased amount of index locks for faster commitlog replay
 * collect secondary index tombstones immediately (CASSANDRA-1914)
 * revert commitlog changes from #1780 (CASSANDRA-1917)
 * change RandomPartitioner min token to -1 to avoid collision w/
   tokens on actual nodes (CASSANDRA-1901)
 * examine the right nibble when validating TimeUUID (CASSANDRA-1910)
 * include secondary indexes in cleanup (CASSANDRA-1916)
 * CFS.scrubDataDirectories should also cleanup invalid secondary indexes
   (CASSANDRA-1904)
 * ability to disable/enable gossip on nodes to force them down
   (CASSANDRA-1108)


0.7.0-rc3
 * expose getNaturalEndpoints in StorageServiceMBean taking byte[]
   key; RMI cannot serialize ByteBuffer (CASSANDRA-1833)
 * infer org.apache.cassandra.locator for replication strategy classes
   when not otherwise specified
 * validation that generates less garbage (CASSANDRA-1814)
 * add TTL support to CLI (CASSANDRA-1838)
 * cli defaults to bytestype for subcomparator when creating
   column families (CASSANDRA-1835)
 * unregister index MBeans when index is dropped (CASSANDRA-1843)
 * make ByteBufferUtil.clone thread-safe (CASSANDRA-1847)
 * change exception for read requests during bootstrap from
   InvalidRequest to Unavailable (CASSANDRA-1862)
 * respect row-level tombstones post-flush in range scans
   (CASSANDRA-1837)
 * ReadResponseResolver check digests against each other (CASSANDRA-1830)
 * return InvalidRequest when remove of subcolumn without supercolumn
   is requested (CASSANDRA-1866)
 * flush before repair (CASSANDRA-1748)
 * SSTableExport validates key order (CASSANDRA-1884)
 * large row support for SSTableExport (CASSANDRA-1867)
 * Re-cache hot keys post-compaction without hitting disk (CASSANDRA-1878)
 * manage read repair in coordinator instead of data source, to
   provide latency information to dynamic snitch (CASSANDRA-1873)


0.7.0-rc2
 * fix live-column-count of slice ranges including tombstoned supercolumn
   with live subcolumn (CASSANDRA-1591)
 * rename o.a.c.internal.AntientropyStage -> AntiEntropyStage,
   o.a.c.request.Request_responseStage -> RequestResponseStage,
   o.a.c.internal.Internal_responseStage -> InternalResponseStage
 * add AbstractType.fromString (CASSANDRA-1767)
 * require index_type to be present when specifying index_name
   on ColumnDef (CASSANDRA-1759)
 * fix add/remove index bugs in CFMetadata (CASSANDRA-1768)
 * rebuild Strategy during system_update_keyspace (CASSANDRA-1762)
 * cli updates prompt to ... in continuation lines (CASSANDRA-1770)
 * support multiple Mutations per key in hadoop ColumnFamilyOutputFormat
   (CASSANDRA-1774)
 * improvements to Debian init script (CASSANDRA-1772)
 * use local classloader to check for version.properties (CASSANDRA-1778)
 * Validate that column names in column_metadata are valid for the
   defined comparator, and decode properly in cli (CASSANDRA-1773)
 * use cross-platform newlines in cli (CASSANDRA-1786)
 * add ExpiringColumn support to sstable import/export (CASSANDRA-1754)
 * add flush for each append to periodic commitlog mode; added
   periodic_without_flush option to disable this (CASSANDRA-1780)
 * close file handle used for post-flush truncate (CASSANDRA-1790)
 * various code cleanup (CASSANDRA-1793, -1794, -1795)
 * fix range queries against wrapped range (CASSANDRA-1781)
 * fix consistencylevel calculations for NetworkTopologyStrategy
   (CASSANDRA-1804)
 * cli support index type enum names (CASSANDRA-1810)
 * improved validation of column_metadata (CASSANDRA-1813)
 * reads at ConsistencyLevel > 1 throw UnavailableException
   immediately if insufficient live nodes exist (CASSANDRA-1803)
 * copy bytebuffers for local writes to avoid retaining the entire
   Thrift frame (CASSANDRA-1801)
 * fix NPE adding index to column w/o prior metadata (CASSANDRA-1764)
 * reduce fat client timeout (CASSANDRA-1730)
 * fix botched merge of CASSANDRA-1316


0.7.0-rc1
 * fix compaction and flush races with schema updates (CASSANDRA-1715)
 * add clustertool, config-converter, sstablekeys, and schematool
   Windows .bat files (CASSANDRA-1723)
 * reject range queries received during bootstrap (CASSANDRA-1739)
 * fix wrapping-range queries on non-minimum token (CASSANDRA-1700)
 * add nodetool cfhistogram (CASSANDRA-1698)
 * limit repaired ranges to what the nodes have in common (CASSANDRA-1674)
 * index scan treats missing columns as not matching secondary
   expressions (CASSANDRA-1745)
 * Fix misuse of DataOutputBuffer.getData in AntiEntropyService
   (CASSANDRA-1729)
 * detect and warn when obsolete version of JNA is present (CASSANDRA-1760)
 * reduce fat client timeout (CASSANDRA-1730)
 * cleanup smallest CFs first to increase free temp space for larger ones
   (CASSANDRA-1811)
 * Update windows .bat files to work outside of main Cassandra
   directory (CASSANDRA-1713)
 * fix read repair regression from 0.6.7 (CASSANDRA-1727)
 * more-efficient read repair (CASSANDRA-1719)
 * fix hinted handoff replay (CASSANDRA-1656)
 * log type of dropped messages (CASSANDRA-1677)
 * upgrade to SLF4J 1.6.1
 * fix ByteBuffer bug in ExpiringColumn.updateDigest (CASSANDRA-1679)
 * fix IntegerType.getString (CASSANDRA-1681)
 * make -Djava.net.preferIPv4Stack=true the default (CASSANDRA-628)
 * add INTERNAL_RESPONSE verb to differentiate from responses related
   to client requests (CASSANDRA-1685)
 * log tpstats when dropping messages (CASSANDRA-1660)
 * include unreachable nodes in describeSchemaVersions (CASSANDRA-1678)
 * Avoid dropping messages off the client request path (CASSANDRA-1676)
 * fix jna errno reporting (CASSANDRA-1694)
 * add friendlier error for UnknownHostException on startup (CASSANDRA-1697)
 * include jna dependency in RPM package (CASSANDRA-1690)
 * add --skip-keys option to stress.py (CASSANDRA-1696)
 * improve cli handling of non-string keys and column names
   (CASSANDRA-1701, -1693)
 * r/m extra subcomparator line in cli keyspaces output (CASSANDRA-1712)
 * add read repair chance to cli "show keyspaces"
 * upgrade to ConcurrentLinkedHashMap 1.1 (CASSANDRA-975)
 * fix index scan routing (CASSANDRA-1722)
 * fix tombstoning of supercolumns in range queries (CASSANDRA-1734)
 * clear endpoint cache after updating keyspace metadata (CASSANDRA-1741)
 * fix wrapping-range queries on non-minimum token (CASSANDRA-1700)
 * truncate includes secondary indexes (CASSANDRA-1747)
 * retain reference to PendingFile sstables (CASSANDRA-1749)
 * fix sstableimport regression (CASSANDRA-1753)
 * fix for bootstrap when no non-system tables are defined (CASSANDRA-1732)
 * handle replica unavailability in index scan (CASSANDRA-1755)
 * fix service initialization order deadlock (CASSANDRA-1756)
 * multi-line cli commands (CASSANDRA-1742)
 * fix race between snapshot and compaction (CASSANDRA-1736)
 * add listEndpointsPendingHints, deleteHintsForEndpoint JMX methods
   (CASSANDRA-1551)


0.7.0-beta3
 * add strategy options to describe_keyspace output (CASSANDRA-1560)
 * log warning when using randomly generated token (CASSANDRA-1552)
 * re-organize JMX into .db, .net, .internal, .request (CASSANDRA-1217)
 * allow nodes to change IPs between restarts (CASSANDRA-1518)
 * remember ring state between restarts by default (CASSANDRA-1518)
 * flush index built flag so we can read it before log replay (CASSANDRA-1541)
 * lock row cache updates to prevent race condition (CASSANDRA-1293)
 * remove assertion causing rare (and harmless) error messages in
   commitlog (CASSANDRA-1330)
 * fix moving nodes with no keyspaces defined (CASSANDRA-1574)
 * fix unbootstrap when no data is present in a transfer range (CASSANDRA-1573)
 * take advantage of AVRO-495 to simplify our avro IDL (CASSANDRA-1436)
 * extend authorization hierarchy to column family (CASSANDRA-1554)
 * deletion support in secondary indexes (CASSANDRA-1571)
 * meaningful error message for invalid replication strategy class
   (CASSANDRA-1566)
 * allow keyspace creation with RF > N (CASSANDRA-1428)
 * improve cli error handling (CASSANDRA-1580)
 * add cache save/load ability (CASSANDRA-1417, 1606, 1647)
 * add StorageService.getDrainProgress (CASSANDRA-1588)
 * Disallow bootstrap to an in-use token (CASSANDRA-1561)
 * Allow dynamic secondary index creation and destruction (CASSANDRA-1532)
 * log auto-guessed memtable thresholds (CASSANDRA-1595)
 * add ColumnDef support to cli (CASSANDRA-1583)
 * reduce index sample time by 75% (CASSANDRA-1572)
 * add cli support for column, strategy metadata (CASSANDRA-1578, 1612)
 * add cli support for schema modification (CASSANDRA-1584)
 * delete temp files on failed compactions (CASSANDRA-1596)
 * avoid blocking for dead nodes during removetoken (CASSANDRA-1605)
 * remove ConsistencyLevel.ZERO (CASSANDRA-1607)
 * expose in-progress compaction type in jmx (CASSANDRA-1586)
 * removed IClock & related classes from internals (CASSANDRA-1502)
 * fix removing tokens from SystemTable on decommission and removetoken
   (CASSANDRA-1609)
 * include CF metadata in cli 'show keyspaces' (CASSANDRA-1613)
 * switch from Properties to HashMap in PropertyFileSnitch to
   avoid synchronization bottleneck (CASSANDRA-1481)
 * PropertyFileSnitch configuration file renamed to
   cassandra-topology.properties
 * add cli support for get_range_slices (CASSANDRA-1088, CASSANDRA-1619)
 * Make memtable flush thresholds per-CF instead of global
   (CASSANDRA-1007, 1637)
 * add cli support for binary data without CfDef hints (CASSANDRA-1603)
 * fix building SSTable statistics post-stream (CASSANDRA-1620)
 * fix potential infinite loop in 2ary index queries (CASSANDRA-1623)
 * allow creating NTS keyspaces with no replicas configured (CASSANDRA-1626)
 * add jmx histogram of sstables accessed per read (CASSANDRA-1624)
 * remove system_rename_column_family and system_rename_keyspace from the
   client API until races can be fixed (CASSANDRA-1630, CASSANDRA-1585)
 * add cli sanity tests (CASSANDRA-1582)
 * update GC settings in cassandra.bat (CASSANDRA-1636)
 * cli support for index queries (CASSANDRA-1635)
 * cli support for updating schema memtable settings (CASSANDRA-1634)
 * cli --file option (CASSANDRA-1616)
 * reduce automatically chosen memtable sizes by 50% (CASSANDRA-1641)
 * move endpoint cache from snitch to strategy (CASSANDRA-1643)
 * fix commitlog recovery deleting the newly-created segment as well as
   the old ones (CASSANDRA-1644)
 * upgrade to Thrift 0.5 (CASSANDRA-1367)
 * renamed CL.DCQUORUM to LOCAL_QUORUM and DCQUORUMSYNC to EACH_QUORUM
 * cli truncate support (CASSANDRA-1653)
 * update GC settings in cassandra.bat (CASSANDRA-1636)
 * avoid logging when a node's ip/token is gossipped back to it (CASSANDRA-1666)


0.7-beta2
 * always use UTF-8 for hint keys (CASSANDRA-1439)
 * remove cassandra.yaml dependency from Hadoop and Pig (CASSADRA-1322)
 * expose CfDef metadata in describe_keyspaces (CASSANDRA-1363)
 * restore use of mmap_index_only option (CASSANDRA-1241)
 * dropping a keyspace with no column families generated an error
   (CASSANDRA-1378)
 * rename RackAwareStrategy to OldNetworkTopologyStrategy, RackUnawareStrategy
   to SimpleStrategy, DatacenterShardStrategy to NetworkTopologyStrategy,
   AbstractRackAwareSnitch to AbstractNetworkTopologySnitch (CASSANDRA-1392)
 * merge StorageProxy.mutate, mutateBlocking (CASSANDRA-1396)
 * faster UUIDType, LongType comparisons (CASSANDRA-1386, 1393)
 * fix setting read_repair_chance from CLI addColumnFamily (CASSANDRA-1399)
 * fix updates to indexed columns (CASSANDRA-1373)
 * fix race condition leaving to FileNotFoundException (CASSANDRA-1382)
 * fix sharded lock hash on index write path (CASSANDRA-1402)
 * add support for GT/E, LT/E in subordinate index clauses (CASSANDRA-1401)
 * cfId counter got out of sync when CFs were added (CASSANDRA-1403)
 * less chatty schema updates (CASSANDRA-1389)
 * rename column family mbeans. 'type' will now include either
   'IndexColumnFamilies' or 'ColumnFamilies' depending on the CFS type.
   (CASSANDRA-1385)
 * disallow invalid keyspace and column family names. This includes name that
   matches a '^\w+' regex. (CASSANDRA-1377)
 * use JNA, if present, to take snapshots (CASSANDRA-1371)
 * truncate hints if starting 0.7 for the first time (CASSANDRA-1414)
 * fix FD leak in single-row slicepredicate queries (CASSANDRA-1416)
 * allow index expressions against columns that are not part of the
   SlicePredicate (CASSANDRA-1410)
 * config-converter properly handles snitches and framed support
   (CASSANDRA-1420)
 * remove keyspace argument from multiget_count (CASSANDRA-1422)
 * allow specifying cassandra.yaml location as (local or remote) URL
   (CASSANDRA-1126)
 * fix using DynamicEndpointSnitch with NetworkTopologyStrategy
   (CASSANDRA-1429)
 * Add CfDef.default_validation_class (CASSANDRA-891)
 * fix EstimatedHistogram.max (CASSANDRA-1413)
 * quorum read optimization (CASSANDRA-1622)
 * handle zero-length (or missing) rows during HH paging (CASSANDRA-1432)
 * include secondary indexes during schema migrations (CASSANDRA-1406)
 * fix commitlog header race during schema change (CASSANDRA-1435)
 * fix ColumnFamilyStoreMBeanIterator to use new type name (CASSANDRA-1433)
 * correct filename generated by xml->yaml converter (CASSANDRA-1419)
 * add CMSInitiatingOccupancyFraction=75 and UseCMSInitiatingOccupancyOnly
   to default JVM options
 * decrease jvm heap for cassandra-cli (CASSANDRA-1446)
 * ability to modify keyspaces and column family definitions on a live cluster
   (CASSANDRA-1285)
 * support for Hadoop Streaming [non-jvm map/reduce via stdin/out]
   (CASSANDRA-1368)
 * Move persistent sstable stats from the system table to an sstable component
   (CASSANDRA-1430)
 * remove failed bootstrap attempt from pending ranges when gossip times
   it out after 1h (CASSANDRA-1463)
 * eager-create tcp connections to other cluster members (CASSANDRA-1465)
 * enumerate stages and derive stage from message type instead of
   transmitting separately (CASSANDRA-1465)
 * apply reversed flag during collation from different data sources
   (CASSANDRA-1450)
 * make failure to remove commitlog segment non-fatal (CASSANDRA-1348)
 * correct ordering of drain operations so CL.recover is no longer
   necessary (CASSANDRA-1408)
 * removed keyspace from describe_splits method (CASSANDRA-1425)
 * rename check_schema_agreement to describe_schema_versions
   (CASSANDRA-1478)
 * fix QUORUM calculation for RF > 3 (CASSANDRA-1487)
 * remove tombstones during non-major compactions when bloom filter
   verifies that row does not exist in other sstables (CASSANDRA-1074)
 * nodes that coordinated a loadbalance in the past could not be seen by
   newly added nodes (CASSANDRA-1467)
 * exposed endpoint states (gossip details) via jmx (CASSANDRA-1467)
 * ensure that compacted sstables are not included when new readers are
   instantiated (CASSANDRA-1477)
 * by default, calculate heap size and memtable thresholds at runtime (CASSANDRA-1469)
 * fix races dealing with adding/dropping keyspaces and column families in
   rapid succession (CASSANDRA-1477)
 * clean up of Streaming system (CASSANDRA-1503, 1504, 1506)
 * add options to configure Thrift socket keepalive and buffer sizes (CASSANDRA-1426)
 * make contrib CassandraServiceDataCleaner recursive (CASSANDRA-1509)
 * min, max compaction threshold are configurable and persistent
   per-ColumnFamily (CASSANDRA-1468)
 * fix replaying the last mutation in a commitlog unnecessarily
   (CASSANDRA-1512)
 * invoke getDefaultUncaughtExceptionHandler from DTPE with the original
   exception rather than the ExecutionException wrapper (CASSANDRA-1226)
 * remove Clock from the Thrift (and Avro) API (CASSANDRA-1501)
 * Close intra-node sockets when connection is broken (CASSANDRA-1528)
 * RPM packaging spec file (CASSANDRA-786)
 * weighted request scheduler (CASSANDRA-1485)
 * treat expired columns as deleted (CASSANDRA-1539)
 * make IndexInterval configurable (CASSANDRA-1488)
 * add describe_snitch to Thrift API (CASSANDRA-1490)
 * MD5 authenticator compares plain text submitted password with MD5'd
   saved property, instead of vice versa (CASSANDRA-1447)
 * JMX MessagingService pending and completed counts (CASSANDRA-1533)
 * fix race condition processing repair responses (CASSANDRA-1511)
 * make repair blocking (CASSANDRA-1511)
 * create EndpointSnitchInfo and MBean to expose rack and DC (CASSANDRA-1491)
 * added option to contrib/word_count to output results back to Cassandra
   (CASSANDRA-1342)
 * rewrite Hadoop ColumnFamilyRecordWriter to pool connections, retry to
   multiple Cassandra nodes, and smooth impact on the Cassandra cluster
   by using smaller batch sizes (CASSANDRA-1434)
 * fix setting gc_grace_seconds via CLI (CASSANDRA-1549)
 * support TTL'd index values (CASSANDRA-1536)
 * make removetoken work like decommission (CASSANDRA-1216)
 * make cli comparator-aware and improve quote rules (CASSANDRA-1523,-1524)
 * make nodetool compact and cleanup blocking (CASSANDRA-1449)
 * add memtable, cache information to GCInspector logs (CASSANDRA-1558)
 * enable/disable HintedHandoff via JMX (CASSANDRA-1550)
 * Ignore stray files in the commit log directory (CASSANDRA-1547)
 * Disallow bootstrap to an in-use token (CASSANDRA-1561)


0.7-beta1
 * sstable versioning (CASSANDRA-389)
 * switched to slf4j logging (CASSANDRA-625)
 * add (optional) expiration time for column (CASSANDRA-699)
 * access levels for authentication/authorization (CASSANDRA-900)
 * add ReadRepairChance to CF definition (CASSANDRA-930)
 * fix heisenbug in system tests, especially common on OS X (CASSANDRA-944)
 * convert to byte[] keys internally and all public APIs (CASSANDRA-767)
 * ability to alter schema definitions on a live cluster (CASSANDRA-44)
 * renamed configuration file to cassandra.xml, and log4j.properties to
   log4j-server.properties, which must now be loaded from
   the classpath (which is how our scripts in bin/ have always done it)
   (CASSANDRA-971)
 * change get_count to require a SlicePredicate. create multi_get_count
   (CASSANDRA-744)
 * re-organized endpointsnitch implementations and added SimpleSnitch
   (CASSANDRA-994)
 * Added preload_row_cache option (CASSANDRA-946)
 * add CRC to commitlog header (CASSANDRA-999)
 * removed deprecated batch_insert and get_range_slice methods (CASSANDRA-1065)
 * add truncate thrift method (CASSANDRA-531)
 * http mini-interface using mx4j (CASSANDRA-1068)
 * optimize away copy of sliced row on memtable read path (CASSANDRA-1046)
 * replace constant-size 2GB mmaped segments and special casing for index
   entries spanning segment boundaries, with SegmentedFile that computes
   segments that always contain entire entries/rows (CASSANDRA-1117)
 * avoid reading large rows into memory during compaction (CASSANDRA-16)
 * added hadoop OutputFormat (CASSANDRA-1101)
 * efficient Streaming (no more anticompaction) (CASSANDRA-579)
 * split commitlog header into separate file and add size checksum to
   mutations (CASSANDRA-1179)
 * avoid allocating a new byte[] for each mutation on replay (CASSANDRA-1219)
 * revise HH schema to be per-endpoint (CASSANDRA-1142)
 * add joining/leaving status to nodetool ring (CASSANDRA-1115)
 * allow multiple repair sessions per node (CASSANDRA-1190)
 * optimize away MessagingService for local range queries (CASSANDRA-1261)
 * make framed transport the default so malformed requests can't OOM the
   server (CASSANDRA-475)
 * significantly faster reads from row cache (CASSANDRA-1267)
 * take advantage of row cache during range queries (CASSANDRA-1302)
 * make GCGraceSeconds a per-ColumnFamily value (CASSANDRA-1276)
 * keep persistent row size and column count statistics (CASSANDRA-1155)
 * add IntegerType (CASSANDRA-1282)
 * page within a single row during hinted handoff (CASSANDRA-1327)
 * push DatacenterShardStrategy configuration into keyspace definition,
   eliminating datacenter.properties. (CASSANDRA-1066)
 * optimize forward slices starting with '' and single-index-block name
   queries by skipping the column index (CASSANDRA-1338)
 * streaming refactor (CASSANDRA-1189)
 * faster comparison for UUID types (CASSANDRA-1043)
 * secondary index support (CASSANDRA-749 and subtasks)
 * make compaction buckets deterministic (CASSANDRA-1265)


0.6.6
 * Allow using DynamicEndpointSnitch with RackAwareStrategy (CASSANDRA-1429)
 * remove the remaining vestiges of the unfinished DatacenterShardStrategy
   (replaced by NetworkTopologyStrategy in 0.7)


0.6.5
 * fix key ordering in range query results with RandomPartitioner
   and ConsistencyLevel > ONE (CASSANDRA-1145)
 * fix for range query starting with the wrong token range (CASSANDRA-1042)
 * page within a single row during hinted handoff (CASSANDRA-1327)
 * fix compilation on non-sun JDKs (CASSANDRA-1061)
 * remove String.trim() call on row keys in batch mutations (CASSANDRA-1235)
 * Log summary of dropped messages instead of spamming log (CASSANDRA-1284)
 * add dynamic endpoint snitch (CASSANDRA-981)
 * fix streaming for keyspaces with hyphens in their name (CASSANDRA-1377)
 * fix errors in hard-coded bloom filter optKPerBucket by computing it
   algorithmically (CASSANDRA-1220
 * remove message deserialization stage, and uncap read/write stages
   so slow reads/writes don't block gossip processing (CASSANDRA-1358)
 * add jmx port configuration to Debian package (CASSANDRA-1202)
 * use mlockall via JNA, if present, to prevent Linux from swapping
   out parts of the JVM (CASSANDRA-1214)


0.6.4
 * avoid queuing multiple hint deliveries for the same endpoint
   (CASSANDRA-1229)
 * better performance for and stricter checking of UTF8 column names
   (CASSANDRA-1232)
 * extend option to lower compaction priority to hinted handoff
   as well (CASSANDRA-1260)
 * log errors in gossip instead of re-throwing (CASSANDRA-1289)
 * avoid aborting commitlog replay prematurely if a flushed-but-
   not-removed commitlog segment is encountered (CASSANDRA-1297)
 * fix duplicate rows being read during mapreduce (CASSANDRA-1142)
 * failure detection wasn't closing command sockets (CASSANDRA-1221)
 * cassandra-cli.bat works on windows (CASSANDRA-1236)
 * pre-emptively drop requests that cannot be processed within RPCTimeout
   (CASSANDRA-685)
 * add ack to Binary write verb and update CassandraBulkLoader
   to wait for acks for each row (CASSANDRA-1093)
 * added describe_partitioner Thrift method (CASSANDRA-1047)
 * Hadoop jobs no longer require the Cassandra storage-conf.xml
   (CASSANDRA-1280, CASSANDRA-1047)
 * log thread pool stats when GC is excessive (CASSANDRA-1275)
 * remove gossip message size limit (CASSANDRA-1138)
 * parallelize local and remote reads during multiget, and respect snitch
   when determining whether to do local read for CL.ONE (CASSANDRA-1317)
 * fix read repair to use requested consistency level on digest mismatch,
   rather than assuming QUORUM (CASSANDRA-1316)
 * process digest mismatch re-reads in parallel (CASSANDRA-1323)
 * switch hints CF comparator to BytesType (CASSANDRA-1274)


0.6.3
 * retry to make streaming connections up to 8 times. (CASSANDRA-1019)
 * reject describe_ring() calls on invalid keyspaces (CASSANDRA-1111)
 * fix cache size calculation for size of 100% (CASSANDRA-1129)
 * fix cache capacity only being recalculated once (CASSANDRA-1129)
 * remove hourly scan of all hints on the off chance that the gossiper
   missed a status change; instead, expose deliverHintsToEndpoint to JMX
   so it can be done manually, if necessary (CASSANDRA-1141)
 * don't reject reads at CL.ALL (CASSANDRA-1152)
 * reject deletions to supercolumns in CFs containing only standard
   columns (CASSANDRA-1139)
 * avoid preserving login information after client disconnects
   (CASSANDRA-1057)
 * prefer sun jdk to openjdk in debian init script (CASSANDRA-1174)
 * detect partioner config changes between restarts and fail fast
   (CASSANDRA-1146)
 * use generation time to resolve node token reassignment disagreements
   (CASSANDRA-1118)
 * restructure the startup ordering of Gossiper and MessageService to avoid
   timing anomalies (CASSANDRA-1160)
 * detect incomplete commit log hearders (CASSANDRA-1119)
 * force anti-entropy service to stream files on the stream stage to avoid
   sending streams out of order (CASSANDRA-1169)
 * remove inactive stream managers after AES streams files (CASSANDRA-1169)
 * allow removing entire row through batch_mutate Deletion (CASSANDRA-1027)
 * add JMX metrics for row-level bloom filter false positives (CASSANDRA-1212)
 * added a redhat init script to contrib (CASSANDRA-1201)
 * use midpoint when bootstrapping a new machine into range with not
   much data yet instead of random token (CASSANDRA-1112)
 * kill server on OOM in executor stage as well as Thrift (CASSANDRA-1226)
 * remove opportunistic repairs, when two machines with overlapping replica
   responsibilities happen to finish major compactions of the same CF near
   the same time.  repairs are now fully manual (CASSANDRA-1190)
 * add ability to lower compaction priority (default is no change from 0.6.2)
   (CASSANDRA-1181)


0.6.2
 * fix contrib/word_count build. (CASSANDRA-992)
 * split CommitLogExecutorService into BatchCommitLogExecutorService and
   PeriodicCommitLogExecutorService (CASSANDRA-1014)
 * add latency histograms to CFSMBean (CASSANDRA-1024)
 * make resolving timestamp ties deterministic by using value bytes
   as a tiebreaker (CASSANDRA-1039)
 * Add option to turn off Hinted Handoff (CASSANDRA-894)
 * fix windows startup (CASSANDRA-948)
 * make concurrent_reads, concurrent_writes configurable at runtime via JMX
   (CASSANDRA-1060)
 * disable GCInspector on non-Sun JVMs (CASSANDRA-1061)
 * fix tombstone handling in sstable rows with no other data (CASSANDRA-1063)
 * fix size of row in spanned index entries (CASSANDRA-1056)
 * install json2sstable, sstable2json, and sstablekeys to Debian package
 * StreamingService.StreamDestinations wouldn't empty itself after streaming
   finished (CASSANDRA-1076)
 * added Collections.shuffle(splits) before returning the splits in
   ColumnFamilyInputFormat (CASSANDRA-1096)
 * do not recalculate cache capacity post-compaction if it's been manually
   modified (CASSANDRA-1079)
 * better defaults for flush sorter + writer executor queue sizes
   (CASSANDRA-1100)
 * windows scripts for SSTableImport/Export (CASSANDRA-1051)
 * windows script for nodetool (CASSANDRA-1113)
 * expose PhiConvictThreshold (CASSANDRA-1053)
 * make repair of RF==1 a no-op (CASSANDRA-1090)
 * improve default JVM GC options (CASSANDRA-1014)
 * fix SlicePredicate serialization inside Hadoop jobs (CASSANDRA-1049)
 * close Thrift sockets in Hadoop ColumnFamilyRecordReader (CASSANDRA-1081)


0.6.1
 * fix NPE in sstable2json when no excluded keys are given (CASSANDRA-934)
 * keep the replica set constant throughout the read repair process
   (CASSANDRA-937)
 * allow querying getAllRanges with empty token list (CASSANDRA-933)
 * fix command line arguments inversion in clustertool (CASSANDRA-942)
 * fix race condition that could trigger a false-positive assertion
   during post-flush discard of old commitlog segments (CASSANDRA-936)
 * fix neighbor calculation for anti-entropy repair (CASSANDRA-924)
 * perform repair even for small entropy differences (CASSANDRA-924)
 * Use hostnames in CFInputFormat to allow Hadoop's naive string-based
   locality comparisons to work (CASSANDRA-955)
 * cache read-only BufferedRandomAccessFile length to avoid
   3 system calls per invocation (CASSANDRA-950)
 * nodes with IPv6 (and no IPv4) addresses could not join cluster
   (CASSANDRA-969)
 * Retrieve the correct number of undeleted columns, if any, from
   a supercolumn in a row that had been deleted previously (CASSANDRA-920)
 * fix index scans that cross the 2GB mmap boundaries for both mmap
   and standard i/o modes (CASSANDRA-866)
 * expose drain via nodetool (CASSANDRA-978)


0.6.0-RC1
 * JMX drain to flush memtables and run through commit log (CASSANDRA-880)
 * Bootstrapping can skip ranges under the right conditions (CASSANDRA-902)
 * fix merging row versions in range_slice for CL > ONE (CASSANDRA-884)
 * default write ConsistencyLeven chaned from ZERO to ONE
 * fix for index entries spanning mmap buffer boundaries (CASSANDRA-857)
 * use lexical comparison if time part of TimeUUIDs are the same
   (CASSANDRA-907)
 * bound read, mutation, and response stages to fix possible OOM
   during log replay (CASSANDRA-885)
 * Use microseconds-since-epoch (UTC) in cli, instead of milliseconds
 * Treat batch_mutate Deletion with null supercolumn as "apply this predicate
   to top level supercolumns" (CASSANDRA-834)
 * Streaming destination nodes do not update their JMX status (CASSANDRA-916)
 * Fix internal RPC timeout calculation (CASSANDRA-911)
 * Added Pig loadfunc to contrib/pig (CASSANDRA-910)


0.6.0-beta3
 * fix compaction bucketing bug (CASSANDRA-814)
 * update windows batch file (CASSANDRA-824)
 * deprecate KeysCachedFraction configuration directive in favor
   of KeysCached; move to unified-per-CF key cache (CASSANDRA-801)
 * add invalidateRowCache to ColumnFamilyStoreMBean (CASSANDRA-761)
 * send Handoff hints to natural locations to reduce load on
   remaining nodes in a failure scenario (CASSANDRA-822)
 * Add RowWarningThresholdInMB configuration option to warn before very
   large rows get big enough to threaten node stability, and -x option to
   be able to remove them with sstable2json if the warning is unheeded
   until it's too late (CASSANDRA-843)
 * Add logging of GC activity (CASSANDRA-813)
 * fix ConcurrentModificationException in commitlog discard (CASSANDRA-853)
 * Fix hardcoded row count in Hadoop RecordReader (CASSANDRA-837)
 * Add a jmx status to the streaming service and change several DEBUG
   messages to INFO (CASSANDRA-845)
 * fix classpath in cassandra-cli.bat for Windows (CASSANDRA-858)
 * allow re-specifying host, port to cassandra-cli if invalid ones
   are first tried (CASSANDRA-867)
 * fix race condition handling rpc timeout in the coordinator
   (CASSANDRA-864)
 * Remove CalloutLocation and StagingFileDirectory from storage-conf files
   since those settings are no longer used (CASSANDRA-878)
 * Parse a long from RowWarningThresholdInMB instead of an int (CASSANDRA-882)
 * Remove obsolete ControlPort code from DatabaseDescriptor (CASSANDRA-886)
 * move skipBytes side effect out of assert (CASSANDRA-899)
 * add "double getLoad" to StorageServiceMBean (CASSANDRA-898)
 * track row stats per CF at compaction time (CASSANDRA-870)
 * disallow CommitLogDirectory matching a DataFileDirectory (CASSANDRA-888)
 * default key cache size is 200k entries, changed from 10% (CASSANDRA-863)
 * add -Dcassandra-foreground=yes to cassandra.bat
 * exit if cluster name is changed unexpectedly (CASSANDRA-769)


0.6.0-beta1/beta2
 * add batch_mutate thrift command, deprecating batch_insert (CASSANDRA-336)
 * remove get_key_range Thrift API, deprecated in 0.5 (CASSANDRA-710)
 * add optional login() Thrift call for authentication (CASSANDRA-547)
 * support fat clients using gossiper and StorageProxy to perform
   replication in-process [jvm-only] (CASSANDRA-535)
 * support mmapped I/O for reads, on by default on 64bit JVMs
   (CASSANDRA-408, CASSANDRA-669)
 * improve insert concurrency, particularly during Hinted Handoff
   (CASSANDRA-658)
 * faster network code (CASSANDRA-675)
 * stress.py moved to contrib (CASSANDRA-635)
 * row caching [must be explicitly enabled per-CF in config] (CASSANDRA-678)
 * present a useful measure of compaction progress in JMX (CASSANDRA-599)
 * add bin/sstablekeys (CASSNADRA-679)
 * add ConsistencyLevel.ANY (CASSANDRA-687)
 * make removetoken remove nodes from gossip entirely (CASSANDRA-644)
 * add ability to set cache sizes at runtime (CASSANDRA-708)
 * report latency and cache hit rate statistics with lifetime totals
   instead of average over the last minute (CASSANDRA-702)
 * support get_range_slice for RandomPartitioner (CASSANDRA-745)
 * per-keyspace replication factory and replication strategy (CASSANDRA-620)
 * track latency in microseconds (CASSANDRA-733)
 * add describe_ Thrift methods, deprecating get_string_property and
   get_string_list_property
 * jmx interface for tracking operation mode and streams in general.
   (CASSANDRA-709)
 * keep memtables in sorted order to improve range query performance
   (CASSANDRA-799)
 * use while loop instead of recursion when trimming sstables compaction list
   to avoid blowing stack in pathological cases (CASSANDRA-804)
 * basic Hadoop map/reduce support (CASSANDRA-342)


0.5.1
 * ensure all files for an sstable are streamed to the same directory.
   (CASSANDRA-716)
 * more accurate load estimate for bootstrapping (CASSANDRA-762)
 * tolerate dead or unavailable bootstrap target on write (CASSANDRA-731)
 * allow larger numbers of keys (> 140M) in a sstable bloom filter
   (CASSANDRA-790)
 * include jvm argument improvements from CASSANDRA-504 in debian package
 * change streaming chunk size to 32MB to accomodate Windows XP limitations
   (was 64MB) (CASSANDRA-795)
 * fix get_range_slice returning results in the wrong order (CASSANDRA-781)


0.5.0 final
 * avoid attempting to delete temporary bootstrap files twice (CASSANDRA-681)
 * fix bogus NaN in nodeprobe cfstats output (CASSANDRA-646)
 * provide a policy for dealing with single thread executors w/ a full queue
   (CASSANDRA-694)
 * optimize inner read in MessagingService, vastly improving multiple-node
   performance (CASSANDRA-675)
 * wait for table flush before streaming data back to a bootstrapping node.
   (CASSANDRA-696)
 * keep track of bootstrapping sources by table so that bootstrapping doesn't
   give the indication of finishing early (CASSANDRA-673)


0.5.0 RC3
 * commit the correct version of the patch for CASSANDRA-663


0.5.0 RC2 (unreleased)
 * fix bugs in converting get_range_slice results to Thrift
   (CASSANDRA-647, CASSANDRA-649)
 * expose java.util.concurrent.TimeoutException in StorageProxy methods
   (CASSANDRA-600)
 * TcpConnectionManager was holding on to disconnected connections,
   giving the false indication they were being used. (CASSANDRA-651)
 * Remove duplicated write. (CASSANDRA-662)
 * Abort bootstrap if IP is already in the token ring (CASSANDRA-663)
 * increase default commitlog sync period, and wait for last sync to
   finish before submitting another (CASSANDRA-668)


0.5.0 RC1
 * Fix potential NPE in get_range_slice (CASSANDRA-623)
 * add CRC32 to commitlog entries (CASSANDRA-605)
 * fix data streaming on windows (CASSANDRA-630)
 * GC compacted sstables after cleanup and compaction (CASSANDRA-621)
 * Speed up anti-entropy validation (CASSANDRA-629)
 * Fix anti-entropy assertion error (CASSANDRA-639)
 * Fix pending range conflicts when bootstapping or moving
   multiple nodes at once (CASSANDRA-603)
 * Handle obsolete gossip related to node movement in the case where
   one or more nodes is down when the movement occurs (CASSANDRA-572)
 * Include dead nodes in gossip to avoid a variety of problems
   and fix HH to removed nodes (CASSANDRA-634)
 * return an InvalidRequestException for mal-formed SlicePredicates
   (CASSANDRA-643)
 * fix bug determining closest neighbor for use in multiple datacenters
   (CASSANDRA-648)
 * Vast improvements in anticompaction speed (CASSANDRA-607)
 * Speed up log replay and writes by avoiding redundant serializations
   (CASSANDRA-652)


0.5.0 beta 2
 * Bootstrap improvements (several tickets)
 * add nodeprobe repair anti-entropy feature (CASSANDRA-193, CASSANDRA-520)
 * fix possibility of partition when many nodes restart at once
   in clusters with multiple seeds (CASSANDRA-150)
 * fix NPE in get_range_slice when no data is found (CASSANDRA-578)
 * fix potential NPE in hinted handoff (CASSANDRA-585)
 * fix cleanup of local "system" keyspace (CASSANDRA-576)
 * improve computation of cluster load balance (CASSANDRA-554)
 * added super column read/write, column count, and column/row delete to
   cassandra-cli (CASSANDRA-567, CASSANDRA-594)
 * fix returning live subcolumns of deleted supercolumns (CASSANDRA-583)
 * respect JAVA_HOME in bin/ scripts (several tickets)
 * add StorageService.initClient for fat clients on the JVM (CASSANDRA-535)
   (see contrib/client_only for an example of use)
 * make consistency_level functional in get_range_slice (CASSANDRA-568)
 * optimize key deserialization for RandomPartitioner (CASSANDRA-581)
 * avoid GCing tombstones except on major compaction (CASSANDRA-604)
 * increase failure conviction threshold, resulting in less nodes
   incorrectly (and temporarily) marked as down (CASSANDRA-610)
 * respect memtable thresholds during log replay (CASSANDRA-609)
 * support ConsistencyLevel.ALL on read (CASSANDRA-584)
 * add nodeprobe removetoken command (CASSANDRA-564)


0.5.0 beta
 * Allow multiple simultaneous flushes, improving flush throughput
   on multicore systems (CASSANDRA-401)
 * Split up locks to improve write and read throughput on multicore systems
   (CASSANDRA-444, CASSANDRA-414)
 * More efficient use of memory during compaction (CASSANDRA-436)
 * autobootstrap option: when enabled, all non-seed nodes will attempt
   to bootstrap when started, until bootstrap successfully
   completes. -b option is removed.  (CASSANDRA-438)
 * Unless a token is manually specified in the configuration xml,
   a bootstraping node will use a token that gives it half the
   keys from the most-heavily-loaded node in the cluster,
   instead of generating a random token.
   (CASSANDRA-385, CASSANDRA-517)
 * Miscellaneous bootstrap fixes (several tickets)
 * Ability to change a node's token even after it has data on it
   (CASSANDRA-541)
 * Ability to decommission a live node from the ring (CASSANDRA-435)
 * Semi-automatic loadbalancing via nodeprobe (CASSANDRA-192)
 * Add ability to set compaction thresholds at runtime via
   JMX / nodeprobe.  (CASSANDRA-465)
 * Add "comment" field to ColumnFamily definition. (CASSANDRA-481)
 * Additional JMX metrics (CASSANDRA-482)
 * JSON based export and import tools (several tickets)
 * Hinted Handoff fixes (several tickets)
 * Add key cache to improve read performance (CASSANDRA-423)
 * Simplified construction of custom ReplicationStrategy classes
   (CASSANDRA-497)
 * Graphical application (Swing) for ring integrity verification and
   visualization was added to contrib (CASSANDRA-252)
 * Add DCQUORUM, DCQUORUMSYNC consistency levels and corresponding
   ReplicationStrategy / EndpointSnitch classes.  Experimental.
   (CASSANDRA-492)
 * Web client interface added to contrib (CASSANDRA-457)
 * More-efficient flush for Random, CollatedOPP partitioners
   for normal writes (CASSANDRA-446) and bulk load (CASSANDRA-420)
 * Add MemtableFlushAfterMinutes, a global replacement for the old
   per-CF FlushPeriodInMinutes setting (CASSANDRA-463)
 * optimizations to slice reading (CASSANDRA-350) and supercolumn
   queries (CASSANDRA-510)
 * force binding to given listenaddress for nodes with multiple
   interfaces (CASSANDRA-546)
 * stress.py benchmarking tool improvements (several tickets)
 * optimized replica placement code (CASSANDRA-525)
 * faster log replay on restart (CASSANDRA-539, CASSANDRA-540)
 * optimized local-node writes (CASSANDRA-558)
 * added get_range_slice, deprecating get_key_range (CASSANDRA-344)
 * expose TimedOutException to thrift (CASSANDRA-563)


0.4.2
 * Add validation disallowing null keys (CASSANDRA-486)
 * Fix race conditions in TCPConnectionManager (CASSANDRA-487)
 * Fix using non-utf8-aware comparison as a sanity check.
   (CASSANDRA-493)
 * Improve default garbage collector options (CASSANDRA-504)
 * Add "nodeprobe flush" (CASSANDRA-505)
 * remove NotFoundException from get_slice throws list (CASSANDRA-518)
 * fix get (not get_slice) of entire supercolumn (CASSANDRA-508)
 * fix null token during bootstrap (CASSANDRA-501)


0.4.1
 * Fix FlushPeriod columnfamily configuration regression
   (CASSANDRA-455)
 * Fix long column name support (CASSANDRA-460)
 * Fix for serializing a row that only contains tombstones
   (CASSANDRA-458)
 * Fix for discarding unneeded commitlog segments (CASSANDRA-459)
 * Add SnapshotBeforeCompaction configuration option (CASSANDRA-426)
 * Fix compaction abort under insufficient disk space (CASSANDRA-473)
 * Fix reading subcolumn slice from tombstoned CF (CASSANDRA-484)
 * Fix race condition in RVH causing occasional NPE (CASSANDRA-478)


0.4.0
 * fix get_key_range problems when a node is down (CASSANDRA-440)
   and add UnavailableException to more Thrift methods
 * Add example EndPointSnitch contrib code (several tickets)


0.4.0 RC2
 * fix SSTable generation clash during compaction (CASSANDRA-418)
 * reject method calls with null parameters (CASSANDRA-308)
 * properly order ranges in nodeprobe output (CASSANDRA-421)
 * fix logging of certain errors on executor threads (CASSANDRA-425)


0.4.0 RC1
 * Bootstrap feature is live; use -b on startup (several tickets)
 * Added multiget api (CASSANDRA-70)
 * fix Deadlock with SelectorManager.doProcess and TcpConnection.write
   (CASSANDRA-392)
 * remove key cache b/c of concurrency bugs in third-party
   CLHM library (CASSANDRA-405)
 * update non-major compaction logic to use two threshold values
   (CASSANDRA-407)
 * add periodic / batch commitlog sync modes (several tickets)
 * inline BatchMutation into batch_insert params (CASSANDRA-403)
 * allow setting the logging level at runtime via mbean (CASSANDRA-402)
 * change default comparator to BytesType (CASSANDRA-400)
 * add forwards-compatible ConsistencyLevel parameter to get_key_range
   (CASSANDRA-322)
 * r/m special case of blocking for local destination when writing with
   ConsistencyLevel.ZERO (CASSANDRA-399)
 * Fixes to make BinaryMemtable [bulk load interface] useful (CASSANDRA-337);
   see contrib/bmt_example for an example of using it.
 * More JMX properties added (several tickets)
 * Thrift changes (several tickets)
    - Merged _super get methods with the normal ones; return values
      are now of ColumnOrSuperColumn.
    - Similarly, merged batch_insert_super into batch_insert.



0.4.0 beta
 * On-disk data format has changed to allow billions of keys/rows per
   node instead of only millions
 * Multi-keyspace support
 * Scan all sstables for all queries to avoid situations where
   different types of operation on the same ColumnFamily could
   disagree on what data was present
 * Snapshot support via JMX
 * Thrift API has changed a _lot_:
    - removed time-sorted CFs; instead, user-defined comparators
      may be defined on the column names, which are now byte arrays.
      Default comparators are provided for UTF8, Bytes, Ascii, Long (i64),
      and UUID types.
    - removed colon-delimited strings in thrift api in favor of explicit
      structs such as ColumnPath, ColumnParent, etc.  Also normalized
      thrift struct and argument naming.
    - Added columnFamily argument to get_key_range.
    - Change signature of get_slice to accept starting and ending
      columns as well as an offset.  (This allows use of indexes.)
      Added "ascending" flag to allow reasonably-efficient reverse
      scans as well.  Removed get_slice_by_range as redundant.
    - get_key_range operates on one CF at a time
    - changed `block` boolean on insert methods to ConsistencyLevel enum,
      with options of NONE, ONE, QUORUM, and ALL.
    - added similar consistency_level parameter to read methods
    - column-name-set slice with no names given now returns zero columns
      instead of all of them.  ("all" can run your server out of memory.
      use a range-based slice with a high max column count instead.)
 * Removed the web interface. Node information can now be obtained by
   using the newly introduced nodeprobe utility.
 * More JMX stats
 * Remove magic values from internals (e.g. special key to indicate
   when to flush memtables)
 * Rename configuration "table" to "keyspace"
 * Moved to crash-only design; no more shutdown (just kill the process)
 * Lots of bug fixes

Full list of issues resolved in 0.4 is at https://issues.apache.org/jira/secure/IssueNavigator.jspa?reset=true&&pid=12310865&fixfor=12313862&resolution=1&sorter/field=issuekey&sorter/order=DESC


0.3.0 RC3
 * Fix potential deadlock under load in TCPConnection.
   (CASSANDRA-220)


0.3.0 RC2
 * Fix possible data loss when server is stopped after replaying
   log but before new inserts force memtable flush.
   (CASSANDRA-204)
 * Added BUGS file


0.3.0 RC1
 * Range queries on keys, including user-defined key collation
 * Remove support
 * Workarounds for a weird bug in JDK select/register that seems
   particularly common on VM environments. Cassandra should deploy
   fine on EC2 now
 * Much improved infrastructure: the beginnings of a decent test suite
   ("ant test" for unit tests; "nosetests" for system tests), code
   coverage reporting, etc.
 * Expanded node status reporting via JMX
 * Improved error reporting/logging on both server and client
 * Reduced memory footprint in default configuration
 * Combined blocking and non-blocking versions of insert APIs
 * Added FlushPeriodInMinutes configuration parameter to force
   flushing of infrequently-updated ColumnFamilies<|MERGE_RESOLUTION|>--- conflicted
+++ resolved
@@ -1,10 +1,6 @@
-<<<<<<< HEAD
 DSE 5.2.0
 Merged from 4.0:
-=======
-4.0
  * Thrift removal (CASSANDRA-11115)
->>>>>>> 4881d9c3
  * Remove pre-3.0 compatibility code for 4.0 (CASSANDRA-12716)
  * Add column definition kind to dropped columns in schema (CASSANDRA-12705)
  * Add (automate) Nodetool Documentation (CASSANDRA-12672)
