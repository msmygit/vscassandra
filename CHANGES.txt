--- conflicted
+++ resolved
@@ -23,6 +23,7 @@
  * Fix ReversedType(DateType) mapping to native protocol (CASSANDRA-7576)
  * Always merge ranges owned by a single node (CASSANDRA-6930)
  * Track max/min timestamps for range tombstones (CASSANDRA-7647)
+ * Fix NPE when listing saved caches dir (CASSANDRA-7632)
 
 
 2.1.0-rc4
@@ -76,7 +77,6 @@
  * Fix AssertionError when using empty clustering columns and static columns
    (CASSANDRA-7455)
  * Add option to disable STCS in L0 (CASSANDRA-6621)
-<<<<<<< HEAD
  * Upgrade to snappy-java 1.0.5.2 (CASSANDRA-7476)
 
 
@@ -90,20 +90,6 @@
  * Fix exception when querying a composite-keyed table with a collection index
    (CASSANDRA-7372)
  * Use node's host id in place of counter ids (CASSANDRA-7366)
-=======
- * Fix error when doing reversed queries with static columns (CASSANDRA-7490)
- * Backport CASSANDRA-6747 (CASSANDRA-7560)
- * Track max/min timestamps for range tombstones (CASSANDRA-7647)
- * Fix NPE when listing saved caches dir (CASSANDRA-7632)
-Merged from 1.2:
- * Set correct stream ID on responses when non-Exception Throwables
-   are thrown while handling native protocol messages (CASSANDRA-7470)
-
-
-2.0.9
- * Fix CC#collectTimeOrderedData() tombstone optimisations (CASSANDRA-7394)
- * Fix assertion error in CL.ANY timeout handling (CASSANDRA-7364)
->>>>>>> 1a0aaf04
  * Handle empty CFs in Memtable#maybeUpdateLiveRatio() (CASSANDRA-7401)
  * Fix native protocol CAS batches (CASSANDRA-7337)
  * Reduce likelihood of contention on local paxos locking (CASSANDRA-7359)
