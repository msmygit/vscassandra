--- conflicted
+++ resolved
@@ -1,4 +1,3 @@
-<<<<<<< HEAD
 DSE 5.2.0
 Merged from 4.0:
  * Add column definition kind to dropped columns in schema (CASSANDRA-12705)
@@ -8,10 +7,7 @@
  * Clean up the SSTableReader#getScanner API wrt removal of RateLimiter (CASSANDRA-12422)
 
 DSE 5.1.0
-=======
-DSE 5.1.0
  * Improve StatementRestrictions::getPartitionKeys() execution speed (APOLLO-115)
->>>>>>> da784635
  * Move responsibility for qualifying ks in authz stmts to IResource (APOLLO-76)
  * Insert default superuser role with fixed timestamp (APOLLO-18)
  * Make Permissions extensible (APOLLO-26)
