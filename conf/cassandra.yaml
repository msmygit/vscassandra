--- conflicted
+++ resolved
@@ -36,7 +36,7 @@
 
 # initial_token allows you to specify tokens manually.  While you can use it with
 # vnodes (num_tokens > 1, above) -- in which case you should provide a 
-# comma-separated list -- it's primarily used when adding nodes to legacy clusters 
+# comma-separated list -- it's primarily used when adding nodes to legacy clusters
 # that do not have vnodes enabled.
 # initial_token:
 
@@ -999,7 +999,7 @@
 # RoundRobin
 #   throttle_limit
 #     The throttle_limit is the number of in-flight
-#     requests per client.  Requests beyond 
+#     requests per client.  Requests beyond
 #     that limit are queued up until
 #     running requests can complete.
 #     The value of 80 here is twice the number of
@@ -1141,9 +1141,9 @@
     key_alias: testing:1
     # CBC IV length for AES needs to be 16 bytes (which is also the default size)
     # iv_length: 16
-    key_provider: 
+    key_provider:
       - class_name: org.apache.cassandra.security.JKSKeyProvider
-        parameters: 
+        parameters:
           - keystore: conf/.keystore
             keystore_password: cassandra
             store_type: JCEKS
@@ -1189,7 +1189,10 @@
 # as corrupted. This should be positive and less than 2048.
 # max_value_size_in_mb: 256
 
-<<<<<<< HEAD
+# Probability cassandra will Gossip with one of the seeds during each round of gossip
+# Valid range is between 0.01 and 1.0
+# seed_gossip_probability: 1.0
+
 # Back-pressure settings #
 # If enabled, the coordinator will apply the back-pressure strategy specified below to each mutation
 # sent to replicas, with the aim of reducing pressure on overloaded replicas.
@@ -1211,11 +1214,6 @@
         - high_ratio: 0.90
           factor: 5
           flow: FAST
-=======
-# Probability cassandra will Gossip with one of the seeds during each round of gossip
-# Valid range is between 0.01 and 1.0
-# seed_gossip_probability: 1.0
->>>>>>> afa35b9b
 
 # Coalescing Strategies #
 # Coalescing multiples messages turns out to significantly boost message processing throughput (think doubling or more).
