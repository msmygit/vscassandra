# Licensed to the Apache Software Foundation (ASF) under one
# or more contributor license agreements.  See the NOTICE file
# distributed with this work for additional information
# regarding copyright ownership.  The ASF licenses this file
# to you under the Apache License, Version 2.0 (the
# "License"); you may not use this file except in compliance
# with the License.  You may obtain a copy of the License at
#
#     http://www.apache.org/licenses/LICENSE-2.0
#
# Unless required by applicable law or agreed to in writing, software
# distributed under the License is distributed on an "AS IS" BASIS,
# WITHOUT WARRANTIES OR CONDITIONS OF ANY KIND, either express or implied.
# See the License for the specific language governing permissions and
# limitations under the License.

calculate_heap_sizes()
{
    case "`uname`" in
        Linux)
            system_memory_in_mb=`free -m | awk '/:/ {print $2;exit}'`
            system_cpu_cores=`egrep -c 'processor([[:space:]]+):.*' /proc/cpuinfo`
        ;;
        FreeBSD)
            system_memory_in_bytes=`sysctl hw.physmem | awk '{print $2}'`
            system_memory_in_mb=`expr $system_memory_in_bytes / 1024 / 1024`
            system_cpu_cores=`sysctl hw.ncpu | awk '{print $2}'`
        ;;
        SunOS)
            system_memory_in_mb=`prtconf | awk '/Memory size:/ {print $3}'`
            system_cpu_cores=`psrinfo | wc -l`
        ;;
        Darwin)
            system_memory_in_bytes=`sysctl hw.memsize | awk '{print $2}'`
            system_memory_in_mb=`expr $system_memory_in_bytes / 1024 / 1024`
            system_cpu_cores=`sysctl hw.ncpu | awk '{print $2}'`
        ;;
        *)
            # assume reasonable defaults for e.g. a modern desktop or
            # cheap server
            system_memory_in_mb="2048"
            system_cpu_cores="2"
        ;;
    esac

    # some systems like the raspberry pi don't report cores, use at least 1
    if [ "$system_cpu_cores" -lt "1" ]
    then
        system_cpu_cores="1"
    fi

    # set max heap size based on the following
    # max(min(1/2 ram, 1024MB), min(1/4 ram, 8GB))
    # calculate 1/2 ram and cap to 1024MB
    # calculate 1/4 ram and cap to 8192MB
    # pick the max
    half_system_memory_in_mb=`expr $system_memory_in_mb / 2`
    quarter_system_memory_in_mb=`expr $half_system_memory_in_mb / 2`
    if [ "$half_system_memory_in_mb" -gt "1024" ]
    then
        half_system_memory_in_mb="1024"
    fi
    if [ "$quarter_system_memory_in_mb" -gt "8192" ]
    then
        quarter_system_memory_in_mb="8192"
    fi
    if [ "$half_system_memory_in_mb" -gt "$quarter_system_memory_in_mb" ]
    then
        max_heap_size_in_mb="$half_system_memory_in_mb"
    else
        max_heap_size_in_mb="$quarter_system_memory_in_mb"
    fi
    MAX_HEAP_SIZE="${max_heap_size_in_mb}M"

    # Young gen: min(max_sensible_per_modern_cpu_core * num_cores, 1/4 * heap size)
    max_sensible_yg_per_core_in_mb="100"
    max_sensible_yg_in_mb=`expr $max_sensible_yg_per_core_in_mb "*" $system_cpu_cores`

    desired_yg_in_mb=`expr $max_heap_size_in_mb / 4`

    if [ "$desired_yg_in_mb" -gt "$max_sensible_yg_in_mb" ]
    then
        HEAP_NEWSIZE="${max_sensible_yg_in_mb}M"
    else
        HEAP_NEWSIZE="${desired_yg_in_mb}M"
    fi
}

# Determine the sort of JVM we'll be running on.
java_ver_output=`"${JAVA:-java}" -version 2>&1`
jvmver=`echo "$java_ver_output" | grep '[openjdk|java] version' | awk -F'"' 'NR==1 {print $2}' | cut -d\- -f1`
JVM_VERSION=${jvmver%_*}
JVM_PATCH_VERSION=${jvmver#*_}

if [ "$JVM_VERSION" \< "1.8" ] ; then
    echo "Cassandra 3.0 and later require Java 8u40 or later."
    exit 1;
fi

if [ "$JVM_VERSION" \< "1.8" ] && [ "$JVM_PATCH_VERSION" -lt 40 ] ; then
    echo "Cassandra 3.0 and later require Java 8u40 or later."
    exit 1;
fi

jvm=`echo "$java_ver_output" | grep -A 1 'java version' | awk 'NR==2 {print $1}'`
case "$jvm" in
    OpenJDK)
        JVM_VENDOR=OpenJDK
        # this will be "64-Bit" or "32-Bit"
        JVM_ARCH=`echo "$java_ver_output" | awk 'NR==3 {print $2}'`
        ;;
    "Java(TM)")
        JVM_VENDOR=Oracle
        # this will be "64-Bit" or "32-Bit"
        JVM_ARCH=`echo "$java_ver_output" | awk 'NR==3 {print $3}'`
        ;;
    *)
        # Help fill in other JVM values
        JVM_VENDOR=other
        JVM_ARCH=unknown
        ;;
esac

#GC log path has to be defined here because it needs to access CASSANDRA_HOME
JVM_OPTS="$JVM_OPTS -Xloggc:${CASSANDRA_HOME}/logs/gc.log"

# Here we create the arguments that will get passed to the jvm when
# starting cassandra.

# Read user-defined JVM options from jvm.options file
JVM_OPTS_FILE=$CASSANDRA_CONF/jvm.options
for opt in `grep "^-" $JVM_OPTS_FILE`
do
  JVM_OPTS="$JVM_OPTS $opt"
done

# Check what parameters were defined on jvm.options file to avoid conflicts
echo $JVM_OPTS | grep -q Xmn
DEFINED_XMN=$?
echo $JVM_OPTS | grep -q Xmx
DEFINED_XMX=$?
echo $JVM_OPTS | grep -q Xms
DEFINED_XMS=$?
echo $JVM_OPTS | grep -q UseConcMarkSweepGC
USING_CMS=$?
echo $JVM_OPTS | grep -q UseG1GC
USING_G1=$?

# Override these to set the amount of memory to allocate to the JVM at
# start-up. For production use you may wish to adjust this for your
# environment. MAX_HEAP_SIZE is the total amount of memory dedicated
# to the Java heap. HEAP_NEWSIZE refers to the size of the young
# generation. Both MAX_HEAP_SIZE and HEAP_NEWSIZE should be either set
# or not (if you set one, set the other).
#
# The main trade-off for the young generation is that the larger it
# is, the longer GC pause times will be. The shorter it is, the more
# expensive GC will be (usually).
#
# The example HEAP_NEWSIZE assumes a modern 8-core+ machine for decent pause
# times. If in doubt, and if you do not particularly want to tweak, go with
# 100 MB per physical CPU core.

#MAX_HEAP_SIZE="4G"
#HEAP_NEWSIZE="800M"

# Set this to control the amount of arenas per-thread in glibc
#export MALLOC_ARENA_MAX=4

# only calculate the size if it's not set manually
if [ "x$MAX_HEAP_SIZE" = "x" ] && [ "x$HEAP_NEWSIZE" = "x" -o $USING_G1 -eq 0 ]; then
    calculate_heap_sizes
elif [ "x$MAX_HEAP_SIZE" = "x" ] ||  [ "x$HEAP_NEWSIZE" = "x" -a $USING_G1 -ne 0 ]; then
    echo "please set or unset MAX_HEAP_SIZE and HEAP_NEWSIZE in pairs when using CMS GC (see cassandra-env.sh)"
    exit 1
fi

if [ "x$MALLOC_ARENA_MAX" = "x" ] ; then
    export MALLOC_ARENA_MAX=4
fi

# We only set -Xms and -Xmx if they were not defined on jvm.options file
# If defined, both Xmx and Xms should be defined together.
if [ $DEFINED_XMX -ne 0 ] && [ $DEFINED_XMS -ne 0 ]; then
     JVM_OPTS="$JVM_OPTS -Xms${MAX_HEAP_SIZE}"
     JVM_OPTS="$JVM_OPTS -Xmx${MAX_HEAP_SIZE}"
elif [ $DEFINED_XMX -ne 0 ] || [ $DEFINED_XMS -ne 0 ]; then
     echo "Please set or unset -Xmx and -Xms flags in pairs on jvm.options file."
     exit 1
fi

# We only set -Xmn flag if it was not defined in jvm.options file
# and if the CMS GC is being used
# If defined, both Xmn and Xmx should be defined together.
if [ $DEFINED_XMN -eq 0 ] && [ $DEFINED_XMX -ne 0 ]; then
    echo "Please set or unset -Xmx and -Xmn flags in pairs on jvm.options file."
    exit 1
elif [ $DEFINED_XMN -ne 0 ] && [ $USING_CMS -eq 0 ]; then
    JVM_OPTS="$JVM_OPTS -Xmn${HEAP_NEWSIZE}"
fi

if [ "$JVM_ARCH" = "64-Bit" ] && [ $USING_CMS -eq 0 ]; then
    JVM_OPTS="$JVM_OPTS -XX:+UseCondCardMark"
fi

# provides hints to the JIT compiler
JVM_OPTS="$JVM_OPTS -XX:CompileCommandFile=$CASSANDRA_CONF/hotspot_compiler"

# add the jamm javaagent
JVM_OPTS="$JVM_OPTS -javaagent:$CASSANDRA_HOME/lib/jamm-0.3.0.jar"

# set jvm HeapDumpPath with CASSANDRA_HEAPDUMP_DIR
if [ "x$CASSANDRA_HEAPDUMP_DIR" != "x" ]; then
    JVM_OPTS="$JVM_OPTS -XX:HeapDumpPath=$CASSANDRA_HEAPDUMP_DIR/cassandra-`date +%s`-pid$$.hprof"
fi

# jmx: metrics and administration interface
#
# add this if you're having trouble connecting:
# JVM_OPTS="$JVM_OPTS -Djava.rmi.server.hostname=<public name>"
#
# see
# https://blogs.oracle.com/jmxetc/entry/troubleshooting_connection_problems_in_jconsole
# for more on configuring JMX through firewalls, etc. (Short version:
# get it working with no firewall first.)
#
# Cassandra ships with JMX accessible *only* from localhost.  
# To enable remote JMX connections, uncomment lines below
# with authentication and/or ssl enabled. See https://wiki.apache.org/cassandra/JmxSecurity 
#
if [ "x$LOCAL_JMX" = "x" ]; then
    LOCAL_JMX=yes
fi

# Specifies the default port over which Cassandra will be available for
# JMX connections.
# For security reasons, you should not expose this port to the internet.  Firewall it if needed.
JMX_PORT="7199"

if [ "$LOCAL_JMX" = "yes" ]; then
  JVM_OPTS="$JVM_OPTS -Dcassandra.jmx.local.port=$JMX_PORT"
  JVM_OPTS="$JVM_OPTS -Dcom.sun.management.jmxremote.authenticate=false"
else
  JVM_OPTS="$JVM_OPTS -Dcassandra.jmx.remote.port=$JMX_PORT"
  # if ssl is enabled the same port cannot be used for both jmx and rmi so either
  # pick another value for this property or comment out to use a random port (though see CASSANDRA-7087 for origins)
  JVM_OPTS="$JVM_OPTS -Dcom.sun.management.jmxremote.rmi.port=$JMX_PORT"

  # turn on JMX authentication. See below for further options
  JVM_OPTS="$JVM_OPTS -Dcom.sun.management.jmxremote.authenticate=true"

  # jmx ssl options
  #JVM_OPTS="$JVM_OPTS -Dcom.sun.management.jmxremote.ssl=true"
  #JVM_OPTS="$JVM_OPTS -Dcom.sun.management.jmxremote.ssl.need.client.auth=true"
  #JVM_OPTS="$JVM_OPTS -Dcom.sun.management.jmxremote.ssl.enabled.protocols=<enabled-protocols>"
  #JVM_OPTS="$JVM_OPTS -Dcom.sun.management.jmxremote.ssl.enabled.cipher.suites=<enabled-cipher-suites>"
  #JVM_OPTS="$JVM_OPTS -Djavax.net.ssl.keyStore=/path/to/keystore"
  #JVM_OPTS="$JVM_OPTS -Djavax.net.ssl.keyStorePassword=<keystore-password>"
  #JVM_OPTS="$JVM_OPTS -Djavax.net.ssl.trustStore=/path/to/truststore"
  #JVM_OPTS="$JVM_OPTS -Djavax.net.ssl.trustStorePassword=<truststore-password>"
fi

# jmx authentication and authorization options. By default, auth is only
# activated for remote connections but they can also be enabled for local only JMX
## Basic file based authn & authz
JVM_OPTS="$JVM_OPTS -Dcom.sun.management.jmxremote.password.file=/etc/cassandra/jmxremote.password"
#JVM_OPTS="$JVM_OPTS -Dcom.sun.management.jmxremote.access.file=/etc/cassandra/jmxremote.access"
## Custom auth settings which can be used as alternatives to JMX's out of the box auth utilities.
## JAAS login modules can be used for authentication by uncommenting these two properties.
## Cassandra ships with a LoginModule implementation - org.apache.cassandra.auth.CassandraLoginModule -
## which delegates to the IAuthenticator configured in cassandra.yaml. See the sample JAAS configuration
## file cassandra-jaas.config
#JVM_OPTS="$JVM_OPTS -Dcassandra.jmx.remote.login.config=CassandraLogin"
#JVM_OPTS="$JVM_OPTS -Djava.security.auth.login.config=$CASSANDRA_HOME/conf/cassandra-jaas.config"

## Cassandra also ships with a helper for delegating JMX authz calls to the configured IAuthorizer,
## uncomment this to use it. Requires one of the two authentication options to be enabled
#JVM_OPTS="$JVM_OPTS -Dcassandra.jmx.authorizer=org.apache.cassandra.auth.jmx.AuthorizationProxy"

# To use mx4j, an HTML interface for JMX, add mx4j-tools.jar to the lib/
# directory.
# See http://wiki.apache.org/cassandra/Operations#Monitoring_with_MX4J
# By default mx4j listens on 0.0.0.0:8081. Uncomment the following lines
# to control its listen address and port.
#MX4J_ADDRESS="127.0.0.1"
#MX4J_PORT="8081"

# Cassandra uses SIGAR to capture OS metrics CASSANDRA-7838
# for SIGAR we have to set the java.library.path
# to the location of the native libraries.
JVM_OPTS="$JVM_OPTS -Djava.library.path=$CASSANDRA_HOME/lib/sigar-bin"

<<<<<<< HEAD
# APOLLO-342: we need to expose the available system memory so that the
# MemoryOnlyStrategy can do proper fraction calculations.
# See max_memory_to_lock_fraction setting in cassandra.yaml for details.
JVM_OPTS="$JVM_OPTS -Dsystem_memory_in_mb=$system_memory_in_mb"

# Disable Agrona bounds check for extra performance
JVM_OPTS="$JVM_OPTS -Dagrona.disable.bounds.checks=TRUE"

JVM_OPTS="$JVM_OPTS $MX4J_ADDRESS"
JVM_OPTS="$JVM_OPTS $MX4J_PORT"
JVM_OPTS="$JVM_OPTS $JVM_EXTRA_OPTS"
=======
if [ "x$MX4J_ADDRESS" != "x" ]; then
    if [[ "$MX4J_ADDRESS" == \-Dmx4jaddress* ]]; then
        # Backward compatible with the older style #13578
        JVM_OPTS="$JVM_OPTS $MX4J_ADDRESS"
    else
        JVM_OPTS="$JVM_OPTS -Dmx4jaddress=$MX4J_ADDRESS"
    fi
fi
if [ "x$MX4J_PORT" != "x" ]; then
    if [[ "$MX4J_PORT" == \-Dmx4jport* ]]; then
        # Backward compatible with the older style #13578
        JVM_OPTS="$JVM_OPTS $MX4J_PORT"
    else
        JVM_OPTS="$JVM_OPTS -Dmx4jport=$MX4J_PORT"
    fi
fi

JVM_OPTS="$JVM_OPTS $JVM_EXTRA_OPTS"
>>>>>>> 4838e81a
<|MERGE_RESOLUTION|>--- conflicted
+++ resolved
@@ -290,7 +290,6 @@
 # to the location of the native libraries.
 JVM_OPTS="$JVM_OPTS -Djava.library.path=$CASSANDRA_HOME/lib/sigar-bin"
 
-<<<<<<< HEAD
 # APOLLO-342: we need to expose the available system memory so that the
 # MemoryOnlyStrategy can do proper fraction calculations.
 # See max_memory_to_lock_fraction setting in cassandra.yaml for details.
@@ -299,10 +298,6 @@
 # Disable Agrona bounds check for extra performance
 JVM_OPTS="$JVM_OPTS -Dagrona.disable.bounds.checks=TRUE"
 
-JVM_OPTS="$JVM_OPTS $MX4J_ADDRESS"
-JVM_OPTS="$JVM_OPTS $MX4J_PORT"
-JVM_OPTS="$JVM_OPTS $JVM_EXTRA_OPTS"
-=======
 if [ "x$MX4J_ADDRESS" != "x" ]; then
     if [[ "$MX4J_ADDRESS" == \-Dmx4jaddress* ]]; then
         # Backward compatible with the older style #13578
@@ -320,5 +315,4 @@
     fi
 fi
 
-JVM_OPTS="$JVM_OPTS $JVM_EXTRA_OPTS"
->>>>>>> 4838e81a
+JVM_OPTS="$JVM_OPTS $JVM_EXTRA_OPTS"