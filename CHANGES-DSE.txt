<<<<<<< HEAD
DSE 5.1.6
 * Add invalid-sstable-root JVM argument to all relevant test entries in build.xml (DB-1133)
Merged from dse5.0:
 * Add -Dcassandra.native_transport_startup_delay_second to delay startup of native transport, default 0(DB-1315)
=======
DSE 5.0.12
 * Memoize seeds (DB-865)
 * Add -Dcassandra.native_transport_startup_delay_second to delay startup of native transport, default 0 (DB-1315)
>>>>>>> 03665db3
 * New metrics for batchlog-replays (DB-1314)
 * Failed bootstrap streaming leaves auth uninitialized (DB-1274)
 * Eliminate thread roundtrip for version handshake (DB-1285)
 * Add new rebuild mode reset-no-snapshot (DB-1224)
 * Add 'nodetool abortrebuild' (DB-1234)
 * Make assassinate more resilient to missing tokens (DB-1283)
 * Add metrics on coordination of read commands (DB-637)


DSE 5.1.4
 * Do not leak body buffer in case of protocol exceptions and upgrade Netty to 4.0.52 (DB-1257)
 * Ensure that the list and set selectors elements are all of the same type (DB-905)
 * Always define execution_profiles in cqlsh.py (DB-1150)
 * Fix stress-tool not outputting row/s (DB-1123)
Merged from dse5.0:
 * Added "-Dcassandra.replace_consistency" to support replace from multiple sources (DB-247)
 * Add cross_dc_rtt_in_ms to cross dc requests, default 0 (DB-854)
 * Backport CASSANDRA-13299, Throttle base partitions during MV repair streaming to prevent OOM (DB-878)
 * Backport CASSANDRA-13079: Warn user to run full repair when increasing replication factor (DB-602)
 * Add anticompaction metrics and warn users when incremental repair is inefficient (DB-689)
 * Make scrub validate the partition key, add validation to schema mutation creation (DB-657)

DSE 5.1.3
Merged from dse5.0:
 * Group multiple view updates within the same base partition to speedup view build process(DB-969)
 * Add nodetool mark_unrepaired command (DB-692)
 * Make full repair default and disallow incremental repair on MV/CDC tables (DB-596)
 * Revert CASSANDRA-11223 behavior in AbstractReadCommandBuilder (DB-1010)
 * Simplify role-permissions handling (DB-796)
 * Prevent marking remote SSTables shadowing compacted data as repaired (DB-688)
 * fix completed rebuild logging always says 0 bytes (DB-810)
 * nodetool rebuild & bootstrap improvements (DB-581)
Merged from DSE 4.8.14:
  * Allow aggressive expiration of fully expired sstables without timestamp/key overlap checks (DB-902)


DSE 5.1.2
 * Make o.a.c.metrics extend org.codahale.metrics to fix Metrics Reporter (DB-811)
 * Make sure to handle range queries while filtering (DB-546)
 * Allow mapping a single column to multiple SASI indexes (DB-521)
 * Properly evict pstmts from prepared statements cache (DB-818)
 * Add `nodetool sequence` batch functionality (DB-651)
 * Show correct protocol version in cqlsh (DB-616)
 * null assertion in MemtablePostFlush (DB-708)
Merged from dse5.0:
 * Skip complex column range tombstones on simple columns (DB-480)
 * Fail remaining ongoing tasks when aborting a repair job (DB-669)
 * On node failure, fail only repair tasks of that node (DB-669)
 * Coerce integer JSON values to timestamp as well as long values (DB-483)
Merged from DSE 4.8.14:
* Integrate top threads command in nodetool (DB-652)


DSE 5.1.1
 * Update to logback-1.2.3 and redefine default rotation policy (DB-643)
 * Guard mapped memory accesses with an assertion instead of segfaulting JVM (DB-586)
 * Backport follow-up commit to CASSANDRA-12929
 * Fix version check to enable streaming keep-alive (backport CASSANDRA-12929)
Merged from dse5.0:
 * Handle missing metadata when opening a keyspace (DB-395)


DSE 5.1.0
 * Only perform drop below RF check on decommission for non-partitioned keyspaces (DB-589)
 * Fix SmallInt and TinyInt serialization (DB-542)
 * Check for null/empty password before calling legacyAuthenticate from CassandraLoginModule (DB-412)
 * Allow registering user expression on SelectStatement (DB-491)
 * Apply request timeout in cqlsh COPY correctly, after upgrading to execution profiles (DB-411)
 * Update java driver to DSE driver version 1.2.0-eap5-SNAPSHOT (DB-357)
 * Fix AssertionError in Continuous Paging Request on select count(*) query (DB-387)
 * Update internal DSE driver and fix formatting for Duration type (DB-417)
 * Replace open source Python driver with Datastax Enterprise driver (DB-349)
 * Fix OutOfSpaceTest broken by DB-227 (DB-350)
 * Allow to add IndexRestrictions to SelectStatement in an immutable way (DB-323)
 * Allow grammar extensions to be added to cqlsh for tab completion (DB-295)
 * Improve compaction performance (DB-123)
 * Add client warning to SASI index (DB-93)
 * Cqlsh copy-from: add support for UNSET values (DB-4)
 * Improve error message for incompatible authn/authz config (DB-226)
 * Continuous paging (DB-3, DB-267, DB-277, DB-291, DB-312, DB-316, DB-432, DB-438, DB-517)
 * Added show-queries, query-log-file and no-progress log options to cassandra-stress (DB-41)
 * Allow large partition generation in cassandra-stress user mode (DB-35)
 * Optimize VIntCoding and BufferedDataOutputStreamPlus (DB-49)
 * Improve metrics and reduce overhead under contention (DB-81)
 * Make SinglePartitionReadCommand::queriesMulticellType() faster (DB-117)
 * Accept internal resource name in GRANT/REVOKE statements (DB-113)
 * Improve StatementRestrictions::getPartitionKeys() execution speed (DB-115)
 * Move responsibility for qualifying ks in authz stmts to IResource (DB-76)
 * Insert default superuser role with fixed timestamp (DB-18)
 * Make Permissions extensible (DB-26)
 * Make IResource more easily extensible (DB-26)
 * Add method to IAuthenticator to login by user as well as by role (DB-70)
 * Add private protocol version (DB-2)
 * Backport CASSANDRA-13084: Avoid byte-array copy when key cache is disabled (no DB ticket)
 * Backport CASSANDRA-12510: Require forceful decommission if number of nodes is less than replication factor (no DB ticket)
 * Backport CASSANDRA-12654: Allow IN restrictions on column families with collections (no DB ticket)
 * Backport CASSANDRA-13028: Log message size in trace message in OutboundTcpConnection (no DB ticket)
 * Backport CASSANDRA-13029: Add timeUnit Days for cassandra-stress (no DB ticket)
 * Backport CASSANDRA-12649: Add mutation size and batch metrics (no DB ticket)
 * Backport CASSANDRA-12999: Add method to get size of endpoints to TokenMetadata (no DB ticket)
 * Backport CASSANDRA-8398: Expose time spent waiting in thread pool queue (no DB ticket)
 * Backport CASSANDRA-12969: Conditionally update index built status to avoid unnecessary flushes (no DB ticket)
 * Backport CASSANDRA-12946: cqlsh auto completion: refactor definition of compaction strategy options (no DB ticket)
 * Backport CASSANDRA-11935: Add support for arithmetic operators (no DB ticket)
Merged from dse5.0:
 * Bounded range splitting token allocation for first RF nodes (DB-121)
 * Backport CASSANDRA-12858: Add the range limit for the split ratio in PartitionerTestCase (DB-121)
 * Partial backport of token splitting from CASSANDRA-12777: Implement the NoReplicationTokenAllocator (DB-121)
 * Log when waiting remaining repair tasks to finish (DB-103)
 * Avoid AssertionError when shutting down finished repair executor (DB-119)
 * Add allocate_tokens_for_local_replication_factor flag (DB-34)
 * Backport CASSANDRA-13080: Use new token allocation for non bootstrap case as well (DB-34)
 * Backport CASSANDRA-12990: More fixes to the TokenAllocator (DB-34)
 * cqlsh SOURCE cmd shouldn't assume PlainTextAuthenticator (DB-492)
 * Skip flush on repair streaming (DB-466)
 * Minor optimization in GPFS, and related snitches (DB-479)
 * Issue CQL native protocol warning that DTCS is deprecated (DB-327)
 * Log message when rebuild has finished (DB-465)
 * Improve repair overstreaming for multi-DCs and large RFs (DB-390)
 * Connection refused should be logged less frequently (DB-455)
 * Always log flush errors (DB-227)
 * Disable preemptive sstable opening if sstable_preemptive_open_interval_in_mb <= 0,
   and warn about high GC pressure for values below 4 (DB-386)
 * Filter out duplicate sstables when performing snapshots to avoid
   duplicate hardlink errors (DB-290)
 * Prevent duplicate SyncUtil.force() in SeqentialWriter on close (DB-351)
 * Perform repair sync sequentially to avoid overloading coordinator (DB-216)
 * Backport CASSANDRA-11503: Add repaired percentage metric (DB-88)
 * Backport CASSANDRA-10134: Always perform collision check before joining ring (DB-232)
 * Backport CASSANDRA-12461: (Add pre- and post-shutdown hooks to Storage Service) (DB-48)
 * Wait for remaining tasks to finish on RepairJob after task failure (DB-87)
 * Exponential backoff when hint delivery fails (DB-17)<|MERGE_RESOLUTION|>--- conflicted
+++ resolved
@@ -1,13 +1,8 @@
-<<<<<<< HEAD
 DSE 5.1.6
  * Add invalid-sstable-root JVM argument to all relevant test entries in build.xml (DB-1133)
 Merged from dse5.0:
- * Add -Dcassandra.native_transport_startup_delay_second to delay startup of native transport, default 0(DB-1315)
-=======
-DSE 5.0.12
  * Memoize seeds (DB-865)
  * Add -Dcassandra.native_transport_startup_delay_second to delay startup of native transport, default 0 (DB-1315)
->>>>>>> 03665db3
  * New metrics for batchlog-replays (DB-1314)
  * Failed bootstrap streaming leaves auth uninitialized (DB-1274)
  * Eliminate thread roundtrip for version handshake (DB-1285)
