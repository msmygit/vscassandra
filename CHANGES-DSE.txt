<<<<<<< HEAD
DSE 5.0.13
 * Backport CASSANDRA-9241, fix 'nodetool toppartitions' (DB-1825)
 * Ignore lost+found directory on startup checks (DB-1215)
 * Fix NPE via QueryProcessor.resultify (DB-1739)
 * Handle output stream flush failed before closing OutboundTcpConnection (DB-1774)
 * Make PFS compatibility mode for GPFS opt-in (DB-1663)
 * Fix how duplicated Tombstones in legacy layout within the same clustering are handled (DB-1745)
 * Avoid NPE when providing invalid number of arguments for token function (DB-855)
 * Fetch/query no columns in priming connections to avoid errors if system.local columns are changed (DB-1708)
=======
DSE 4.8.16
  * Protect against BigDecimals with large scale (DB-1848)
  * Protect against overflow of local expiration time (DB-1619)
>>>>>>> e5278764


DSE 5.0.12
 * Allow skipping commit log replay does not fail on descriptor errors (DB-1650)
 * Protect against overflow of local expiration time (DB-1619)
 * Fix connections per host in Nodetool GetStreamThroughput (DB-1602)
 * Avoid hibernate on startup for boostrap node to avoid WTE due to not being marked alive (DB-1544)
 * Prevent received SSTables with tombstones during repair from being compacted (DB-1333)
 * Make `ReservedKeywords` mutable (DB-1637)
 * Non-disruptive seed node list reload (DB-1626)
 * Fix tpc connection being reset due to dc compression and flush socket before reset (DB-1636)
 * Skip legacy range tombstones if only their clustering is corrupted (DB-1579)
 * Fix AssertionError in ReadResponse$Serializer.serializedSize (DB-1471)
 * Backport ColumnFilters unit tests and reduce scope of DB-1444 to the case where queried == null (DB-1607)
 * Allow ALTER of system_distributed keyspace tables (DB-1604)
 * Do not fetch columns that are not in the filter fetched set (DB-1444)
 * Fix infinite loop on index query paging in tables with clustering (DB-1467)
 * Separate commit log replay and commit throwable inspection and policy handling (DB-673)
 * Fix for Local DC connections are compressed despite internode_compression: dc (DB-734)
 * Expanded hinted handoff instrumentation (DB-853)
 * Improve Gossip Dissemination Time (DB-996)
 * Use more intelligent level picking when we have a non-l0 file (DB-639, DB-1558)
 * LCS levels are not respected for `nodetool refresh` and replacing a node (DB-639, DB-1558)
 * Keep sstable level for decommision, remove and move operations (DB-908)
 * More quickly detect down nodes for batchlogs using the incoming connections (DB-809)
 * Fixes for waitForGossiper (DB-671)
 * Keep sstable level for decommision, remove and move operations (DB-908)
 * Print heap histogram on OOM errors by default (DB-1489)
 * Support frozen collection list and set in stress (DB-1464)
 * Improved streams logging (DB-1409)
 * Make migration-delay configurable (DB-1404)
 * Improved schema migration logging (DB-1410)
 * Register SizeEstimatesRecorder earlier and enable cleanup of invalid entries (DB-913)
 * Only serialize failed batchlog replay mutations to hints (DB-1377)
 * nodetool arguments with spaces print script errors (DB-1183)
 * Change token allocation to use RF=1 method when RF equals rack count (DB-1253)
 * Skip building views during base table streams on range movements (Backport CASSANDRA-13065) (DB-1311)
 * Add -Dcassandra.native_transport_startup_delay_seconds to delay startup of native transport, default 0 (DB-1315)
 * New metrics for batchlog-replays (DB-1314)
 * Failed bootstrap streaming leaves auth uninitialized (DB-1274)
 * Eliminate thread roundtrip for version handshake (DB-1285)
 * Do not leak body buffer in case of protocol exceptions and upgrade Netty to 4.0.52 (DB-1257)
 * Add new rebuild mode reset-no-snapshot (DB-1224)
 * Add 'nodetool abortrebuild' (DB-1234)
 * Make assassinate more resilient to missing tokens (DB-1283)
 * Add metrics on coordination of read commands (DB-637)
 * Add cross_dc_rtt_in_ms to cross dc requests, default 0 (DB-854)
 * Backport CASSANDRA-13299, Throttle base partitions during MV repair streaming to prevent OOM (DB-878)
 * Backport CASSANDRA-13079: Warn user to run full repair when increasing replication factor (DB-602)
 * Add anticompaction metrics and warn users when incremental repair is inefficient (DB-689)
Merged from DSE 4.8:
  * Improve live-node-replacement (DB-1327)


DSE 5.0.10
 * Make scrub validate the partition key, add validation to schema mutation creation (DB-657)
 * Group multiple view updates within the same base partition to speedup view build process(DB-969)
 * Add nodetool mark_unrepaired command (DB-692)
 * Make full repair default and disallow incremental repair on MV tables (DB-596)
 * Revert CASSANDRA-11223 behavior in AbstractReadCommandBuilder (DB-1010)
 * Simplify role-permissions handling (DB-796)
 * Prevent marking remote SSTables shadowing compacted data as repaired (DB-688)
 * fix completed rebuild logging always says 0 bytes (DB-810)
 * nodetool rebuild & bootstrap improvements (DB-581)
Merged from DSE 4.8.14:
  * Allow aggressive expiration of fully expired sstables without timestamp/key overlap checks (DB-902)


DSE 5.0.9
 * Skip complex column range tombstones on simple columns (DB-480)
 * Fail remaining ongoing tasks when aborting a repair job (DB-669)
 * On node failure, fail only repair tasks of that node (DB-669)
 * Coerce integer JSON values to timestamp as well as long values (DB-483)
Merged from DSE 4.8.14:
 * Integrate top threads command in nodetool (DB-652)


DSE 5.0.8
 * Handle missing metadata when opening a keyspace (DB-395)
 * Bounded range splitting token allocation for first RF nodes (DB-121)
 * Backport CASSANDRA-12858: Add the range limit for the split ratio in PartitionerTestCase (DB-121)
 * Partial backport of token splitting from CASSANDRA-12777: Implement the NoReplicationTokenAllocator (DB-121)
 * Log when waiting remaining repair tasks to finish (DB-103)
 * Avoid AssertionError when shutting down finished repair executor (DB-119)
 * Add allocate_tokens_for_local_replication_factor flag (DB-34)
 * Backport CASSANDRA-13080: Use new token allocation for non bootstrap case as well (DB-34)
 * Backport CASSANDRA-12990: More fixes to the TokenAllocator (DB-34)
 * cqlsh SOURCE cmd shouldn't assume PlainTextAuthenticator (DB-492)
 * Skip flush on repair streaming (DB-466)
 * Minor optimization in GPFS, and related snitches (DB-479)
 * Issue CQL native protocol warning that DTCS is deprecated (DB-327)
 * Log message when rebuild has finished (DB-465)
 * Improve repair overstreaming for multi-DCs and large RFs (DB-390)


DSE 5.0.7
 * Connection refused should be logged less frequently (DB-455)
 * Always log flush errors (DB-227)


DSE 5.0.6
 * Disable preemptive sstable opening if sstable_preemptive_open_interval_in_mb <= 0,
   and warn about high GC pressure for values below 4 (DB-386)
 * Filter out duplicate sstables when performing snapshots to avoid
   duplicate hardlink errors (DB-290)
 * Prevent duplicate SyncUtil.force() in SeqentialWriter on close (DB-351)
 * Perform repair sync sequentially to avoid overloading coordinator (DB-216)
 * Backport CASSANDRA-11503: Add repaired percentage metric (DB-88)


DSE 5.0.5
 * Backport CASSANDRA-10134: Always perform collision check before joining ring (DB-232)
 * Backport CASSANDRA-12461: Add pre- and post-shutdown hooks to Storage Service (DB-48)


DSE 5.0.4
 * Wait for remaining tasks to finish on RepairJob after task failure (DB-87)
 * Exponential backoff when hint delivery fails (DB-17)<|MERGE_RESOLUTION|>--- conflicted
+++ resolved
@@ -1,4 +1,3 @@
-<<<<<<< HEAD
 DSE 5.0.13
  * Backport CASSANDRA-9241, fix 'nodetool toppartitions' (DB-1825)
  * Ignore lost+found directory on startup checks (DB-1215)
@@ -8,11 +7,8 @@
  * Fix how duplicated Tombstones in legacy layout within the same clustering are handled (DB-1745)
  * Avoid NPE when providing invalid number of arguments for token function (DB-855)
  * Fetch/query no columns in priming connections to avoid errors if system.local columns are changed (DB-1708)
-=======
-DSE 4.8.16
-  * Protect against BigDecimals with large scale (DB-1848)
-  * Protect against overflow of local expiration time (DB-1619)
->>>>>>> e5278764
+Merged from DSE 4.8:
+ * Protect against BigDecimals with large scale (DB-1848)
 
 
 DSE 5.0.12
