--- conflicted
+++ resolved
@@ -1,4 +1,8 @@
-<<<<<<< HEAD
+DSE 5.0.9
+Merged from DSE 4.8.14:
+ * Integrate top threads command in nodetool (APOLLO-652)
+
+
 DSE 5.0.8
  * Handle missing metadata when opening a keyspace (APOLLO-395)
  * Bounded range splitting token allocation for first RF nodes (APOLLO-121)
@@ -15,11 +19,6 @@
  * Issue CQL native protocol warning that DTCS is deprecated (APOLLO-327)
  * Log message when rebuild has finished (APOLLO-465)
  * Improve repair overstreaming for multi-DCs and large RFs (APOLLO-390)
-Merged from DSE 4.8.13:
-=======
-DSE 4.8.14
->>>>>>> 0fd1eb6a
-* Integrate top threads command in nodetool (APOLLO-652)
 
 
 DSE 5.0.7
