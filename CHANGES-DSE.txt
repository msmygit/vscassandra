--- conflicted
+++ resolved
@@ -1,4 +1,3 @@
-<<<<<<< HEAD
 dse 6.0.0
  * Improve secondary index (re)build failure and concurrency handling (APOLLO-829)
  * Better exception handling for counter mutations (APOLLO-576)
@@ -17,10 +16,7 @@
  * For TWCS, flush to separate sstables based on write time (APOLLO-42)
  * Cleanup maven dependencies and download sources on maven ant tasks (APOLLO-302)
 Merged from dse5.1:
-=======
-DSE 5.1.2
  * Allow mapping a single column to multiple SASI indexes (APOLLO-521)
->>>>>>> 82b166ed
  * Properly evict pstmts from prepared statements cache (APOLLO-818)
  * Add `nodetool sequence` batch functionality (APOLLO-651)
  * null assertion in MemtablePostFlush (APOLLO-708)
