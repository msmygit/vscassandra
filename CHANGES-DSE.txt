<<<<<<< HEAD
DSE 5.0.12
 * Fix AssertionError in ReadResponse$Serializer.serializedSize (DB-1471)
 * Backport ColumnFilters unit tests and reduce scope of DB-1444 to the case where queried == null (DB-1607)
 * Allow ALTER of system_distributed keyspace tables (DB-1604)
 * Do not fetch columns that are not in the filter fetched set (DB-1444)
 * Fix infinite loop on index query paging in tables with clustering (DB-1467)
 * Separate commit log replay and commit throwable inspection and policy handling (DB-673)
 * Fix for Local DC connections are compressed despite internode_compression: dc (DB-734)
 * Expanded hinted handoff instrumentation (DB-853)
 * Improve Gossip Dissemination Time (DB-996)
 * Use more intelligent level picking when we have a non-l0 file (DB-639, DB-1558)
 * LCS levels are not respected for `nodetool refresh` and replacing a node (DB-639, DB-1558)
 * Keep sstable level for decommision, remove and move operations (DB-908)
 * More quickly detect down nodes for batchlogs using the incoming connections (DB-809)
 * Fixes for waitForGossiper (DB-671)
 * Keep sstable level for decommision, remove and move operations (DB-908)
 * Print heap histogram on OOM errors by default (DB-1489)
 * Support frozen collection list and set in stress (DB-1464)
 * Improved streams logging (DB-1409)
 * Make migration-delay configurable (DB-1404)
 * Improved schema migration logging (DB-1410)
 * Register SizeEstimatesRecorder earlier and enable cleanup of invalid entries (DB-913)
 * Only serialize failed batchlog replay mutations to hints (DB-1377)
 * nodetool arguments with spaces print script errors (DB-1183)
 * Change token allocation to use RF=1 method when RF equals rack count (DB-1253)
 * Skip building views during base table streams on range movements (Backport CASSANDRA-13065) (DB-1311)
 * Add -Dcassandra.native_transport_startup_delay_seconds to delay startup of native transport, default 0 (DB-1315)
 * New metrics for batchlog-replays (DB-1314)
 * Failed bootstrap streaming leaves auth uninitialized (DB-1274)
 * Eliminate thread roundtrip for version handshake (DB-1285)
 * Do not leak body buffer in case of protocol exceptions and upgrade Netty to 4.0.52 (DB-1257)
 * Add new rebuild mode reset-no-snapshot (DB-1224)
 * Add 'nodetool abortrebuild' (DB-1234)
 * Make assassinate more resilient to missing tokens (DB-1283)
 * Add metrics on coordination of read commands (DB-637)
 * Add cross_dc_rtt_in_ms to cross dc requests, default 0 (DB-854)
 * Backport CASSANDRA-13299, Throttle base partitions during MV repair streaming to prevent OOM (DB-878)
 * Backport CASSANDRA-13079: Warn user to run full repair when increasing replication factor (DB-602)
 * Add anticompaction metrics and warn users when incremental repair is inefficient (DB-689)


DSE 5.0.10
 * Make scrub validate the partition key, add validation to schema mutation creation (DB-657)
 * Group multiple view updates within the same base partition to speedup view build process(DB-969)
 * Add nodetool mark_unrepaired command (DB-692)
 * Make full repair default and disallow incremental repair on MV tables (DB-596)
 * Revert CASSANDRA-11223 behavior in AbstractReadCommandBuilder (DB-1010)
 * Simplify role-permissions handling (DB-796)
 * Prevent marking remote SSTables shadowing compacted data as repaired (DB-688)
 * fix completed rebuild logging always says 0 bytes (DB-810)
 * nodetool rebuild & bootstrap improvements (DB-581)
Merged from DSE 4.8.14:
  * Allow aggressive expiration of fully expired sstables without timestamp/key overlap checks (DB-902)


DSE 5.0.9
 * Skip complex column range tombstones on simple columns (DB-480)
 * Fail remaining ongoing tasks when aborting a repair job (DB-669)
 * On node failure, fail only repair tasks of that node (DB-669)
 * Coerce integer JSON values to timestamp as well as long values (DB-483)
Merged from DSE 4.8.14:
 * Integrate top threads command in nodetool (DB-652)


DSE 5.0.8
 * Handle missing metadata when opening a keyspace (DB-395)
 * Bounded range splitting token allocation for first RF nodes (DB-121)
 * Backport CASSANDRA-12858: Add the range limit for the split ratio in PartitionerTestCase (DB-121)
 * Partial backport of token splitting from CASSANDRA-12777: Implement the NoReplicationTokenAllocator (DB-121)
 * Log when waiting remaining repair tasks to finish (DB-103)
 * Avoid AssertionError when shutting down finished repair executor (DB-119)
 * Add allocate_tokens_for_local_replication_factor flag (DB-34)
 * Backport CASSANDRA-13080: Use new token allocation for non bootstrap case as well (DB-34)
 * Backport CASSANDRA-12990: More fixes to the TokenAllocator (DB-34)
 * cqlsh SOURCE cmd shouldn't assume PlainTextAuthenticator (DB-492)
 * Skip flush on repair streaming (DB-466)
 * Minor optimization in GPFS, and related snitches (DB-479)
 * Issue CQL native protocol warning that DTCS is deprecated (DB-327)
 * Log message when rebuild has finished (DB-465)
 * Improve repair overstreaming for multi-DCs and large RFs (DB-390)


DSE 5.0.7
 * Connection refused should be logged less frequently (DB-455)
 * Always log flush errors (DB-227)


DSE 5.0.6
 * Disable preemptive sstable opening if sstable_preemptive_open_interval_in_mb <= 0,
   and warn about high GC pressure for values below 4 (DB-386)
 * Filter out duplicate sstables when performing snapshots to avoid
   duplicate hardlink errors (DB-290)
 * Prevent duplicate SyncUtil.force() in SeqentialWriter on close (DB-351)
 * Perform repair sync sequentially to avoid overloading coordinator (DB-216)
 * Backport CASSANDRA-11503: Add repaired percentage metric (DB-88)


DSE 5.0.5
 * Backport CASSANDRA-10134: Always perform collision check before joining ring (DB-232)
 * Backport CASSANDRA-12461: Add pre- and post-shutdown hooks to Storage Service (DB-48)


DSE 5.0.4
 * Wait for remaining tasks to finish on RepairJob after task failure (DB-87)
 * Exponential backoff when hint delivery fails (DB-17)
=======
DSE 4.8.14
  * Improve live-node-replacement (DB-1327)
  * Backport CASSANDRA-11708: Enable client encryption in sstableloader with cli options (APOLLO-1033)
  * Allow aggressive expiration of fully expired sstables without timestamp/key overlap checks (APOLLO-902)
  * Integrate top threads command in nodetool (APOLLO-652)
>>>>>>> 3cd0528c
<|MERGE_RESOLUTION|>--- conflicted
+++ resolved
@@ -1,4 +1,3 @@
-<<<<<<< HEAD
 DSE 5.0.12
  * Fix AssertionError in ReadResponse$Serializer.serializedSize (DB-1471)
  * Backport ColumnFilters unit tests and reduce scope of DB-1444 to the case where queried == null (DB-1607)
@@ -38,6 +37,8 @@
  * Backport CASSANDRA-13299, Throttle base partitions during MV repair streaming to prevent OOM (DB-878)
  * Backport CASSANDRA-13079: Warn user to run full repair when increasing replication factor (DB-602)
  * Add anticompaction metrics and warn users when incremental repair is inefficient (DB-689)
+Merged from DSE 4.8:
+  * Improve live-node-replacement (DB-1327)
 
 
 DSE 5.0.10
@@ -103,11 +104,4 @@
 
 DSE 5.0.4
  * Wait for remaining tasks to finish on RepairJob after task failure (DB-87)
- * Exponential backoff when hint delivery fails (DB-17)
-=======
-DSE 4.8.14
-  * Improve live-node-replacement (DB-1327)
-  * Backport CASSANDRA-11708: Enable client encryption in sstableloader with cli options (APOLLO-1033)
-  * Allow aggressive expiration of fully expired sstables without timestamp/key overlap checks (APOLLO-902)
-  * Integrate top threads command in nodetool (APOLLO-652)
->>>>>>> 3cd0528c
+ * Exponential backoff when hint delivery fails (DB-17)