<<<<<<< HEAD
DSE 5.1.7
 * Fix SASI AND/OR semantics for StandardAnalyzer (DB-548)
 * Remove invalid path from compaction-stress script, populate data base on initial size (DB-1652)
 * Fix infinite loop when replaying a truncated commit log file and truncation is tolerated (DB-1557)
Merged from dse5.0:
=======
DSE 5.0.13
 * Fix NPE via QueryProcessor.resultify (DB-1739)
>>>>>>> 6e86302c
 * Handle output stream flush failed before closing OutboundTcpConnection (DB-1774)
 * Make PFS compatibility mode for GPFS opt-in (DB-1663)
 * Fix how duplicated Tombstones in legacy layout within the same clustering are handled (DB-1745)
 * Avoid NPE when providing invalid number of arguments for token function (DB-855)
 * Fetch/query no columns in priming connections to avoid errors if system.local columns are changed (DB-1708)
 * Allow skipping commit log replay does not fail on descriptor errors (DB-1650)
 * Protect against overflow of local expiration time (DB-1619)
 * Fix connections per host in Nodetool GetStreamThroughput (DB-1602)
 * Avoid hibernate on startup for boostrap node to avoid WTE due to not being marked alive (DB-1544)
 * Prevent received SSTables with tombstones during repair from being compacted (DB-1333)
 * Non-disruptive seed node list reload (DB-1626)
 * Make `ReservedKeywords` mutable (DB-1637)
 * Fix tpc connection being reset due to dc compression and flush socket before reset (DB-1636)
 * Skip legacy range tombstones if only their clustering is corrupted (DB-1579)
 * Fix AssertionError in ReadResponse$Serializer.serializedSize (DB-1471)
Merged from dse4.8:
  * Improve live-node-replacement (DB-1327)


DSE 5.1.6
 * Switch RMIExporter to dynamic proxy (DB-1591)
 * Do not fetch columns that are not in the filter fetched set (DB-1444)
 * Allow selecting static column only when querying static index (DB-1467)
 * Require only MODIFY permission on base when updating table with MV (DB-1089)
 * Force sstableloader exit to prevent hanging due to non-daemon threads running (DB-1560)
 * Add autoclosable to CompressionMetadata and fix leaks in SSTableMetadataViewer (DB-1529)
 * Use all columns to calculate estimatedRowSize for aggregation internal query (DB-1336)
 * Prevent continuous schema exchange between DSE 5.0 and DSE 5.1 nodes (DB-1477)
 * Allow DiskBoundaryManager to cache different Directories (DB-1454)
 * Do not apply read timeouts to aggregated queries and use a minimum internal page size (DB-1381)
 * Handle cont paging state for empty partitions with static rows (DB-1352)
 * Skip building views during base table streams on range movements (Backport CASSANDRA-13065) (DB-1311)
 * Add invalid-sstable-root JVM argument to all relevant test entries in build.xml (DB-1133)
 * Do not leak body buffer in case of protocol exceptions and upgrade Netty to 4.0.52 (DB-1257)
 * Ensure that the list and set selectors elements are all of the same type (DB-905)
Merged from dse5.0:
 * Backport ColumnFilters unit tests and reduce scope of DB-1444 to the case where queried == null (DB-1607)
 * Allow ALTER of system_distributed keyspace tables (DB-1604)
 * Separate commit log replay and commit throwable inspection and policy handling (DB-673)
 * Fix for Local DC connections are compressed despite internode_compression: dc (DB-734)
 * Expanded hinted handoff instrumentation (DB-853)
 * Improve Gossip Dissemination Time (DB-996)
 * Use more intelligent level picking when we have a non-l0 file (DB-639, DB-1558)
 * LCS levels are not respected for `nodetool refresh` and replacing a node (DB-639, DB-1558)
 * Keep sstable level for decommision, remove and move operations (DB-908)
 * More quickly detect down nodes for batchlogs using the incoming connections (DB-809)
 * Fixes for waitForGossiper (DB-671)
 * Keep sstable level for decommision, remove and move operations (DB-908)
 * Print heap histogram on OOM errors by default (DB-1489)
 * Support frozen collection list and set in stress (DB-1464)
 * Improved streams logging (DB-1409)
 * Make migration-delay configurable (DB-1404)
 * Improved schema migration logging (DB-1410)
 * Register SizeEstimatesRecorder earlier and enable cleanup of invalid entries (DB-913)
 * Only serialize failed batchlog replay mutations to hints (DB-1377)
 * nodetool arguments with spaces print script errors (DB-1183)
 * Change token allocation to use RF=1 method when RF equals rack count (DB-1253)
 * Add -Dcassandra.native_transport_startup_delay_seconds to delay startup of native transport, default 0 (DB-1315)
 * New metrics for batchlog-replays (DB-1314)
 * Failed bootstrap streaming leaves auth uninitialized (DB-1274)
 * Eliminate thread roundtrip for version handshake (DB-1285)
 * Add new rebuild mode reset-no-snapshot (DB-1224)
 * Add 'nodetool abortrebuild' (DB-1234)
 * Make assassinate more resilient to missing tokens (DB-1283)
 * Add metrics on coordination of read commands (DB-637)
 * Add cross_dc_rtt_in_ms to cross dc requests, default 0 (DB-854)
 * Backport CASSANDRA-13299, Throttle base partitions during MV repair streaming to prevent OOM (DB-878)


DSE 5.1.4
 * Always define execution_profiles in cqlsh.py (DB-1150)
 * Fix stress-tool not outputting row/s (DB-1123)
Merged from dse5.0:
 * Backport CASSANDRA-13079: Warn user to run full repair when increasing replication factor (DB-602)
 * Add anticompaction metrics and warn users when incremental repair is inefficient (DB-689)
 * Make scrub validate the partition key, add validation to schema mutation creation (DB-657)

DSE 5.1.3
Merged from dse5.0:
 * Group multiple view updates within the same base partition to speedup view build process(DB-969)
 * Add nodetool mark_unrepaired command (DB-692)
 * Make full repair default and disallow incremental repair on MV/CDC tables (DB-596)
 * Revert CASSANDRA-11223 behavior in AbstractReadCommandBuilder (DB-1010)
 * Simplify role-permissions handling (DB-796)
 * Prevent marking remote SSTables shadowing compacted data as repaired (DB-688)
 * fix completed rebuild logging always says 0 bytes (DB-810)
 * nodetool rebuild & bootstrap improvements (DB-581)
Merged from DSE 4.8.14:
  * Allow aggressive expiration of fully expired sstables without timestamp/key overlap checks (DB-902)


DSE 5.1.2
 * Make o.a.c.metrics extend org.codahale.metrics to fix Metrics Reporter (DB-811)
 * Make sure to handle range queries while filtering (DB-546)
 * Allow mapping a single column to multiple SASI indexes (DB-521)
 * Properly evict pstmts from prepared statements cache (DB-818)
 * Add `nodetool sequence` batch functionality (DB-651)
 * Show correct protocol version in cqlsh (DB-616)
 * null assertion in MemtablePostFlush (DB-708)
Merged from dse5.0:
 * Skip complex column range tombstones on simple columns (DB-480)
 * Fail remaining ongoing tasks when aborting a repair job (DB-669)
 * On node failure, fail only repair tasks of that node (DB-669)
 * Coerce integer JSON values to timestamp as well as long values (DB-483)
Merged from DSE 4.8.14:
* Integrate top threads command in nodetool (DB-652)


DSE 5.1.1
 * Update to logback-1.2.3 and redefine default rotation policy (DB-643)
 * Guard mapped memory accesses with an assertion instead of segfaulting JVM (DB-586)
 * Backport follow-up commit to CASSANDRA-12929
 * Fix version check to enable streaming keep-alive (backport CASSANDRA-12929)
Merged from dse5.0:
 * Handle missing metadata when opening a keyspace (DB-395)


DSE 5.1.0
 * Only perform drop below RF check on decommission for non-partitioned keyspaces (DB-589)
 * Fix SmallInt and TinyInt serialization (DB-542)
 * Check for null/empty password before calling legacyAuthenticate from CassandraLoginModule (DB-412)
 * Allow registering user expression on SelectStatement (DB-491)
 * Apply request timeout in cqlsh COPY correctly, after upgrading to execution profiles (DB-411)
 * Update java driver to DSE driver version 1.2.0-eap5-SNAPSHOT (DB-357)
 * Fix AssertionError in Continuous Paging Request on select count(*) query (DB-387)
 * Update internal DSE driver and fix formatting for Duration type (DB-417)
 * Replace open source Python driver with Datastax Enterprise driver (DB-349)
 * Fix OutOfSpaceTest broken by DB-227 (DB-350)
 * Allow to add IndexRestrictions to SelectStatement in an immutable way (DB-323)
 * Allow grammar extensions to be added to cqlsh for tab completion (DB-295)
 * Improve compaction performance (DB-123)
 * Add client warning to SASI index (DB-93)
 * Cqlsh copy-from: add support for UNSET values (DB-4)
 * Improve error message for incompatible authn/authz config (DB-226)
 * Continuous paging (DB-3, DB-267, DB-277, DB-291, DB-312, DB-316, DB-432, DB-438, DB-517)
 * Added show-queries, query-log-file and no-progress log options to cassandra-stress (DB-41)
 * Allow large partition generation in cassandra-stress user mode (DB-35)
 * Optimize VIntCoding and BufferedDataOutputStreamPlus (DB-49)
 * Improve metrics and reduce overhead under contention (DB-81)
 * Make SinglePartitionReadCommand::queriesMulticellType() faster (DB-117)
 * Accept internal resource name in GRANT/REVOKE statements (DB-113)
 * Improve StatementRestrictions::getPartitionKeys() execution speed (DB-115)
 * Move responsibility for qualifying ks in authz stmts to IResource (DB-76)
 * Insert default superuser role with fixed timestamp (DB-18)
 * Make Permissions extensible (DB-26)
 * Make IResource more easily extensible (DB-26)
 * Add method to IAuthenticator to login by user as well as by role (DB-70)
 * Add private protocol version (DB-2)
 * Backport CASSANDRA-13084: Avoid byte-array copy when key cache is disabled (no DB ticket)
 * Backport CASSANDRA-12510: Require forceful decommission if number of nodes is less than replication factor (no DB ticket)
 * Backport CASSANDRA-12654: Allow IN restrictions on column families with collections (no DB ticket)
 * Backport CASSANDRA-13028: Log message size in trace message in OutboundTcpConnection (no DB ticket)
 * Backport CASSANDRA-13029: Add timeUnit Days for cassandra-stress (no DB ticket)
 * Backport CASSANDRA-12649: Add mutation size and batch metrics (no DB ticket)
 * Backport CASSANDRA-12999: Add method to get size of endpoints to TokenMetadata (no DB ticket)
 * Backport CASSANDRA-8398: Expose time spent waiting in thread pool queue (no DB ticket)
 * Backport CASSANDRA-12969: Conditionally update index built status to avoid unnecessary flushes (no DB ticket)
 * Backport CASSANDRA-12946: cqlsh auto completion: refactor definition of compaction strategy options (no DB ticket)
 * Backport CASSANDRA-11935: Add support for arithmetic operators (no DB ticket)
Merged from dse5.0:
 * Bounded range splitting token allocation for first RF nodes (DB-121)
 * Backport CASSANDRA-12858: Add the range limit for the split ratio in PartitionerTestCase (DB-121)
 * Partial backport of token splitting from CASSANDRA-12777: Implement the NoReplicationTokenAllocator (DB-121)
 * Log when waiting remaining repair tasks to finish (DB-103)
 * Avoid AssertionError when shutting down finished repair executor (DB-119)
 * Add allocate_tokens_for_local_replication_factor flag (DB-34)
 * Backport CASSANDRA-13080: Use new token allocation for non bootstrap case as well (DB-34)
 * Backport CASSANDRA-12990: More fixes to the TokenAllocator (DB-34)
 * cqlsh SOURCE cmd shouldn't assume PlainTextAuthenticator (DB-492)
 * Skip flush on repair streaming (DB-466)
 * Minor optimization in GPFS, and related snitches (DB-479)
 * Issue CQL native protocol warning that DTCS is deprecated (DB-327)
 * Log message when rebuild has finished (DB-465)
 * Improve repair overstreaming for multi-DCs and large RFs (DB-390)
 * Connection refused should be logged less frequently (DB-455)
 * Always log flush errors (DB-227)
 * Disable preemptive sstable opening if sstable_preemptive_open_interval_in_mb <= 0,
   and warn about high GC pressure for values below 4 (DB-386)
 * Filter out duplicate sstables when performing snapshots to avoid
   duplicate hardlink errors (DB-290)
 * Prevent duplicate SyncUtil.force() in SeqentialWriter on close (DB-351)
 * Perform repair sync sequentially to avoid overloading coordinator (DB-216)
 * Backport CASSANDRA-11503: Add repaired percentage metric (DB-88)
 * Backport CASSANDRA-10134: Always perform collision check before joining ring (DB-232)
 * Backport CASSANDRA-12461: (Add pre- and post-shutdown hooks to Storage Service) (DB-48)
 * Wait for remaining tasks to finish on RepairJob after task failure (DB-87)
 * Exponential backoff when hint delivery fails (DB-17)<|MERGE_RESOLUTION|>--- conflicted
+++ resolved
@@ -1,13 +1,9 @@
-<<<<<<< HEAD
 DSE 5.1.7
  * Fix SASI AND/OR semantics for StandardAnalyzer (DB-548)
  * Remove invalid path from compaction-stress script, populate data base on initial size (DB-1652)
  * Fix infinite loop when replaying a truncated commit log file and truncation is tolerated (DB-1557)
 Merged from dse5.0:
-=======
-DSE 5.0.13
  * Fix NPE via QueryProcessor.resultify (DB-1739)
->>>>>>> 6e86302c
  * Handle output stream flush failed before closing OutboundTcpConnection (DB-1774)
  * Make PFS compatibility mode for GPFS opt-in (DB-1663)
  * Fix how duplicated Tombstones in legacy layout within the same clustering are handled (DB-1745)
