<<<<<<< HEAD
DSE 5.1.8
 * Add support again for "" as selectable to select SuperColumns (DB-1599)
 * Read connection ssl option from cqlshrc (DB-1800)
 * Fix SASI AND/OR semantics for StandardAnalyzer (DB-548)
Merged from dse5.0:
=======
DSE 5.0.13
 * Harden txn log files against exceptions when adding records and improve log messages (DB-1732)
>>>>>>> 83b93bc4
 * Fix JVM startup check (DB-1882)
 * Fix materialized view schema backup as table (DB-1828)
 * Init timestamp with Long.MIN_VALUE instead of -1 (DB-1823)
 * Fix AssertionError in ThrottledUnfilteredIterator due to empty UnfilteredRowIterator (DB-1859)
 * Make sstableloader use cassandra.config.loader instead of hardcoded YamlConfigurationLoader (DB-1750)
 * Backport CASSANDRA-9241, fix 'nodetool toppartitions' (DB-1825)
 * Ignore lost+found directory on startup checks (DB-1215)
Merged from DSE 4.8:
 * Protect against BigDecimals with large scale (DB-1848)


DSE 5.1.7
 * Remove invalid path from compaction-stress script, populate data base on initial size (DB-1652)
 * Fix infinite loop when replaying a truncated commit log file and truncation is tolerated (DB-1557)
Merged from dse5.0:
 * Fix NPE via QueryProcessor.resultify (DB-1739)
 * Handle output stream flush failed before closing OutboundTcpConnection (DB-1774)
 * Make PFS compatibility mode for GPFS opt-in (DB-1663)
 * Fix how duplicated Tombstones in legacy layout within the same clustering are handled (DB-1745)
 * Avoid NPE when providing invalid number of arguments for token function (DB-855)
 * Fetch/query no columns in priming connections to avoid errors if system.local columns are changed (DB-1708)
 * Allow skipping commit log replay does not fail on descriptor errors (DB-1650)
 * Protect against overflow of local expiration time (DB-1619)
 * Fix connections per host in Nodetool GetStreamThroughput (DB-1602)
 * Avoid hibernate on startup for boostrap node to avoid WTE due to not being marked alive (DB-1544)
 * Prevent received SSTables with tombstones during repair from being compacted (DB-1333)
 * Non-disruptive seed node list reload (DB-1626)
 * Make `ReservedKeywords` mutable (DB-1637)
 * Fix tpc connection being reset due to dc compression and flush socket before reset (DB-1636)
 * Skip legacy range tombstones if only their clustering is corrupted (DB-1579)
 * Fix AssertionError in ReadResponse$Serializer.serializedSize (DB-1471)
Merged from dse4.8:
  * Improve live-node-replacement (DB-1327)


DSE 5.1.6
 * Switch RMIExporter to dynamic proxy (DB-1591)
 * Do not fetch columns that are not in the filter fetched set (DB-1444)
 * Allow selecting static column only when querying static index (DB-1467)
 * Require only MODIFY permission on base when updating table with MV (DB-1089)
 * Force sstableloader exit to prevent hanging due to non-daemon threads running (DB-1560)
 * Add autoclosable to CompressionMetadata and fix leaks in SSTableMetadataViewer (DB-1529)
 * Use all columns to calculate estimatedRowSize for aggregation internal query (DB-1336)
 * Prevent continuous schema exchange between DSE 5.0 and DSE 5.1 nodes (DB-1477)
 * Allow DiskBoundaryManager to cache different Directories (DB-1454)
 * Do not apply read timeouts to aggregated queries and use a minimum internal page size (DB-1381)
 * Handle cont paging state for empty partitions with static rows (DB-1352)
 * Skip building views during base table streams on range movements (Backport CASSANDRA-13065) (DB-1311)
 * Add invalid-sstable-root JVM argument to all relevant test entries in build.xml (DB-1133)
 * Do not leak body buffer in case of protocol exceptions and upgrade Netty to 4.0.52 (DB-1257)
 * Ensure that the list and set selectors elements are all of the same type (DB-905)
Merged from dse5.0:
 * Backport ColumnFilters unit tests and reduce scope of DB-1444 to the case where queried == null (DB-1607)
 * Allow ALTER of system_distributed keyspace tables (DB-1604)
 * Separate commit log replay and commit throwable inspection and policy handling (DB-673)
 * Fix for Local DC connections are compressed despite internode_compression: dc (DB-734)
 * Expanded hinted handoff instrumentation (DB-853)
 * Improve Gossip Dissemination Time (DB-996)
 * Use more intelligent level picking when we have a non-l0 file (DB-639, DB-1558)
 * LCS levels are not respected for `nodetool refresh` and replacing a node (DB-639, DB-1558)
 * Keep sstable level for decommision, remove and move operations (DB-908)
 * More quickly detect down nodes for batchlogs using the incoming connections (DB-809)
 * Fixes for waitForGossiper (DB-671)
 * Keep sstable level for decommision, remove and move operations (DB-908)
 * Print heap histogram on OOM errors by default (DB-1489)
 * Support frozen collection list and set in stress (DB-1464)
 * Improved streams logging (DB-1409)
 * Make migration-delay configurable (DB-1404)
 * Improved schema migration logging (DB-1410)
 * Register SizeEstimatesRecorder earlier and enable cleanup of invalid entries (DB-913)
 * Only serialize failed batchlog replay mutations to hints (DB-1377)
 * nodetool arguments with spaces print script errors (DB-1183)
 * Change token allocation to use RF=1 method when RF equals rack count (DB-1253)
 * Add -Dcassandra.native_transport_startup_delay_seconds to delay startup of native transport, default 0 (DB-1315)
 * New metrics for batchlog-replays (DB-1314)
 * Failed bootstrap streaming leaves auth uninitialized (DB-1274)
 * Eliminate thread roundtrip for version handshake (DB-1285)
 * Add new rebuild mode reset-no-snapshot (DB-1224)
 * Add 'nodetool abortrebuild' (DB-1234)
 * Make assassinate more resilient to missing tokens (DB-1283)
 * Add metrics on coordination of read commands (DB-637)
 * Add cross_dc_rtt_in_ms to cross dc requests, default 0 (DB-854)
 * Backport CASSANDRA-13299, Throttle base partitions during MV repair streaming to prevent OOM (DB-878)


DSE 5.1.4
 * Always define execution_profiles in cqlsh.py (DB-1150)
 * Fix stress-tool not outputting row/s (DB-1123)
Merged from dse5.0:
 * Backport CASSANDRA-13079: Warn user to run full repair when increasing replication factor (DB-602)
 * Add anticompaction metrics and warn users when incremental repair is inefficient (DB-689)
 * Make scrub validate the partition key, add validation to schema mutation creation (DB-657)

DSE 5.1.3
Merged from dse5.0:
 * Group multiple view updates within the same base partition to speedup view build process(DB-969)
 * Add nodetool mark_unrepaired command (DB-692)
 * Make full repair default and disallow incremental repair on MV/CDC tables (DB-596)
 * Revert CASSANDRA-11223 behavior in AbstractReadCommandBuilder (DB-1010)
 * Simplify role-permissions handling (DB-796)
 * Prevent marking remote SSTables shadowing compacted data as repaired (DB-688)
 * fix completed rebuild logging always says 0 bytes (DB-810)
 * nodetool rebuild & bootstrap improvements (DB-581)
Merged from DSE 4.8.14:
  * Allow aggressive expiration of fully expired sstables without timestamp/key overlap checks (DB-902)


DSE 5.1.2
 * Make o.a.c.metrics extend org.codahale.metrics to fix Metrics Reporter (DB-811)
 * Make sure to handle range queries while filtering (DB-546)
 * Allow mapping a single column to multiple SASI indexes (DB-521)
 * Properly evict pstmts from prepared statements cache (DB-818)
 * Add `nodetool sequence` batch functionality (DB-651)
 * Show correct protocol version in cqlsh (DB-616)
 * null assertion in MemtablePostFlush (DB-708)
Merged from dse5.0:
 * Skip complex column range tombstones on simple columns (DB-480)
 * Fail remaining ongoing tasks when aborting a repair job (DB-669)
 * On node failure, fail only repair tasks of that node (DB-669)
 * Coerce integer JSON values to timestamp as well as long values (DB-483)
Merged from DSE 4.8.14:
* Integrate top threads command in nodetool (DB-652)


DSE 5.1.1
 * Update to logback-1.2.3 and redefine default rotation policy (DB-643)
 * Guard mapped memory accesses with an assertion instead of segfaulting JVM (DB-586)
 * Backport follow-up commit to CASSANDRA-12929
 * Fix version check to enable streaming keep-alive (backport CASSANDRA-12929)
Merged from dse5.0:
 * Handle missing metadata when opening a keyspace (DB-395)


DSE 5.1.0
 * Only perform drop below RF check on decommission for non-partitioned keyspaces (DB-589)
 * Fix SmallInt and TinyInt serialization (DB-542)
 * Check for null/empty password before calling legacyAuthenticate from CassandraLoginModule (DB-412)
 * Allow registering user expression on SelectStatement (DB-491)
 * Apply request timeout in cqlsh COPY correctly, after upgrading to execution profiles (DB-411)
 * Update java driver to DSE driver version 1.2.0-eap5-SNAPSHOT (DB-357)
 * Fix AssertionError in Continuous Paging Request on select count(*) query (DB-387)
 * Update internal DSE driver and fix formatting for Duration type (DB-417)
 * Replace open source Python driver with Datastax Enterprise driver (DB-349)
 * Fix OutOfSpaceTest broken by DB-227 (DB-350)
 * Allow to add IndexRestrictions to SelectStatement in an immutable way (DB-323)
 * Allow grammar extensions to be added to cqlsh for tab completion (DB-295)
 * Improve compaction performance (DB-123)
 * Add client warning to SASI index (DB-93)
 * Cqlsh copy-from: add support for UNSET values (DB-4)
 * Improve error message for incompatible authn/authz config (DB-226)
 * Continuous paging (DB-3, DB-267, DB-277, DB-291, DB-312, DB-316, DB-432, DB-438, DB-517)
 * Added show-queries, query-log-file and no-progress log options to cassandra-stress (DB-41)
 * Allow large partition generation in cassandra-stress user mode (DB-35)
 * Optimize VIntCoding and BufferedDataOutputStreamPlus (DB-49)
 * Improve metrics and reduce overhead under contention (DB-81)
 * Make SinglePartitionReadCommand::queriesMulticellType() faster (DB-117)
 * Accept internal resource name in GRANT/REVOKE statements (DB-113)
 * Improve StatementRestrictions::getPartitionKeys() execution speed (DB-115)
 * Move responsibility for qualifying ks in authz stmts to IResource (DB-76)
 * Insert default superuser role with fixed timestamp (DB-18)
 * Make Permissions extensible (DB-26)
 * Make IResource more easily extensible (DB-26)
 * Add method to IAuthenticator to login by user as well as by role (DB-70)
 * Add private protocol version (DB-2)
 * Backport CASSANDRA-13084: Avoid byte-array copy when key cache is disabled (no DB ticket)
 * Backport CASSANDRA-12510: Require forceful decommission if number of nodes is less than replication factor (no DB ticket)
 * Backport CASSANDRA-12654: Allow IN restrictions on column families with collections (no DB ticket)
 * Backport CASSANDRA-13028: Log message size in trace message in OutboundTcpConnection (no DB ticket)
 * Backport CASSANDRA-13029: Add timeUnit Days for cassandra-stress (no DB ticket)
 * Backport CASSANDRA-12649: Add mutation size and batch metrics (no DB ticket)
 * Backport CASSANDRA-12999: Add method to get size of endpoints to TokenMetadata (no DB ticket)
 * Backport CASSANDRA-8398: Expose time spent waiting in thread pool queue (no DB ticket)
 * Backport CASSANDRA-12969: Conditionally update index built status to avoid unnecessary flushes (no DB ticket)
 * Backport CASSANDRA-12946: cqlsh auto completion: refactor definition of compaction strategy options (no DB ticket)
 * Backport CASSANDRA-11935: Add support for arithmetic operators (no DB ticket)
Merged from dse5.0:
 * Bounded range splitting token allocation for first RF nodes (DB-121)
 * Backport CASSANDRA-12858: Add the range limit for the split ratio in PartitionerTestCase (DB-121)
 * Partial backport of token splitting from CASSANDRA-12777: Implement the NoReplicationTokenAllocator (DB-121)
 * Log when waiting remaining repair tasks to finish (DB-103)
 * Avoid AssertionError when shutting down finished repair executor (DB-119)
 * Add allocate_tokens_for_local_replication_factor flag (DB-34)
 * Backport CASSANDRA-13080: Use new token allocation for non bootstrap case as well (DB-34)
 * Backport CASSANDRA-12990: More fixes to the TokenAllocator (DB-34)
 * cqlsh SOURCE cmd shouldn't assume PlainTextAuthenticator (DB-492)
 * Skip flush on repair streaming (DB-466)
 * Minor optimization in GPFS, and related snitches (DB-479)
 * Issue CQL native protocol warning that DTCS is deprecated (DB-327)
 * Log message when rebuild has finished (DB-465)
 * Improve repair overstreaming for multi-DCs and large RFs (DB-390)
 * Connection refused should be logged less frequently (DB-455)
 * Always log flush errors (DB-227)
 * Disable preemptive sstable opening if sstable_preemptive_open_interval_in_mb <= 0,
   and warn about high GC pressure for values below 4 (DB-386)
 * Filter out duplicate sstables when performing snapshots to avoid
   duplicate hardlink errors (DB-290)
 * Prevent duplicate SyncUtil.force() in SeqentialWriter on close (DB-351)
 * Perform repair sync sequentially to avoid overloading coordinator (DB-216)
 * Backport CASSANDRA-11503: Add repaired percentage metric (DB-88)
 * Backport CASSANDRA-10134: Always perform collision check before joining ring (DB-232)
 * Backport CASSANDRA-12461: (Add pre- and post-shutdown hooks to Storage Service) (DB-48)
 * Wait for remaining tasks to finish on RepairJob after task failure (DB-87)
 * Exponential backoff when hint delivery fails (DB-17)<|MERGE_RESOLUTION|>--- conflicted
+++ resolved
@@ -1,13 +1,9 @@
-<<<<<<< HEAD
 DSE 5.1.8
  * Add support again for "" as selectable to select SuperColumns (DB-1599)
  * Read connection ssl option from cqlshrc (DB-1800)
  * Fix SASI AND/OR semantics for StandardAnalyzer (DB-548)
 Merged from dse5.0:
-=======
-DSE 5.0.13
  * Harden txn log files against exceptions when adding records and improve log messages (DB-1732)
->>>>>>> 83b93bc4
  * Fix JVM startup check (DB-1882)
  * Fix materialized view schema backup as table (DB-1828)
  * Init timestamp with Long.MIN_VALUE instead of -1 (DB-1823)
