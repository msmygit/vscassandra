--- conflicted
+++ resolved
@@ -1,4 +1,3 @@
-<<<<<<< HEAD
 dse 6.0.0
  * Use shaded mobility-rpc jar to fix DSE build issues (APOLLO-839)
  * Better exception handling for counter mutations (APOLLO-576)
@@ -17,14 +16,6 @@
  * For TWCS, flush to separate sstables based on write time (APOLLO-42)
  * Cleanup maven dependencies and download sources on maven ant tasks (APOLLO-302)
 Merged from dse5.1:
-=======
-DSE 5.1.3
-Merged from dse5.0:
- * nodetool rebuild & bootstrap improvements (APOLLO-581)
-
-
-DSE 5.1.2
->>>>>>> 0ed1297e
  * Make o.a.c.metrics extend org.codahale.metrics to fix Metrics Reporter (APOLLO-811)
  * Make sure to handle range queries while filtering (APOLLO-546)
  * Allow mapping a single column to multiple SASI indexes (APOLLO-521)
@@ -78,6 +69,7 @@
  * Backport CASSANDRA-12946: cqlsh auto completion: refactor definition of compaction strategy options (no APOLLO ticket)
  * Backport CASSANDRA-11935: Add support for arithmetic operators (no APOLLO ticket)
 Merged from dse5.0:
+ * nodetool rebuild & bootstrap improvements (APOLLO-581)
  * Coerce integer JSON values to timestamp as well as long values (APOLLO-483)
  * On node failure, fail only repair tasks of that node (APOLLO-669)
  * Fail remaining ongoing tasks when aborting a repair job (APOLLO-669)
