/*
 * Licensed to the Apache Software Foundation (ASF) under one
 * or more contributor license agreements.  See the NOTICE file
 * distributed with this work for additional information
 * regarding copyright ownership.  The ASF licenses this file
 * to you under the Apache License, Version 2.0 (the
 * "License"); you may not use this file except in compliance
 * with the License.  You may obtain a copy of the License at
 *
 *     http://www.apache.org/licenses/LICENSE-2.0
 *
 * Unless required by applicable law or agreed to in writing, software
 * distributed under the License is distributed on an "AS IS" BASIS,
 * WITHOUT WARRANTIES OR CONDITIONS OF ANY KIND, either express or implied.
 * See the License for the specific language governing permissions and
 * limitations under the License.
 */

package org.apache.cassandra.distributed.test;

import java.util.Collection;
import java.util.Collections;
import java.util.HashMap;
import java.util.List;
import java.util.Map;
import java.util.concurrent.TimeUnit;

import com.google.common.collect.Iterators;
import com.google.common.collect.Sets;
import org.awaitility.Awaitility;
import org.junit.Assert;
import org.junit.Test;
import org.slf4j.Logger;
import org.slf4j.LoggerFactory;

import org.apache.cassandra.config.CassandraRelevantProperties;
import org.apache.cassandra.config.Config;
import org.apache.cassandra.config.DatabaseDescriptor;
import org.apache.cassandra.cql3.ColumnIdentifier;
import org.apache.cassandra.cql3.QueryOptions;
import org.apache.cassandra.cql3.QueryProcessor;
import org.apache.cassandra.cql3.statements.SelectStatement;
import org.apache.cassandra.db.Clustering;
import org.apache.cassandra.db.ColumnFamilyStore;
import org.apache.cassandra.db.DecoratedKey;
import org.apache.cassandra.db.Keyspace;
import org.apache.cassandra.db.ReadExecutionController;
import org.apache.cassandra.db.ReadQuery;
import org.apache.cassandra.db.SystemKeyspace;
import org.apache.cassandra.db.compaction.CompactionManager;
import org.apache.cassandra.db.marshal.Int32Type;
import org.apache.cassandra.db.memtable.Memtable;
import org.apache.cassandra.db.partitions.PartitionIterator;
import org.apache.cassandra.db.partitions.PartitionUpdate;
import org.apache.cassandra.db.rows.BTreeRow;
import org.apache.cassandra.db.rows.BufferCell;
import org.apache.cassandra.db.rows.Cell;
import org.apache.cassandra.db.rows.Row;
import org.apache.cassandra.db.rows.RowIterator;
import org.apache.cassandra.dht.Range;
import org.apache.cassandra.dht.Token;
import org.apache.cassandra.distributed.Cluster;
import org.apache.cassandra.distributed.api.ConsistencyLevel;
import org.apache.cassandra.distributed.api.Feature;
import org.apache.cassandra.distributed.api.IInvokableInstance;
import org.apache.cassandra.distributed.shared.ClusterUtils;
import org.apache.cassandra.exceptions.CasWriteTimeoutException;
import org.apache.cassandra.gms.FailureDetector;
import org.apache.cassandra.locator.InetAddressAndPort;
import org.apache.cassandra.net.Verb;
import org.apache.cassandra.repair.RepairParallelism;
import org.apache.cassandra.repair.messages.RepairOption;
import org.apache.cassandra.schema.ColumnMetadata;
import org.apache.cassandra.schema.Schema;
import org.apache.cassandra.schema.TableId;
import org.apache.cassandra.schema.TableMetadata;
import org.apache.cassandra.service.ActiveRepairService;
import org.apache.cassandra.service.ClientState;
import org.apache.cassandra.service.StorageService;
import org.apache.cassandra.service.paxos.Ballot;
import org.apache.cassandra.service.paxos.Commit;
import org.apache.cassandra.service.paxos.Paxos;
import org.apache.cassandra.service.paxos.PaxosState;
import org.apache.cassandra.service.paxos.uncommitted.PaxosKeyState;
import org.apache.cassandra.service.paxos.uncommitted.PaxosRows;
import org.apache.cassandra.service.paxos.uncommitted.PaxosUncommittedTracker;
import org.apache.cassandra.service.paxos.uncommitted.PaxosUncommittedTracker.UpdateSupplier;
import org.apache.cassandra.streaming.PreviewKind;
import org.apache.cassandra.utils.ByteBufferUtil;
import org.apache.cassandra.utils.Clock;
import org.apache.cassandra.utils.FBUtilities;
import org.apache.cassandra.utils.Pair;

import static java.util.concurrent.TimeUnit.SECONDS;
import static org.apache.cassandra.schema.SchemaConstants.SYSTEM_KEYSPACE_NAME;
import static org.apache.cassandra.service.paxos.Ballot.Flag.GLOBAL;
import static org.apache.cassandra.service.paxos.BallotGenerator.Global.staleBallot;

import org.apache.cassandra.utils.CloseableIterator;

// quick workaround for metaspace ooms, will properly reuse clusters later
public class PaxosRepair2Test extends TestBaseImpl
{
    private static final Logger logger = LoggerFactory.getLogger(PaxosRepair2Test.class);
    private static final String TABLE = "tbl";
    public static final String OFFSETTABLE_CLOCK_NAME = OffsettableClock.class.getName();

    static
    {
        CassandraRelevantProperties.PAXOS_EXECUTE_ON_SELF.setBoolean(false);
        DatabaseDescriptor.daemonInitialization();
    }

    private static int getUncommitted(IInvokableInstance instance, String keyspace, String table)
    {
        if (instance.isShutdown())
            return 0;
        int uncommitted = instance.callsOnInstance(() -> {
            TableMetadata cfm = Schema.instance.getTableMetadata(keyspace, table);
            return Iterators.size(PaxosState.uncommittedTracker().uncommittedKeyIterator(cfm.id, null));
        }).call();
        logger.info("{} has {} uncommitted instances", instance, uncommitted);
        return uncommitted;
    }

    private static void assertUncommitted(IInvokableInstance instance, String ks, String table, int expected)
    {
        Assert.assertEquals(expected, getUncommitted(instance, ks, table));
    }

    private static void repair(Cluster cluster, String keyspace, String table, boolean force)
    {
        Map<String, String> options = new HashMap<>();
        options.put(RepairOption.PARALLELISM_KEY, RepairParallelism.SEQUENTIAL.getName());
        options.put(RepairOption.PRIMARY_RANGE_KEY, Boolean.toString(false));
        options.put(RepairOption.INCREMENTAL_KEY, Boolean.toString(false));
        options.put(RepairOption.JOB_THREADS_KEY, Integer.toString(1));
        options.put(RepairOption.TRACE_KEY, Boolean.toString(false));
        options.put(RepairOption.COLUMNFAMILIES_KEY, "");
        options.put(RepairOption.PULL_REPAIR_KEY, Boolean.toString(false));
        options.put(RepairOption.FORCE_REPAIR_KEY, Boolean.toString(force));
        options.put(RepairOption.PREVIEW, PreviewKind.NONE.toString());
        options.put(RepairOption.IGNORE_UNREPLICATED_KS, Boolean.toString(false));
        options.put(RepairOption.REPAIR_PAXOS_KEY, Boolean.toString(true));
        options.put(RepairOption.PAXOS_ONLY_KEY, Boolean.toString(true));

        cluster.get(1).runOnInstance(() -> {
            int cmd = StorageService.instance.repairAsync(keyspace, options);

            while (true)
            {
                try
                {
                    Thread.sleep(500);
                }
                catch (InterruptedException e)
                {
                    throw new AssertionError(e);
                }
                Pair<ActiveRepairService.ParentRepairStatus, List<String>> status = ActiveRepairService.instance.getRepairStatus(cmd);
                if (status == null)
                    continue;

                switch (status.left)
                {
                    case IN_PROGRESS:
                        continue;
                    case COMPLETED:
                        return;
                    default:
                        throw new AssertionError("Repair failed with errors: " + status.right);
                }
            }
        });
    }

    private static void repair(Cluster cluster, String keyspace, String table)
    {
        repair(cluster, keyspace, table, false);
    }

    @Test
    public void paxosRepairPreventsStaleReproposal() throws Throwable
    {
        Ballot staleBallot = Paxos.newBallot(Ballot.none(), org.apache.cassandra.db.ConsistencyLevel.SERIAL);
        try (Cluster cluster = init(Cluster.create(3, cfg -> cfg
                                                             .set("paxos_variant", "v2")
                                                             .set("paxos_purge_grace_period", "0s")
                                                             .set("truncate_request_timeout_in_ms", 1000L)))
        )
        {
            cluster.schemaChange("CREATE TABLE " + KEYSPACE + '.' + TABLE + " (k int primary key, v int)");
            repair(cluster, KEYSPACE, TABLE);

            // stop and start node 2 to test loading paxos repair history from disk
            cluster.get(2).shutdown().get();
            cluster.get(2).startup();

            for (int i=0; i<cluster.size(); i++)
            {
                cluster.get(i+1).runOnInstance(() -> {
                    ColumnFamilyStore cfs = Keyspace.open(KEYSPACE).getColumnFamilyStore(TABLE);
                    DecoratedKey key = cfs.decorateKey(ByteBufferUtil.bytes(1));
                    Assert.assertFalse(FBUtilities.getBroadcastAddressAndPort().toString(), Commit.isAfter(staleBallot, cfs.getPaxosRepairLowBound(key)));
                });
            }

            // add in the stale proposal
            cluster.get(1).runOnInstance(() -> {
                TableMetadata cfm = Schema.instance.getTableMetadata(KEYSPACE, TABLE);
                DecoratedKey key = DatabaseDescriptor.getPartitioner().decorateKey(ByteBufferUtil.bytes(1));
                ColumnMetadata cdef = cfm.getColumn(new ColumnIdentifier("v", false));
                Cell cell = BufferCell.live(cdef, staleBallot.unixMicros(), ByteBufferUtil.bytes(1));
                Row row = BTreeRow.singleCellRow(Clustering.EMPTY, cell);
                PartitionUpdate update = PartitionUpdate.singleRowUpdate(cfm, key, row);
                Commit.Proposal proposal = new Commit.Proposal(staleBallot, update);
                SystemKeyspace.savePaxosProposal(proposal);
            });

            // shutdown node 3 so we're guaranteed to see the stale proposal
            cluster.get(3).shutdown().get();

            // the stale inflight proposal should be ignored and the query should succeed
            String query = "INSERT INTO " + KEYSPACE + '.' + TABLE + " (k, v) VALUES (1, 2) IF NOT EXISTS";
            Object[][] result = cluster.coordinator(1).execute(query, ConsistencyLevel.QUORUM);
            Assert.assertEquals(new Object[][]{new Object[]{ true }}, result);

            assertLowBoundPurged(cluster.get(1));
            assertLowBoundPurged(cluster.get(2));
        }
    }

    @Test
    public void paxosRepairHistoryIsntUpdatedInForcedRepair() throws Throwable
    {
        Ballot staleBallot = staleBallot(System.currentTimeMillis() - 1000000, System.currentTimeMillis() - 100000, GLOBAL);
        try (Cluster cluster = init(Cluster.create(3, cfg -> cfg.with(Feature.GOSSIP, Feature.NETWORK)
                                                                .set("paxos_variant", "v2")
                                                                .set("truncate_request_timeout_in_ms", 1000L)))
        )
        {
            cluster.schemaChange("CREATE TABLE " + KEYSPACE + '.' + TABLE + " (k int primary key, v int)");
<<<<<<< HEAD
            ClusterUtils.stopUnchecked(cluster.get(3));
=======
            cluster.get(3).shutdown().get();
>>>>>>> 602ffcbf
            InetAddressAndPort node3 = InetAddressAndPort.getByAddress(cluster.get(3).broadcastAddress());

            // make sure node1 knows node3 is down
            Awaitility.waitAtMost(1,TimeUnit.MINUTES).until(
            () -> !cluster.get(1).callOnInstance(() -> FailureDetector.instance.isAlive(node3)));

            repair(cluster, KEYSPACE, TABLE, true);
            for (int i = 0; i < cluster.size() - 1; i++)
            {
                cluster.get(i + 1).runOnInstance(() -> {
                    Assert.assertFalse(CassandraRelevantProperties.CLOCK_GLOBAL.isPresent());
                    ColumnFamilyStore cfs = Keyspace.open(KEYSPACE).getColumnFamilyStore(TABLE);
                    DecoratedKey key = cfs.decorateKey(ByteBufferUtil.bytes(1));
                    Assert.assertTrue(FBUtilities.getBroadcastAddressAndPort().toString(), Commit.isAfter(staleBallot, cfs.getPaxosRepairLowBound(key)));
                });
            }
        }
    }

    private static class PaxosRow
    {
        final DecoratedKey key;
        final Row row;

        PaxosRow(DecoratedKey key, Row row)
        {
            this.key = key;
            this.row = row;
        }

        public String toString()
        {
            TableMetadata cfm = Schema.instance.getTableMetadata(SYSTEM_KEYSPACE_NAME, SystemKeyspace.PAXOS);
            return ByteBufferUtil.bytesToHex(key.getKey()) + " -> " + row.toString(cfm, true);
        }
    }

    private static void compactPaxos()
    {
        ColumnFamilyStore paxos = Keyspace.open(SYSTEM_KEYSPACE_NAME).getColumnFamilyStore(SystemKeyspace.PAXOS);
        FBUtilities.waitOnFuture(paxos.forceFlush(ColumnFamilyStore.FlushReason.UNIT_TESTS));
        FBUtilities.waitOnFutures(CompactionManager.instance.submitMaximal(paxos, 0, false));
    }

    private static Map<Integer, PaxosRow> getPaxosRows()
    {
        Map<Integer, PaxosRow> rows = new HashMap<>();
        String queryStr = "SELECT * FROM " + SYSTEM_KEYSPACE_NAME + '.' + SystemKeyspace.PAXOS;
        SelectStatement stmt = (SelectStatement) QueryProcessor.parseStatement(queryStr).prepare(ClientState.forInternalCalls());
        ReadQuery query = stmt.getQuery(QueryOptions.DEFAULT, FBUtilities.nowInSeconds());
        try (ReadExecutionController controller = query.executionController(); PartitionIterator partitions = query.executeInternal(controller))
        {
            while (partitions.hasNext())
            {
                RowIterator partition = partitions.next();
                while (partition.hasNext())
                {
                    rows.put(Int32Type.instance.compose(partition.partitionKey().getKey()),
                             new PaxosRow(partition.partitionKey(), partition.next()));
                }
            }
        }
        return rows;
    }

    private static void assertLowBoundPurged(Collection<PaxosRow> rows)
    {
        Assert.assertEquals(0, DatabaseDescriptor.getPaxosPurgeGrace(SECONDS));
        String ip = FBUtilities.getBroadcastAddressAndPort().toString();
        for (PaxosRow row : rows)
        {
            Ballot keyLowBound = Keyspace.open(KEYSPACE).getColumnFamilyStore(TABLE).getPaxosRepairLowBound(row.key);
            Assert.assertTrue(ip, Commit.isAfter(keyLowBound, Ballot.none()));
            Assert.assertFalse(ip, PaxosRows.hasBallotBeforeOrEqualTo(row.row, keyLowBound));
        }
    }

    private static void assertLowBoundPurged(IInvokableInstance instance)
    {
        instance.runOnInstance(() -> assertLowBoundPurged(getPaxosRows().values()));
    }

    private static void assertLowBoundPurged(Cluster cluster)
    {
        cluster.forEach(PaxosRepair2Test::assertLowBoundPurged);
    }

    @Test
    public void paxosAutoRepair() throws Throwable
    {
        System.setProperty("cassandra.auto_repair_frequency_seconds", "1");
        System.setProperty("cassandra.disable_paxos_auto_repairs", "true");
        try (Cluster cluster = init(Cluster.create(3, cfg -> cfg
                                                             .set("paxos_variant", "v2")
                                                             .set("paxos_repair_enabled", true)
                                                             .set("truncate_request_timeout_in_ms", 1000L)))
        )
        {
            cluster.forEach(i -> {
                Assert.assertFalse(CassandraRelevantProperties.CLOCK_GLOBAL.isPresent());
                Assert.assertEquals("1", System.getProperty("cassandra.auto_repair_frequency_seconds"));
                Assert.assertEquals("true", System.getProperty("cassandra.disable_paxos_auto_repairs"));
            });
            cluster.schemaChange("CREATE TABLE " + KEYSPACE + '.' + TABLE + " (pk int, ck int, v int, PRIMARY KEY (pk, ck))");
<<<<<<< HEAD
            ClusterUtils.stopUnchecked(cluster.get(3));
=======
            cluster.get(3).shutdown().get();
>>>>>>> 602ffcbf
            cluster.verbs(Verb.PAXOS_COMMIT_REQ).drop();
            try
            {
                cluster.coordinator(1).execute("INSERT INTO " + KEYSPACE + '.' + TABLE + " (pk, ck, v) VALUES (1, 1, 1) IF NOT EXISTS", ConsistencyLevel.QUORUM);
                Assert.fail("expected write timeout");
            }
            catch (Throwable t)
            {
                // expected
            }
            assertUncommitted(cluster.get(1), KEYSPACE, TABLE, 1);
            assertUncommitted(cluster.get(2), KEYSPACE, TABLE, 1);

            cluster.filters().reset();
            // paxos table needs at least 1 flush to be picked up by auto-repairs
            cluster.get(1).flush("system");
            cluster.get(2).flush("system");
            // re-enable repairs
            cluster.get(1).runOnInstance(() -> StorageService.instance.setPaxosAutoRepairsEnabled(true));
            cluster.get(2).runOnInstance(() -> StorageService.instance.setPaxosAutoRepairsEnabled(true));
            Thread.sleep(2000);
            for (int i=0; i<20; i++)
            {
                if (!cluster.get(1).callsOnInstance(() -> PaxosState.uncommittedTracker().hasInflightAutoRepairs()).call()
                 && !cluster.get(2).callsOnInstance(() -> PaxosState.uncommittedTracker().hasInflightAutoRepairs()).call())
                    break;
                logger.info("Waiting for auto repairs to finish...");
                Thread.sleep(1000);
            }
            assertUncommitted(cluster.get(1), KEYSPACE, TABLE, 0);
            assertUncommitted(cluster.get(2), KEYSPACE, TABLE, 0);
        }
        finally
        {
            System.clearProperty("cassandra.auto_repair_frequency_seconds");
            System.clearProperty("cassandra.disable_paxos_auto_repairs");
        }
    }

    @Test
    public void paxosPurgeGraceSeconds() throws Exception
    {
        int graceSeconds = 5;
        try (Cluster cluster = init(Cluster.create(3, cfg -> cfg
                                                             .set("paxos_variant", "v2")
                                                             .set("paxos_purge_grace_period", graceSeconds + "s")
                                                             .set("paxos_state_purging", Config.PaxosStatePurging.repaired.toString())
                                                             .set("truncate_request_timeout_in_ms", 1000L)))
        )
        {
            cluster.schemaChange("CREATE TABLE " + KEYSPACE + '.' + TABLE + " (pk int, ck int, v int, PRIMARY KEY (pk, ck))");
            cluster.coordinator(1).execute("INSERT INTO " + KEYSPACE + '.' + TABLE + " (pk, ck, v) VALUES (1, 1, 1) IF NOT EXISTS", ConsistencyLevel.QUORUM);

            repair(cluster, KEYSPACE, TABLE);
            cluster.forEach(i -> i.runOnInstance(() -> {
                Assert.assertFalse(CassandraRelevantProperties.CLOCK_GLOBAL.isPresent());
                compactPaxos();
                Map<Integer, PaxosRow> rows = getPaxosRows();
                Assert.assertEquals(Sets.newHashSet(1), rows.keySet());
            }));

            // wait for the grace period to pass, repair again, and the rows should be removed
            Thread.sleep((graceSeconds + 1) * 1000);
            repair(cluster, KEYSPACE, TABLE);
            cluster.forEach(i -> i.runOnInstance(() -> {
                compactPaxos();
                Map<Integer, PaxosRow> rows = getPaxosRows();
                Assert.assertEquals(Sets.newHashSet(), rows.keySet());
            }));
        }
    }

    static void assertTimeout(Runnable runnable)
    {
        try
        {
            runnable.run();
            Assert.fail("timeout expected");
        }
        catch (RuntimeException e)
        {
            Assert.assertEquals(CasWriteTimeoutException.class.getName(), e.getClass().getName());
        }
    }

    private static int ballotDeletion(Commit commit)
    {
        return (int) TimeUnit.MICROSECONDS.toSeconds(commit.ballot.unixMicros()) + SystemKeyspace.legacyPaxosTtlSec(commit.update.metadata());
    }

    private static void backdateTimestamps(int seconds)
    {
        long offsetMillis = SECONDS.toMillis(seconds);
        ClientState.resetLastTimestamp(System.currentTimeMillis() - offsetMillis);
        OffsettableClock.offsetMillis = -offsetMillis;
    }

    public static class OffsettableClock implements Clock
    {
        private static volatile long offsetMillis = 0;
        public long nanoTime()
        {
            return System.nanoTime(); // checkstyle: permit system clock
        }

        public long currentTimeMillis()
        {
            return System.currentTimeMillis() + offsetMillis; // checkstyle: permit system clock
        }
    }

    @Test
    public void legacyPurgeRepairLoop() throws Exception
    {
        try
        {
            CassandraRelevantProperties.CLOCK_GLOBAL.setString(OFFSETTABLE_CLOCK_NAME);
            try (Cluster cluster = init(Cluster.create(3, cfg -> cfg
                                                                 .set("paxos_variant", "v2")
                                                                 .set("paxos_state_purging", "legacy")
                                                                 .set("paxos_purge_grace_period", "0s")
                                                                 .set("truncate_request_timeout_in_ms", 1000L)))
            )
            {
                cluster.forEach(i -> Assert.assertEquals(OFFSETTABLE_CLOCK_NAME, CassandraRelevantProperties.CLOCK_GLOBAL.getString()));
                int ttl = 3 * 3600;
                cluster.schemaChange("CREATE TABLE " + KEYSPACE + '.' + TABLE + " (pk int, ck int, v int, PRIMARY KEY (pk, ck)) WITH gc_grace_seconds=" + ttl);

                // prepare an operation ttl + 1 hour into the past on a single node
                cluster.forEach(instance -> {
                    instance.runOnInstance(() -> {
                        Assert.assertEquals(OFFSETTABLE_CLOCK_NAME, CassandraRelevantProperties.CLOCK_GLOBAL.getString());
                        backdateTimestamps(ttl + 3600);
                    });
                });
                cluster.filters().inbound().to(1, 2).drop();
                assertTimeout(() -> cluster.coordinator(3).execute("INSERT INTO " + KEYSPACE + '.' + TABLE + " (pk, ck, v) VALUES (400, 2, 2) IF NOT EXISTS", ConsistencyLevel.QUORUM));
                Ballot oldBallot = Ballot.fromUuid(cluster.get(3).callOnInstance(() -> {
                    TableMetadata cfm = Schema.instance.getTableMetadata(KEYSPACE, TABLE);
                    DecoratedKey dk = cfm.partitioner.decorateKey(ByteBufferUtil.bytes(400));
                    try (PaxosState state = PaxosState.get(dk, cfm))
                    {
                        return state.currentSnapshot().promised.asUUID();
                    }
                }));

                assertUncommitted(cluster.get(1), KEYSPACE, TABLE, 0);
                assertUncommitted(cluster.get(2), KEYSPACE, TABLE, 0);
                assertUncommitted(cluster.get(3), KEYSPACE, TABLE, 1);

                // commit an operation just over ttl in the past on the other nodes
                cluster.filters().reset();
                cluster.filters().inbound().to(2).drop();
                cluster.forEach(instance -> {
                    instance.runOnInstance(() -> {
                        backdateTimestamps(ttl + 2);
                    });
                });
                cluster.coordinator(1).execute("INSERT INTO " + KEYSPACE + '.' + TABLE + " (pk, ck, v) VALUES (400, 2, 2) IF NOT EXISTS", ConsistencyLevel.QUORUM);

                // expire the cache entries
                int nowInSec = FBUtilities.nowInSeconds();
                cluster.get(1).runOnInstance(() -> {
                    TableMetadata table = Schema.instance.getTableMetadata(KEYSPACE, TABLE);
                    DecoratedKey dk = table.partitioner.decorateKey(ByteBufferUtil.bytes(400));
                    try (PaxosState state = PaxosState.get(dk, table))
                    {
                        state.updateStateUnsafe(s -> {
                            Assert.assertNull(s.accepted);
                            Assert.assertTrue(Commit.isAfter(s.committed.ballot, oldBallot));
                            Commit.CommittedWithTTL committed = new Commit.CommittedWithTTL(s.committed.ballot,
                                                                                            s.committed.update,
                                                                                            ballotDeletion(s.committed));
                            Assert.assertTrue(committed.localDeletionTime < nowInSec);
                            return new PaxosState.Snapshot(Ballot.none(), Ballot.none(), null, committed);
                        });
                    }
                });

                cluster.get(3).runOnInstance(() -> {
                    TableMetadata table = Schema.instance.getTableMetadata(KEYSPACE, TABLE);
                    DecoratedKey dk = table.partitioner.decorateKey(ByteBufferUtil.bytes(400));
                    try (PaxosState state = PaxosState.get(dk, table))
                    {
                        state.updateStateUnsafe(s -> {
                            Assert.assertNull(s.accepted);
                            Assert.assertTrue(Commit.isAfter(s.committed.ballot, oldBallot));
                            Commit.CommittedWithTTL committed = new Commit.CommittedWithTTL(s.committed.ballot,
                                                                                            s.committed.update,
                                                                                            ballotDeletion(s.committed));
                            Assert.assertTrue(committed.localDeletionTime < nowInSec);
                            return new PaxosState.Snapshot(oldBallot, oldBallot, null, committed);
                        });
                    }
                });

                cluster.forEach(instance -> {
                    instance.runOnInstance(() -> {
                        backdateTimestamps(0);
                    });
                });

                cluster.filters().reset();
                cluster.filters().inbound().to(2).drop();
                cluster.get(3).runOnInstance(() -> {

                    TableMetadata table = Schema.instance.getTableMetadata(KEYSPACE, TABLE);
                    DecoratedKey dk = table.partitioner.decorateKey(ByteBufferUtil.bytes(400));

                    UpdateSupplier supplier = PaxosState.uncommittedTracker().unsafGetUpdateSupplier();
                    try
                    {
                        PaxosUncommittedTracker.unsafSetUpdateSupplier(new SingleUpdateSupplier(table, dk, oldBallot));
                        StorageService.instance.autoRepairPaxos(table.id).get();
                    }
                    catch (Exception e)
                    {
                        throw new RuntimeException(e);
                    }
                    finally
                    {
                        PaxosUncommittedTracker.unsafSetUpdateSupplier(supplier);
                    }
                });

                assertUncommitted(cluster.get(1), KEYSPACE, TABLE, 0);
                assertUncommitted(cluster.get(2), KEYSPACE, TABLE, 0);
                assertUncommitted(cluster.get(3), KEYSPACE, TABLE, 0);
            }
        }
        finally
        {
            CassandraRelevantProperties.CLOCK_GLOBAL.reset();
        }
    }

    private static class SingleUpdateSupplier implements UpdateSupplier
    {
        private final TableMetadata cfm;
        private final DecoratedKey dk;
        private final Ballot ballot;

        public SingleUpdateSupplier(TableMetadata cfm, DecoratedKey dk, Ballot ballot)
        {
            this.cfm = cfm;
            this.dk = dk;
            this.ballot = ballot;
        }

        public CloseableIterator<PaxosKeyState> repairIterator(TableId cfId, Collection<Range<Token>> ranges)
        {
            if (!cfId.equals(cfm.id))
                return CloseableIterator.empty();
            return CloseableIterator.wrap(Collections.singleton(new PaxosKeyState(cfId, dk, ballot, false)).iterator());
        }

        public CloseableIterator<PaxosKeyState> flushIterator(Memtable paxos)
        {
            throw new UnsupportedOperationException();
        }
    }
}<|MERGE_RESOLUTION|>--- conflicted
+++ resolved
@@ -240,11 +240,7 @@
         )
         {
             cluster.schemaChange("CREATE TABLE " + KEYSPACE + '.' + TABLE + " (k int primary key, v int)");
-<<<<<<< HEAD
             ClusterUtils.stopUnchecked(cluster.get(3));
-=======
-            cluster.get(3).shutdown().get();
->>>>>>> 602ffcbf
             InetAddressAndPort node3 = InetAddressAndPort.getByAddress(cluster.get(3).broadcastAddress());
 
             // make sure node1 knows node3 is down
@@ -349,11 +345,7 @@
                 Assert.assertEquals("true", System.getProperty("cassandra.disable_paxos_auto_repairs"));
             });
             cluster.schemaChange("CREATE TABLE " + KEYSPACE + '.' + TABLE + " (pk int, ck int, v int, PRIMARY KEY (pk, ck))");
-<<<<<<< HEAD
             ClusterUtils.stopUnchecked(cluster.get(3));
-=======
-            cluster.get(3).shutdown().get();
->>>>>>> 602ffcbf
             cluster.verbs(Verb.PAXOS_COMMIT_REQ).drop();
             try
             {
