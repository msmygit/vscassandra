/*
 * Licensed to the Apache Software Foundation (ASF) under one
 * or more contributor license agreements.  See the NOTICE file
 * distributed with this work for additional information
 * regarding copyright ownership.  The ASF licenses this file
 * to you under the Apache License, Version 2.0 (the
 * "License"); you may not use this file except in compliance
 * with the License.  You may obtain a copy of the License at
 *
 *     http://www.apache.org/licenses/LICENSE-2.0
 *
 * Unless required by applicable law or agreed to in writing, software
 * distributed under the License is distributed on an "AS IS" BASIS,
 * WITHOUT WARRANTIES OR CONDITIONS OF ANY KIND, either express or implied.
 * See the License for the specific language governing permissions and
 * limitations under the License.
 */

package org.apache.cassandra.distributed.impl;

import java.io.ByteArrayOutputStream;
import java.io.Closeable;
import java.io.IOException;
import java.io.PrintStream;
import java.net.InetSocketAddress;
import java.nio.ByteBuffer;
import java.security.Permission;
import java.util.ArrayList;
import java.util.Collections;
import java.util.List;
import java.util.Map;
import java.util.Objects;
import java.util.UUID;
import java.util.concurrent.CompletableFuture;
import java.util.concurrent.CopyOnWriteArrayList;
import java.util.concurrent.ExecutorService;
import java.util.concurrent.Future;
import java.util.concurrent.TimeoutException;
import java.util.concurrent.atomic.AtomicLong;
import java.util.stream.Stream;
import javax.management.ListenerNotFoundException;
import javax.management.Notification;
import javax.management.NotificationListener;
import javax.management.remote.JMXConnectorServer;
import javax.management.remote.rmi.RMIJRMPServerImpl;

import com.google.common.annotations.VisibleForTesting;
import com.google.common.util.concurrent.Uninterruptibles;
import org.slf4j.Logger;
import org.slf4j.LoggerFactory;

import io.netty.util.concurrent.GlobalEventExecutor;
import org.apache.cassandra.batchlog.Batch;
import org.apache.cassandra.batchlog.BatchlogManager;
import org.apache.cassandra.concurrent.ExecutorLocals;
import org.apache.cassandra.concurrent.ScheduledExecutors;
import org.apache.cassandra.concurrent.SharedExecutorPool;
import org.apache.cassandra.concurrent.Stage;
import org.apache.cassandra.config.Config;
import org.apache.cassandra.config.DatabaseDescriptor;
import org.apache.cassandra.config.YamlConfigurationLoader;
import org.apache.cassandra.cql3.CQLStatement;
import org.apache.cassandra.cql3.QueryHandler;
import org.apache.cassandra.cql3.QueryOptions;
import org.apache.cassandra.cql3.QueryProcessor;
import org.apache.cassandra.db.ColumnFamilyStore;
import org.apache.cassandra.db.Keyspace;
import org.apache.cassandra.db.SystemKeyspace;
import org.apache.cassandra.db.SystemKeyspaceMigrator40;
import org.apache.cassandra.db.commitlog.CommitLog;
import org.apache.cassandra.db.compaction.CompactionManager;
import org.apache.cassandra.db.memtable.AbstractAllocatorMemtable;
import org.apache.cassandra.db.virtual.SystemViewsKeyspace;
import org.apache.cassandra.db.virtual.VirtualKeyspaceRegistry;
import org.apache.cassandra.db.virtual.VirtualSchemaKeyspace;
import org.apache.cassandra.dht.IPartitioner;
import org.apache.cassandra.dht.Token;
import org.apache.cassandra.distributed.Cluster;
import org.apache.cassandra.distributed.Constants;
import org.apache.cassandra.distributed.action.GossipHelper;
import org.apache.cassandra.distributed.api.ICluster;
import org.apache.cassandra.distributed.api.ICoordinator;
import org.apache.cassandra.distributed.api.IInstance;
import org.apache.cassandra.distributed.api.IInstanceConfig;
import org.apache.cassandra.distributed.api.IInvokableInstance;
import org.apache.cassandra.distributed.api.IListen;
import org.apache.cassandra.distributed.api.IMessage;
import org.apache.cassandra.distributed.api.LogAction;
import org.apache.cassandra.distributed.api.NodeToolResult;
import org.apache.cassandra.distributed.api.SimpleQueryResult;
import org.apache.cassandra.distributed.mock.nodetool.InternalNodeProbe;
import org.apache.cassandra.distributed.mock.nodetool.InternalNodeProbeFactory;
import org.apache.cassandra.distributed.shared.Metrics;
import org.apache.cassandra.gms.ApplicationState;
import org.apache.cassandra.gms.Gossiper;
import org.apache.cassandra.gms.VersionedValue;
import org.apache.cassandra.hints.DTestSerializer;
import org.apache.cassandra.hints.HintsService;
import org.apache.cassandra.index.SecondaryIndexManager;
import org.apache.cassandra.io.IVersionedAsymmetricSerializer;
import org.apache.cassandra.io.sstable.IndexSummaryManager;
import org.apache.cassandra.io.sstable.format.SSTableReader;
import org.apache.cassandra.io.util.DataInputBuffer;
import org.apache.cassandra.io.util.DataOutputBuffer;
import org.apache.cassandra.io.util.DataOutputPlus;
import org.apache.cassandra.io.util.File;
import org.apache.cassandra.io.util.FileUtils;
import org.apache.cassandra.locator.InetAddressAndPort;
import org.apache.cassandra.metrics.CassandraMetricsRegistry;
import org.apache.cassandra.net.Message;
import org.apache.cassandra.net.MessagingService;
import org.apache.cassandra.net.NoPayload;
import org.apache.cassandra.net.Verb;
import org.apache.cassandra.nodes.Nodes;
import org.apache.cassandra.schema.Schema;
import org.apache.cassandra.schema.SchemaConstants;
import org.apache.cassandra.schema.SchemaKeyspace;
import org.apache.cassandra.service.ActiveRepairService;
import org.apache.cassandra.service.CassandraDaemon;
import org.apache.cassandra.service.ClientState;
import org.apache.cassandra.service.DefaultFSErrorHandler;
import org.apache.cassandra.service.PendingRangeCalculatorService;
import org.apache.cassandra.service.QueryState;
import org.apache.cassandra.service.StorageService;
import org.apache.cassandra.service.StorageServiceMBean;
import org.apache.cassandra.streaming.StreamReceiveTask;
import org.apache.cassandra.streaming.StreamTransferTask;
import org.apache.cassandra.streaming.async.StreamingInboundHandler;
import org.apache.cassandra.tools.NodeTool;
import org.apache.cassandra.tools.Output;
import org.apache.cassandra.tools.SystemExitException;
import org.apache.cassandra.tracing.TraceState;
import org.apache.cassandra.tracing.Tracing;
import org.apache.cassandra.transport.messages.ResultMessage;
import org.apache.cassandra.utils.ByteArrayUtil;
import org.apache.cassandra.utils.DiagnosticSnapshotService;
import org.apache.cassandra.utils.ExecutorUtils;
import org.apache.cassandra.utils.FBUtilities;
import org.apache.cassandra.utils.JMXServerUtils;
import org.apache.cassandra.utils.JVMStabilityInspector;
import org.apache.cassandra.utils.MBeanWrapper;
import org.apache.cassandra.utils.RMIClientSocketFactoryImpl;
import org.apache.cassandra.utils.Throwables;
import org.apache.cassandra.utils.UUIDSerializer;
import org.apache.cassandra.utils.concurrent.Ref;
import org.apache.cassandra.utils.memory.BufferPools;
import org.apache.cassandra.utils.progress.jmx.JMXBroadcastExecutor;

import static java.util.concurrent.TimeUnit.MINUTES;
import static org.apache.cassandra.db.ColumnFamilyStore.FlushReason.UNIT_TESTS;
import static org.apache.cassandra.distributed.api.Feature.GOSSIP;
import static org.apache.cassandra.distributed.api.Feature.JMX;
import static org.apache.cassandra.distributed.api.Feature.NATIVE_PROTOCOL;
import static org.apache.cassandra.distributed.api.Feature.NETWORK;
import static org.apache.cassandra.distributed.impl.DistributedTestSnitch.fromCassandraInetAddressAndPort;
import static org.apache.cassandra.distributed.impl.DistributedTestSnitch.toCassandraInetAddressAndPort;
import static org.apache.cassandra.net.Verb.BATCH_STORE_REQ;

public class Instance extends IsolatedExecutor implements IInvokableInstance
{
    private static final int RMI_KEEPALIVE_TIME = 1000;
    private Logger inInstancelogger; // Defer creation until running in the instance context
    public final IInstanceConfig config;
    private volatile boolean initialized = false;
    private volatile boolean internodeMessagingStarted = false;
    private final AtomicLong startedAt = new AtomicLong();
    private JMXConnectorServer jmxConnectorServer;
    private JMXServerUtils.JmxRegistry registry;
    private RMIJRMPServerImpl jmxRmiServer;
    private MBeanWrapper.InstanceMBeanWrapper wrapper;
    private RMIClientSocketFactoryImpl clientSocketFactory;
    private CollectingRMIServerSocketFactoryImpl serverSocketFactory;
    private IsolatedJmx isolatedJmx;

    // should never be invoked directly, so that it is instantiated on other class loader;
    // only visible for inheritance
    Instance(IInstanceConfig config, ClassLoader classLoader)
    {
        super("node" + config.num(), classLoader);
        this.config = config;
        Object clusterId = Objects.requireNonNull(config.get(Constants.KEY_DTEST_API_CLUSTER_ID), "cluster_id is not defined");
        ClusterIDDefiner.setId("cluster-" + clusterId);
        InstanceIDDefiner.setInstanceId(config.num());
        FBUtilities.setBroadcastInetAddressAndPort(InetAddressAndPort.getByAddressOverrideDefaults(config.broadcastAddress().getAddress(),
                                                                                                   config.broadcastAddress().getPort()));

        // Set the config at instance creation, possibly before startup() has run on all other instances.
        // setMessagingVersions below will call runOnInstance which will instantiate
        // the MessagingService and dependencies preventing later changes to network parameters.
        Config single = loadConfig(config);
        Config.setOverrideLoadConfig(() -> single);

        // Enable streaming inbound handler tracking so they can be closed properly without leaking
        // the blocking IO thread.
        StreamingInboundHandler.trackInboundHandlers();
    }

    @Override
    public boolean getLogsEnabled()
    {
        return true;
    }

    @Override
    public LogAction logs()
    {
        // the path used is defined by test/conf/logback-dtest.xml and looks like the following
        // ./build/test/logs/${cassandra.testtag}/${suitename}/${cluster_id}/${instance_id}/system.log
        String tag = System.getProperty("cassandra.testtag", "cassandra.testtag_IS_UNDEFINED");
        String suite = System.getProperty("suitename", "suitename_IS_UNDEFINED");
        String clusterId = ClusterIDDefiner.getId();
        String instanceId = InstanceIDDefiner.getInstanceId();
        File f = new File(String.format("build/test/logs/%s/%s/%s/%s/system.log", tag, suite, clusterId, instanceId));
        // when creating a cluster globally in a test class we get the logs without the suite, try finding those logs:
        if (!f.exists())
            f = new File(String.format("build/test/logs/%s/%s/%s/system.log", tag, clusterId, instanceId));
        if (!f.exists())
            throw new AssertionError("Unable to locate system.log under " + new File("build/test/logs").absolutePath() + "; make sure ICluster.setup() is called or extend TestBaseImpl and do not define a static beforeClass function with @BeforeClass");
        return new FileLogAction(f);
    }

    @Override
    public IInstanceConfig config()
    {
        return config;
    }

    @Override
    public ICoordinator coordinator()
    {
        return new Coordinator(this);
    }

    public IListen listen()
    {
        return new Listen(this);
    }

    @Override
    public InetSocketAddress broadcastAddress() { return config.broadcastAddress(); }

    @Override
    public SimpleQueryResult executeInternalWithResult(String query, Object... args)
    {
        return sync(() -> {
            QueryHandler.Prepared prepared = QueryProcessor.prepareInternal(query);
            ResultMessage result = prepared.statement.executeLocally(QueryProcessor.internalQueryState(),
                                                                     QueryProcessor.makeInternalOptions(prepared.statement, args));
            return RowUtil.toQueryResult(result);
        }).call();
    }

    @Override
    public UUID schemaVersion()
    {
        // we do not use method reference syntax here, because we need to sync on the node-local schema instance
        //noinspection Convert2MethodRef
        return Schema.instance.getVersion();
    }

    public void startup()
    {
        throw new UnsupportedOperationException();
    }

    public boolean isShutdown()
    {
        return isolatedExecutor.isShutdown();
    }

    @Override
    public void schemaChangeInternal(String query)
    {
        sync(() -> {
            try
            {
                ClientState state = ClientState.forInternalCalls(SchemaConstants.SYSTEM_KEYSPACE_NAME);
                QueryState queryState = new QueryState(state);

                CQLStatement statement = QueryProcessor.parseStatement(query, queryState.getClientState());
                statement.validate(queryState);

                QueryOptions options = QueryOptions.forInternalCalls(Collections.emptyList());
                statement.executeLocally(queryState, options);
            }
            catch (Exception e)
            {
                throw new RuntimeException("Error setting schema for test (query was: " + query + ")", e);
            }
        }).run();
    }

    private void registerMockMessaging(ICluster cluster)
    {
        MessagingService.instance().outboundSink.add((message, to) -> {
            if (!internodeMessagingStarted)
            {
                inInstancelogger.debug("Dropping outbound message {} to {} as internode messaging has not been started yet",
                                       message, to);
                return false;
            }
            InetSocketAddress toAddr = fromCassandraInetAddressAndPort(to);
            IInstance toInstance = cluster.get(toAddr);
            if (toInstance != null)
                toInstance.receiveMessage(serializeMessage(message.from(), to, message));
            return false;
        });
    }

    private void registerInboundFilter(ICluster cluster)
    {
        MessagingService.instance().inboundSink.add(message -> {
            if (isShutdown())
                return false;
            IMessage serialized = serializeMessage(message.from(), toCassandraInetAddressAndPort(broadcastAddress()), message);
            IInstance from = cluster.get(serialized.from());
            if (from == null)
                return false;
            int fromNum = from.config().num();
            int toNum = config.num(); // since this instance is reciving the message, to will always be this instance
            return cluster.filters().permitInbound(fromNum, toNum, serialized);
        });
    }

    private void registerOutboundFilter(ICluster cluster)
    {
        MessagingService.instance().outboundSink.add((message, to) -> {
            if (isShutdown())
                return false;
            IMessage serialzied = serializeMessage(message.from(), to, message);
            int fromNum = config.num(); // since this instance is sending the message, from will always be this instance
            IInstance toInstance = cluster.get(fromCassandraInetAddressAndPort(to));
            if (toInstance == null)
                return false;
            int toNum = toInstance.config().num();
            return cluster.filters().permitOutbound(fromNum, toNum, serialzied);
        });
    }

    public void uncaughtException(Thread thread, Throwable throwable)
    {
        sync(CassandraDaemon::uncaughtException).accept(thread, throwable);
    }

    private static IMessage serializeMessage(InetAddressAndPort from, InetAddressAndPort to, Message<?> messageOut)
    {
        int fromVersion = MessagingService.instance().versions.get(from);
        int toVersion = MessagingService.instance().versions.get(to);

        // If we're re-serializing a pre-4.0 message for filtering purposes, take into account possible empty payload
        // See CASSANDRA-16157 for details.
        if (fromVersion < MessagingService.current_version &&
            ((messageOut.verb().serializer() == ((IVersionedAsymmetricSerializer) NoPayload.serializer) || messageOut.payload == null)))
        {
            return new MessageImpl(messageOut.verb().id,
                                   ByteArrayUtil.EMPTY_BYTE_ARRAY,
                                   messageOut.id(),
                                   toVersion,
                                   fromCassandraInetAddressAndPort(from));
        }

        try (DataOutputBuffer out = new DataOutputBuffer(1024))
        {
            // On a 4.0+ node, C* makes a distinction between "local" and "remote" batches, where only the former can 
            // be serialized and sent to a remote node, where they are deserialized and written to the batch commitlog
            // without first being converted into mutation objects. Batch serialization is therfore not symmetric, and
            // we use a special procedure here that "re-serializes" a "remote" batch to build the message.
            if (fromVersion >= MessagingService.VERSION_40 && messageOut.verb().id == BATCH_STORE_REQ.id)
            {
                Object maybeBatch = messageOut.payload;

                if (maybeBatch instanceof Batch)
                {
                    Batch batch = (Batch) maybeBatch;

                    // If the batch is local, it can be serialized along the normal path.
                    if (!batch.isLocal())
                    {
                        reserialize(batch, out, toVersion);
                        byte[] bytes = out.toByteArray();
                        return new MessageImpl(messageOut.verb().id, bytes, messageOut.id(), toVersion, fromCassandraInetAddressAndPort(from));
                    }
                }
            }
            
            Message.serializer.serialize(messageOut, out, toVersion);
            byte[] bytes = out.toByteArray();
            if (messageOut.serializedSize(toVersion) != bytes.length)
                throw new AssertionError(String.format("Message serializedSize(%s) does not match what was written with serialize(out, %s) for verb %s and serializer %s; " +
                                                       "expected %s, actual %s", toVersion, toVersion, messageOut.verb(), Message.serializer.getClass(),
                                                       messageOut.serializedSize(toVersion), bytes.length));
            return new MessageImpl(messageOut.verb().id, bytes, messageOut.id(), toVersion, fromCassandraInetAddressAndPort(from));
        }
        catch (IOException e)
        {
            throw new RuntimeException(e);
        }
    }

    /**
     * Only "local" batches can be passed through {@link Batch.Serializer#serialize(Batch, DataOutputPlus, int)} and 
     * sent to a remote node during normal operation, but there are testing scenarios where we may intercept and 
     * forward a "remote" batch. This method allows us to put the already encoded mutations back onto a stream.
     */
    private static void reserialize(Batch batch, DataOutputPlus out, int version) throws IOException
    {
        assert !batch.isLocal() : "attempted to reserialize a 'local' batch";

        UUIDSerializer.serializer.serialize(batch.id, out, version);
        out.writeLong(batch.creationTime);

        out.writeUnsignedVInt(batch.getEncodedMutations().size());

        for (ByteBuffer mutation : batch.getEncodedMutations())
        {
            out.write(mutation);
        }
    }

    @VisibleForTesting
    public static Message<?> deserializeMessage(IMessage message)
    {
        try (DataInputBuffer in = new DataInputBuffer(message.bytes()))
        {
            return Message.serializer.deserialize(in, toCassandraInetAddressAndPort(message.from()), message.version());
        }
        catch (Throwable t)
        {
            throw new RuntimeException("Can not deserialize message " + message, t);
        }
    }

    @Override
    public void receiveMessage(IMessage message)
    {
        sync(() -> receiveMessageWithInvokingThread(message)).run();
    }

    @Override
    public void receiveMessageWithInvokingThread(IMessage message)
    {
        if (!internodeMessagingStarted)
        {
            inInstancelogger.debug("Dropping inbound message {} to {} as internode messaging has not been started yet",
                                   message, config().broadcastAddress());
            return;
        }
        if (message.version() > MessagingService.current_version)
        {
            throw new IllegalStateException(String.format("Node%d received message version %d but current version is %d",
                                                          this.config.num(),
                                                          message.version(),
                                                          MessagingService.current_version));
        }

        Message<?> messageIn = deserializeMessage(message);
        Message.Header header = messageIn.header;
        TraceState state = Tracing.instance.initializeFromMessage(header);
        if (state != null) state.trace("{} message received from {}", header.verb, header.from);
        header.verb.stage.execute(() -> MessagingService.instance().inboundSink.accept(messageIn),
                                  ExecutorLocals.create(state));
    }

    public int getMessagingVersion()
    {
        if (DatabaseDescriptor.isDaemonInitialized())
            return MessagingService.current_version;
        else
            return 0;
    }

    @Override
    public void setMessagingVersion(InetSocketAddress endpoint, int version)
    {
        if (DatabaseDescriptor.isDaemonInitialized())
            MessagingService.instance().versions.set(toCassandraInetAddressAndPort(endpoint), version);
        else
            inInstancelogger.warn("Skipped setting messaging version for {} to {} as daemon not initialized yet. Stacktrace attached for debugging.",
                                  endpoint, version, new RuntimeException());
    }

    @Override
    public String getReleaseVersionString()
    {
        return callsOnInstance(() -> FBUtilities.getReleaseVersionString()).call();
    }

    public void flush(String keyspace)
    {
        runOnInstance(() -> FBUtilities.waitOnFutures(Keyspace.open(keyspace).flush(UNIT_TESTS)));
    }

    public void forceCompact(String keyspace, String table)
    {
        runOnInstance(() -> {
            try
            {
                Keyspace.open(keyspace).getColumnFamilyStore(table).forceMajorCompaction();
            }
            catch (Exception e)
            {
                throw new RuntimeException(e);
            }
        });
    }

    @Override
    public void startup(ICluster cluster)
    {
        assert startedAt.compareAndSet(0L, System.nanoTime()) : "startedAt uninitialized";

        sync(() -> {
            inInstancelogger = LoggerFactory.getLogger(Instance.class);
            try
            {
                if (config.has(GOSSIP))
                {
                    // TODO: hacky
                    System.setProperty("cassandra.ring_delay_ms", "15000");
                    System.setProperty("cassandra.consistent.rangemovement", "false");
                    System.setProperty("cassandra.consistent.simultaneousmoves.allow", "true");
                }

                mkdirs();

                assert config.networkTopology().contains(config.broadcastAddress()) : String.format("Network topology %s doesn't contain the address %s",
                                                                                                    config.networkTopology(), config.broadcastAddress());
                DistributedTestSnitch.assign(config.networkTopology());

                if (config.has(JMX))
                    startJmx();

                DatabaseDescriptor.daemonInitialization();
                FileUtils.setFSErrorHandler(new DefaultFSErrorHandler());
                DatabaseDescriptor.createAllDirectories();
                CassandraDaemon.getInstanceForTesting().migrateSystemDataIfNeeded();
                CommitLog.instance.start();

                // MessagingService setup needs to be configured before any interaction with Schema because Schema
                // uses MessagingService under the hood (it does not need to listen yet, but we need to set filters
                // and mocks
                if (!config.has(NETWORK))
                {
                    // Even though we don't use MessagingService, access the static SocketFactory
                    // instance here so that we start the static event loop state
                    //  -- not sure what that means?  SocketFactory.instance.getClass();
                    registerMockMessaging(cluster);
                }
                registerInboundFilter(cluster);
                registerOutboundFilter(cluster);

                CassandraDaemon.getInstanceForTesting().runStartupChecks();

                // We need to persist this as soon as possible after startup checks.
                // This should be the first write to SystemKeyspace (CASSANDRA-11742)
<<<<<<< HEAD
                Nodes.Instance.persistLocalMetadata();

                VirtualKeyspaceRegistry.instance.register(VirtualSchemaKeyspace.instance);
                VirtualKeyspaceRegistry.instance.register(SystemViewsKeyspace.instance);
=======
                SystemKeyspace.persistLocalMetadata(config::hostId);
                SystemKeyspaceMigrator40.migrate();
>>>>>>> b4b9f319

                // Same order to populate tokenMetadata for the first time,
                // see org.apache.cassandra.service.CassandraDaemon.setup
                StorageService.instance.populateTokenMetadata();

                try
                {
                    // load schema from disk
                    Schema.instance.loadFromDisk();
                }
                catch (Exception e)
                {
                    throw e;
                }

                // Start up virtual table support
                CassandraDaemon.getInstanceForTesting().setupVirtualKeyspaces();

                Keyspace.setInitialized();

                // Replay any CommitLogSegments found on disk
                try
                {
                    CommitLog.instance.recoverSegmentsOnDisk(ColumnFamilyStore.FlushReason.STARTUP);
                }
                catch (IOException e)
                {
                    throw new RuntimeException(e);
                }

                // Re-populate token metadata after commit log recover (new peers might be loaded onto system keyspace #10293)
                StorageService.instance.populateTokenMetadata();

                Verb.HINT_REQ.unsafeSetSerializer(DTestSerializer::new);

                if (config.has(NETWORK))
                    MessagingService.instance().listen();
                else
                    propagateMessagingVersions(cluster); // fake messaging needs to know messaging version for filters

                internodeMessagingStarted = true;

                JVMStabilityInspector.replaceKiller(new InstanceKiller());

                // TODO: this is more than just gossip
                StorageService.instance.registerDaemon(CassandraDaemon.getInstanceForTesting());
                if (config.has(GOSSIP))
                {
                    StorageService.instance.initServer();
                    JVMStabilityInspector.removeShutdownHooks();
                    Gossiper.waitToSettle();
                }
                else
                {
                    Schema.instance.startSync();
                    Stream<IInstance> peers = cluster.stream().filter(instance -> ((IInstance) instance).isValid());
                    peers.forEach(peer -> {
                        if (cluster instanceof Cluster)
                            GossipHelper.statusToNormal((IInvokableInstance) peer).accept(this);
                        else
                            GossipHelper.unsafeStatusToNormal(this, (IInstance) peer);
                    });

                    StorageService.instance.setUpDistributedSystemKeyspaces();
                    StorageService.instance.setNormalModeUnsafe();
                }

                // Populate tokenMetadata for the second time,
                // see org.apache.cassandra.service.CassandraDaemon.setup
                StorageService.instance.populateTokenMetadata();

                StorageService.instance.doAuthSetup(false);
                CassandraDaemon.getInstanceForTesting().completeSetup();

                if (config.has(NATIVE_PROTOCOL))
                {
                    CassandraDaemon.getInstanceForTesting().initializeClientTransports();
                    CassandraDaemon.getInstanceForTesting().start();
                }

                if (!FBUtilities.getBroadcastAddressAndPort().address.equals(broadcastAddress().getAddress()) ||
                    FBUtilities.getBroadcastAddressAndPort().port != broadcastAddress().getPort())
                    throw new IllegalStateException(String.format("%s != %s", FBUtilities.getBroadcastAddressAndPort(), broadcastAddress()));

                ActiveRepairService.instance.start();
            }
            catch (Throwable t)
            {
                if (t instanceof RuntimeException)
                    throw (RuntimeException) t;
                throw new RuntimeException(t);
            }
        }).run();

        initialized = true;
    }

    private void startJmx()
    {
        isolatedJmx = new IsolatedJmx(this, inInstancelogger);
        isolatedJmx.startJmx();
    }

    private void stopJmx() throws NoSuchFieldException, InterruptedException, IllegalAccessException
    {
        if (config.has(JMX))
        {
            isolatedJmx.stopJmx();
        }
    }

    // Update the messaging versions for all instances
    // that have initialized their configurations.
    private static void propagateMessagingVersions(ICluster cluster)
    {
        cluster.stream().forEach(reportToObj -> {
            IInstance reportTo = (IInstance) reportToObj;
            if (reportTo.isShutdown())
                return;

            int reportToVersion = reportTo.getMessagingVersion();
            if (reportToVersion == 0)
                return;

            cluster.stream().forEach(reportFromObj -> {
                IInstance reportFrom = (IInstance) reportFromObj;
                if (reportFrom == reportTo || reportFrom.isShutdown())
                    return;

                int reportFromVersion = reportFrom.getMessagingVersion();
                if (reportFromVersion == 0) // has not read configuration yet, no accessing messaging version
                    return;
                // TODO: decide if we need to take care of the minversion
                reportTo.setMessagingVersion(reportFrom.broadcastAddress(), reportFromVersion);
            });
        });
    }

    private void mkdirs()
    {
        new File(config.getString("saved_caches_directory")).tryCreateDirectories();
        new File(config.getString("hints_directory")).tryCreateDirectories();
        new File(config.getString("commitlog_directory")).tryCreateDirectories();
        for (String dir : (String[]) config.get("data_file_directories"))
            new File(dir).tryCreateDirectories();
    }

    private Config loadConfig(IInstanceConfig overrides)
    {
        Map<String,Object> params = overrides.getParams();
        boolean check = true;
        if (overrides.get(Constants.KEY_DTEST_API_CONFIG_CHECK) != null)
            check = (boolean) overrides.get(Constants.KEY_DTEST_API_CONFIG_CHECK);
        return YamlConfigurationLoader.fromMap(params, check, Config.class);
    }

    public static void addToRing(boolean bootstrapping, IInstance peer)
    {
        try
        {
            IInstanceConfig config = peer.config();
            IPartitioner partitioner = FBUtilities.newPartitioner(config.getString("partitioner"));
            Token token = partitioner.getTokenFactory().fromString(config.getString("initial_token"));
            InetAddressAndPort addressAndPort = toCassandraInetAddressAndPort(peer.broadcastAddress());

            UUID hostId = config.hostId();
            Gossiper.runInGossipStageBlocking(() -> {
                Gossiper.instance.initializeNodeUnsafe(addressAndPort, hostId, 1);
                Gossiper.instance.injectApplicationState(addressAndPort,
                                                         ApplicationState.TOKENS,
                                                         new VersionedValue.VersionedValueFactory(partitioner).tokens(Collections.singleton(token)));
                StorageService.instance.onChange(addressAndPort,
                                                 ApplicationState.STATUS,
                                                 bootstrapping
                                                 ? new VersionedValue.VersionedValueFactory(partitioner).bootstrapping(Collections.singleton(token))
                                                 : new VersionedValue.VersionedValueFactory(partitioner).normal(Collections.singleton(token)));
                Gossiper.instance.realMarkAlive(addressAndPort, Gossiper.instance.getEndpointStateForEndpoint(addressAndPort));
            });
            int messagingVersion = peer.isShutdown()
                    ? MessagingService.current_version
                    : Math.min(MessagingService.current_version, peer.getMessagingVersion());
            MessagingService.instance().versions.set(addressAndPort, messagingVersion);

            assert bootstrapping || StorageService.instance.getTokenMetadata().isMember(addressAndPort);
            PendingRangeCalculatorService.instance.blockUntilFinished();
        }
        catch (Throwable e) // UnknownHostException
        {
            throw new RuntimeException(e);
        }
    }

    public static void removeFromRing(IInstance peer)
    {
        try
        {
            IInstanceConfig config = peer.config();
            IPartitioner partitioner = FBUtilities.newPartitioner(config.getString("partitioner"));
            Token token = partitioner.getTokenFactory().fromString(config.getString("initial_token"));
            InetAddressAndPort addressAndPort = toCassandraInetAddressAndPort(peer.broadcastAddress());

            Gossiper.runInGossipStageBlocking(() -> {
                StorageService.instance.onChange(addressAndPort,
                        ApplicationState.STATUS,
                        new VersionedValue.VersionedValueFactory(partitioner).left(Collections.singleton(token), 0L));
            });
        }
        catch (Throwable e) // UnknownHostException
        {
            throw new RuntimeException(e);
        }
    }

    public static void addToRingNormal(IInstance peer)
    {
        addToRing(false, peer);
        assert StorageService.instance.getTokenMetadata().isMember(toCassandraInetAddressAndPort(peer.broadcastAddress()));
    }

    public static void addToRingBootstrapping(IInstance peer)
    {
        addToRing(true, peer);
    }

    private static void initializeRing(ICluster cluster)
    {
        for (int i = 1 ; i <= cluster.size() ; ++i)
            addToRing(false, cluster.get(i));

        for (int i = 1; i <= cluster.size(); ++i)
            assert StorageService.instance.getTokenMetadata().isMember(toCassandraInetAddressAndPort(cluster.get(i).broadcastAddress()));
    }

    public Future<Void> shutdown()
    {
        return shutdown(true);
    }

    @Override
    public Future<Void> shutdown(boolean graceful)
    {
        if (!Boolean.parseBoolean(System.getProperty("cassandra.test.flush_local_schema_changes", "true")))
            flush(SchemaKeyspace.metadata().name);

        if (!graceful)
            MessagingService.instance().shutdown(1L, MINUTES, false, true);

        Future<?> future = async((ExecutorService executor) -> {
            Throwable error = null;

            error = parallelRun(error, executor,
                    () -> StorageService.instance.setRpcReady(false),
                    CassandraDaemon.getInstanceForTesting()::destroyClientTransports);

            if (config.has(GOSSIP) || config.has(NETWORK))
            {
                JVMStabilityInspector.removeShutdownHooks();
            }

            error = parallelRun(error, executor, StorageService.instance::disableAutoCompaction);
            while (CompactionManager.instance.hasOngoingOrPendingTasks() && !Thread.currentThread().isInterrupted())
            {
                inInstancelogger.info("Waiting for compactions to finish");
                Uninterruptibles.sleepUninterruptibly(1, TimeUnit.SECONDS);
            }

            error = parallelRun(error, executor,
                                () -> Gossiper.instance.stopShutdownAndWait(1L, MINUTES),
                                CompactionManager.instance::forceShutdown,
                                () -> BatchlogManager.instance.shutdownAndWait(1L, MINUTES),
                                HintsService.instance::shutdownBlocking,
                                StreamingInboundHandler::shutdown,
                                () -> StreamReceiveTask.shutdownAndWait(1L, MINUTES),
                                () -> StreamTransferTask.shutdownAndWait(1L, MINUTES),
                                () -> SecondaryIndexManager.shutdownAndWait(1L, MINUTES),
                                () -> IndexSummaryManager.instance.shutdownAndWait(1L, MINUTES),
                                () -> ColumnFamilyStore.shutdownExecutorsAndWait(1L, MINUTES),
                                () -> PendingRangeCalculatorService.instance.shutdownAndWait(1L, MINUTES),
                                () -> BufferPools.shutdownLocalCleaner(1L, MINUTES),
                                () -> Ref.shutdownReferenceReaper(1L, MINUTES),
                                () -> AbstractAllocatorMemtable.MEMORY_POOL.shutdownAndWait(1L, MINUTES),
                                () -> DiagnosticSnapshotService.instance.shutdownAndWait(1L, MINUTES),
                                () -> SSTableReader.shutdownBlocking(1L, MINUTES),
                                () -> shutdownAndWait(Collections.singletonList(ActiveRepairService.repairCommandExecutor()))
            );

            internodeMessagingStarted = false;
            error = parallelRun(error, executor,
                                // can only shutdown message once, so if the test shutsdown an instance, then ignore the failure
                                (IgnoreThrowingRunnable) () -> MessagingService.instance().shutdown(1L, MINUTES, false, true)
            );

            error = parallelRun(error, executor,
                                () -> GlobalEventExecutor.INSTANCE.awaitInactivity(1L, MINUTES),
                                () -> Stage.shutdownAndWait(1L, MINUTES),
                                () -> SharedExecutorPool.SHARED.shutdownAndWait(1L, MINUTES)
            );

            // CommitLog must shut down after Stage, or threads from the latter may attempt to use the former.
            // (ex. A Mutation stage thread may attempt to add a mutation to the CommitLog.)
            error = parallelRun(error, executor, CommitLog.instance::shutdownBlocking);
            error = parallelRun(error, executor, () -> shutdownAndWait(Collections.singletonList(JMXBroadcastExecutor.executor)));

            // ScheduledExecutors shuts down after MessagingService, as MessagingService may issue tasks to it.
            error = parallelRun(error, executor, () -> ScheduledExecutors.shutdownAndWait(1L, MINUTES));
            
            error = parallelRun(error, executor, this::stopJmx);

            Throwables.maybeFail(error);
        }).apply(isolatedExecutor);

        return CompletableFuture.runAsync(ThrowingRunnable.toRunnable(future::get), isolatedExecutor)
                                .thenRun(super::shutdown)
                                .thenRun(() -> startedAt.set(0L))
                                .thenRun(() -> {
                                    // when the instance is eventually stopped, we need to release buffer pools manually
                                    // they are assumed to gone along with JVM, but this is not the case in dtests
                                    BufferPools.forNetworking().unsafeReset();
                                    BufferPools.forChunkCache().unsafeReset();
                                });
    }

    @Override
    public int liveMemberCount()
    {
        if (!initialized || isShutdown())
            return 0;

        return sync(() -> {
            if (!DatabaseDescriptor.isDaemonInitialized() || !Gossiper.instance.isEnabled())
                return 0;
            return Gossiper.instance.getLiveMembers().size();
        }).call();
    }

    @Override
    public Metrics metrics()
    {
        return callOnInstance(() -> new InstanceMetrics(CassandraMetricsRegistry.Metrics));
    }

    @Override
    public NodeToolResult nodetoolResult(boolean withNotifications, String... commandAndArgs)
    {
        return sync(() -> {
            try (CapturingOutput output = new CapturingOutput())
            {
                DTestNodeTool nodetool = new DTestNodeTool(withNotifications, output.delegate);
                // install security manager to get informed about the exit-code
                System.setSecurityManager(new SecurityManager()
                {
                    public void checkExit(int status)
                    {
                        throw new SystemExitException(status);
                    }

                    public void checkPermission(Permission perm)
                    {
                    }

                    public void checkPermission(Permission perm, Object context)
                    {
                    }
                });
                int rc;
                try
                {
                    rc = nodetool.execute(commandAndArgs);
                }
                catch (SystemExitException e)
                {
                    rc = e.status;
                }
                finally
                {
                    System.setSecurityManager(null);
                }
                return new NodeToolResult(commandAndArgs, rc,
                                          new ArrayList<>(nodetool.notifications.notifications),
                                          nodetool.latestError,
                                          output.getOutString(),
                                          output.getErrString());
            }
        }).call();
    }

    @Override
    public String toString()
    {
        return "node" + config.num();
    }

    private static class CapturingOutput implements Closeable
    {
        @SuppressWarnings("resource")
        private final ByteArrayOutputStream outBase = new ByteArrayOutputStream();
        @SuppressWarnings("resource")
        private final ByteArrayOutputStream errBase = new ByteArrayOutputStream();

        public final PrintStream out;
        public final PrintStream err;
        private final Output delegate;

        public CapturingOutput()
        {
            PrintStream out = new PrintStream(outBase, true);
            PrintStream err = new PrintStream(errBase, true);
            this.delegate = new Output(out, err);
            this.out = out;
            this.err = err;
        }

        public String getOutString()
        {
            out.flush();
            return outBase.toString();
        }

        public String getErrString()
        {
            err.flush();
            return errBase.toString();
        }

        public void close()
        {
            out.close();
            err.close();
        }
    }

    public static class DTestNodeTool extends NodeTool {
        private final StorageServiceMBean storageProxy;
        private final CollectingNotificationListener notifications = new CollectingNotificationListener();

        private Throwable latestError;

        public DTestNodeTool(boolean withNotifications, Output output) {
            super(new InternalNodeProbeFactory(withNotifications), output);
            storageProxy = new InternalNodeProbe(withNotifications).getStorageService();
            storageProxy.addNotificationListener(notifications, null, null);
        }

        public List<Notification> getNotifications()
        {
            return new ArrayList<>(notifications.notifications);
        }

        public Throwable getLatestError()
        {
            return latestError;
        }

        public int execute(String... args)
        {
            try
            {
                return super.execute(args);
            }
            finally
            {
                try
                {
                    storageProxy.removeNotificationListener(notifications, null, null);
                }
                catch (ListenerNotFoundException e)
                {
                    // ignored
                }
            }
        }

        protected void badUse(Exception e)
        {
            super.badUse(e);
            latestError = e;
        }

        protected void err(Throwable e)
        {
            if (e instanceof SystemExitException)
                return;
            super.err(e);
            latestError = e;
        }
    }

    private static final class CollectingNotificationListener implements NotificationListener
    {
        private final List<Notification> notifications = new CopyOnWriteArrayList<>();

        public void handleNotification(Notification notification, Object handback)
        {
            notifications.add(notification);
        }
    }

    public long killAttempts()
    {
        return callOnInstance(InstanceKiller::getKillAttempts);
    }

    private static void shutdownAndWait(List<ExecutorService> executors) throws TimeoutException, InterruptedException
    {
        ExecutorUtils.shutdownNow(executors);
        ExecutorUtils.awaitTermination(1L, MINUTES, executors);
    }

    private static Throwable parallelRun(Throwable accumulate, ExecutorService runOn, ThrowingRunnable ... runnables)
    {
        List<Future<Throwable>> results = new ArrayList<>();
        for (ThrowingRunnable runnable : runnables)
        {
            results.add(runOn.submit(() -> {
                try
                {
                    runnable.run();
                    return null;
                }
                catch (Throwable t)
                {
                    return t;
                }
            }));
        }
        for (Future<Throwable> future : results)
        {
            try
            {
                Throwable t = future.get();
                if (t != null)
                    throw t;
            }
            catch (Throwable t)
            {
                accumulate = Throwables.merge(accumulate, t);
            }
        }
        return accumulate;
    }

    @FunctionalInterface
    private interface IgnoreThrowingRunnable extends ThrowingRunnable
    {
        void doRun() throws Throwable;

        @Override
        default void run()
        {
            try
            {
                doRun();
            }
            catch (Throwable e)
            {
                JVMStabilityInspector.inspectThrowable(e);
            }
        }
    }
}<|MERGE_RESOLUTION|>--- conflicted
+++ resolved
@@ -35,6 +35,7 @@
 import java.util.concurrent.CopyOnWriteArrayList;
 import java.util.concurrent.ExecutorService;
 import java.util.concurrent.Future;
+import java.util.concurrent.TimeUnit;
 import java.util.concurrent.TimeoutException;
 import java.util.concurrent.atomic.AtomicLong;
 import java.util.stream.Stream;
@@ -553,15 +554,10 @@
 
                 // We need to persist this as soon as possible after startup checks.
                 // This should be the first write to SystemKeyspace (CASSANDRA-11742)
-<<<<<<< HEAD
                 Nodes.Instance.persistLocalMetadata();
 
                 VirtualKeyspaceRegistry.instance.register(VirtualSchemaKeyspace.instance);
                 VirtualKeyspaceRegistry.instance.register(SystemViewsKeyspace.instance);
-=======
-                SystemKeyspace.persistLocalMetadata(config::hostId);
-                SystemKeyspaceMigrator40.migrate();
->>>>>>> b4b9f319
 
                 // Same order to populate tokenMetadata for the first time,
                 // see org.apache.cassandra.service.CassandraDaemon.setup
