--- conflicted
+++ resolved
@@ -18,8 +18,6 @@
 
 package org.apache.cassandra.utils;
 
-import org.junit.Assert;
-
 /**
  * Responsible for stubbing out the System.exit() logic during unit tests.
  */
@@ -27,8 +25,8 @@
 {
     private boolean killed = false;
     private boolean quiet = false;
-<<<<<<< HEAD
     private final boolean expected;
+    private Throwable throwable;
 
     public KillerForTests()
     {
@@ -39,16 +37,10 @@
     {
         expected = expectFailure;
     }
-=======
-    private Throwable throwable;
->>>>>>> 2c01c7d2
 
     @Override
     protected void killCurrentJVM(Throwable t, boolean quiet)
     {
-        if (!expected)
-            Assert.fail("Saw JVM Kill but did not expect it.");
-
         this.killed = true;
         this.quiet = quiet;
         this.throwable = t;
@@ -64,8 +56,14 @@
         return quiet;
     }
 
-    public Throwable getThrowable() {
+    public Throwable getThrowable()
+    {
         return throwable;
+    }
+
+    public boolean isExpected()
+    {
+        return expected;
     }
 
     public void reset()
