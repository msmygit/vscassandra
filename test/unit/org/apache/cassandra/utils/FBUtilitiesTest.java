/*
 * Licensed to the Apache Software Foundation (ASF) under one
 * or more contributor license agreements.  See the NOTICE file
 * distributed with this work for additional information
 * regarding copyright ownership.  The ASF licenses this file
 * to you under the Apache License, Version 2.0 (the
 * "License"); you may not use this file except in compliance
 * with the License.  You may obtain a copy of the License at
 *
 *     http://www.apache.org/licenses/LICENSE-2.0
 *
 * Unless required by applicable law or agreed to in writing, software
 * distributed under the License is distributed on an "AS IS" BASIS,
 * WITHOUT WARRANTIES OR CONDITIONS OF ANY KIND, either express or implied.
 * See the License for the specific language governing permissions and
 * limitations under the License.
 */

package org.apache.cassandra.utils;

import java.io.IOException;
import java.net.InetAddress;
import java.nio.ByteBuffer;
import java.nio.charset.CharacterCodingException;
import java.nio.charset.StandardCharsets;
import java.util.Map;
import java.util.Optional;
import java.util.TreeMap;
import java.util.ArrayList;
import java.util.List;
import java.util.concurrent.ExecutionException;
import java.util.concurrent.ExecutorService;
import java.util.concurrent.Executors;
import java.util.concurrent.Future;
import java.util.concurrent.TimeUnit;

import com.google.common.primitives.Ints;

import org.junit.Assert;
import org.junit.Test;

import org.apache.cassandra.db.marshal.*;
import org.apache.cassandra.dht.*;

import org.apache.cassandra.config.Config;
import org.apache.cassandra.config.DatabaseDescriptor;

import static org.junit.Assert.assertEquals;
import static org.junit.Assert.fail;

public class FBUtilitiesTest
{
    @Test
    public void testCompareByteSubArrays()
    {
        ByteBuffer bytes = ByteBuffer.allocate(16);

        // handle null
        assert ByteBufferUtil.compareSubArrays(
                null, 0, null, 0, 0) == 0;
        assert ByteBufferUtil.compareSubArrays(
                null, 0, ByteBufferUtil.bytes(524255231), 0, 4) == -1;
        assert ByteBufferUtil.compareSubArrays(
                ByteBufferUtil.bytes(524255231), 0, null, 0, 4) == 1;

        // handle comparisons
        System.arraycopy(Ints.toByteArray(524255231), 0, bytes.array(), 3, 4);
        assert ByteBufferUtil.compareSubArrays(
                bytes, 3, ByteBufferUtil.bytes(524255231), 0, 4) == 0;
        assert ByteBufferUtil.compareSubArrays(
                bytes, 3, ByteBufferUtil.bytes(524255232), 0, 4) == -1;
        assert ByteBufferUtil.compareSubArrays(
                bytes, 3, ByteBufferUtil.bytes(524255230), 0, 4) == 1;

        // check that incorrect length throws exception
        try
        {
            assert ByteBufferUtil.compareSubArrays(
                    bytes, 3, ByteBufferUtil.bytes(524255231), 0, 24) == 0;
            fail("Should raise an AssertionError.");
        } catch (AssertionError ae)
        {
        }
        try
        {
            assert ByteBufferUtil.compareSubArrays(
                    bytes, 3, ByteBufferUtil.bytes(524255231), 0, 12) == 0;
            fail("Should raise an AssertionError.");
        } catch (AssertionError ae)
        {
        }
    }

    @Test
    public void testToString()
    {
        // null turns to empty string
        assertEquals("", FBUtilities.toString(null));
        Map<String, String> map = new TreeMap<>();
        // empty map turns to empty string
        assertEquals("", FBUtilities.toString(map));
        map.put("aaa", "bbb");
        assertEquals("aaa:bbb", FBUtilities.toString(map));
        map.put("ccc", "ddd");
        assertEquals("aaa:bbb, ccc:ddd", FBUtilities.toString(map));
    }

    @Test(expected=CharacterCodingException.class)
    public void testDecode() throws IOException
    {
        ByteBuffer bytes = ByteBuffer.wrap(new byte[]{(byte)0xff, (byte)0xfe});
        ByteBufferUtil.string(bytes, StandardCharsets.UTF_8);
    }

    private static void assertPartitioner(String name, Class expected)
    {
        Assert.assertTrue(String.format("%s != %s", name, expected.toString()),
                          expected.isInstance(FBUtilities.newPartitioner(name)));
    }

    /**
     * Check that given a name, the correct partitioner instance is created.
     *
     * If the assertions in this test start failing, it likely means the sstabledump/sstablemetadata tools will
     * also fail to read existing sstables.
     */
    @Test
    public void testNewPartitionerNoArgConstructors()
    {
        assertPartitioner("ByteOrderedPartitioner", ByteOrderedPartitioner.class);
        assertPartitioner("LengthPartitioner", LengthPartitioner.class);
        assertPartitioner("Murmur3Partitioner", Murmur3Partitioner.class);
        assertPartitioner("OrderPreservingPartitioner", OrderPreservingPartitioner.class);
        assertPartitioner("RandomPartitioner", RandomPartitioner.class);
        assertPartitioner("org.apache.cassandra.dht.ByteOrderedPartitioner", ByteOrderedPartitioner.class);
        assertPartitioner("org.apache.cassandra.dht.LengthPartitioner", LengthPartitioner.class);
        assertPartitioner("org.apache.cassandra.dht.Murmur3Partitioner", Murmur3Partitioner.class);
        assertPartitioner("org.apache.cassandra.dht.OrderPreservingPartitioner", OrderPreservingPartitioner.class);
        assertPartitioner("org.apache.cassandra.dht.RandomPartitioner", RandomPartitioner.class);
    }

    /**
     * Check that we can instantiate local partitioner correctly and that we can pass the correct type
     * to it as a constructor argument.
     *
     * If the assertions in this test start failing, it likely means the sstabledump/sstablemetadata tools will
     * also fail to read existing sstables.
     */
    @Test
    public void testNewPartitionerLocalPartitioner()
    {
        for (String name : new String[] {"LocalPartitioner", "org.apache.cassandra.dht.LocalPartitioner"})
            for (AbstractType<?> type : new AbstractType<?>[] {UUIDType.instance, ListType.getInstance(Int32Type.instance, true)})
            {
                IPartitioner partitioner = FBUtilities.newPartitioner(name, Optional.of(type));
                Assert.assertTrue(String.format("%s != LocalPartitioner", partitioner.toString()),
                                  LocalPartitioner.class.isInstance(partitioner));
                Assert.assertEquals(partitioner.partitionOrdering(), type);
            }
    }

    @Test
    public void testGetBroadcastRpcAddress() throws Exception
    {
        //When both rpc_address and broadcast_rpc_address are null, it should return the local address (from DD.applyAddressConfig)
        FBUtilities.reset();
        Config testConfig = DatabaseDescriptor.loadConfig();
        testConfig.native_transport_address = null;
        testConfig.native_transport_broadcast_address = null;
        DatabaseDescriptor.applyAddressConfig(testConfig);
        assertEquals(FBUtilities.getLocalAddress(), FBUtilities.getNativeTransportBroadcastAddress());

        //When rpc_address is defined and broadcast_rpc_address is null, it should return the rpc_address
        FBUtilities.reset();
        testConfig.native_transport_address = "127.0.0.2";
        testConfig.native_transport_broadcast_address = null;
        DatabaseDescriptor.applyAddressConfig(testConfig);
        assertEquals(InetAddress.getByName("127.0.0.2"), FBUtilities.getNativeTransportBroadcastAddress());

        //When both rpc_address and broadcast_rpc_address are defined, it should return broadcast_rpc_address
        FBUtilities.reset();
        testConfig.native_transport_address = "127.0.0.2";
        testConfig.native_transport_broadcast_address = "127.0.0.3";
        DatabaseDescriptor.applyAddressConfig(testConfig);
        assertEquals(InetAddress.getByName("127.0.0.3"), FBUtilities.getNativeTransportBroadcastAddress());

        FBUtilities.reset();
    }

    @Test
<<<<<<< HEAD
    public void testAlign()
    {
        assertEquals(0, FBUtilities.align(0, 4096));

        assertEquals(4096, FBUtilities.align(1, 4096));
        assertEquals(4096, FBUtilities.align(4095, 4096));
        assertEquals(4096, FBUtilities.align(4096, 4096));

        assertEquals(8192, FBUtilities.align(4097, 4096));
        assertEquals(8192, FBUtilities.align(8191, 4096));
        assertEquals(8192, FBUtilities.align(8192, 4096));

        assertEquals(12288, FBUtilities.align(8193, 4096));
    }
=======
    public void testWaitFirstFuture() throws ExecutionException, InterruptedException
    {

        ExecutorService executor = Executors.newFixedThreadPool(4);
        FBUtilities.reset();
        List<Future<?>> futures = new ArrayList<>();
        for (int i = 4; i >= 1; i--)
        {
            final int sleep = i * 10;
            futures.add(executor.submit(() -> { TimeUnit.MILLISECONDS.sleep(sleep); return sleep; }));
        }
        Future<?> fut = FBUtilities.waitOnFirstFuture(futures, 3);
        int futSleep = (Integer) fut.get();
        assertEquals(futSleep, 10);
        futures.remove(fut);
        fut = FBUtilities.waitOnFirstFuture(futures, 3);
        futSleep = (Integer) fut.get();
        assertEquals(futSleep, 20);
        futures.remove(fut);
        fut = FBUtilities.waitOnFirstFuture(futures, 3);
        futSleep = (Integer) fut.get();
        assertEquals(futSleep, 30);
        futures.remove(fut);
        fut = FBUtilities.waitOnFirstFuture(futures, 3);
        futSleep = (Integer) fut.get();
        assertEquals(futSleep, 40);
    }

>>>>>>> 2201e364
}<|MERGE_RESOLUTION|>--- conflicted
+++ resolved
@@ -188,7 +188,6 @@
     }
 
     @Test
-<<<<<<< HEAD
     public void testAlign()
     {
         assertEquals(0, FBUtilities.align(0, 4096));
@@ -203,7 +202,8 @@
 
         assertEquals(12288, FBUtilities.align(8193, 4096));
     }
-=======
+
+    @Test
     public void testWaitFirstFuture() throws ExecutionException, InterruptedException
     {
 
@@ -231,6 +231,4 @@
         futSleep = (Integer) fut.get();
         assertEquals(futSleep, 40);
     }
-
->>>>>>> 2201e364
 }