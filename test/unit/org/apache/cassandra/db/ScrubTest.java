--- conflicted
+++ resolved
@@ -529,38 +529,8 @@
         CompactionManager.instance.performScrub(cfs2, false, false, 2);
     }
 
-<<<<<<< HEAD
-    /**
-     * For CASSANDRA-6892 too, check that for a compact table with one cluster column, we can insert whatever
-     * we want as value for the clustering column, including something that would conflict with a CQL column definition.
-     */
-    @Test
-    public void testValidationCompactStorage() throws Exception
-    {
-        QueryProcessor.processBlocking(String.format("CREATE TABLE \"%s\".test_compact_dynamic_columns (a int, b text, c text, PRIMARY KEY (a, b)) WITH COMPACT STORAGE", KEYSPACE), ConsistencyLevel.ONE);
-
-        Keyspace keyspace = Keyspace.open(KEYSPACE);
-        ColumnFamilyStore cfs = keyspace.getColumnFamilyStore("test_compact_dynamic_columns");
-
-        QueryProcessor.executeInternal(String.format("INSERT INTO \"%s\".test_compact_dynamic_columns (a, b, c) VALUES (0, 'a', 'foo')", KEYSPACE));
-        QueryProcessor.executeInternal(String.format("INSERT INTO \"%s\".test_compact_dynamic_columns (a, b, c) VALUES (0, 'b', 'bar')", KEYSPACE));
-        QueryProcessor.executeInternal(String.format("INSERT INTO \"%s\".test_compact_dynamic_columns (a, b, c) VALUES (0, 'c', 'boo')", KEYSPACE));
-        cfs.forceBlockingFlush();
-        CompactionManager.instance.performScrub(cfs, true, true, 2);
-
-        // Scrub is silent, but it will remove broken records. So reading everything back to make sure nothing to "scrubbed away"
-        UntypedResultSet rs = QueryProcessor.executeInternal(String.format("SELECT * FROM \"%s\".test_compact_dynamic_columns", KEYSPACE));
-        assertEquals(3, rs.size());
-
-        Iterator<UntypedResultSet.Row> iter = rs.iterator();
-        assertEquals("foo", iter.next().getString("c"));
-        assertEquals("bar", iter.next().getString("c"));
-        assertEquals("boo", iter.next().getString("c"));
-    }
-=======
->>>>>>> 07fbd8ee
-
-    //@Test TPC no BOP /* CASSANDRA-5174 */
+
+    @Test /* CASSANDRA-5174 */
     public void testScrubKeysIndex_preserveOrder() throws IOException, ExecutionException, InterruptedException
     {
         //If the partitioner preserves the order then SecondaryIndex uses BytesType comparator,
