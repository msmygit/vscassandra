--- conflicted
+++ resolved
@@ -24,7 +24,6 @@
 import org.apache.cassandra.Util;
 import org.apache.cassandra.cache.ChunkCache;
 import org.apache.cassandra.UpdateBuilder;
-import org.apache.cassandra.db.compaction.AbstractCompactionStrategy;
 import org.apache.cassandra.db.compaction.CompactionManager;
 import org.apache.cassandra.db.compaction.Verifier;
 import org.apache.cassandra.db.marshal.UUIDType;
@@ -51,15 +50,12 @@
 import java.util.zip.CRC32;
 import java.util.zip.CheckedInputStream;
 
-<<<<<<< HEAD
 import static org.apache.cassandra.SchemaLoader.counterCFMD;
 import static org.apache.cassandra.SchemaLoader.createKeyspace;
 import static org.apache.cassandra.SchemaLoader.loadSchema;
 import static org.apache.cassandra.SchemaLoader.standardCFMD;
-=======
 import static org.junit.Assert.assertFalse;
 import static org.junit.Assert.assertTrue;
->>>>>>> b8fa29d5
 import static org.junit.Assert.fail;
 
 @RunWith(OrderedJUnit4ClassRunner.class)
@@ -293,7 +289,7 @@
         try (RandomAccessFile file = new RandomAccessFile(sstable.descriptor.filenameFor(Component.DIGEST), "rw"))
         {
             Long correctChecksum = Long.valueOf(file.readLine());
-    
+
             writeChecksum(++correctChecksum, sstable.descriptor.filenameFor(Component.DIGEST));
         }
 
@@ -396,7 +392,7 @@
         fillCF(cfs, 2);
 
         SSTableReader sstable = cfs.getLiveSSTables().iterator().next();
-        sstable.descriptor.getMetadataSerializer().mutateRepairedAt(sstable.descriptor, 1);
+        sstable.descriptor.getMetadataSerializer().mutateRepaired(sstable.descriptor, 1, null);
         sstable.reloadSSTableMetadata();
         cfs.getTracker().notifySSTableRepairedStatusChanged(Collections.singleton(sstable));
         assertTrue(sstable.isRepaired());
@@ -404,11 +400,11 @@
 
         sstable = cfs.getLiveSSTables().iterator().next();
         Long correctChecksum;
-        try (RandomAccessFile file = new RandomAccessFile(sstable.descriptor.filenameFor(sstable.descriptor.digestComponent), "rw"))
+        try (RandomAccessFile file = new RandomAccessFile(sstable.descriptor.filenameFor(Component.DIGEST), "rw"))
         {
             correctChecksum = Long.parseLong(file.readLine());
         }
-        writeChecksum(++correctChecksum, sstable.descriptor.filenameFor(sstable.descriptor.digestComponent));
+        writeChecksum(++correctChecksum, sstable.descriptor.filenameFor(Component.DIGEST));
         try (Verifier verifier = new Verifier(cfs, sstable, false))
         {
             verifier.verify(false);
