--- conflicted
+++ resolved
@@ -322,13 +322,8 @@
         }
         ScrubTest.fillIndexCF(cfs, false, colValues);
 
-<<<<<<< HEAD
-        cfs.snapshot("nonEphemeralSnapshot", null, false, false);
-        cfs.snapshot("ephemeralSnapshot", null, true, false);
-=======
-        cfs.snapshot("nonEphemeralSnapshot", null, false, new HashSet<>());
-        cfs.snapshot("ephemeralSnapshot", null, true, new HashSet<>());
->>>>>>> 46f64ad5
+        cfs.snapshot("nonEphemeralSnapshot", null, false, false, new HashSet<>());
+        cfs.snapshot("ephemeralSnapshot", null, true, false, new HashSet<>());
 
         Map<String, Pair<Long, Long>> snapshotDetails = cfs.getSnapshotDetails();
         assertEquals(2, snapshotDetails.size());
