/*
 * Licensed to the Apache Software Foundation (ASF) under one
 * or more contributor license agreements.  See the NOTICE file
 * distributed with this work for additional information
 * regarding copyright ownership.  The ASF licenses this file
 * to you under the Apache License, Version 2.0 (the
 * "License"); you may not use this file except in compliance
 * with the License.  You may obtain a copy of the License at
 *
 *     http://www.apache.org/licenses/LICENSE-2.0
 *
 * Unless required by applicable law or agreed to in writing, software
 * distributed under the License is distributed on an "AS IS" BASIS,
 * WITHOUT WARRANTIES OR CONDITIONS OF ANY KIND, either express or implied.
 * See the License for the specific language governing permissions and
 * limitations under the License.
 */

package org.apache.cassandra.db.rows;

import static org.apache.cassandra.SchemaLoader.standardCFMD;
import static org.junit.Assert.*;

import java.nio.ByteBuffer;
import java.util.ArrayList;
import java.util.Arrays;
import java.util.Iterator;
import java.util.LinkedList;
import java.util.List;
import java.util.Map;
import java.util.SortedMap;
import java.util.TreeMap;

import com.google.common.collect.Iterators;
import org.junit.BeforeClass;
import org.junit.Test;

import org.apache.cassandra.SchemaLoader;
import org.apache.cassandra.UpdateBuilder;
import org.apache.cassandra.Util;
import org.apache.cassandra.cql3.CQLTester;
import org.apache.cassandra.db.AbstractReadCommandBuilder;
import org.apache.cassandra.db.BufferDecoratedKey;
import org.apache.cassandra.db.Clustering;
import org.apache.cassandra.db.ColumnFamilyStore;
import org.apache.cassandra.db.DecoratedKey;
import org.apache.cassandra.db.DeletionTime;
import org.apache.cassandra.db.Keyspace;
import org.apache.cassandra.db.ReadCommand;
import org.apache.cassandra.db.RegularAndStaticColumns;
import org.apache.cassandra.db.RowUpdateBuilder;
import org.apache.cassandra.db.marshal.Int32Type;
import org.apache.cassandra.db.marshal.UTF8Type;
import org.apache.cassandra.db.partitions.AbstractUnfilteredPartitionIterator;
import org.apache.cassandra.db.partitions.ArrayBackedPartition;
import org.apache.cassandra.db.partitions.ImmutableBTreePartition;
import org.apache.cassandra.db.partitions.Partition;
import org.apache.cassandra.db.partitions.UnfilteredPartitionIterator;
import org.apache.cassandra.dht.Murmur3Partitioner;
import org.apache.cassandra.exceptions.ConfigurationException;
import org.apache.cassandra.io.sstable.ISSTableScanner;
import org.apache.cassandra.io.sstable.format.SSTableReader;
import org.apache.cassandra.schema.ColumnMetadata;
import org.apache.cassandra.schema.KeyspaceParams;
import org.apache.cassandra.schema.TableMetadata;
import org.apache.cassandra.utils.ByteBufferUtil;
import org.apache.cassandra.utils.CloseableIterator;
import org.apache.cassandra.utils.FBUtilities;

public class ThrottledUnfilteredIteratorTest extends CQLTester
{
    private static final String KSNAME = "ThrottledUnfilteredIteratorTest";
    private static final String CFNAME = "StandardInteger1";

    @BeforeClass
    public static void defineSchema() throws ConfigurationException
    {
        SchemaLoader.prepareServer();
        SchemaLoader.createKeyspace(KSNAME,
                                    KeyspaceParams.simple(1),
                                    standardCFMD(KSNAME, CFNAME, 1, UTF8Type.instance, Int32Type.instance, Int32Type.instance));
    }

<<<<<<< HEAD
    static final TableMetadata metadata;
    static final ColumnMetadata v1Metadata;
    static final ColumnMetadata v2Metadata;
=======
    static final CFMetaData metadata;
    static final ColumnDefinition v1Metadata;
    static final ColumnDefinition v2Metadata;
    static final ColumnDefinition staticMetadata;
>>>>>>> 1b5b91d7

    static
    {
        metadata = TableMetadata.builder("", "")
                                .addPartitionKeyColumn("pk", Int32Type.instance)
                                .addClusteringColumn("ck1", Int32Type.instance)
                                .addClusteringColumn("ck2", Int32Type.instance)
                                .addRegularColumn("v1", Int32Type.instance)
                                .addRegularColumn("v2", Int32Type.instance)
                                .addStaticColumn("s1", Int32Type.instance)
                                .build();
<<<<<<< HEAD
        v1Metadata = metadata.regularAndStaticColumns().columns(false).getSimple(0);
        v2Metadata = metadata.regularAndStaticColumns().columns(false).getSimple(1);
=======
        v1Metadata = metadata.getColumnDefinition(ColumnIdentifier.getInterned("v1", true));
        v2Metadata = metadata.getColumnDefinition(ColumnIdentifier.getInterned("v2", true));
        staticMetadata = metadata.getColumnDefinition(ColumnIdentifier.getInterned("s1", true));
    }

    @Test
    public void emptyPartitionDeletionTest() throws Throwable
    {
        // create cell tombstone, range tombstone, partition deletion
        createTable("CREATE TABLE %s (pk int, ck1 int, ck2 int, v1 int, v2 int, PRIMARY KEY (pk, ck1, ck2))");
        // partition deletion
        execute("DELETE FROM %s USING TIMESTAMP 160 WHERE pk=1");

        // flush and generate 1 sstable
        ColumnFamilyStore cfs = Keyspace.open(keyspace()).getColumnFamilyStore(currentTable());
        cfs.forceBlockingFlush();
        cfs.disableAutoCompaction();
        cfs.forceMajorCompaction();

        assertEquals(1, cfs.getLiveSSTables().size());
        SSTableReader reader = cfs.getLiveSSTables().iterator().next();

        try (ISSTableScanner scanner = reader.getScanner();
                CloseableIterator<UnfilteredRowIterator> throttled = ThrottledUnfilteredIterator.throttle(scanner, 100))
        {
            assertTrue(throttled.hasNext());
            UnfilteredRowIterator iterator = throttled.next();
            assertFalse(throttled.hasNext());
            assertFalse(iterator.hasNext());
            assertEquals(iterator.partitionLevelDeletion().markedForDeleteAt(), 160);
        }

        // test opt out
        try (ISSTableScanner scanner = reader.getScanner();
                CloseableIterator<UnfilteredRowIterator> throttled = ThrottledUnfilteredIterator.throttle(scanner, 0))
        {
            assertEquals(scanner, throttled);
        }
    }

    @Test
    public void emptyStaticTest() throws Throwable
    {
        // create cell tombstone, range tombstone, partition deletion
        createTable("CREATE TABLE %s (pk int, ck1 int, ck2 int, v1 int, v2 int static, PRIMARY KEY (pk, ck1, ck2))");
        // partition deletion
        execute("UPDATE %s SET v2 = 160 WHERE pk = 1");

        // flush and generate 1 sstable
        ColumnFamilyStore cfs = Keyspace.open(keyspace()).getColumnFamilyStore(currentTable());
        cfs.forceBlockingFlush();
        cfs.disableAutoCompaction();
        cfs.forceMajorCompaction();

        assertEquals(1, cfs.getLiveSSTables().size());
        SSTableReader reader = cfs.getLiveSSTables().iterator().next();

        try (ISSTableScanner scanner = reader.getScanner();
             CloseableIterator<UnfilteredRowIterator> throttled = ThrottledUnfilteredIterator.throttle(scanner, 100))
        {
            assertTrue(throttled.hasNext());
            UnfilteredRowIterator iterator = throttled.next();
            assertFalse(throttled.hasNext());
            assertFalse(iterator.hasNext());
            assertEquals(Int32Type.instance.getSerializer().deserialize(iterator.staticRow().cells().iterator().next().value()), new Integer(160));
        }

        // test opt out
        try (ISSTableScanner scanner = reader.getScanner();
             CloseableIterator<UnfilteredRowIterator> throttled = ThrottledUnfilteredIterator.throttle(scanner, 0))
        {
            assertEquals(scanner, throttled);
        }
>>>>>>> 1b5b91d7
    }

    @Test
    public void complexThrottleWithTombstoneTest() throws Throwable
    {
        // create cell tombstone, range tombstone, partition deletion
        createTable("CREATE TABLE %s (pk int, ck1 int, ck2 int, v1 int, v2 int, PRIMARY KEY (pk, ck1, ck2))");

        ColumnFamilyStore cfs = Keyspace.open(keyspace()).getColumnFamilyStore(currentTable());

        cfs.disableAutoCompaction();

        for (int ck1 = 1; ck1 <= 10; ck1++)
            for (int ck2 = 1; ck2 <= 10; ck2++)
            {
                int timestamp = ck1, v1 = ck1, v2 = ck2;
                execute("INSERT INTO %s(pk,ck1,ck2,v1,v2) VALUES(1,?,?,?,?) using timestamp "
                        + timestamp, ck1, ck2, v1, v2);
            }

        for (int ck1 = 1; ck1 <= 5; ck1++)
            for (int ck2 = 1; ck2 <= 5; ck2++)
            {
                if (ck1 % 2 == 0 || ck1 % 3 == 0) // range tombstone
                    execute("DELETE FROM %s USING TIMESTAMP 170 WHERE pk=1 AND ck1=?", ck1);
                else if (ck1 == ck2) // row tombstone
                    execute("DELETE FROM %s USING TIMESTAMP 180 WHERE pk=1 AND ck1=? AND ck2=?", ck1, ck2);
                else if (ck1 == ck2 - 1) // cell tombstone
                    execute("DELETE v2 FROM %s USING TIMESTAMP 190 WHERE pk=1 AND ck1=? AND ck2=?", ck1, ck2);
            }

        // range deletion
        execute("DELETE FROM %s USING TIMESTAMP 150 WHERE pk=1 AND ck1 > 100 AND ck1 < 120");
        execute("DELETE FROM %s USING TIMESTAMP 150 WHERE pk=1 AND ck1 = 50 AND ck2 < 120");
        // partition deletion
        execute("DELETE FROM %s USING TIMESTAMP 160 WHERE pk=1");

        // flush and generate 1 sstable
        cfs.forceBlockingFlush();
        cfs.forceMajorCompaction();

        assertEquals(1, cfs.getLiveSSTables().size());
        SSTableReader reader = cfs.getLiveSSTables().iterator().next();

        try (ISSTableScanner scanner = reader.getScanner())
        {
            assertTrue(scanner.hasNext());
            try (UnfilteredRowIterator rowIterator = scanner.next())
            {
                // only 1 partition data
                List<Unfiltered> expectedUnfiltereds = new ArrayList<>();
                System.out.println("will add");
                while (rowIterator.hasNext())
                {
                    Unfiltered next = rowIterator.next();
                    System.out.println("Adding " + next);
                    expectedUnfiltereds.add(next);
                }
                assertFalse(scanner.hasNext());

                // test different throttle
                for (Integer throttle : Arrays.asList(2, 3, 4, 5, 11, 41, 99, 1000, 10001))
                {
                    try (ISSTableScanner scannerForThrottle = reader.getScanner())
                    {
                        assertTrue(scannerForThrottle.hasNext());
                        try (UnfilteredRowIterator rowIteratorForThrottle = scannerForThrottle.next())
                        {
                            verifyThrottleIterator(expectedUnfiltereds,
                                                   rowIteratorForThrottle,
                                                   new ThrottledUnfilteredIterator(rowIteratorForThrottle, throttle),
                                                   throttle);
                            assertFalse(scannerForThrottle.hasNext());
                        }
                    }
                }
            }
        }
    }

    private void verifyThrottleIterator(List<Unfiltered> expectedUnfiltereds,
                                        UnfilteredRowIterator rowIteratorForThrottle,
                                        ThrottledUnfilteredIterator throttledIterator,
                                        int throttle)
    {
        List<Unfiltered> output = new ArrayList<>();

        boolean isRevered = rowIteratorForThrottle.isReverseOrder();
        boolean isFirst = true;

        while (throttledIterator.hasNext())
        {
            UnfilteredRowIterator splittedIterator = throttledIterator.next();
            assertMetadata(rowIteratorForThrottle, splittedIterator, isFirst);

            List<Unfiltered> splittedUnfiltereds = new ArrayList<>();

            splittedIterator.forEachRemaining(splittedUnfiltereds::add);

            int remain = expectedUnfiltereds.size() - output.size();
            int expectedSize = remain >= throttle ? throttle : remain;
            if (splittedUnfiltereds.size() != expectedSize)
            {
                assertEquals(expectedSize + 1, splittedUnfiltereds.size());
                // the extra unfilter must be close bound marker
                Unfiltered last = splittedUnfiltereds.get(expectedSize);
                assertTrue(last.isRangeTombstoneMarker());
                RangeTombstoneMarker marker = (RangeTombstoneMarker) last;
                assertFalse(marker.isBoundary());
                assertTrue(marker.isClose(isRevered));
            }
            output.addAll(splittedUnfiltereds);
            if (isFirst)
                isFirst = false;
        }
        int index = 0;
        RangeTombstoneMarker openMarker = null;
        for (int i = 0; i < expectedUnfiltereds.size(); i++)
        {
            Unfiltered expected = expectedUnfiltereds.get(i);
            Unfiltered data = output.get(i);

            // verify that all tombstone are paired
            if (data.isRangeTombstoneMarker())
            {
                RangeTombstoneMarker marker = (RangeTombstoneMarker) data;
                if (marker.isClose(isRevered))
                {
                    assertNotNull(openMarker);
                    openMarker = null;
                }
                if (marker.isOpen(isRevered))
                {
                    assertNull(openMarker);
                    openMarker = marker;
                }
            }
            if (expected.equals(data))
            {
                index++;
            }
            else // because of created closeMarker and openMarker
            {
                assertNotNull(openMarker);
                DeletionTime openDeletionTime = openMarker.openDeletionTime(isRevered);
                // only boundary or row will create extra closeMarker and openMarker
                if (expected.isRangeTombstoneMarker())
                {
                    RangeTombstoneMarker marker = (RangeTombstoneMarker) expected;
                    assertTrue(marker.isBoundary());
                    RangeTombstoneBoundaryMarker boundary = (RangeTombstoneBoundaryMarker) marker;
                    assertEquals(boundary.createCorrespondingCloseMarker(isRevered), data);
                    assertEquals(boundary.createCorrespondingOpenMarker(isRevered), output.get(index + 1));
                    assertEquals(openDeletionTime, boundary.endDeletionTime());

                    openMarker = boundary.createCorrespondingOpenMarker(isRevered);
                }
                else
                {
                    ByteBuffer[] byteBuffers = expected.clustering().getRawValues();
                    RangeTombstoneBoundMarker closeMarker = RangeTombstoneBoundMarker.exclusiveClose(isRevered,
                                                                                                     byteBuffers,
                                                                                                     openDeletionTime);

                    RangeTombstoneBoundMarker nextOpenMarker = RangeTombstoneBoundMarker.inclusiveOpen(isRevered,
                                                                                                       byteBuffers,
                                                                                                       openDeletionTime);
                    assertEquals(closeMarker, data);
                    assertEquals(nextOpenMarker, output.get(index + 1));

                    openMarker = nextOpenMarker;
                }
                index += 2;
            }
        }
        assertNull(openMarker);
        assertEquals(output.size(), index);
    }

    @Test
    public void simpleThrottleTest()
    {
        simpleThrottleTest(false);
    }

    @Test
    public void skipTest()
    {
        simpleThrottleTest(true);
    }

    public void simpleThrottleTest(boolean skipOdd)
    {
        // all live rows with partition deletion
        ThrottledUnfilteredIterator throttledIterator;
        UnfilteredRowIterator origin;

        List<Row> rows = new ArrayList<>();
        int rowCount = 1111;

        for (int i = 0; i < rowCount; i++)
            rows.add(createRow(i, createCell(v1Metadata, i), createCell(v2Metadata, i)));

        // testing different throttle limit
        for (int throttle = 2; throttle < 1200; throttle += 21)
        {
            origin = rows(metadata.regularAndStaticColumns(),
                          1,
                          new DeletionTime(0, 100),
                          createStaticRow(createCell(staticMetadata, 160)),
                          rows.toArray(new Row[0]));
            throttledIterator = new ThrottledUnfilteredIterator(origin, throttle);

            int splittedCount = (int) Math.ceil(rowCount*1.0/throttle);
            for (int i = 1; i <= splittedCount; i++)
            {
                UnfilteredRowIterator splitted = throttledIterator.next();
                assertMetadata(origin, splitted, i == 1);
                // no op
                splitted.close();

                int start = (i - 1) * throttle;
                int end = i == splittedCount ? rowCount : i * throttle;
                if (skipOdd && (i % 2) == 0)
                {
                    assertRows(splitted, rows.subList(start, end).toArray(new Row[0]));
                }
            }
            assertTrue(!throttledIterator.hasNext());
        }
    }

    @Test
    public void throttledPartitionIteratorTest()
    {
        // all live rows with partition deletion
        CloseableIterator<UnfilteredRowIterator> throttledIterator;
        UnfilteredPartitionIterator origin;

        SortedMap<Integer, List<Row>> partitions = new TreeMap<>();
        int partitionCount = 13;
        int baseRowsPerPartition = 1111;

        for (int i = 1; i <= partitionCount; i++)
        {
            ArrayList<Row> rows = new ArrayList<>();
            for (int j = 0; j < (baseRowsPerPartition + i); j++)
                rows.add(createRow(i, createCell(v1Metadata, j), createCell(v2Metadata, j)));
            partitions.put(i, rows);
        }

        // testing different throttle limit
        for (int throttle = 2; throttle < 1200; throttle += 21)
        {
            origin = partitions(metadata.regularAndStaticColumns(),
                                new DeletionTime(0, 100),
                                createStaticRow(createCell(staticMetadata, 160)),
                                partitions);
            throttledIterator = ThrottledUnfilteredIterator.throttle(origin, throttle);

            int currentPartition = 0;
            int rowsInPartition = 0;
            int expectedSplitCount = 0;
            int currentSplit = 1;
            while (throttledIterator.hasNext())
            {
                UnfilteredRowIterator splitted = throttledIterator.next();
                if (currentSplit > expectedSplitCount)
                {
                    currentPartition++;
                    rowsInPartition = partitions.get(currentPartition).size();
                    expectedSplitCount = (int) Math.ceil(rowsInPartition * 1.0 / throttle);
                    currentSplit = 1;
                }
                UnfilteredRowIterator current = rows(metadata.regularAndStaticColumns(),
                                                     currentPartition,
                                                     new DeletionTime(0, 100),
                                                     createStaticRow(createCell(staticMetadata, 160)),
                                                     partitions.get(currentPartition).toArray(new Row[0]));
                assertMetadata(current, splitted, currentSplit == 1);
                // no op
                splitted.close();

                int start = (currentSplit - 1) * throttle;
                int end = currentSplit == expectedSplitCount ? rowsInPartition : currentSplit * throttle;
                assertRows(splitted, partitions.get(currentPartition).subList(start, end).toArray(new Row[0]));
                currentSplit++;
            }
        }


        origin = partitions(metadata.regularAndStaticColumns(),
                            new DeletionTime(0, 100),
                            Rows.EMPTY_STATIC_ROW,
                            partitions);
        try
        {
            try (CloseableIterator<UnfilteredRowIterator> throttled = ThrottledUnfilteredIterator.throttle(origin, 10))
            {
                int i = 0;
                while (throttled.hasNext())
                {
                    assertEquals(dk(1), throttled.next().partitionKey());
                    if (i++ == 10)
                    {
                        throw new RuntimeException("Dummy exception");
                    }
                }
                fail("Should not reach here");
            }
        }
        catch (RuntimeException rte)
        {
            int iteratedPartitions = 2;
            while (iteratedPartitions <= partitionCount)
            {
                // check that original iterator was not closed
                assertTrue(origin.hasNext());
                // check it's possible to fetch second partition from original iterator
                assertEquals(dk(iteratedPartitions++), origin.next().partitionKey());
            }
        }

    }

    private void assertMetadata(UnfilteredRowIterator origin, UnfilteredRowIterator splitted, boolean isFirst)
    {
        assertEquals(splitted.columns(), origin.columns());
        assertEquals(splitted.partitionKey(), origin.partitionKey());
        assertEquals(splitted.isReverseOrder(), origin.isReverseOrder());
        assertEquals(splitted.metadata(), origin.metadata());
        assertEquals(splitted.stats(), origin.stats());

        if (isFirst)
        {
            assertEquals(origin.partitionLevelDeletion(), splitted.partitionLevelDeletion());
            assertEquals(origin.staticRow(), splitted.staticRow());
        }
        else
        {
            assertEquals(DeletionTime.LIVE, splitted.partitionLevelDeletion());
            assertEquals(Rows.EMPTY_STATIC_ROW, splitted.staticRow());
        }
    }

    public static void assertRows(UnfilteredRowIterator iterator, Row... rows)
    {
        Iterator<Row> rowsIterator = Arrays.asList(rows).iterator();

        while (iterator.hasNext() && rowsIterator.hasNext())
            assertEquals(iterator.next(), rowsIterator.next());

        assertTrue(iterator.hasNext() == rowsIterator.hasNext());
    }

    private static DecoratedKey dk(int pk)
    {
        return new BufferDecoratedKey(new Murmur3Partitioner.LongToken(pk), ByteBufferUtil.bytes(pk));
    }

    private static UnfilteredRowIterator rows(RegularAndStaticColumns columns,
                                              int pk,
                                              DeletionTime partitionDeletion,
                                              Row staticRow,
                                              Unfiltered... rows)
    {
        Iterator<Unfiltered> rowsIterator = Arrays.asList(rows).iterator();
        return new AbstractUnfilteredRowIterator(metadata, dk(pk), partitionDeletion, columns, staticRow, false, EncodingStats.NO_STATS) {
            protected Unfiltered computeNext()
            {
                return rowsIterator.hasNext() ? rowsIterator.next() : endOfData();
            }
        };
    }

    private static UnfilteredPartitionIterator partitions(RegularAndStaticColumns columns,
                                                          DeletionTime partitionDeletion,
                                                          Row staticRow,
                                                          SortedMap<Integer, List<Row>> partitions)
    {
        Iterator<Map.Entry<Integer, List<Row>>> partitionIt = partitions.entrySet().iterator();
        return new AbstractUnfilteredPartitionIterator() {
            public boolean hasNext()
            {
                return partitionIt.hasNext();
            }

            public UnfilteredRowIterator next()
            {
                Map.Entry<Integer, List<Row>> next = partitionIt.next();
                Iterator<Row> rowsIterator = next.getValue().iterator();
                return new AbstractUnfilteredRowIterator(metadata, dk(next.getKey()), partitionDeletion, columns, staticRow, false, EncodingStats.NO_STATS) {
                    protected Unfiltered computeNext()
                    {
                        return rowsIterator.hasNext() ? rowsIterator.next() : endOfData();
                    }
                };
            }

            public TableMetadata metadata()
            {
                return metadata;
            }

            public void close()
            {
                //no-op
            }
        };
    }


    private static Row createRow(int ck, Cell... columns)
    {
        return createRow(ck, ck, columns);
    }

    private static Row createRow(int ck1, int ck2, Cell... columns)
    {
        Row.Builder builder = Row.Builder.sorted();
        builder.newRow(Util.clustering(metadata.comparator, ck1, ck2));
        for (Cell cell : columns)
            builder.addCell(cell);
        return builder.build();
    }

<<<<<<< HEAD
    private static Cell createCell(ColumnMetadata metadata, int v)
=======
    private static Row createStaticRow(Cell... columns)
    {
        BTreeRow.Builder builder = new BTreeRow.Builder(true);
        builder.newRow(Clustering.STATIC_CLUSTERING);
        for (Cell cell : columns)
            builder.addCell(cell);
        return builder.build();
    }

    private static Cell createCell(ColumnDefinition metadata, int v)
>>>>>>> 1b5b91d7
    {
        return createCell(metadata, v, 100L, BufferCell.NO_DELETION_TIME);
    }

    private static Cell createCell(ColumnMetadata metadata, int v, long timestamp, int localDeletionTime)
    {
        return new BufferCell(metadata,
                              timestamp,
                              BufferCell.NO_TTL,
                              localDeletionTime,
                              ByteBufferUtil.bytes(v),
                              null);
    }

    @Test
    public void testThrottledIteratorWithRangeDeletions() throws Exception
    {
        Keyspace keyspace = Keyspace.open(KSNAME);
        ColumnFamilyStore cfs = keyspace.getColumnFamilyStore(CFNAME);

        // Inserting data
        String key = "k1";

        UpdateBuilder builder;

        builder = UpdateBuilder.create(cfs.metadata(), key).withTimestamp(0);
        for (int i = 0; i < 40; i += 2)
            builder.newRow(i).add("val", i);
        builder.applyUnsafe();

        new RowUpdateBuilder(cfs.metadata(), 1, key).addRangeTombstone(10, 22).build().applyUnsafe();

        cfs.forceBlockingFlush();

        builder = UpdateBuilder.create(cfs.metadata(), key).withTimestamp(2);
        for (int i = 1; i < 40; i += 2)
            builder.newRow(i).add("val", i);
        builder.applyUnsafe();

        new RowUpdateBuilder(cfs.metadata(), 3, key).addRangeTombstone(19, 27).build().applyUnsafe();
        // We don't flush to test with both a range tomsbtone in memtable and in sstable

        // Queries by name
        int[] live = new int[]{ 4, 9, 11, 17, 28 };
        int[] dead = new int[]{ 12, 19, 21, 24, 27 };

        AbstractReadCommandBuilder.PartitionRangeBuilder cmdBuilder = Util.cmd(cfs);

        ReadCommand cmd = cmdBuilder.build();

        for (int batchSize = 2; batchSize <= 40; batchSize++)
        {
            List<UnfilteredRowIterator> unfilteredRowIterators = new LinkedList<>();

            try (UnfilteredPartitionIterator iterator = cmd.executeForTests())
            {
                assertTrue(iterator.hasNext());
                Iterator<UnfilteredRowIterator> throttled = ThrottledUnfilteredIterator.throttle(iterator, batchSize);
                while (throttled.hasNext())
                {
                    UnfilteredRowIterator next = throttled.next();
                    Partition materializedPartition = ArrayBackedPartition.create(next);
                    int unfilteredCount = Iterators.size(materializedPartition.unfilteredIterator());

                    System.out.println("batchsize " + batchSize + " unfilteredCount " + unfilteredCount + " materializedPartition " + materializedPartition);

                    if (throttled.hasNext())
                    {
                        if (unfilteredCount != batchSize)
                        {
                            //when there is extra unfiltered, it must be close bound marker
                            assertEquals(batchSize + 1, unfilteredCount);
                            Unfiltered last = Iterators.getLast(materializedPartition.unfilteredIterator());
                            assertTrue(last.isRangeTombstoneMarker());
                            RangeTombstoneMarker marker = (RangeTombstoneMarker) last;
                            assertFalse(marker.isBoundary());
                            assertTrue(marker.isClose(false));
                        }
                    }
                    else
                    {
                        //only last batch can be smaller than batchSize
                        assertTrue(unfilteredCount <= batchSize + 1);
                    }
                    unfilteredRowIterators.add(materializedPartition.unfilteredIterator());
                }
                assertFalse(iterator.hasNext());
            }

            // Verify throttled data after merge
            Partition partition = ArrayBackedPartition.create(UnfilteredRowIterators.merge(unfilteredRowIterators, FBUtilities.nowInSeconds()));

            int nowInSec = FBUtilities.nowInSeconds();

            for (int i : live)
                assertTrue("Row " + i + " should be live", partition.getRow(Clustering.make(ByteBufferUtil.bytes((i)))).hasLiveData(nowInSec, cfs.metadata().enforceStrictLiveness()));
            for (int i : dead)
                assertFalse("Row " + i + " shouldn't be live", partition.getRow(Clustering.make(ByteBufferUtil.bytes((i)))).hasLiveData(nowInSec, cfs.metadata().enforceStrictLiveness()));
        }
    }
}<|MERGE_RESOLUTION|>--- conflicted
+++ resolved
@@ -81,16 +81,10 @@
                                     standardCFMD(KSNAME, CFNAME, 1, UTF8Type.instance, Int32Type.instance, Int32Type.instance));
     }
 
-<<<<<<< HEAD
     static final TableMetadata metadata;
     static final ColumnMetadata v1Metadata;
     static final ColumnMetadata v2Metadata;
-=======
-    static final CFMetaData metadata;
-    static final ColumnDefinition v1Metadata;
-    static final ColumnDefinition v2Metadata;
-    static final ColumnDefinition staticMetadata;
->>>>>>> 1b5b91d7
+    static final ColumnMetadata staticMetadata;
 
     static
     {
@@ -102,13 +96,9 @@
                                 .addRegularColumn("v2", Int32Type.instance)
                                 .addStaticColumn("s1", Int32Type.instance)
                                 .build();
-<<<<<<< HEAD
         v1Metadata = metadata.regularAndStaticColumns().columns(false).getSimple(0);
         v2Metadata = metadata.regularAndStaticColumns().columns(false).getSimple(1);
-=======
-        v1Metadata = metadata.getColumnDefinition(ColumnIdentifier.getInterned("v1", true));
-        v2Metadata = metadata.getColumnDefinition(ColumnIdentifier.getInterned("v2", true));
-        staticMetadata = metadata.getColumnDefinition(ColumnIdentifier.getInterned("s1", true));
+        staticMetadata = metadata.regularAndStaticColumns().columns(true).getSimple(0);
     }
 
     @Test
@@ -179,7 +169,6 @@
         {
             assertEquals(scanner, throttled);
         }
->>>>>>> 1b5b91d7
     }
 
     @Test
@@ -606,20 +595,16 @@
         return builder.build();
     }
 
-<<<<<<< HEAD
-    private static Cell createCell(ColumnMetadata metadata, int v)
-=======
     private static Row createStaticRow(Cell... columns)
     {
-        BTreeRow.Builder builder = new BTreeRow.Builder(true);
+        Row.Builder builder = Row.Builder.sorted();
         builder.newRow(Clustering.STATIC_CLUSTERING);
         for (Cell cell : columns)
             builder.addCell(cell);
         return builder.build();
     }
 
-    private static Cell createCell(ColumnDefinition metadata, int v)
->>>>>>> 1b5b91d7
+    private static Cell createCell(ColumnMetadata metadata, int v)
     {
         return createCell(metadata, v, 100L, BufferCell.NO_DELETION_TIME);
     }
