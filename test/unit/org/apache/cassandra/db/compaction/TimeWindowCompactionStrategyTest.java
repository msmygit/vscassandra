/*
 * Licensed to the Apache Software Foundation (ASF) under one
 * or more contributor license agreements.  See the NOTICE file
 * distributed with this work for additional information
 * regarding copyright ownership.  The ASF licenses this file
 * to you under the Apache License, Version 2.0 (the
 * "License"); you may not use this file except in compliance
 * with the License.  You may obtain a copy of the License at
 *
 *     http://www.apache.org/licenses/LICENSE-2.0
 *
 * Unless required by applicable law or agreed to in writing, software
 * distributed under the License is distributed on an "AS IS" BASIS,
 * WITHOUT WARRANTIES OR CONDITIONS OF ANY KIND, either express or implied.
 * See the License for the specific language governing permissions and
 * limitations under the License.
 */
package org.apache.cassandra.db.compaction;

import java.nio.ByteBuffer;
import java.util.ArrayList;
import java.util.Collection;
import java.util.HashMap;
import java.util.List;
import java.util.Map;
import java.util.Set;
import java.util.TreeMap;
import java.util.concurrent.TimeUnit;
import java.util.stream.Collectors;

<<<<<<< HEAD
=======
import com.google.common.collect.HashMultimap;
import com.google.common.collect.ImmutableMap;
>>>>>>> b4b9f319
import com.google.common.collect.Iterables;
import org.junit.BeforeClass;
import org.junit.Test;

import static java.util.concurrent.TimeUnit.HOURS;
import static org.apache.cassandra.db.compaction.TimeWindowCompactionStrategy.getBucketAggregates;
import static org.junit.Assert.assertEquals;
import static org.junit.Assert.assertFalse;
import static org.junit.Assert.assertNotNull;
import static org.junit.Assert.assertTrue;
import static org.junit.Assert.fail;

import org.apache.cassandra.SchemaLoader;
import org.apache.cassandra.Util;
import org.apache.cassandra.db.ColumnFamilyStore;
import org.apache.cassandra.db.DecoratedKey;
import org.apache.cassandra.db.Keyspace;
import org.apache.cassandra.db.RowUpdateBuilder;
import org.apache.cassandra.exceptions.ConfigurationException;
import org.apache.cassandra.io.sstable.format.SSTableReader;
import org.apache.cassandra.schema.KeyspaceParams;
<<<<<<< HEAD
=======
import org.apache.cassandra.schema.MockSchema;
import org.apache.cassandra.utils.Pair;
>>>>>>> b4b9f319

import static org.apache.cassandra.db.ColumnFamilyStore.FlushReason.UNIT_TESTS;
import static org.apache.cassandra.db.compaction.TimeWindowCompactionStrategy.getWindowBoundsInMillis;
import static org.apache.cassandra.db.compaction.TimeWindowCompactionStrategy.validateOptions;
import static org.apache.cassandra.utils.FBUtilities.nowInSeconds;

public class TimeWindowCompactionStrategyTest extends SchemaLoader
{
    private static final String KEYSPACE1 = "Keyspace1";
    private static final String CF_STANDARD1 = "Standard1";
    private static final int TTL_SECONDS = 10;

    @BeforeClass
    public static void defineSchema() throws ConfigurationException
    {
        // Disable tombstone histogram rounding for tests
        System.setProperty("cassandra.streaminghistogram.roundseconds", "1");
        System.setProperty(TimeWindowCompactionStrategyOptions.UNSAFE_AGGRESSIVE_SSTABLE_EXPIRATION_PROPERTY, "true");

        SchemaLoader.prepareServer();

        SchemaLoader.createKeyspace(KEYSPACE1,
                                    KeyspaceParams.simple(1),
                                    SchemaLoader.standardCFMD(KEYSPACE1, CF_STANDARD1));
    }

    @Test
    public void testOptionsValidation() throws ConfigurationException
    {
        Map<String, String> options = new HashMap<>();
        options.put(TimeWindowCompactionStrategyOptions.COMPACTION_WINDOW_SIZE_KEY, "30");
        options.put(TimeWindowCompactionStrategyOptions.COMPACTION_WINDOW_UNIT_KEY, "MINUTES");
        Map<String, String> unvalidated = validateOptions(options);
        assertTrue(unvalidated.isEmpty());

        try
        {
            options.put(TimeWindowCompactionStrategyOptions.COMPACTION_WINDOW_SIZE_KEY, "0");
            validateOptions(options);
            fail(String.format("%s == 0 should be rejected", TimeWindowCompactionStrategyOptions.COMPACTION_WINDOW_SIZE_KEY));
        }
        catch (ConfigurationException e)
        {
            // expected exception
        }

        try
        {
            options.put(TimeWindowCompactionStrategyOptions.COMPACTION_WINDOW_SIZE_KEY, "-1337");
            validateOptions(options);
            fail(String.format("Negative %s should be rejected", TimeWindowCompactionStrategyOptions.COMPACTION_WINDOW_SIZE_KEY));
        }
        catch (ConfigurationException e)
        {
            options.put(TimeWindowCompactionStrategyOptions.COMPACTION_WINDOW_SIZE_KEY, "1");
        }

        try
        {
            options.put(TimeWindowCompactionStrategyOptions.COMPACTION_WINDOW_UNIT_KEY, "MONTHS");
            validateOptions(options);
            fail(String.format("Invalid %s should be rejected", TimeWindowCompactionStrategyOptions.COMPACTION_WINDOW_UNIT_KEY));
        }
        catch (ConfigurationException e)
        {
            options.put(TimeWindowCompactionStrategyOptions.COMPACTION_WINDOW_UNIT_KEY, "MINUTES");
        }

        try
        {
            options.put(TimeWindowCompactionStrategyOptions.UNSAFE_AGGRESSIVE_SSTABLE_EXPIRATION_KEY, "not-a-boolean");
            validateOptions(options);
            fail(String.format("Invalid %s should be rejected", TimeWindowCompactionStrategyOptions.UNSAFE_AGGRESSIVE_SSTABLE_EXPIRATION_KEY));
        }
        catch (ConfigurationException e)
        {
            options.put(TimeWindowCompactionStrategyOptions.UNSAFE_AGGRESSIVE_SSTABLE_EXPIRATION_KEY, "true");
        }
        
        options.put(CompactionStrategyOptions.UNCHECKED_TOMBSTONE_COMPACTION_OPTION, "true");
        Keyspace keyspace = Keyspace.open(KEYSPACE1);
        ColumnFamilyStore cfs = keyspace.getColumnFamilyStore(CF_STANDARD1);
        TimeWindowCompactionStrategy twcs = new TimeWindowCompactionStrategy(new CompactionStrategyFactory(cfs), options);
        assertFalse(twcs.options.isDisableTombstoneCompactions());
        options.put(CompactionStrategyOptions.UNCHECKED_TOMBSTONE_COMPACTION_OPTION, "false");
        twcs = new TimeWindowCompactionStrategy(new CompactionStrategyFactory(cfs), options);
        assertTrue(twcs.options.isDisableTombstoneCompactions());

        options.put("bad_option", "1.0");
        unvalidated = validateOptions(options);
        assertTrue(unvalidated.containsKey("bad_option"));
    }


    @Test
    public void testTimeWindows()
    {
        long tstamp1 = 1451001601000L; // 2015-12-25 @ 00:00:01, in milliseconds
        long tstamp2 = 1451088001000L; // 2015-12-26 @ 00:00:01, in milliseconds
        long lowHour = 1451001600000L; // 2015-12-25 @ 00:00:00, in milliseconds

        // A 1 hour window should round down to the beginning of the hour
        assertEquals(lowHour, getWindowBoundsInMillis(HOURS, 1, tstamp1));

        // A 1 minute window should round down to the beginning of the hour
        assertEquals(lowHour, getWindowBoundsInMillis(TimeUnit.MINUTES, 1, tstamp1));

        // A 1 day window should round down to the beginning of the hour
        assertEquals(lowHour, getWindowBoundsInMillis(TimeUnit.DAYS, 1, tstamp1));

        // The 2 day window of 2015-12-25 + 2015-12-26 should round down to the beginning of 2015-12-25
        assertEquals(lowHour, getWindowBoundsInMillis(TimeUnit.DAYS, 2, tstamp2));
    }

    @Test
    public void testPrepBucket()
    {
        Keyspace keyspace = Keyspace.open(KEYSPACE1);
        ColumnFamilyStore cfs = keyspace.getColumnFamilyStore(CF_STANDARD1);
        cfs.truncateBlocking();
        cfs.disableAutoCompaction();

        ByteBuffer value = ByteBuffer.wrap(new byte[100]);
        long tstamp = System.currentTimeMillis();
        long tstamp2 = tstamp - (2L * 3600L * 1000L);

        // create 5 sstables
        for (int r = 0; r < 3; r++)
        {
            DecoratedKey key = Util.dk(String.valueOf(r));
            new RowUpdateBuilder(cfs.metadata(), r, key.getKey())
                .clustering("column")
                .add("val", value).build().applyUnsafe();

            cfs.forceBlockingFlush(UNIT_TESTS);
        }
        // Decrement the timestamp to simulate a timestamp in the past hour
        for (int r = 3; r < 5; r++)
        {
            // And add progressively more cells into each sstable
            DecoratedKey key = Util.dk(String.valueOf(r));
            new RowUpdateBuilder(cfs.metadata(), r, key.getKey())
                .clustering("column")
                .add("val", value).build().applyUnsafe();
            cfs.forceBlockingFlush(UNIT_TESTS);
        }

        cfs.forceBlockingFlush(UNIT_TESTS);

        TreeMap<Long, List<CompactionSSTable>> buckets = new TreeMap<>(Long::compare);
        List<CompactionSSTable> sstrs = new ArrayList<>(cfs.getLiveSSTables());

        // We'll put 3 sstables into the newest bucket
        for (int i = 0; i < 3; i++)
        {
            TimeWindowCompactionStrategy.addToBuckets(buckets, sstrs.get(i), tstamp, TimeUnit.HOURS, 1);
        }

        List<CompactionAggregate> aggregates = getBucketAggregates(buckets, 4, 32, new SizeTieredCompactionStrategyOptions(), getWindowBoundsInMillis(HOURS, 1, System.currentTimeMillis()));
        Set<CompactionPick> compactions = toCompactions(aggregates);
        assertTrue("No selected compactions when fewer than min threshold SSTables in the newest bucket", CompactionAggregate.getSelected(aggregates).isEmpty());
        assertTrue("No compactions when fewer than min threshold SSTables in the newest bucket", compactions.isEmpty());

        aggregates = getBucketAggregates(buckets, 2, 32, new SizeTieredCompactionStrategyOptions(), getWindowBoundsInMillis(HOURS, 1, System.currentTimeMillis()));
        compactions = toCompactions(aggregates);
        assertFalse("There should be one selected compaction when bucket is larger than the min but smaller than max threshold", CompactionAggregate.getSelected(aggregates).isEmpty());
        assertEquals("There should be one compaction when bucket is larger than the min but smaller than max threshold", 1,  compactions.size());

        // And 2 into the second bucket (1 hour back)
        for (int i = 3; i < 5; i++)
        {
            TimeWindowCompactionStrategy.addToBuckets(buckets, sstrs.get(i), tstamp2, TimeUnit.HOURS, 1);
        }

        assertEquals("an sstable with a single value should have equal min/max timestamps", sstrs.get(0).getMinTimestamp(), sstrs.get(0).getMaxTimestamp());
        assertEquals("an sstable with a single value should have equal min/max timestamps", sstrs.get(1).getMinTimestamp(), sstrs.get(1).getMaxTimestamp());
        assertEquals("an sstable with a single value should have equal min/max timestamps", sstrs.get(2).getMinTimestamp(), sstrs.get(2).getMaxTimestamp());

        // Test trim
        int numSSTables = 40;
        for (int r = 5; r < numSSTables; r++)
        {
            DecoratedKey key = Util.dk(String.valueOf(r));
            for (int i = 0; i < r; i++)
            {
                new RowUpdateBuilder(cfs.metadata(), tstamp + r, key.getKey())
                    .clustering("column")
                    .add("val", value).build().applyUnsafe();
            }
            cfs.forceBlockingFlush(UNIT_TESTS);
        }

        // Reset the buckets, overfill it now
        sstrs = new ArrayList<>(cfs.getLiveSSTables());
        for (int i = 0; i < 40; i++)
        {
            TimeWindowCompactionStrategy.addToBuckets(buckets, sstrs.get(i), sstrs.get(i).getMaxTimestamp(), TimeUnit.HOURS, 1);
        }

        aggregates = getBucketAggregates(buckets, 4, 32, new SizeTieredCompactionStrategyOptions(), getWindowBoundsInMillis(HOURS, 1, System.currentTimeMillis()));
        compactions = toCompactions(aggregates);
        assertEquals("new bucket should be split by max threshold of 32", buckets.keySet().size() + 1, compactions.size());

        CompactionPick selected = CompactionAggregate.getSelected(aggregates);
        assertEquals("first pick should be trimmed to max threshold of 32", 32, selected.sstables().size());
    }


    @Test
    public void testDropExpiredSSTables() throws InterruptedException
    {
        Keyspace keyspace = Keyspace.open(KEYSPACE1);
        ColumnFamilyStore cfs = keyspace.getColumnFamilyStore(CF_STANDARD1);
        cfs.truncateBlocking();
        cfs.disableAutoCompaction();

        ByteBuffer value = ByteBuffer.wrap(new byte[100]);

        // Create a expiring sstable with a TTL
        DecoratedKey key = Util.dk("expired");
        new RowUpdateBuilder(cfs.metadata(), System.currentTimeMillis(), TTL_SECONDS, key.getKey())
            .clustering("column")
            .add("val", value).build().applyUnsafe();

        cfs.forceBlockingFlush(UNIT_TESTS);
        SSTableReader expiredSSTable = cfs.getLiveSSTables().iterator().next();
        Thread.sleep(10);

        // Create a second sstable without TTL
        key = Util.dk("nonexpired");
        new RowUpdateBuilder(cfs.metadata(), System.currentTimeMillis(), key.getKey())
            .clustering("column")
            .add("val", value).build().applyUnsafe();

        cfs.forceBlockingFlush(UNIT_TESTS);
        assertEquals(cfs.getLiveSSTables().size(), 2);

        Map<String, String> options = new HashMap<>();
        options.put(TimeWindowCompactionStrategyOptions.COMPACTION_WINDOW_SIZE_KEY, "30");
        options.put(TimeWindowCompactionStrategyOptions.COMPACTION_WINDOW_UNIT_KEY, "SECONDS");
        options.put(TimeWindowCompactionStrategyOptions.TIMESTAMP_RESOLUTION_KEY, "MILLISECONDS");
        options.put(TimeWindowCompactionStrategyOptions.EXPIRED_SSTABLE_CHECK_FREQUENCY_SECONDS_KEY, "0");
        TimeWindowCompactionStrategy twcs = new TimeWindowCompactionStrategy(new CompactionStrategyFactory(cfs), options);
        for (SSTableReader sstable : cfs.getLiveSSTables())
            twcs.addSSTable(sstable);

        twcs.startup();
        assertTrue(twcs.getNextBackgroundTasks(nowInSeconds()).isEmpty());

        // Wait for the expiration of the first sstable
        Thread.sleep(TimeUnit.SECONDS.toMillis(TTL_SECONDS + 1));
        Collection<AbstractCompactionTask> tasks = twcs.getNextBackgroundTasks(nowInSeconds());
        assertEquals(1, tasks.size());
        AbstractCompactionTask t = tasks.iterator().next();
        assertNotNull(t);
        assertEquals(1, Iterables.size(t.transaction.originals()));
        SSTableReader sstable = t.transaction.originals().iterator().next();
        assertEquals(sstable, expiredSSTable);
        t.transaction.abort();
    }

    @Test
    public void testDropOverlappingExpiredSSTables() throws InterruptedException
    {
        Keyspace keyspace = Keyspace.open(KEYSPACE1);
        ColumnFamilyStore cfs = keyspace.getColumnFamilyStore(CF_STANDARD1);
        cfs.truncateBlocking();
        cfs.disableAutoCompaction();

        long timestamp = System.currentTimeMillis();
        ByteBuffer value = ByteBuffer.wrap(new byte[100]);

        // Create a expiring sstable with a TTL
        DecoratedKey key = Util.dk("expired");
        new RowUpdateBuilder(cfs.metadata(), timestamp, TTL_SECONDS, key.getKey())
            .clustering("column")
            .add("val", value).build().applyUnsafe();

        cfs.forceBlockingFlush(UNIT_TESTS);
        SSTableReader expiredSSTable = cfs.getLiveSSTables().iterator().next();
        Thread.sleep(10);

        // Create a second sstable without TTL and with a row superceded by the expiring row
        new RowUpdateBuilder(cfs.metadata(), timestamp - 1000, key.getKey())
            .clustering("column")
            .add("val", value).build().applyUnsafe();
        key = Util.dk("nonexpired");
        new RowUpdateBuilder(cfs.metadata(), timestamp, key.getKey())
            .clustering("column")
            .add("val", value).build().applyUnsafe();

        cfs.forceBlockingFlush(UNIT_TESTS);
        assertEquals(cfs.getLiveSSTables().size(), 2);

        Map<String, String> options = new HashMap<>();
        options.put(TimeWindowCompactionStrategyOptions.COMPACTION_WINDOW_SIZE_KEY, "30");
        options.put(TimeWindowCompactionStrategyOptions.COMPACTION_WINDOW_UNIT_KEY, "SECONDS");
        options.put(TimeWindowCompactionStrategyOptions.TIMESTAMP_RESOLUTION_KEY, "MILLISECONDS");
        options.put(TimeWindowCompactionStrategyOptions.EXPIRED_SSTABLE_CHECK_FREQUENCY_SECONDS_KEY, "0");
        TimeWindowCompactionStrategy twcs = new TimeWindowCompactionStrategy(new CompactionStrategyFactory(cfs), options);
        for (SSTableReader sstable : cfs.getLiveSSTables())
            twcs.addSSTable(sstable);

        twcs.startup();
        assertTrue(twcs.getNextBackgroundTasks(nowInSeconds()).isEmpty());

        // Wait for the expiration of the first sstable
        Thread.sleep(TimeUnit.SECONDS.toMillis(TTL_SECONDS + 1));
        assertTrue(twcs.getNextBackgroundTasks(nowInSeconds()).isEmpty());

        options.put(TimeWindowCompactionStrategyOptions.UNSAFE_AGGRESSIVE_SSTABLE_EXPIRATION_KEY, "true");
        twcs = new TimeWindowCompactionStrategy(new CompactionStrategyFactory(cfs), options);
        for (SSTableReader sstable : cfs.getLiveSSTables())
            twcs.addSSTable(sstable);

        twcs.startup();
        Collection<AbstractCompactionTask> tasks = twcs.getNextBackgroundTasks(nowInSeconds());
        assertEquals(1, tasks.size());
        AbstractCompactionTask t = tasks.iterator().next();
        assertNotNull(t);
        assertEquals(1, Iterables.size(t.transaction.originals()));
        SSTableReader sstable = t.transaction.originals().iterator().next();
        assertEquals(sstable, expiredSSTable);
        twcs.shutdown();
        t.transaction.abort();
    }

<<<<<<< HEAD
    private static Set<CompactionPick> toCompactions(List<CompactionAggregate> aggregates)
    {
        return aggregates.stream().flatMap(aggr -> aggr.getActive().stream()).collect(Collectors.toSet());
=======
    @Test
    public void testGroupForAntiCompaction()
    {
        ColumnFamilyStore cfs = MockSchema.newCFS("test_group_for_anticompaction");
        cfs.setCompactionParameters(ImmutableMap.of("class", "TimeWindowCompactionStrategy",
                                                    "timestamp_resolution", "MILLISECONDS",
                                                    "compaction_window_size", "1",
                                                    "compaction_window_unit", "MINUTES"));

        List<SSTableReader> sstables = new ArrayList<>(10);
        long curr = System.currentTimeMillis();
        for (int i = 0; i < 10; i++)
            sstables.add(MockSchema.sstableWithTimestamp(i, curr + TimeUnit.MILLISECONDS.convert(i, TimeUnit.MINUTES), cfs));

        cfs.addSSTables(sstables);
        Collection<Collection<SSTableReader>> groups = cfs.getCompactionStrategyManager().getCompactionStrategyFor(sstables.get(0)).groupSSTablesForAntiCompaction(sstables);
        assertTrue(groups.size() > 0);
        for (Collection<SSTableReader> group : groups)
            assertEquals(1, group.size());
>>>>>>> b4b9f319
    }
}<|MERGE_RESOLUTION|>--- conflicted
+++ resolved
@@ -28,11 +28,7 @@
 import java.util.concurrent.TimeUnit;
 import java.util.stream.Collectors;
 
-<<<<<<< HEAD
-=======
-import com.google.common.collect.HashMultimap;
 import com.google.common.collect.ImmutableMap;
->>>>>>> b4b9f319
 import com.google.common.collect.Iterables;
 import org.junit.BeforeClass;
 import org.junit.Test;
@@ -54,11 +50,7 @@
 import org.apache.cassandra.exceptions.ConfigurationException;
 import org.apache.cassandra.io.sstable.format.SSTableReader;
 import org.apache.cassandra.schema.KeyspaceParams;
-<<<<<<< HEAD
-=======
 import org.apache.cassandra.schema.MockSchema;
-import org.apache.cassandra.utils.Pair;
->>>>>>> b4b9f319
 
 import static org.apache.cassandra.db.ColumnFamilyStore.FlushReason.UNIT_TESTS;
 import static org.apache.cassandra.db.compaction.TimeWindowCompactionStrategy.getWindowBoundsInMillis;
@@ -386,11 +378,6 @@
         t.transaction.abort();
     }
 
-<<<<<<< HEAD
-    private static Set<CompactionPick> toCompactions(List<CompactionAggregate> aggregates)
-    {
-        return aggregates.stream().flatMap(aggr -> aggr.getActive().stream()).collect(Collectors.toSet());
-=======
     @Test
     public void testGroupForAntiCompaction()
     {
@@ -406,10 +393,17 @@
             sstables.add(MockSchema.sstableWithTimestamp(i, curr + TimeUnit.MILLISECONDS.convert(i, TimeUnit.MINUTES), cfs));
 
         cfs.addSSTables(sstables);
-        Collection<Collection<SSTableReader>> groups = cfs.getCompactionStrategyManager().getCompactionStrategyFor(sstables.get(0)).groupSSTablesForAntiCompaction(sstables);
+        CompactionStrategyContainer compactionStrategyContainer = cfs.getCompactionStrategyContainer();
+        assert compactionStrategyContainer instanceof CompactionStrategyManager;
+        CompactionStrategyManager compactionStrategyManager = (CompactionStrategyManager) compactionStrategyContainer;
+        Collection<Collection<CompactionSSTable>> groups = compactionStrategyManager.getCompactionStrategyFor(sstables.get(0)).groupSSTablesForAntiCompaction(sstables);
         assertTrue(groups.size() > 0);
-        for (Collection<SSTableReader> group : groups)
+        for (Collection<CompactionSSTable> group : groups)
             assertEquals(1, group.size());
->>>>>>> b4b9f319
+    }
+
+    private static Set<CompactionPick> toCompactions(List<CompactionAggregate> aggregates)
+    {
+        return aggregates.stream().flatMap(aggr -> aggr.getActive().stream()).collect(Collectors.toSet());
     }
 }