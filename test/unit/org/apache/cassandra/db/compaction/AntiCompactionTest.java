/*
 * Licensed to the Apache Software Foundation (ASF) under one
 * or more contributor license agreements.  See the NOTICE file
 * distributed with this work for additional information
 * regarding copyright ownership.  The ASF licenses this file
 * to you under the Apache License, Version 2.0 (the
 * "License"); you may not use this file except in compliance
 * with the License.  You may obtain a copy of the License at
 *
 *     http://www.apache.org/licenses/LICENSE-2.0
 *
 * Unless required by applicable law or agreed to in writing, software
 * distributed under the License is distributed on an "AS IS" BASIS,
 * WITHOUT WARRANTIES OR CONDITIONS OF ANY KIND, either express or implied.
 * See the License for the specific language governing permissions and
 * limitations under the License.
 */
package org.apache.cassandra.db.compaction;

import java.io.File;
import java.io.IOException;
import java.util.Arrays;
import java.util.Collection;
import java.util.List;
import java.util.Set;
import java.util.UUID;

import com.google.common.collect.ImmutableSet;
import com.google.common.collect.Iterables;
import org.junit.BeforeClass;
import org.junit.After;
import org.junit.Ignore;
import org.junit.Test;

import org.apache.cassandra.schema.TableMetadata;
import org.apache.cassandra.db.*;
import org.apache.cassandra.db.lifecycle.LifecycleTransaction;
import org.apache.cassandra.db.rows.EncodingStats;
import org.apache.cassandra.db.lifecycle.SSTableSet;
import org.apache.cassandra.db.rows.UnfilteredRowIterator;
import org.apache.cassandra.dht.ByteOrderedPartitioner.BytesToken;
import org.apache.cassandra.dht.Range;
import org.apache.cassandra.dht.Token;
import org.apache.cassandra.exceptions.ConfigurationException;
import org.apache.cassandra.io.sstable.*;
import org.apache.cassandra.io.sstable.format.SSTableReader;
import org.apache.cassandra.schema.KeyspaceParams;
import org.apache.cassandra.service.ActiveRepairService;
import org.apache.cassandra.SchemaLoader;
import org.apache.cassandra.utils.ByteBufferUtil;
import org.apache.cassandra.utils.UUIDGen;
import org.apache.cassandra.utils.concurrent.Refs;
import org.apache.cassandra.UpdateBuilder;

import static org.apache.cassandra.service.ActiveRepairService.UNREPAIRED_SSTABLE;
import static org.hamcrest.CoreMatchers.is;
import static org.junit.Assert.assertEquals;
import static org.junit.Assert.assertFalse;
import static org.junit.Assert.assertNotNull;
import static org.junit.Assert.assertThat;
import static org.junit.Assert.assertTrue;

import static org.apache.cassandra.service.ActiveRepairService.NO_PENDING_REPAIR;


public class AntiCompactionTest
{
    private static final String KEYSPACE1 = "AntiCompactionTest";
    private static final String CF = "AntiCompactionTest";
    private static TableMetadata metadata;

    @BeforeClass
    public static void defineSchema() throws ConfigurationException
    {
        SchemaLoader.prepareServer();
        metadata = SchemaLoader.standardCFMD(KEYSPACE1, CF).build();
        SchemaLoader.createKeyspace(KEYSPACE1, KeyspaceParams.simple(1), metadata);
    }

    @After
    public void truncateCF()
    {
        Keyspace keyspace = Keyspace.open(KEYSPACE1);
        ColumnFamilyStore store = keyspace.getColumnFamilyStore(CF);
        store.truncateBlocking();
    }

    private void antiCompactOne(long repairedAt, UUID pendingRepair) throws Exception
    {
        assert repairedAt != UNREPAIRED_SSTABLE || pendingRepair != null;

        ColumnFamilyStore store = prepareColumnFamilyStore();
        Collection<SSTableReader> sstables = getUnrepairedSSTables(store);
        assertEquals(store.getLiveSSTables().size(), sstables.size());
        Range<Token> range = new Range<Token>(new BytesToken("0".getBytes()), new BytesToken("4".getBytes()));
        List<Range<Token>> ranges = Arrays.asList(range);

        int repairedKeys = 0;
        int pendingKeys = 0;
        int nonRepairedKeys = 0;
        try (LifecycleTransaction txn = store.getTracker().tryModify(sstables, OperationType.ANTICOMPACTION);
             Refs<SSTableReader> refs = Refs.ref(sstables))
        {
            if (txn == null)
                throw new IllegalStateException();
            UUID parentRepairSession = UUID.randomUUID();
            CompactionManager.instance.performAnticompaction(store, ranges, refs, txn, repairedAt, pendingRepair, parentRepairSession);
        }

        assertEquals(2, store.getLiveSSTables().size());
        for (SSTableReader sstable : store.getLiveSSTables())
        {
            try (ISSTableScanner scanner = sstable.getScanner())
            {
                while (scanner.hasNext())
                {
<<<<<<< HEAD
                    UnfilteredRowIterator row = scanner.next().blockingGet();
                    if (sstable.isRepaired())
=======
                    UnfilteredRowIterator row = scanner.next();
                    if (sstable.isRepaired() || sstable.isPendingRepair())
>>>>>>> ec536dc0
                    {
                        assertTrue(range.contains(row.partitionKey().getToken()));
                        repairedKeys += sstable.isRepaired() ? 1 : 0;
                        pendingKeys += sstable.isPendingRepair() ? 1 : 0;
                    }
                    else
                    {
                        assertFalse(range.contains(row.partitionKey().getToken()));
                        nonRepairedKeys++;
                    }
                }
            }
        }
        for (SSTableReader sstable : store.getLiveSSTables())
        {
            assertFalse(sstable.isMarkedCompacted());
            assertEquals(1, sstable.selfRef().globalCount());
        }
        assertEquals(0, store.getTracker().getCompacting().size());
        assertEquals(repairedKeys, repairedAt != UNREPAIRED_SSTABLE ? 4 : 0);
        assertEquals(pendingKeys, pendingRepair != NO_PENDING_REPAIR ? 4 : 0);
        assertEquals(nonRepairedKeys, 6);
    }

    @Test
    public void antiCompactOneRepairedAt() throws Exception
    {
        antiCompactOne(1000, NO_PENDING_REPAIR);
    }

    @Test
    public void antiCompactOnePendingRepair() throws Exception
    {
        antiCompactOne(UNREPAIRED_SSTABLE, UUIDGen.getTimeUUID());
    }

    @Ignore
    @Test
    public void antiCompactionSizeTest() throws InterruptedException, IOException
    {
        Keyspace keyspace = Keyspace.open(KEYSPACE1);
        ColumnFamilyStore cfs = keyspace.getColumnFamilyStore(CF);
        cfs.disableAutoCompaction();
        SSTableReader s = writeFile(cfs, 1000);
        cfs.addSSTable(s);
        Range<Token> range = new Range<Token>(new BytesToken(ByteBufferUtil.bytes(0)), new BytesToken(ByteBufferUtil.bytes(500)));
        Collection<SSTableReader> sstables = cfs.getLiveSSTables();
        UUID parentRepairSession = UUID.randomUUID();
        try (LifecycleTransaction txn = cfs.getTracker().tryModify(sstables, OperationType.ANTICOMPACTION);
             Refs<SSTableReader> refs = Refs.ref(sstables))
        {
            CompactionManager.instance.performAnticompaction(cfs, Arrays.asList(range), refs, txn, 12345, NO_PENDING_REPAIR, parentRepairSession);
        }
        long sum = 0;
        long rows = 0;
        for (SSTableReader x : cfs.getLiveSSTables())
        {
            sum += x.bytesOnDisk();
            rows += x.getTotalRows();
        }
        assertEquals(sum, cfs.metric.liveDiskSpaceUsed.getCount());
        assertEquals(rows, 1000 * (1000 * 5));//See writeFile for how this number is derived
    }

    private SSTableReader writeFile(ColumnFamilyStore cfs, int count)
    {
        File dir = cfs.getDirectories().getDirectoryForNewSSTables();
        Descriptor desc = cfs.newSSTableDescriptor(dir);

        try (SSTableTxnWriter writer = SSTableTxnWriter.create(cfs, desc, 0, 0, NO_PENDING_REPAIR, new SerializationHeader(true, cfs.metadata(), cfs.metadata().regularAndStaticColumns(), EncodingStats.NO_STATS)))
        {
            for (int i = 0; i < count; i++)
            {
                UpdateBuilder builder = UpdateBuilder.create(metadata, ByteBufferUtil.bytes(i));
                for (int j = 0; j < count * 5; j++)
                    builder.newRow("c" + j).add("val", "value1");
                writer.append(builder.build().unfilteredIterator());

            }
            Collection<SSTableReader> sstables = writer.finish(true);
            assertNotNull(sstables);
            assertEquals(1, sstables.size());
            return sstables.iterator().next();
        }
    }

    public void generateSStable(ColumnFamilyStore store, String Suffix)
    {
        for (int i = 0; i < 10; i++)
        {
            String localSuffix = Integer.toString(i);
            new RowUpdateBuilder(metadata, System.currentTimeMillis(), localSuffix + "-" + Suffix)
                    .clustering("c")
                    .add("val", "val" + localSuffix)
                    .build()
                    .applyUnsafe();
        }
        store.forceBlockingFlush();
    }

    @Test
    public void antiCompactTenSTC() throws InterruptedException, IOException
    {
        antiCompactTen("SizeTieredCompactionStrategy");
    }

    @Test
    public void antiCompactTenLC() throws InterruptedException, IOException
    {
        antiCompactTen("LeveledCompactionStrategy");
    }

    public void antiCompactTen(String compactionStrategy) throws InterruptedException, IOException
    {
        Keyspace keyspace = Keyspace.open(KEYSPACE1);
        ColumnFamilyStore store = keyspace.getColumnFamilyStore(CF);
        store.disableAutoCompaction();

        for (int table = 0; table < 10; table++)
        {
            generateSStable(store,Integer.toString(table));
        }
        Collection<SSTableReader> sstables = getUnrepairedSSTables(store);
        assertEquals(store.getLiveSSTables().size(), sstables.size());

        Range<Token> range = new Range<Token>(new BytesToken("0".getBytes()), new BytesToken("4".getBytes()));
        List<Range<Token>> ranges = Arrays.asList(range);

        long repairedAt = 1000;
        UUID parentRepairSession = UUID.randomUUID();
        try (LifecycleTransaction txn = store.getTracker().tryModify(sstables, OperationType.ANTICOMPACTION);
             Refs<SSTableReader> refs = Refs.ref(sstables))
        {
            CompactionManager.instance.performAnticompaction(store, ranges, refs, txn, repairedAt, NO_PENDING_REPAIR, parentRepairSession);
        }
        /*
        Anticompaction will be anti-compacting 10 SSTables but will be doing this two at a time
        so there will be no net change in the number of sstables
         */
        assertEquals(10, store.getLiveSSTables().size());
        int repairedKeys = 0;
        int nonRepairedKeys = 0;
        for (SSTableReader sstable : store.getLiveSSTables())
        {
            try (ISSTableScanner scanner = sstable.getScanner())
            {
                while (scanner.hasNext())
                {
                    try (UnfilteredRowIterator row = scanner.next().blockingGet())
                    {
                        if (sstable.isRepaired())
                        {
                            assertTrue(range.contains(row.partitionKey().getToken()));
                            assertEquals(repairedAt, sstable.getSSTableMetadata().repairedAt);
                            repairedKeys++;
                        }
                        else
                        {
                            assertFalse(range.contains(row.partitionKey().getToken()));
                            assertEquals(ActiveRepairService.UNREPAIRED_SSTABLE, sstable.getSSTableMetadata().repairedAt);
                            nonRepairedKeys++;
                        }
                    }
                }
            }
        }
        assertEquals(repairedKeys, 40);
        assertEquals(nonRepairedKeys, 60);
    }

    private void shouldMutate(long repairedAt, UUID pendingRepair) throws InterruptedException, IOException
    {
        ColumnFamilyStore store = prepareColumnFamilyStore();
        Collection<SSTableReader> sstables = getUnrepairedSSTables(store);
        assertEquals(store.getLiveSSTables().size(), sstables.size());
        Range<Token> range = new Range<Token>(new BytesToken("0".getBytes()), new BytesToken("9999".getBytes()));
        List<Range<Token>> ranges = Arrays.asList(range);
        UUID parentRepairSession = UUID.randomUUID();

        try (LifecycleTransaction txn = store.getTracker().tryModify(sstables, OperationType.ANTICOMPACTION);
             Refs<SSTableReader> refs = Refs.ref(sstables))
        {
            CompactionManager.instance.performAnticompaction(store, ranges, refs, txn, repairedAt, pendingRepair, parentRepairSession);
        }

        assertThat(store.getLiveSSTables().size(), is(1));
        assertThat(Iterables.get(store.getLiveSSTables(), 0).isRepaired(), is(repairedAt != UNREPAIRED_SSTABLE));
        assertThat(Iterables.get(store.getLiveSSTables(), 0).isPendingRepair(), is(pendingRepair != NO_PENDING_REPAIR));
        assertThat(Iterables.get(store.getLiveSSTables(), 0).selfRef().globalCount(), is(1));
        assertThat(store.getTracker().getCompacting().size(), is(0));
    }

    @Test
    public void shouldMutateRepairedAt() throws InterruptedException, IOException
    {
        shouldMutate(1, NO_PENDING_REPAIR);
    }

    @Test
    public void shouldMutatePendingRepair() throws InterruptedException, IOException
    {
        shouldMutate(UNREPAIRED_SSTABLE, UUIDGen.getTimeUUID());
    }

    @Test
    public void shouldSkipAntiCompactionForNonIntersectingRange() throws InterruptedException, IOException
    {
        Keyspace keyspace = Keyspace.open(KEYSPACE1);
        ColumnFamilyStore store = keyspace.getColumnFamilyStore(CF);
        store.disableAutoCompaction();

        for (int table = 0; table < 10; table++)
        {
            generateSStable(store,Integer.toString(table));
        }
        Collection<SSTableReader> sstables = getUnrepairedSSTables(store);
        assertEquals(store.getLiveSSTables().size(), sstables.size());

        Range<Token> range = new Range<Token>(new BytesToken("-1".getBytes()), new BytesToken("-10".getBytes()));
        List<Range<Token>> ranges = Arrays.asList(range);
        UUID parentRepairSession = UUID.randomUUID();

        try (LifecycleTransaction txn = store.getTracker().tryModify(sstables, OperationType.ANTICOMPACTION);
             Refs<SSTableReader> refs = Refs.ref(sstables))
        {
            CompactionManager.instance.performAnticompaction(store, ranges, refs, txn, 1, NO_PENDING_REPAIR, parentRepairSession);
        }

        assertThat(store.getLiveSSTables().size(), is(10));
        assertThat(Iterables.get(store.getLiveSSTables(), 0).isRepaired(), is(false));
    }

    private ColumnFamilyStore prepareColumnFamilyStore()
    {
        Keyspace keyspace = Keyspace.open(KEYSPACE1);
        ColumnFamilyStore store = keyspace.getColumnFamilyStore(CF);
        store.disableAutoCompaction();
        for (int i = 0; i < 10; i++)
        {
            new RowUpdateBuilder(metadata, System.currentTimeMillis(), Integer.toString(i))
                .clustering("c")
                .add("val", "val")
                .build()
                .applyUnsafe();
        }
        store.forceBlockingFlush();
        return store;
    }

    @After
    public void truncateCfs()
    {
        Keyspace keyspace = Keyspace.open(KEYSPACE1);
        ColumnFamilyStore store = keyspace.getColumnFamilyStore(CF);
        store.truncateBlocking();
    }

    private static Set<SSTableReader> getUnrepairedSSTables(ColumnFamilyStore cfs)
    {
        return ImmutableSet.copyOf(cfs.getTracker().getView().sstables(SSTableSet.LIVE, (s) -> !s.isRepaired()));
    }

}<|MERGE_RESOLUTION|>--- conflicted
+++ resolved
@@ -114,13 +114,8 @@
             {
                 while (scanner.hasNext())
                 {
-<<<<<<< HEAD
                     UnfilteredRowIterator row = scanner.next().blockingGet();
-                    if (sstable.isRepaired())
-=======
-                    UnfilteredRowIterator row = scanner.next();
                     if (sstable.isRepaired() || sstable.isPendingRepair())
->>>>>>> ec536dc0
                     {
                         assertTrue(range.contains(row.partitionKey().getToken()));
                         repairedKeys += sstable.isRepaired() ? 1 : 0;
