/*
 * Licensed to the Apache Software Foundation (ASF) under one
 * or more contributor license agreements.  See the NOTICE file
 * distributed with this work for additional information
 * regarding copyright ownership.  The ASF licenses this file
 * to you under the Apache License, Version 2.0 (the
 * "License"); you may not use this file except in compliance
 * with the License.  You may obtain a copy of the License at
 *
 *     http://www.apache.org/licenses/LICENSE-2.0
 *
 * Unless required by applicable law or agreed to in writing, software
 * distributed under the License is distributed on an "AS IS" BASIS,
 * WITHOUT WARRANTIES OR CONDITIONS OF ANY KIND, either express or implied.
 * See the License for the specific language governing permissions and
 * limitations under the License.
 */

package org.apache.cassandra.db.compaction;

import java.util.Collection;

import org.junit.BeforeClass;
import org.junit.Test;

import org.apache.cassandra.cql3.CQLTester;
import org.apache.cassandra.db.ColumnFamilyStore;
import org.apache.cassandra.db.Keyspace;
import org.apache.cassandra.db.rows.Cell;
import org.apache.cassandra.db.rows.Row;
import org.apache.cassandra.db.rows.Unfiltered;
import org.apache.cassandra.db.rows.UnfilteredRowIterator;
import org.apache.cassandra.io.sstable.ISSTableScanner;
import org.apache.cassandra.io.sstable.format.SSTableReader;

import static org.apache.cassandra.db.ColumnFamilyStore.FlushReason.UNIT_TESTS;
import static org.assertj.core.api.Assertions.assertThat;
import static org.junit.Assert.assertEquals;

public class NeverPurgeTest extends CQLTester
{
    @BeforeClass
    public static void setUpClass() // method name must match the @BeforeClass annotated method in CQLTester
    {
        System.setProperty("cassandra.never_purge_tombstones", "true");
        CQLTester.setUpClass();
    }

    @Test
    public void neverPurgeCellTombstoneTest() throws Throwable
    {
        testHelper("UPDATE %s SET c = null WHERE a=1 AND b=2");
    }

    @Test
    public void neverPurgeRowTombstoneTest() throws Throwable
    {
        testHelper("DELETE FROM %s WHERE a=1 AND b=2");
    }

    @Test
    public void neverPurgePartitionTombstoneTest() throws Throwable
    {
        testHelper("DELETE FROM %s WHERE a=1");
    }

    @Test
    public void minorNeverPurgeTombstonesWithSizeTieredCompactionTest() throws Throwable
    {
        createTable("CREATE TABLE %s (a int, b int, c text, PRIMARY KEY (a, b)) WITH gc_grace_seconds = 0 AND COMPACTION={'class':'SizeTieredCompactionStrategy'}");
        ColumnFamilyStore cfs = Keyspace.open(keyspace()).getColumnFamilyStore(currentTable());
        cfs.disableAutoCompaction();
        for (int i = 0; i < 4; i++)
        {
            for (int j = 0; j < 1000; j++)
            {
                execute("INSERT INTO %s (a, b, c) VALUES (" + j + ", 2, '3')");
            }
            cfs.forceBlockingFlush(UNIT_TESTS);
        }

        execute("UPDATE %s SET c = null WHERE a=1 AND b=2");
        execute("DELETE FROM %s WHERE a=2 AND b=2");
        execute("DELETE FROM %s WHERE a=3");
        cfs.forceBlockingFlush(UNIT_TESTS);
        cfs.enableAutoCompaction();
        while (cfs.getLiveSSTables().size() > 1 || !cfs.getTracker().getCompacting().isEmpty())
            Thread.sleep(100);
        verifyContainsTombstones(cfs.getLiveSSTables(), 3);
    }

    private void testHelper(String deletionStatement) throws Throwable
    {
        createTable("CREATE TABLE %s (a int, b int, c text, PRIMARY KEY (a, b)) WITH gc_grace_seconds = 0");
        ColumnFamilyStore cfs = Keyspace.open(keyspace()).getColumnFamilyStore(currentTable());
        execute("INSERT INTO %s (a, b, c) VALUES (1, 2, '3')");
        execute(deletionStatement);
        Thread.sleep(1000);
        cfs.forceBlockingFlush(UNIT_TESTS);
        cfs.forceMajorCompaction();
        verifyContainsTombstones(cfs.getLiveSSTables(), 1);
    }

    private void verifyContainsTombstones(Collection<SSTableReader> sstables, int expectedTombstoneCount) throws Exception
    {
<<<<<<< HEAD
        assertThat(sstables).hasSize(1); // always run a major compaction before calling this
=======
        assertEquals(1, sstables.size()); // always run a major compaction before calling this
>>>>>>> b4b9f319
        SSTableReader sstable = sstables.iterator().next();
        int tombstoneCount = 0;
        try (ISSTableScanner scanner = sstable.getScanner())
        {
            while (scanner.hasNext())
            {
                try (UnfilteredRowIterator iter = scanner.next())
                {
                    if (!iter.partitionLevelDeletion().isLive())
                        tombstoneCount++;

                    while (iter.hasNext())
                    {
                        Unfiltered atom = iter.next();
                        if (atom.isRow())
                        {
                            Row r = (Row)atom;
                            if (!r.deletion().isLive())
                                tombstoneCount++;
                            for (Cell<?> c : r.cells())
                                if (c.isTombstone())
                                    tombstoneCount++;
                        }
                    }
                }
            }
        }
        assertEquals(tombstoneCount, expectedTombstoneCount);
    }
}<|MERGE_RESOLUTION|>--- conflicted
+++ resolved
@@ -34,7 +34,6 @@
 import org.apache.cassandra.io.sstable.format.SSTableReader;
 
 import static org.apache.cassandra.db.ColumnFamilyStore.FlushReason.UNIT_TESTS;
-import static org.assertj.core.api.Assertions.assertThat;
 import static org.junit.Assert.assertEquals;
 
 public class NeverPurgeTest extends CQLTester
@@ -103,11 +102,7 @@
 
     private void verifyContainsTombstones(Collection<SSTableReader> sstables, int expectedTombstoneCount) throws Exception
     {
-<<<<<<< HEAD
-        assertThat(sstables).hasSize(1); // always run a major compaction before calling this
-=======
         assertEquals(1, sstables.size()); // always run a major compaction before calling this
->>>>>>> b4b9f319
         SSTableReader sstable = sstables.iterator().next();
         int tombstoneCount = 0;
         try (ISSTableScanner scanner = sstable.getScanner())
