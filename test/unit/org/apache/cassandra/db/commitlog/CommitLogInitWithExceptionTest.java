/*
 * Licensed to the Apache Software Foundation (ASF) under one
 * or more contributor license agreements.  See the NOTICE file
 * distributed with this work for additional information
 * regarding copyright ownership.  The ASF licenses this file
 * to you under the Apache License, Version 2.0 (the
 * "License"); you may not use this file except in compliance
 * with the License.  You may obtain a copy of the License at
 *
 *     http://www.apache.org/licenses/LICENSE-2.0
 *
 * Unless required by applicable law or agreed to in writing, software
 * distributed under the License is distributed on an "AS IS" BASIS,
 * WITHOUT WARRANTIES OR CONDITIONS OF ANY KIND, either express or implied.
 * See the License for the specific language governing permissions and
 * limitations under the License.
 */

package org.apache.cassandra.db.commitlog;


import org.junit.Assert;
import org.junit.BeforeClass;
import org.junit.Test;
import org.junit.runner.RunWith;
import org.apache.cassandra.CassandraIsolatedJunit4ClassRunner;
import org.apache.cassandra.Util;
import org.apache.cassandra.config.Config;
import org.apache.cassandra.config.DatabaseDescriptor;
import org.apache.cassandra.utils.JVMStabilityInspector;
import org.apache.cassandra.utils.concurrent.SimpleCondition;

@RunWith(CassandraIsolatedJunit4ClassRunner.class)
public class CommitLogInitWithExceptionTest
{
    private final static SimpleCondition killed = new SimpleCondition();

    @BeforeClass
    public static void setUp()
    {
        DatabaseDescriptor.daemonInitialization();

        if (DatabaseDescriptor.getDiskFailurePolicy() == Config.DiskFailurePolicy.die ||
            DatabaseDescriptor.getDiskFailurePolicy() == Config.DiskFailurePolicy.ignore)
        {
            DatabaseDescriptor.setDiskFailurePolicy(Config.DiskFailurePolicy.stop);
        }

        DatabaseDescriptor.setCommitLogSegmentMgrProvider(c -> new MockCommitLogSegmentMgr(c, DatabaseDescriptor.getCommitLogLocation()));

        JVMStabilityInspector.killerHook = (t) -> {
            Assert.assertEquals("MOCK EXCEPTION: createSegment", t.getMessage());

            try
            {
                // Avoid JVM exit. The JVM still needs to run other junit tests.
                return false;
            }
            finally
            {
                killed.signalAll();
            }
        };
    }

    @Test
    public void testCommitLogInitWithException() {
        // This line will trigger initialization process because it's the first time to access CommitLog class.
        Thread initThread = new Thread(CommitLog.instance::start);

        initThread.setName("initThread");
        initThread.start();

<<<<<<< HEAD
        try
        {
            initThread.join(); // Should not block here
        }
        catch (InterruptedException expected)
        {
        }

        Assert.assertFalse(initThread.isAlive());

        try
        {
            Thread.sleep(1000); // Wait for COMMIT-LOG-ALLOCATOR exit
        }
        catch (InterruptedException e)
        {
            Assert.fail();
        }

        Assert.assertTrue(CommitLog.instance.segmentManager.executor.isTerminated()); // exit successfully
=======
        Util.spinAssertEquals(true, killed::isSignaled, 120);
>>>>>>> 70478a15
    }

    private static class MockCommitLogSegmentMgr extends CommitLogSegmentManagerStandard {

        public MockCommitLogSegmentMgr(CommitLog commitLog, String storageDirectory)
        {
            super(commitLog, storageDirectory);
        }

        @Override
        public CommitLogSegment createSegment()
        {
            throw new RuntimeException("MOCK EXCEPTION: createSegment");
        }
    }

}<|MERGE_RESOLUTION|>--- conflicted
+++ resolved
@@ -19,22 +19,23 @@
 package org.apache.cassandra.db.commitlog;
 
 
+import org.apache.cassandra.Util;
+import org.apache.cassandra.utils.concurrent.Condition;
 import org.junit.Assert;
 import org.junit.BeforeClass;
 import org.junit.Test;
 import org.junit.runner.RunWith;
 import org.apache.cassandra.CassandraIsolatedJunit4ClassRunner;
-import org.apache.cassandra.Util;
 import org.apache.cassandra.config.Config;
 import org.apache.cassandra.config.DatabaseDescriptor;
 import org.apache.cassandra.utils.JVMStabilityInspector;
-import org.apache.cassandra.utils.concurrent.SimpleCondition;
+
 
 @RunWith(CassandraIsolatedJunit4ClassRunner.class)
 public class CommitLogInitWithExceptionTest
 {
-    private final static SimpleCondition killed = new SimpleCondition();
-
+    private static Thread initThread;
+    private final static Condition killed = Condition.newOneTimeCondition();
     @BeforeClass
     public static void setUp()
     {
@@ -58,7 +59,7 @@
             }
             finally
             {
-                killed.signalAll();
+                killed.signal();
             }
         };
     }
@@ -66,35 +67,12 @@
     @Test
     public void testCommitLogInitWithException() {
         // This line will trigger initialization process because it's the first time to access CommitLog class.
-        Thread initThread = new Thread(CommitLog.instance::start);
+        initThread = new Thread(CommitLog.instance::start);
 
         initThread.setName("initThread");
         initThread.start();
 
-<<<<<<< HEAD
-        try
-        {
-            initThread.join(); // Should not block here
-        }
-        catch (InterruptedException expected)
-        {
-        }
-
-        Assert.assertFalse(initThread.isAlive());
-
-        try
-        {
-            Thread.sleep(1000); // Wait for COMMIT-LOG-ALLOCATOR exit
-        }
-        catch (InterruptedException e)
-        {
-            Assert.fail();
-        }
-
-        Assert.assertTrue(CommitLog.instance.segmentManager.executor.isTerminated()); // exit successfully
-=======
-        Util.spinAssertEquals(true, killed::isSignaled, 120);
->>>>>>> 70478a15
+        Util.spinAssertEquals(true, killed::isSignalled, 10);
     }
 
     private static class MockCommitLogSegmentMgr extends CommitLogSegmentManagerStandard {
