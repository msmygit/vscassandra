--- conflicted
+++ resolved
@@ -166,15 +166,11 @@
         try
         {
             store.snapshot(snapshotName);
-<<<<<<< HEAD
-            FileReader reader = new FileReader(store.getDirectories().getSnapshotManifestFile(snapshotName).toJavaIOFile());
-=======
             // Compact to make true snapshot size != 0
             store.forceMajorCompaction();
             LifecycleTransaction.waitForDeletions();
 
-            FileReader reader = new FileReader(store.getDirectories().getSnapshotManifestFile(snapshotName));
->>>>>>> 7ea24711
+            FileReader reader = new FileReader(store.getDirectories().getSnapshotManifestFile(snapshotName).toJavaIOFile());
             JSONObject manifest = (JSONObject) new JSONParser().parse(reader);
             JSONArray files = (JSONArray) manifest.get("files");
 
@@ -206,12 +202,7 @@
 
                 for (Component c : components)
                 {
-<<<<<<< HEAD
-                    File componentPath = sstable.descriptor.fileFor(c);
-                    long componentSize = componentPath.length();
-=======
-                    long componentSize = Files.size(Paths.get(snapshotSSTable.filenameFor(c)));
->>>>>>> 7ea24711
+                    long componentSize = snapshotSSTable.fileFor(c).length();
                     if (Component.Type.fromRepresentation(c.name) == Component.Type.SECONDARY_INDEX)
                         indexSize += componentSize;
                     else
