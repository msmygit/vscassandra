--- conflicted
+++ resolved
@@ -2052,11 +2052,7 @@
             // expected since CONTAINS + analyzed only support LIKE
         }
 
-<<<<<<< HEAD
-        QueryProcessor.executeOnceInternal(String.format("SELECT * FROM %s.%s WHERE v LIKE 'Pav%%';", KS_NAME, containsTable)).blockingGet();
-=======
-        results = QueryProcessor.executeOnceInternal(String.format("SELECT * FROM %s.%s WHERE v LIKE 'Pav%%';", KS_NAME, containsTable));
->>>>>>> abf2a9a6
+        results = QueryProcessor.executeOnceInternal(String.format("SELECT * FROM %s.%s WHERE v LIKE 'Pav%%';", KS_NAME, containsTable)).blockingGet();
         Assert.assertNotNull(results);
         Assert.assertEquals(1, results.size());
 
