--- conflicted
+++ resolved
@@ -24,12 +24,8 @@
 
 import io.reactivex.Completable;
 import org.apache.cassandra.Util;
-<<<<<<< HEAD
 import org.apache.cassandra.concurrent.TPCOpOrder;
-import org.apache.cassandra.config.ColumnDefinition;
-=======
 import org.apache.cassandra.schema.ColumnMetadata;
->>>>>>> ec536dc0
 import org.apache.cassandra.cql3.Operator;
 import org.apache.cassandra.db.*;
 import org.apache.cassandra.db.filter.RowFilter;
@@ -148,11 +144,8 @@
 
             public Completable finish()
             {
-<<<<<<< HEAD
-                return Completable.complete();
-=======
                 finishCalls++;
->>>>>>> ec536dc0
+				return Completable.complete();
             }
         };
     }
