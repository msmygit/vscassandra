--- conflicted
+++ resolved
@@ -473,7 +473,6 @@
         assertThat(result).hasSize(1);
     }
 
-<<<<<<< HEAD
     @Test
     public void testVectorRowWhereUpdateMakesRowMatchNonOrderingPredicates()
     {
@@ -553,7 +552,8 @@
         // Push memtable to sstable. we should get same result
         flush();
         assertRows(execute("SELECT pk FROM %s WHERE val1 = 'match me' AND val2 = 'match me' ORDER BY vec ANN OF [11,11] LIMIT 2"), row(1), row(2));
-=======
+    }
+
     // This test intentionally has extra rows with primary keys that are above and below the
     // deleted primary key so that we do not short circuit certain parts of the shadowed key logic.
     @Test
@@ -584,6 +584,5 @@
         // the shadow vector has the highest score
         var result = execute("SELECT * FROM %s ORDER BY val ann of [1.0, 2.0, 3.0] LIMIT 4");
         assertThat(result).hasSize(4);
->>>>>>> 72f5fb9e
     }
 }