/*
 * Licensed to the Apache Software Foundation (ASF) under one
 * or more contributor license agreements.  See the NOTICE file
 * distributed with this work for additional information
 * regarding copyright ownership.  The ASF licenses this file
 * to you under the Apache License, Version 2.0 (the
 * "License"); you may not use this file except in compliance
 * with the License.  You may obtain a copy of the License at
 *
 *     http://www.apache.org/licenses/LICENSE-2.0
 *
 * Unless required by applicable law or agreed to in writing, software
 * distributed under the License is distributed on an "AS IS" BASIS,
 * WITHOUT WARRANTIES OR CONDITIONS OF ANY KIND, either express or implied.
 * See the License for the specific language governing permissions and
 * limitations under the License.
 */

package org.apache.cassandra.service.snapshot;

import java.time.Instant;
import java.util.Arrays;
import java.util.List;
import java.util.UUID;
import java.util.concurrent.atomic.AtomicReference;

import com.google.common.util.concurrent.Uninterruptibles;
import org.junit.BeforeClass;
import org.junit.ClassRule;
import org.junit.Test;
import org.junit.rules.TemporaryFolder;

import org.apache.cassandra.config.DatabaseDescriptor;
import org.apache.cassandra.io.util.FileUtils;
import org.apache.cassandra.service.DefaultFSErrorHandler;

import static java.util.concurrent.TimeUnit.MINUTES;
import static java.util.concurrent.TimeUnit.SECONDS;
import static org.apache.cassandra.service.snapshot.TableSnapshotTest.createFolders;
import static org.apache.cassandra.utils.Clock.Global.currentTimeMillis;
import static org.apache.cassandra.utils.FBUtilities.now;
import static org.assertj.core.api.Assertions.assertThat;
import static org.awaitility.Awaitility.await;
import static org.junit.Assert.assertTrue;

public class SnapshotManagerTest
{
    static long ONE_DAY_SECS = 86400;

    @BeforeClass
    public static void beforeClass()
    {
        DatabaseDescriptor.daemonInitialization();
        FileUtils.setFSErrorHandler(new DefaultFSErrorHandler());
    }

    @ClassRule
    public static TemporaryFolder temporaryFolder = new TemporaryFolder();

<<<<<<< HEAD
    private TableSnapshot generateSnapshotDetails(String tag, Instant expiration, boolean ephemeral) throws Exception {
        return new TableSnapshot(
        "ks",
        "tbl",
        UUID.randomUUID(),
        tag,
        Instant.EPOCH,
        expiration,
        createFolders(temporaryFolder),
        ephemeral
        );
=======
    private TableSnapshot generateSnapshotDetails(String tag, Instant expiration)
    {
        try
        {
            return new TableSnapshot("ks",
                                     "tbl",
                                     UUID.randomUUID(),
                                     tag,
                                     Instant.EPOCH,
                                     expiration,
                                     createFolders(temporaryFolder));
        }
        catch (Exception ex)
        {
            throw new RuntimeException(ex);
        }
>>>>>>> cfe9641f
    }


    @Test
<<<<<<< HEAD
    public void testLoadSnapshots() throws Exception {
        TableSnapshot expired = generateSnapshotDetails("expired", Instant.EPOCH, false);
        TableSnapshot nonExpired = generateSnapshotDetails("non-expired", now().plusSeconds(ONE_DAY_SECS), false);
        TableSnapshot nonExpiring = generateSnapshotDetails("non-expiring", null, false);
=======
    public void testLoadSnapshots() throws Exception
    {
        TableSnapshot expired = generateSnapshotDetails("expired", Instant.EPOCH);
        TableSnapshot nonExpired = generateSnapshotDetails("non-expired", now().plusSeconds(ONE_DAY_SECS));
        TableSnapshot nonExpiring = generateSnapshotDetails("non-expiring", null);
>>>>>>> cfe9641f
        List<TableSnapshot> snapshots = Arrays.asList(expired, nonExpired, nonExpiring);

        // Create SnapshotManager with 3 snapshots: expired, non-expired and non-expiring
        SnapshotManager manager = new SnapshotManager(3, 3);
        manager.addSnapshots(snapshots);

        // Only expiring snapshots should be loaded
        assertThat(manager.getExpiringSnapshots()).hasSize(2);
        assertThat(manager.getExpiringSnapshots()).contains(expired);
        assertThat(manager.getExpiringSnapshots()).contains(nonExpired);
    }

    @Test
    public void testClearExpiredSnapshots()
    {
        SnapshotManager manager = new SnapshotManager(3, 3);

        // Add 3 snapshots: expired, non-expired and non-expiring
        TableSnapshot expired = generateSnapshotDetails("expired", Instant.EPOCH, false);
        TableSnapshot nonExpired = generateSnapshotDetails("non-expired", now().plusMillis(ONE_DAY_SECS), false);
        TableSnapshot nonExpiring = generateSnapshotDetails("non-expiring", null, false);
        manager.addSnapshot(expired);
        manager.addSnapshot(nonExpired);
        manager.addSnapshot(nonExpiring);

        // Only expiring snapshot should be indexed and all should exist
        assertThat(manager.getExpiringSnapshots()).hasSize(2);
        assertThat(manager.getExpiringSnapshots()).contains(expired);
        assertThat(manager.getExpiringSnapshots()).contains(nonExpired);
        assertThat(expired.exists()).isTrue();
        assertThat(nonExpired.exists()).isTrue();
        assertThat(nonExpiring.exists()).isTrue();

        // After clearing expired snapshots, expired snapshot should be removed while the others should remain
        manager.clearExpiredSnapshots();
        assertThat(manager.getExpiringSnapshots()).hasSize(1);
        assertThat(manager.getExpiringSnapshots()).contains(nonExpired);
        assertThat(expired.exists()).isFalse();
        assertThat(nonExpired.exists()).isTrue();
        assertThat(nonExpiring.exists()).isTrue();
    }

    @Test
    public void testScheduledCleanup() throws Exception
    {
        SnapshotManager manager = new SnapshotManager(0, 1);
        try
        {
            // Start snapshot manager which should start expired snapshot cleanup thread
            manager.start();

            // Add 2 expiring snapshots: one to expire in 2 seconds, another in 1 day
<<<<<<< HEAD
            int TTL_SECS = 2;
            TableSnapshot toExpire = generateSnapshotDetails("to-expire", now().plusSeconds(TTL_SECS), false);
            TableSnapshot nonExpired = generateSnapshotDetails("non-expired", now().plusMillis(ONE_DAY_SECS), false);
=======
            TableSnapshot toExpire = generateSnapshotDetails("to-expire", now().plusSeconds(2));
            TableSnapshot nonExpired = generateSnapshotDetails("non-expired", now().plusMillis(ONE_DAY_SECS));
>>>>>>> cfe9641f
            manager.addSnapshot(toExpire);
            manager.addSnapshot(nonExpired);

            // Check both snapshots still exist
            assertThat(toExpire.exists()).isTrue();
            assertThat(nonExpired.exists()).isTrue();
            assertThat(manager.getExpiringSnapshots()).hasSize(2);
            assertThat(manager.getExpiringSnapshots()).contains(toExpire);
            assertThat(manager.getExpiringSnapshots()).contains(nonExpired);

            await().pollInterval(2, SECONDS)
                   .timeout(10, SECONDS)
                   .until(() -> manager.getExpiringSnapshots().size() == 1);

            assertThat(manager.getExpiringSnapshots()).contains(nonExpired);
            assertThat(toExpire.exists()).isFalse();
            assertThat(nonExpired.exists()).isTrue();
        }
        finally
        {
            manager.stop();
        }
    }

    @Test // see CASSANDRA-18211
    public void testConcurrentClearingOfSnapshots() throws Exception
    {
<<<<<<< HEAD
        // Given
        SnapshotManager manager = new SnapshotManager(1, 3);
        TableSnapshot expiringSnapshot = generateSnapshotDetails("snapshot", now().plusMillis(50000), false);
=======

        AtomicReference<Long> firstInvocationTime = new AtomicReference<>(0L);
        AtomicReference<Long> secondInvocationTime = new AtomicReference<>(0L);

        SnapshotManager manager = new SnapshotManager(0, 5)
        {
            @Override
            public synchronized void clearSnapshot(TableSnapshot snapshot)
            {
                if (snapshot.getTag().equals("mysnapshot"))
                {
                    firstInvocationTime.set(currentTimeMillis());
                    Uninterruptibles.sleepUninterruptibly(10, SECONDS);
                }
                else if (snapshot.getTag().equals("mysnapshot2"))
                {
                    secondInvocationTime.set(currentTimeMillis());
                }
                super.clearSnapshot(snapshot);
            }
        };

        TableSnapshot expiringSnapshot = generateSnapshotDetails("mysnapshot", Instant.now().plusSeconds(15));
>>>>>>> cfe9641f
        manager.addSnapshot(expiringSnapshot);

        manager.resumeSnapshotCleanup();

        Thread nonExpiringSnapshotCleanupThred = new Thread(() -> manager.clearSnapshot(generateSnapshotDetails("mysnapshot2", null)));

        // wait until the first snapshot expires
        await().pollInterval(1, SECONDS)
               .pollDelay(0, SECONDS)
               .timeout(1, MINUTES)
               .until(() -> firstInvocationTime.get() > 0);

        // this will block until the first snapshot is cleaned up
        nonExpiringSnapshotCleanupThred.start();
        nonExpiringSnapshotCleanupThred.join();

        assertTrue(secondInvocationTime.get() - firstInvocationTime.get() > 10_000);
    }
}<|MERGE_RESOLUTION|>--- conflicted
+++ resolved
@@ -57,20 +57,7 @@
     @ClassRule
     public static TemporaryFolder temporaryFolder = new TemporaryFolder();
 
-<<<<<<< HEAD
-    private TableSnapshot generateSnapshotDetails(String tag, Instant expiration, boolean ephemeral) throws Exception {
-        return new TableSnapshot(
-        "ks",
-        "tbl",
-        UUID.randomUUID(),
-        tag,
-        Instant.EPOCH,
-        expiration,
-        createFolders(temporaryFolder),
-        ephemeral
-        );
-=======
-    private TableSnapshot generateSnapshotDetails(String tag, Instant expiration)
+    private TableSnapshot generateSnapshotDetails(String tag, Instant expiration, boolean ephemeral)
     {
         try
         {
@@ -80,29 +67,20 @@
                                      tag,
                                      Instant.EPOCH,
                                      expiration,
-                                     createFolders(temporaryFolder));
+                                     createFolders(temporaryFolder),
+                                     ephemeral);
         }
         catch (Exception ex)
         {
             throw new RuntimeException(ex);
         }
->>>>>>> cfe9641f
-    }
-
-
-    @Test
-<<<<<<< HEAD
+    }
+
+    @Test
     public void testLoadSnapshots() throws Exception {
         TableSnapshot expired = generateSnapshotDetails("expired", Instant.EPOCH, false);
         TableSnapshot nonExpired = generateSnapshotDetails("non-expired", now().plusSeconds(ONE_DAY_SECS), false);
         TableSnapshot nonExpiring = generateSnapshotDetails("non-expiring", null, false);
-=======
-    public void testLoadSnapshots() throws Exception
-    {
-        TableSnapshot expired = generateSnapshotDetails("expired", Instant.EPOCH);
-        TableSnapshot nonExpired = generateSnapshotDetails("non-expired", now().plusSeconds(ONE_DAY_SECS));
-        TableSnapshot nonExpiring = generateSnapshotDetails("non-expiring", null);
->>>>>>> cfe9641f
         List<TableSnapshot> snapshots = Arrays.asList(expired, nonExpired, nonExpiring);
 
         // Create SnapshotManager with 3 snapshots: expired, non-expired and non-expiring
@@ -116,8 +94,7 @@
     }
 
     @Test
-    public void testClearExpiredSnapshots()
-    {
+    public void testClearExpiredSnapshots() throws Exception {
         SnapshotManager manager = new SnapshotManager(3, 3);
 
         // Add 3 snapshots: expired, non-expired and non-expiring
@@ -146,8 +123,7 @@
     }
 
     @Test
-    public void testScheduledCleanup() throws Exception
-    {
+    public void testScheduledCleanup() throws Exception {
         SnapshotManager manager = new SnapshotManager(0, 1);
         try
         {
@@ -155,14 +131,9 @@
             manager.start();
 
             // Add 2 expiring snapshots: one to expire in 2 seconds, another in 1 day
-<<<<<<< HEAD
             int TTL_SECS = 2;
             TableSnapshot toExpire = generateSnapshotDetails("to-expire", now().plusSeconds(TTL_SECS), false);
             TableSnapshot nonExpired = generateSnapshotDetails("non-expired", now().plusMillis(ONE_DAY_SECS), false);
-=======
-            TableSnapshot toExpire = generateSnapshotDetails("to-expire", now().plusSeconds(2));
-            TableSnapshot nonExpired = generateSnapshotDetails("non-expired", now().plusMillis(ONE_DAY_SECS));
->>>>>>> cfe9641f
             manager.addSnapshot(toExpire);
             manager.addSnapshot(nonExpired);
 
@@ -173,10 +144,11 @@
             assertThat(manager.getExpiringSnapshots()).contains(toExpire);
             assertThat(manager.getExpiringSnapshots()).contains(nonExpired);
 
-            await().pollInterval(2, SECONDS)
-                   .timeout(10, SECONDS)
-                   .until(() -> manager.getExpiringSnapshots().size() == 1);
-
+            // Sleep 4 seconds
+            Thread.sleep((TTL_SECS + 2) * 1000L);
+
+            // Snapshot with ttl=2s should be gone, while other should remain
+            assertThat(manager.getExpiringSnapshots()).hasSize(1);
             assertThat(manager.getExpiringSnapshots()).contains(nonExpired);
             assertThat(toExpire.exists()).isFalse();
             assertThat(nonExpired.exists()).isTrue();
@@ -187,14 +159,27 @@
         }
     }
 
-    @Test // see CASSANDRA-18211
-    public void testConcurrentClearingOfSnapshots() throws Exception
-    {
-<<<<<<< HEAD
+    @Test
+    public void testClearSnapshot() throws Exception
+    {
         // Given
         SnapshotManager manager = new SnapshotManager(1, 3);
         TableSnapshot expiringSnapshot = generateSnapshotDetails("snapshot", now().plusMillis(50000), false);
-=======
+        manager.addSnapshot(expiringSnapshot);
+        assertThat(manager.getExpiringSnapshots()).contains(expiringSnapshot);
+        assertThat(expiringSnapshot.exists()).isTrue();
+
+        // When
+        manager.clearSnapshot(expiringSnapshot);
+
+        // Then
+        assertThat(manager.getExpiringSnapshots()).doesNotContain(expiringSnapshot);
+        assertThat(expiringSnapshot.exists()).isFalse();
+    }
+
+    @Test // see CASSANDRA-18211
+    public void testConcurrentClearingOfSnapshots() throws Exception
+    {
 
         AtomicReference<Long> firstInvocationTime = new AtomicReference<>(0L);
         AtomicReference<Long> secondInvocationTime = new AtomicReference<>(0L);
@@ -217,13 +202,12 @@
             }
         };
 
-        TableSnapshot expiringSnapshot = generateSnapshotDetails("mysnapshot", Instant.now().plusSeconds(15));
->>>>>>> cfe9641f
+        TableSnapshot expiringSnapshot = generateSnapshotDetails("mysnapshot", Instant.now().plusSeconds(15), false);
         manager.addSnapshot(expiringSnapshot);
 
         manager.resumeSnapshotCleanup();
 
-        Thread nonExpiringSnapshotCleanupThred = new Thread(() -> manager.clearSnapshot(generateSnapshotDetails("mysnapshot2", null)));
+        Thread nonExpiringSnapshotCleanupThred = new Thread(() -> manager.clearSnapshot(generateSnapshotDetails("mysnapshot2", null, false)));
 
         // wait until the first snapshot expires
         await().pollInterval(1, SECONDS)
