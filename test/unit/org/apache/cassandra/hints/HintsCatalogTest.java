--- conflicted
+++ resolved
@@ -24,32 +24,21 @@
 import java.util.*;
 
 import com.google.common.collect.ImmutableMap;
-<<<<<<< HEAD
-
-=======
+
 import org.apache.cassandra.SchemaLoader;
 import org.apache.cassandra.config.Schema;
 import org.apache.cassandra.db.Mutation;
-import org.apache.cassandra.db.RowUpdateBuilder;
 import org.apache.cassandra.schema.KeyspaceParams;
 import org.apache.cassandra.utils.FBUtilities;
->>>>>>> 32f9e676
+
 import org.junit.BeforeClass;
 import org.junit.Test;
 
-import org.apache.cassandra.config.DatabaseDescriptor;
-
-import static junit.framework.Assert.*;
+import static org.junit.Assert.*;
 import static org.apache.cassandra.Util.dk;
 
 public class HintsCatalogTest
 {
-<<<<<<< HEAD
-    @BeforeClass
-    public static void setUp()
-    {
-        DatabaseDescriptor.daemonInitialization();
-=======
     private static final String KEYSPACE = "hint_test";
     private static final String TABLE0 = "table_0";
     private static final String TABLE1 = "table_1";
@@ -65,7 +54,6 @@
                 SchemaLoader.standardCFMD(KEYSPACE, TABLE0),
                 SchemaLoader.standardCFMD(KEYSPACE, TABLE1),
                 SchemaLoader.standardCFMD(KEYSPACE, TABLE2));
->>>>>>> 32f9e676
     }
 
     @Test
