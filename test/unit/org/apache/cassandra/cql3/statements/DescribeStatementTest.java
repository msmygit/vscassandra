--- conflicted
+++ resolved
@@ -78,13 +78,9 @@
     @Test
     public void testDescribeFunctionAndAggregate() throws Throwable
     {
-<<<<<<< HEAD
         waitForSchemaCleanupCompleted(60, TimeUnit.SECONDS);
 
-        String fNonOverloaded = createFunction(KEYSPACE,
-=======
         String fNonOverloaded = createFunction(KEYSPACE_PER_TEST,
->>>>>>> 3bdd2caa
                                                "",
                                                "CREATE OR REPLACE FUNCTION %s() " +
                                                "CALLED ON NULL INPUT " +
@@ -503,8 +499,7 @@
 
         execute(dropStatement);
 
-<<<<<<< HEAD
-        String tableCreateStatementAfterDrop = "CREATE TABLE " + KEYSPACE + "." + table + " (\n" +
+        String tableCreateStatementAfterDrop = "CREATE TABLE " + KEYSPACE_PER_TEST + "." + table + " (\n" +
                                       "    pk1 text,\n" +
                                       "    pk2 int,\n" +
                                       "    c int,\n" +
@@ -515,12 +510,8 @@
                                       ") WITH ID = " + id + "\n" +
                                       "    AND CLUSTERING ORDER BY (c ASC)\n";
 
-        assertRowsNet(executeDescribeNet("DESCRIBE TABLE " + KEYSPACE + "." + table + " WITH INTERNALS"),
-                      row(KEYSPACE,
-=======
         assertRowsNet(executeDescribeNet("DESCRIBE TABLE " + KEYSPACE_PER_TEST + "." + table + " WITH INTERNALS"),
                       row(KEYSPACE_PER_TEST,
->>>>>>> 3bdd2caa
                           "table",
                           table,
                           tableCreateStatementAfterDrop +
@@ -595,44 +586,26 @@
                                       "    v1 text,\n" +
                                       "    v2 int,\n" +
                                       "    v3 int\n" +
-<<<<<<< HEAD
                                       ") WITH ID = " + id;
-        
-        assertRowsNet(executeDescribeNet("DESCRIBE TABLE " + KEYSPACE + "." + table + " WITH INTERNALS"),
-                      row(KEYSPACE,
+
+        assertRowsNet(executeDescribeNet("DESCRIBE TABLE " + KEYSPACE_PER_TEST + "." + table + " WITH INTERNALS"),
+                      row(KEYSPACE_PER_TEST,
                           "table",
                           table,
                           tableCreateStatement + "\n" +
                           "    AND " + tableParametersCql()));
-        String dropStatement = "ALTER TABLE " + KEYSPACE + "." + table + " DROP v3 USING TIMESTAMP 1589286942065000;";
+        String dropStatement = "ALTER TABLE " + KEYSPACE_PER_TEST + "." + table + " DROP v3 USING TIMESTAMP 1589286942065000;";
 
         execute(dropStatement);
 
-        String tableCreateStatementAfterDrop = "CREATE TABLE " + KEYSPACE + "." + table + " (\n" +
+        String tableCreateStatementAfterDrop = "CREATE TABLE " + KEYSPACE_PER_TEST + "." + table + " (\n" +
                                       "    pk text PRIMARY KEY,\n" +
                                       "    v1 text,\n" +
                                       "    v2 int\n" +
                                       ") WITH ID = " + id;
 
-        assertRowsNet(executeDescribeNet("DESCRIBE TABLE " + KEYSPACE + "." + table + " WITH INTERNALS"),
-                      row(KEYSPACE,
-=======
-                                      ") WITH ID = " + id + "\n" +
-                                      "    AND " + tableParametersCql();
-
         assertRowsNet(executeDescribeNet("DESCRIBE TABLE " + KEYSPACE_PER_TEST + "." + table + " WITH INTERNALS"),
                       row(KEYSPACE_PER_TEST,
-                          "table",
-                          table,
-                          tableCreateStatement));
-
-        String dropStatement = "ALTER TABLE " + KEYSPACE_PER_TEST + "." + table + " DROP v3 USING TIMESTAMP 1589286942065000;";
-
-        execute(dropStatement);
-
-        assertRowsNet(executeDescribeNet("DESCRIBE TABLE " + KEYSPACE_PER_TEST + "." + table + " WITH INTERNALS"),
-                      row(KEYSPACE_PER_TEST,
->>>>>>> 3bdd2caa
                           "table",
                           table,
                           tableCreateStatementAfterDrop + "\n" +
