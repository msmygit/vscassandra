/*
 * Licensed to the Apache Software Foundation (ASF) under one
 * or more contributor license agreements.  See the NOTICE file
 * distributed with this work for additional information
 * regarding copyright ownership.  The ASF licenses this file
 * to you under the Apache License, Version 2.0 (the
 * "License"); you may not use this file except in compliance
 * with the License.  You may obtain a copy of the License at
 *
 *     http://www.apache.org/licenses/LICENSE-2.0
 *
 * Unless required by applicable law or agreed to in writing, software
 * distributed under the License is distributed on an "AS IS" BASIS,
 * WITHOUT WARRANTIES OR CONDITIONS OF ANY KIND, either express or implied.
 * See the License for the specific language governing permissions and
 * limitations under the License.
 */

package org.apache.cassandra.cql3;

import java.math.BigDecimal;
import java.math.BigInteger;
import java.net.InetAddress;
import java.text.SimpleDateFormat;
import java.util.ArrayList;
import java.util.Arrays;
import java.util.Date;
import java.util.HashSet;
import java.util.List;
import java.util.UUID;

import org.junit.Assert;

import com.datastax.driver.core.exceptions.OperationTimedOutException;
import org.apache.cassandra.concurrent.SEPExecutor;
import org.apache.cassandra.concurrent.Stage;
import org.apache.cassandra.schema.ColumnMetadata;
import org.apache.cassandra.schema.TableMetadata;
import org.apache.cassandra.schema.Schema;
import org.apache.cassandra.exceptions.InvalidRequestException;
<<<<<<< HEAD
=======
import org.apache.cassandra.config.CFMetaData;
import org.apache.cassandra.config.ColumnDefinition;
import org.apache.cassandra.config.Schema;
import org.apache.cassandra.db.ColumnFamilyStore;
import org.apache.cassandra.db.ColumnFamilyStoreCQLHelper;
import org.apache.cassandra.db.Keyspace;
>>>>>>> d6e1c41c
import org.apache.cassandra.db.SystemKeyspace;
import org.apache.cassandra.serializers.SimpleDateSerializer;
import org.apache.cassandra.serializers.TimeSerializer;
import org.apache.cassandra.transport.ProtocolVersion;
import org.apache.cassandra.utils.ByteBufferUtil;
import org.junit.After;
import org.junit.Before;
import org.junit.BeforeClass;
import org.junit.Test;

import com.datastax.driver.core.exceptions.InvalidQueryException;

import static org.junit.Assert.assertTrue;


public class ViewSchemaTest extends CQLTester
{
    ProtocolVersion protocolVersion = ProtocolVersion.V4;
    private final List<String> views = new ArrayList<>();

    @BeforeClass
    public static void startup()
    {
        requireNetwork();
    }
    @Before
    public void begin()
    {
        views.clear();
    }

    @After
    public void end() throws Throwable
    {
        for (String viewName : views)
            executeNet(protocolVersion, "DROP MATERIALIZED VIEW " + viewName);
    }

    private void createView(String name, String query) throws Throwable
    {
        try
        {
            executeNet(protocolVersion, String.format(query, name));
            // If exception is thrown, the view will not be added to the list; since it shouldn't have been created, this is
            // the desired behavior
            views.add(name);
        }
        catch (OperationTimedOutException ex)
        {
            // ... except for timeout, when we actually do not know whether the view was created or not
            views.add(name);
            throw ex;
        }
    }

    private void updateView(String query, Object... params) throws Throwable
    {
        executeNet(protocolVersion, query, params);
        while (!(((SEPExecutor) Stage.VIEW_MUTATION.executor()).getPendingTaskCount() == 0
                 && ((SEPExecutor) Stage.VIEW_MUTATION.executor()).getActiveTaskCount() == 0))
        {
            Thread.sleep(1);
        }
    }

    @Test
    public void testCaseSensitivity() throws Throwable
    {
        createTable("CREATE TABLE %s (\"theKey\" int, \"theClustering\" int, \"theValue\" int, PRIMARY KEY (\"theKey\", \"theClustering\"))");

        execute("USE " + keyspace());
        executeNet(protocolVersion, "USE " + keyspace());

        execute("INSERT INTO %s (\"theKey\", \"theClustering\", \"theValue\") VALUES (?, ?, ?)", 0, 0, 0);

        createView("mv_test", "CREATE MATERIALIZED VIEW %s AS SELECT * FROM %%s " +
                              "WHERE \"theKey\" IS NOT NULL AND \"theClustering\" IS NOT NULL AND \"theValue\" IS NOT NULL " +
                              "PRIMARY KEY (\"theKey\", \"theClustering\")");

        while (!SystemKeyspace.isViewBuilt(keyspace(), "mv_test"))
            Thread.sleep(10);
        createView("mv_test2", "CREATE MATERIALIZED VIEW %s AS SELECT \"theKey\", \"theClustering\", \"theValue\" FROM %%s " +
                               "WHERE \"theKey\" IS NOT NULL AND \"theClustering\" IS NOT NULL AND \"theValue\" IS NOT NULL " +
                               "PRIMARY KEY (\"theKey\", \"theClustering\")");
        while (!SystemKeyspace.isViewBuilt(keyspace(), "mv_test2"))
            Thread.sleep(10);

        for (String mvname : Arrays.asList("mv_test", "mv_test2"))
        {
            assertRows(execute("SELECT \"theKey\", \"theClustering\", \"theValue\" FROM " + mvname),
               row(0, 0, 0)
            );
        }

        executeNet(protocolVersion, "ALTER TABLE %s RENAME \"theClustering\" TO \"Col\"");

        for (String mvname : Arrays.asList("mv_test", "mv_test2"))
        {
            assertRows(execute("SELECT \"theKey\", \"Col\", \"theValue\" FROM " + mvname),
                       row(0, 0, 0)
            );
        }
    }

    @Test
    public void testAccessAndSchema() throws Throwable
    {
        createTable("CREATE TABLE %s (" +
                    "k int, " +
                    "asciival ascii, " +
                    "bigintval bigint, " +
                    "PRIMARY KEY((k, asciival)))");

        execute("USE " + keyspace());
        executeNet(protocolVersion, "USE " + keyspace());

        createView("mv1_test", "CREATE MATERIALIZED VIEW %s AS SELECT * FROM %%s WHERE bigintval IS NOT NULL AND k IS NOT NULL AND asciival IS NOT NULL PRIMARY KEY (bigintval, k, asciival)");
        updateView("INSERT INTO %s(k,asciival,bigintval)VALUES(?,?,?)", 0, "foo", 1L);

        try
        {
            updateView("INSERT INTO mv1_test(k,asciival,bigintval) VALUES(?,?,?)", 1, "foo", 2L);
            Assert.fail("Shouldn't be able to modify a MV directly");
        }
        catch (Exception e)
        {
        }

        try
        {
            executeNet(protocolVersion, "ALTER TABLE mv1_test ADD foo text");
            Assert.fail("Should not be able to use alter table with MV");
        }
        catch (Exception e)
        {
        }

        try
        {
            executeNet(protocolVersion, "ALTER TABLE mv1_test WITH compaction = { 'class' : 'LeveledCompactionStrategy' }");
            Assert.fail("Should not be able to use alter table with MV");
        }
        catch (Exception e)
        {
        }

        executeNet(protocolVersion, "ALTER MATERIALIZED VIEW mv1_test WITH compaction = { 'class' : 'LeveledCompactionStrategy' }");

        //Test alter add
        executeNet(protocolVersion, "ALTER TABLE %s ADD foo text");
        TableMetadata metadata = Schema.instance.getTableMetadata(keyspace(), "mv1_test");
        Assert.assertNotNull(metadata.getColumn(ByteBufferUtil.bytes("foo")));

        updateView("INSERT INTO %s(k,asciival,bigintval,foo)VALUES(?,?,?,?)", 0, "foo", 1L, "bar");
        assertRows(execute("SELECT foo from %s"), row("bar"));

        //Test alter rename
        executeNet(protocolVersion, "ALTER TABLE %s RENAME asciival TO bar");

        assertRows(execute("SELECT bar from %s"), row("foo"));
        metadata = Schema.instance.getTableMetadata(keyspace(), "mv1_test");
        Assert.assertNotNull(metadata.getColumn(ByteBufferUtil.bytes("bar")));
    }


    @Test
    public void testTwoTablesOneView() throws Throwable
    {
        execute("USE " + keyspace());
        executeNet(protocolVersion, "USE " + keyspace());

        createTable("CREATE TABLE " + keyspace() + ".dummy_table (" +
                "j int, " +
                "intval int, " +
                "PRIMARY KEY (j))");

        createTable("CREATE TABLE " + keyspace() + ".real_base (" +
                "k int, " +
                "intval int, " +
                "PRIMARY KEY (k))");

        createView("mv", "CREATE MATERIALIZED VIEW %s AS SELECT * FROM " + keyspace() + ".real_base WHERE k IS NOT NULL AND intval IS NOT NULL PRIMARY KEY (intval, k)");
        createView("mv2", "CREATE MATERIALIZED VIEW %s AS SELECT * FROM " + keyspace() + ".dummy_table WHERE j IS NOT NULL AND intval IS NOT NULL PRIMARY KEY (intval, j)");

        updateView("INSERT INTO " + keyspace() + ".real_base (k, intval) VALUES (?, ?)", 0, 0);
        assertRows(execute("SELECT k, intval FROM " + keyspace() + ".real_base WHERE k = ?", 0), row(0, 0));
        assertRows(execute("SELECT k, intval from mv WHERE intval = ?", 0), row(0, 0));

        updateView("INSERT INTO " + keyspace() + ".real_base (k, intval) VALUES (?, ?)", 0, 1);
        assertRows(execute("SELECT k, intval FROM " + keyspace() + ".real_base WHERE k = ?", 0), row(0, 1));
        assertRows(execute("SELECT k, intval from mv WHERE intval = ?", 1), row(0, 1));

        assertRows(execute("SELECT k, intval FROM " + keyspace() + ".real_base WHERE k = ?", 0), row(0, 1));
        assertRows(execute("SELECT k, intval from mv WHERE intval = ?", 1), row(0, 1));

        updateView("INSERT INTO " + keyspace() +".dummy_table (j, intval) VALUES(?, ?)", 0, 1);
        assertRows(execute("SELECT j, intval FROM " + keyspace() + ".dummy_table WHERE j = ?", 0), row(0, 1));
        assertRows(execute("SELECT k, intval from mv WHERE intval = ?", 1), row(0, 1));
    }

    @Test
    public void testReuseName() throws Throwable
    {
        createTable("CREATE TABLE %s (" +
                    "k int, " +
                    "intval int, " +
                    "PRIMARY KEY (k))");

        execute("USE " + keyspace());
        executeNet(protocolVersion, "USE " + keyspace());

        createView("mv", "CREATE MATERIALIZED VIEW %s AS SELECT * FROM %%s WHERE k IS NOT NULL AND intval IS NOT NULL PRIMARY KEY (intval, k)");

        updateView("INSERT INTO %s (k, intval) VALUES (?, ?)", 0, 0);
        assertRows(execute("SELECT k, intval FROM %s WHERE k = ?", 0), row(0, 0));
        assertRows(execute("SELECT k, intval from mv WHERE intval = ?", 0), row(0, 0));

        executeNet(protocolVersion, "DROP MATERIALIZED VIEW mv");
        views.remove("mv");

        createView("mv", "CREATE MATERIALIZED VIEW %s AS SELECT * FROM %%s WHERE k IS NOT NULL AND intval IS NOT NULL PRIMARY KEY (intval, k)");

        updateView("INSERT INTO %s (k, intval) VALUES (?, ?)", 0, 1);
        assertRows(execute("SELECT k, intval FROM %s WHERE k = ?", 0), row(0, 1));
        assertRows(execute("SELECT k, intval from mv WHERE intval = ?", 1), row(0, 1));
    }

    @Test
    public void testAllTypes() throws Throwable
    {
        String myType = createType("CREATE TYPE %s (a int, b uuid, c set<text>)");

        createTable("CREATE TABLE %s (" +
                    "k int PRIMARY KEY, " +
                    "asciival ascii, " +
                    "bigintval bigint, " +
                    "blobval blob, " +
                    "booleanval boolean, " +
                    "dateval date, " +
                    "decimalval decimal, " +
                    "doubleval double, " +
                    "floatval float, " +
                    "inetval inet, " +
                    "intval int, " +
                    "textval text, " +
                    "timeval time, " +
                    "timestampval timestamp, " +
                    "timeuuidval timeuuid, " +
                    "uuidval uuid," +
                    "varcharval varchar, " +
                    "varintval varint, " +
                    "listval list<int>, " +
                    "frozenlistval frozen<list<int>>, " +
                    "setval set<uuid>, " +
                    "frozensetval frozen<set<uuid>>, " +
                    "mapval map<ascii, int>," +
                    "frozenmapval frozen<map<ascii, int>>," +
                    "tupleval frozen<tuple<int, ascii, uuid>>," +
                    "udtval frozen<" + myType + ">)");

        TableMetadata metadata = currentTableMetadata();

        execute("USE " + keyspace());
        executeNet(protocolVersion, "USE " + keyspace());

        for (ColumnMetadata def : new HashSet<>(metadata.columns()))
        {
            try
            {
                createView("mv_" + def.name, "CREATE MATERIALIZED VIEW %s AS SELECT * FROM %%s WHERE " + def.name + " IS NOT NULL AND k IS NOT NULL PRIMARY KEY (" + def.name + ",k)");

                if (def.type.isMultiCell())
                    Assert.fail("MV on a multicell should fail " + def);

                if (def.isPartitionKey())
                    Assert.fail("MV on partition key should fail " + def);
            }
            catch (InvalidQueryException e)
            {
                if (!def.type.isMultiCell() && !def.isPartitionKey())
                    Assert.fail("MV creation failed on " + def);
            }
        }

        // fromJson() can only be used when the receiver type is known
        assertInvalidMessage("fromJson() cannot be used in the selection clause", "SELECT fromJson(asciival) FROM %s", 0, 0);

        String func1 = createFunction(KEYSPACE, "int", "CREATE FUNCTION %s (a int) CALLED ON NULL INPUT RETURNS text LANGUAGE java AS $$ return a.toString(); $$");
        createFunctionOverload(func1, "int", "CREATE FUNCTION %s (a text) CALLED ON NULL INPUT RETURNS text LANGUAGE java AS $$ return new String(a); $$");

        // ================ ascii ================
        updateView("INSERT INTO %s (k, asciival) VALUES (?, fromJson(?))", 0, "\"ascii text\"");
        assertRows(execute("SELECT k, asciival FROM %s WHERE k = ?", 0), row(0, "ascii text"));

        updateView("INSERT INTO %s (k, asciival) VALUES (?, fromJson(?))", 0, "\"ascii \\\" text\"");
        assertRows(execute("SELECT k, asciival FROM %s WHERE k = ?", 0), row(0, "ascii \" text"));

        // test that we can use fromJson() in other valid places in queries
        assertRows(execute("SELECT asciival FROM %s WHERE k = fromJson(?)", "0"), row("ascii \" text"));

        //Check the MV
        assertRows(execute("SELECT k, udtval from mv_asciival WHERE asciival = ?", "ascii text"));
        assertRows(execute("SELECT k, udtval from mv_asciival WHERE asciival = ?", "ascii \" text"), row(0, null));

        updateView("UPDATE %s SET asciival = fromJson(?) WHERE k = fromJson(?)", "\"ascii \\\" text\"", "0");
        assertRows(execute("SELECT k, udtval from mv_asciival WHERE asciival = ?", "ascii \" text"), row(0, null));

        updateView("DELETE FROM %s WHERE k = fromJson(?)", "0");
        assertRows(execute("SELECT k, asciival FROM %s WHERE k = ?", 0));
        assertRows(execute("SELECT k, udtval from mv_asciival WHERE asciival = ?", "ascii \" text"));

        updateView("INSERT INTO %s (k, asciival) VALUES (?, fromJson(?))", 0, "\"ascii text\"");
        assertRows(execute("SELECT k, udtval from mv_asciival WHERE asciival = ?", "ascii text"), row(0, null));

        // ================ bigint ================
        updateView("INSERT INTO %s (k, bigintval) VALUES (?, fromJson(?))", 0, "123123123123");
        assertRows(execute("SELECT k, bigintval FROM %s WHERE k = ?", 0), row(0, 123123123123L));
        assertRows(execute("SELECT k, asciival from mv_bigintval WHERE bigintval = ?", 123123123123L), row(0, "ascii text"));

        // ================ blob ================
        updateView("INSERT INTO %s (k, blobval) VALUES (?, fromJson(?))", 0, "\"0x00000001\"");
        assertRows(execute("SELECT k, blobval FROM %s WHERE k = ?", 0), row(0, ByteBufferUtil.bytes(1)));
        assertRows(execute("SELECT k, asciival from mv_blobval WHERE blobval = ?", ByteBufferUtil.bytes(1)), row(0, "ascii text"));

        // ================ boolean ================
        updateView("INSERT INTO %s (k, booleanval) VALUES (?, fromJson(?))", 0, "true");
        assertRows(execute("SELECT k, booleanval FROM %s WHERE k = ?", 0), row(0, true));
        assertRows(execute("SELECT k, asciival from mv_booleanval WHERE booleanval = ?", true), row(0, "ascii text"));

        updateView("INSERT INTO %s (k, booleanval) VALUES (?, fromJson(?))", 0, "false");
        assertRows(execute("SELECT k, booleanval FROM %s WHERE k = ?", 0), row(0, false));
        assertRows(execute("SELECT k, asciival from mv_booleanval WHERE booleanval = ?", true));
        assertRows(execute("SELECT k, asciival from mv_booleanval WHERE booleanval = ?", false), row(0, "ascii text"));

        // ================ date ================
        updateView("INSERT INTO %s (k, dateval) VALUES (?, fromJson(?))", 0, "\"1987-03-23\"");
        assertRows(execute("SELECT k, dateval FROM %s WHERE k = ?", 0), row(0, SimpleDateSerializer.dateStringToDays("1987-03-23")));
        assertRows(execute("SELECT k, asciival from mv_dateval WHERE dateval = fromJson(?)", "\"1987-03-23\""), row(0, "ascii text"));

        // ================ decimal ================
        updateView("INSERT INTO %s (k, decimalval) VALUES (?, fromJson(?))", 0, "123123.123123");
        assertRows(execute("SELECT k, decimalval FROM %s WHERE k = ?", 0), row(0, new BigDecimal("123123.123123")));
        assertRows(execute("SELECT k, asciival from mv_decimalval WHERE decimalval = fromJson(?)", "123123.123123"), row(0, "ascii text"));

        updateView("INSERT INTO %s (k, decimalval) VALUES (?, fromJson(?))", 0, "123123");
        assertRows(execute("SELECT k, decimalval FROM %s WHERE k = ?", 0), row(0, new BigDecimal("123123")));
        assertRows(execute("SELECT k, asciival from mv_decimalval WHERE decimalval = fromJson(?)", "123123.123123"));
        assertRows(execute("SELECT k, asciival from mv_decimalval WHERE decimalval = fromJson(?)", "123123"), row(0, "ascii text"));

        // accept strings for numbers that cannot be represented as doubles
        updateView("INSERT INTO %s (k, decimalval) VALUES (?, fromJson(?))", 0, "\"123123.123123\"");
        assertRows(execute("SELECT k, decimalval FROM %s WHERE k = ?", 0), row(0, new BigDecimal("123123.123123")));

        updateView("INSERT INTO %s (k, decimalval) VALUES (?, fromJson(?))", 0, "\"-1.23E-12\"");
        assertRows(execute("SELECT k, decimalval FROM %s WHERE k = ?", 0), row(0, new BigDecimal("-1.23E-12")));
        assertRows(execute("SELECT k, asciival from mv_decimalval WHERE decimalval = fromJson(?)", "\"-1.23E-12\""), row(0, "ascii text"));

        // ================ double ================
        updateView("INSERT INTO %s (k, doubleval) VALUES (?, fromJson(?))", 0, "123123.123123");
        assertRows(execute("SELECT k, doubleval FROM %s WHERE k = ?", 0), row(0, 123123.123123d));
        assertRows(execute("SELECT k, asciival from mv_doubleval WHERE doubleval = fromJson(?)", "123123.123123"), row(0, "ascii text"));

        updateView("INSERT INTO %s (k, doubleval) VALUES (?, fromJson(?))", 0, "123123");
        assertRows(execute("SELECT k, doubleval FROM %s WHERE k = ?", 0), row(0, 123123.0d));
        assertRows(execute("SELECT k, asciival from mv_doubleval WHERE doubleval = fromJson(?)", "123123"), row(0, "ascii text"));

        // ================ float ================
        updateView("INSERT INTO %s (k, floatval) VALUES (?, fromJson(?))", 0, "123123.123123");
        assertRows(execute("SELECT k, floatval FROM %s WHERE k = ?", 0), row(0, 123123.123123f));
        assertRows(execute("SELECT k, asciival from mv_floatval WHERE floatval = fromJson(?)", "123123.123123"), row(0, "ascii text"));

        updateView("INSERT INTO %s (k, floatval) VALUES (?, fromJson(?))", 0, "123123");
        assertRows(execute("SELECT k, floatval FROM %s WHERE k = ?", 0), row(0, 123123.0f));
        assertRows(execute("SELECT k, asciival from mv_floatval WHERE floatval = fromJson(?)", "123123"), row(0, "ascii text"));

        // ================ inet ================
        updateView("INSERT INTO %s (k, inetval) VALUES (?, fromJson(?))", 0, "\"127.0.0.1\"");
        assertRows(execute("SELECT k, inetval FROM %s WHERE k = ?", 0), row(0, InetAddress.getByName("127.0.0.1")));
        assertRows(execute("SELECT k, asciival from mv_inetval WHERE inetval = fromJson(?)", "\"127.0.0.1\""), row(0, "ascii text"));

        updateView("INSERT INTO %s (k, inetval) VALUES (?, fromJson(?))", 0, "\"::1\"");
        assertRows(execute("SELECT k, inetval FROM %s WHERE k = ?", 0), row(0, InetAddress.getByName("::1")));
        assertRows(execute("SELECT k, asciival from mv_inetval WHERE inetval = fromJson(?)", "\"127.0.0.1\""));
        assertRows(execute("SELECT k, asciival from mv_inetval WHERE inetval = fromJson(?)", "\"::1\""), row(0, "ascii text"));

        // ================ int ================
        updateView("INSERT INTO %s (k, intval) VALUES (?, fromJson(?))", 0, "123123");
        assertRows(execute("SELECT k, intval FROM %s WHERE k = ?", 0), row(0, 123123));
        assertRows(execute("SELECT k, asciival from mv_intval WHERE intval = fromJson(?)", "123123"), row(0, "ascii text"));

        // ================ text (varchar) ================
        updateView("INSERT INTO %s (k, textval) VALUES (?, fromJson(?))", 0, "\"some \\\" text\"");
        assertRows(execute("SELECT k, textval FROM %s WHERE k = ?", 0), row(0, "some \" text"));

        updateView("INSERT INTO %s (k, textval) VALUES (?, fromJson(?))", 0, "\"\\u2013\"");
        assertRows(execute("SELECT k, textval FROM %s WHERE k = ?", 0), row(0, "\u2013"));
        assertRows(execute("SELECT k, asciival from mv_textval WHERE textval = fromJson(?)", "\"\\u2013\""), row(0, "ascii text"));

        updateView("INSERT INTO %s (k, textval) VALUES (?, fromJson(?))", 0, "\"abcd\"");
        assertRows(execute("SELECT k, textval FROM %s WHERE k = ?", 0), row(0, "abcd"));
        assertRows(execute("SELECT k, asciival from mv_textval WHERE textval = fromJson(?)", "\"abcd\""), row(0, "ascii text"));

        // ================ time ================
        updateView("INSERT INTO %s (k, timeval) VALUES (?, fromJson(?))", 0, "\"07:35:07.000111222\"");
        assertRows(execute("SELECT k, timeval FROM %s WHERE k = ?", 0), row(0, TimeSerializer.timeStringToLong("07:35:07.000111222")));
        assertRows(execute("SELECT k, asciival from mv_timeval WHERE timeval = fromJson(?)", "\"07:35:07.000111222\""), row(0, "ascii text"));

        // ================ timestamp ================
        updateView("INSERT INTO %s (k, timestampval) VALUES (?, fromJson(?))", 0, "123123123123");
        assertRows(execute("SELECT k, timestampval FROM %s WHERE k = ?", 0), row(0, new Date(123123123123L)));
        assertRows(execute("SELECT k, asciival from mv_timestampval WHERE timestampval = fromJson(?)", "123123123123"), row(0, "ascii text"));

        updateView("INSERT INTO %s (k, timestampval) VALUES (?, fromJson(?))", 0, "\"2014-01-01\"");
        assertRows(execute("SELECT k, timestampval FROM %s WHERE k = ?", 0), row(0, new SimpleDateFormat("y-M-d").parse("2014-01-01")));
        assertRows(execute("SELECT k, asciival from mv_timestampval WHERE timestampval = fromJson(?)", "\"2014-01-01\""), row(0, "ascii text"));

        // ================ timeuuid ================
        updateView("INSERT INTO %s (k, timeuuidval) VALUES (?, fromJson(?))", 0, "\"6bddc89a-5644-11e4-97fc-56847afe9799\"");
        assertRows(execute("SELECT k, timeuuidval FROM %s WHERE k = ?", 0), row(0, UUID.fromString("6bddc89a-5644-11e4-97fc-56847afe9799")));

        updateView("INSERT INTO %s (k, timeuuidval) VALUES (?, fromJson(?))", 0, "\"6BDDC89A-5644-11E4-97FC-56847AFE9799\"");
        assertRows(execute("SELECT k, timeuuidval FROM %s WHERE k = ?", 0), row(0, UUID.fromString("6bddc89a-5644-11e4-97fc-56847afe9799")));
        assertRows(execute("SELECT k, asciival from mv_timeuuidval WHERE timeuuidval = fromJson(?)", "\"6BDDC89A-5644-11E4-97FC-56847AFE9799\""), row(0, "ascii text"));

        // ================ uuidval ================
        updateView("INSERT INTO %s (k, uuidval) VALUES (?, fromJson(?))", 0, "\"6bddc89a-5644-11e4-97fc-56847afe9799\"");
        assertRows(execute("SELECT k, uuidval FROM %s WHERE k = ?", 0), row(0, UUID.fromString("6bddc89a-5644-11e4-97fc-56847afe9799")));

        updateView("INSERT INTO %s (k, uuidval) VALUES (?, fromJson(?))", 0, "\"6BDDC89A-5644-11E4-97FC-56847AFE9799\"");
        assertRows(execute("SELECT k, uuidval FROM %s WHERE k = ?", 0), row(0, UUID.fromString("6bddc89a-5644-11e4-97fc-56847afe9799")));
        assertRows(execute("SELECT k, asciival from mv_uuidval WHERE uuidval = fromJson(?)", "\"6BDDC89A-5644-11E4-97FC-56847AFE9799\""), row(0, "ascii text"));

        // ================ varint ================
        updateView("INSERT INTO %s (k, varintval) VALUES (?, fromJson(?))", 0, "123123123123");
        assertRows(execute("SELECT k, varintval FROM %s WHERE k = ?", 0), row(0, new BigInteger("123123123123")));
        assertRows(execute("SELECT k, asciival from mv_varintval WHERE varintval = fromJson(?)", "123123123123"), row(0, "ascii text"));

        // accept strings for numbers that cannot be represented as longs
        updateView("INSERT INTO %s (k, varintval) VALUES (?, fromJson(?))", 0, "\"1234567890123456789012345678901234567890\"");
        assertRows(execute("SELECT k, varintval FROM %s WHERE k = ?", 0), row(0, new BigInteger("1234567890123456789012345678901234567890")));
        assertRows(execute("SELECT k, asciival from mv_varintval WHERE varintval = fromJson(?)", "\"1234567890123456789012345678901234567890\""), row(0, "ascii text"));

        // ================ lists ================
        updateView("INSERT INTO %s (k, listval) VALUES (?, fromJson(?))", 0, "[1, 2, 3]");
        assertRows(execute("SELECT k, listval FROM %s WHERE k = ?", 0), row(0, list(1, 2, 3)));
        assertRows(execute("SELECT k, listval from mv_textval WHERE textval = fromJson(?)", "\"abcd\""), row(0, list(1, 2, 3)));

        updateView("INSERT INTO %s (k, listval) VALUES (?, fromJson(?))", 0, "[1]");
        assertRows(execute("SELECT k, listval FROM %s WHERE k = ?", 0), row(0, list(1)));
        assertRows(execute("SELECT k, listval from mv_textval WHERE textval = fromJson(?)", "\"abcd\""), row(0, list(1)));

        updateView("UPDATE %s SET listval = listval + fromJson(?) WHERE k = ?", "[2]", 0);
        assertRows(execute("SELECT k, listval FROM %s WHERE k = ?", 0), row(0, list(1, 2)));
        assertRows(execute("SELECT k, listval from mv_textval WHERE textval = fromJson(?)", "\"abcd\""), row(0, list(1, 2)));

        updateView("UPDATE %s SET listval = fromJson(?) + listval WHERE k = ?", "[0]", 0);
        assertRows(execute("SELECT k, listval FROM %s WHERE k = ?", 0), row(0, list(0, 1, 2)));
        assertRows(execute("SELECT k, listval from mv_textval WHERE textval = fromJson(?)", "\"abcd\""), row(0, list(0, 1, 2)));

        updateView("UPDATE %s SET listval[1] = fromJson(?) WHERE k = ?", "10", 0);
        assertRows(execute("SELECT k, listval FROM %s WHERE k = ?", 0), row(0, list(0, 10, 2)));
        assertRows(execute("SELECT k, listval from mv_textval WHERE textval = fromJson(?)", "\"abcd\""), row(0, list(0, 10, 2)));

        updateView("DELETE listval[1] FROM %s WHERE k = ?", 0);
        assertRows(execute("SELECT k, listval FROM %s WHERE k = ?", 0), row(0, list(0, 2)));
        assertRows(execute("SELECT k, listval from mv_textval WHERE textval = fromJson(?)", "\"abcd\""), row(0, list(0, 2)));

        updateView("INSERT INTO %s (k, listval) VALUES (?, fromJson(?))", 0, "[]");
        assertRows(execute("SELECT k, listval FROM %s WHERE k = ?", 0), row(0, null));
        assertRows(execute("SELECT k, listval from mv_textval WHERE textval = fromJson(?)", "\"abcd\""), row(0, null));

        // frozen
        updateView("INSERT INTO %s (k, frozenlistval) VALUES (?, fromJson(?))", 0, "[1, 2, 3]");
        assertRows(execute("SELECT k, frozenlistval FROM %s WHERE k = ?", 0), row(0, list(1, 2, 3)));
        assertRows(execute("SELECT k, frozenlistval from mv_textval WHERE textval = fromJson(?)", "\"abcd\""), row(0, list(1, 2, 3)));
        assertRows(execute("SELECT k, textval from mv_frozenlistval where frozenlistval = fromJson(?)", "[1, 2, 3]"), row(0, "abcd"));

        updateView("INSERT INTO %s (k, frozenlistval) VALUES (?, fromJson(?))", 0, "[3, 2, 1]");
        assertRows(execute("SELECT k, frozenlistval FROM %s WHERE k = ?", 0), row(0, list(3, 2, 1)));
        assertRows(execute("SELECT k, textval from mv_frozenlistval where frozenlistval = fromJson(?)", "[1, 2, 3]"));
        assertRows(execute("SELECT k, textval from mv_frozenlistval where frozenlistval = fromJson(?)", "[3, 2, 1]"), row(0, "abcd"));
        assertRows(execute("SELECT k, frozenlistval from mv_textval WHERE textval = fromJson(?)", "\"abcd\""), row(0, list(3, 2, 1)));

        updateView("INSERT INTO %s (k, frozenlistval) VALUES (?, fromJson(?))", 0, "[]");
        assertRows(execute("SELECT k, frozenlistval FROM %s WHERE k = ?", 0), row(0, list()));
        assertRows(execute("SELECT k, frozenlistval from mv_textval WHERE textval = fromJson(?)", "\"abcd\""), row(0, list()));

        // ================ sets ================
        updateView("INSERT INTO %s (k, setval) VALUES (?, fromJson(?))",
                   0, "[\"6bddc89a-5644-11e4-97fc-56847afe9798\", \"6bddc89a-5644-11e4-97fc-56847afe9799\"]");
        assertRows(execute("SELECT k, setval FROM %s WHERE k = ?", 0),
                   row(0, set(UUID.fromString("6bddc89a-5644-11e4-97fc-56847afe9798"), (UUID.fromString("6bddc89a-5644-11e4-97fc-56847afe9799"))))
        );
        assertRows(execute("SELECT k, setval from mv_textval WHERE textval = fromJson(?)", "\"abcd\""),
                   row(0, set(UUID.fromString("6bddc89a-5644-11e4-97fc-56847afe9798"), (UUID.fromString("6bddc89a-5644-11e4-97fc-56847afe9799")))));

        // duplicates are okay, just like in CQL
        updateView("INSERT INTO %s (k, setval) VALUES (?, fromJson(?))",
                   0, "[\"6bddc89a-5644-11e4-97fc-56847afe9798\", \"6bddc89a-5644-11e4-97fc-56847afe9798\", \"6bddc89a-5644-11e4-97fc-56847afe9799\"]");
        assertRows(execute("SELECT k, setval FROM %s WHERE k = ?", 0),
                   row(0, set(UUID.fromString("6bddc89a-5644-11e4-97fc-56847afe9798"), (UUID.fromString("6bddc89a-5644-11e4-97fc-56847afe9799"))))
        );
        assertRows(execute("SELECT k, setval from mv_textval WHERE textval = fromJson(?)", "\"abcd\""),
                   row(0, set(UUID.fromString("6bddc89a-5644-11e4-97fc-56847afe9798"), (UUID.fromString("6bddc89a-5644-11e4-97fc-56847afe9799")))));

        updateView("UPDATE %s SET setval = setval + fromJson(?) WHERE k = ?", "[\"6bddc89a-5644-0000-97fc-56847afe9799\"]", 0);
        assertRows(execute("SELECT k, setval FROM %s WHERE k = ?", 0),
                   row(0, set(UUID.fromString("6bddc89a-5644-0000-97fc-56847afe9799"), UUID.fromString("6bddc89a-5644-11e4-97fc-56847afe9798"), (UUID.fromString("6bddc89a-5644-11e4-97fc-56847afe9799"))))
        );
        assertRows(execute("SELECT k, setval from mv_textval WHERE textval = fromJson(?)", "\"abcd\""),
                   row(0, set(UUID.fromString("6bddc89a-5644-0000-97fc-56847afe9799"), UUID.fromString("6bddc89a-5644-11e4-97fc-56847afe9798"), (UUID.fromString("6bddc89a-5644-11e4-97fc-56847afe9799")))));

        updateView("UPDATE %s SET setval = setval - fromJson(?) WHERE k = ?", "[\"6bddc89a-5644-0000-97fc-56847afe9799\"]", 0);
        assertRows(execute("SELECT k, setval FROM %s WHERE k = ?", 0),
                   row(0, set(UUID.fromString("6bddc89a-5644-11e4-97fc-56847afe9798"), (UUID.fromString("6bddc89a-5644-11e4-97fc-56847afe9799"))))
        );
        assertRows(execute("SELECT k, setval from mv_textval WHERE textval = fromJson(?)", "\"abcd\""),
                   row(0, set(UUID.fromString("6bddc89a-5644-11e4-97fc-56847afe9798"), (UUID.fromString("6bddc89a-5644-11e4-97fc-56847afe9799")))));

        updateView("INSERT INTO %s (k, setval) VALUES (?, fromJson(?))", 0, "[]");
        assertRows(execute("SELECT k, setval FROM %s WHERE k = ?", 0), row(0, null));
        assertRows(execute("SELECT k, setval from mv_textval WHERE textval = fromJson(?)", "\"abcd\""),
                   row(0, null));


        // frozen
        updateView("INSERT INTO %s (k, frozensetval) VALUES (?, fromJson(?))",
                   0, "[\"6bddc89a-5644-11e4-97fc-56847afe9798\", \"6bddc89a-5644-11e4-97fc-56847afe9799\"]");
        assertRows(execute("SELECT k, frozensetval FROM %s WHERE k = ?", 0),
                   row(0, set(UUID.fromString("6bddc89a-5644-11e4-97fc-56847afe9798"), (UUID.fromString("6bddc89a-5644-11e4-97fc-56847afe9799"))))
        );
        assertRows(execute("SELECT k, frozensetval from mv_textval WHERE textval = fromJson(?)", "\"abcd\""),
                   row(0, set(UUID.fromString("6bddc89a-5644-11e4-97fc-56847afe9798"), (UUID.fromString("6bddc89a-5644-11e4-97fc-56847afe9799")))));

        updateView("INSERT INTO %s (k, frozensetval) VALUES (?, fromJson(?))",
                   0, "[\"6bddc89a-0000-11e4-97fc-56847afe9799\", \"6bddc89a-5644-11e4-97fc-56847afe9798\"]");
        assertRows(execute("SELECT k, frozensetval FROM %s WHERE k = ?", 0),
                   row(0, set(UUID.fromString("6bddc89a-0000-11e4-97fc-56847afe9799"), (UUID.fromString("6bddc89a-5644-11e4-97fc-56847afe9798"))))
        );
        assertRows(execute("SELECT k, frozensetval from mv_textval WHERE textval = fromJson(?)", "\"abcd\""),
                   row(0, set(UUID.fromString("6bddc89a-0000-11e4-97fc-56847afe9799"), (UUID.fromString("6bddc89a-5644-11e4-97fc-56847afe9798")))));

        // ================ maps ================
        updateView("INSERT INTO %s (k, mapval) VALUES (?, fromJson(?))", 0, "{\"a\": 1, \"b\": 2}");
        assertRows(execute("SELECT k, mapval FROM %s WHERE k = ?", 0), row(0, map("a", 1, "b", 2)));
        assertRows(execute("SELECT k, mapval from mv_textval WHERE textval = fromJson(?)", "\"abcd\""), row(0, map("a", 1, "b", 2)));

        updateView("UPDATE %s SET mapval[?] = ?  WHERE k = ?", "c", 3, 0);
        assertRows(execute("SELECT k, mapval FROM %s WHERE k = ?", 0),
                   row(0, map("a", 1, "b", 2, "c", 3))
        );
        assertRows(execute("SELECT k, mapval from mv_textval WHERE textval = fromJson(?)", "\"abcd\""),
                   row(0, map("a", 1, "b", 2, "c", 3)));

        updateView("UPDATE %s SET mapval[?] = ?  WHERE k = ?", "b", 10, 0);
        assertRows(execute("SELECT k, mapval FROM %s WHERE k = ?", 0),
                   row(0, map("a", 1, "b", 10, "c", 3))
        );
        assertRows(execute("SELECT k, mapval from mv_textval WHERE textval = fromJson(?)", "\"abcd\""),
                   row(0, map("a", 1, "b", 10, "c", 3)));

        updateView("DELETE mapval[?] FROM %s WHERE k = ?", "b", 0);
        assertRows(execute("SELECT k, mapval FROM %s WHERE k = ?", 0),
                   row(0, map("a", 1, "c", 3))
        );
        assertRows(execute("SELECT k, mapval from mv_textval WHERE textval = fromJson(?)", "\"abcd\""),
                   row(0, map("a", 1, "c", 3)));

        updateView("INSERT INTO %s (k, mapval) VALUES (?, fromJson(?))", 0, "{}");
        assertRows(execute("SELECT k, mapval FROM %s WHERE k = ?", 0), row(0, null));
        assertRows(execute("SELECT k, mapval from mv_textval WHERE textval = fromJson(?)", "\"abcd\""),
                   row(0, null));

        // frozen
        updateView("INSERT INTO %s (k, frozenmapval) VALUES (?, fromJson(?))", 0, "{\"a\": 1, \"b\": 2}");
        assertRows(execute("SELECT k, frozenmapval FROM %s WHERE k = ?", 0), row(0, map("a", 1, "b", 2)));
        assertRows(execute("SELECT k, textval FROM mv_frozenmapval WHERE frozenmapval = fromJson(?)", "{\"a\": 1, \"b\": 2}"), row(0, "abcd"));

        updateView("INSERT INTO %s (k, frozenmapval) VALUES (?, fromJson(?))", 0, "{\"b\": 2, \"a\": 3}");
        assertRows(execute("SELECT k, frozenmapval FROM %s WHERE k = ?", 0), row(0, map("a", 3, "b", 2)));
        assertRows(execute("SELECT k, frozenmapval FROM %s WHERE k = ?", 0), row(0, map("a", 3, "b", 2)));

        // ================ tuples ================
        updateView("INSERT INTO %s (k, tupleval) VALUES (?, fromJson(?))", 0, "[1, \"foobar\", \"6bddc89a-5644-11e4-97fc-56847afe9799\"]");
        assertRows(execute("SELECT k, tupleval FROM %s WHERE k = ?", 0),
                   row(0, tuple(1, "foobar", UUID.fromString("6bddc89a-5644-11e4-97fc-56847afe9799")))
        );
        assertRows(execute("SELECT k, textval FROM mv_tupleval WHERE tupleval = ?", tuple(1, "foobar", UUID.fromString("6bddc89a-5644-11e4-97fc-56847afe9799"))),
                   row(0, "abcd"));

        updateView("INSERT INTO %s (k, tupleval) VALUES (?, fromJson(?))", 0, "[1, null, \"6bddc89a-5644-11e4-97fc-56847afe9799\"]");
        assertRows(execute("SELECT k, tupleval FROM %s WHERE k = ?", 0),
                   row(0, tuple(1, null, UUID.fromString("6bddc89a-5644-11e4-97fc-56847afe9799")))
        );
        assertRows(execute("SELECT k, textval FROM mv_tupleval WHERE tupleval = ?", tuple(1, "foobar", UUID.fromString("6bddc89a-5644-11e4-97fc-56847afe9799"))));
        assertRows(execute("SELECT k, textval FROM mv_tupleval WHERE tupleval = ?", tuple(1, null, UUID.fromString("6bddc89a-5644-11e4-97fc-56847afe9799"))),
                   row(0, "abcd"));

        // ================ UDTs ================
        updateView("INSERT INTO %s (k, udtval) VALUES (?, fromJson(?))", 0, "{\"a\": 1, \"b\": \"6bddc89a-5644-11e4-97fc-56847afe9799\", \"c\": [\"foo\", \"bar\"]}");
        assertRows(execute("SELECT k, udtval.a, udtval.b, udtval.c FROM %s WHERE k = ?", 0),
                   row(0, 1, UUID.fromString("6bddc89a-5644-11e4-97fc-56847afe9799"), set("bar", "foo"))
        );
        assertRows(execute("SELECT k, textval FROM mv_udtval WHERE udtval = fromJson(?)", "{\"a\": 1, \"b\": \"6bddc89a-5644-11e4-97fc-56847afe9799\", \"c\": [\"foo\", \"bar\"]}"),
                   row(0, "abcd"));

        // order of fields shouldn't matter
        updateView("INSERT INTO %s (k, udtval) VALUES (?, fromJson(?))", 0, "{\"b\": \"6bddc89a-5644-11e4-97fc-56847afe9799\", \"a\": 1, \"c\": [\"foo\", \"bar\"]}");
        assertRows(execute("SELECT k, udtval.a, udtval.b, udtval.c FROM %s WHERE k = ?", 0),
                   row(0, 1, UUID.fromString("6bddc89a-5644-11e4-97fc-56847afe9799"), set("bar", "foo"))
        );
        assertRows(execute("SELECT k, textval FROM mv_udtval WHERE udtval = fromJson(?)", "{\"a\": 1, \"b\": \"6bddc89a-5644-11e4-97fc-56847afe9799\", \"c\": [\"foo\", \"bar\"]}"),
                   row(0, "abcd"));

        // test nulls
        updateView("INSERT INTO %s (k, udtval) VALUES (?, fromJson(?))", 0, "{\"a\": null, \"b\": \"6bddc89a-5644-11e4-97fc-56847afe9799\", \"c\": [\"foo\", \"bar\"]}");
        assertRows(execute("SELECT k, udtval.a, udtval.b, udtval.c FROM %s WHERE k = ?", 0),
                   row(0, null, UUID.fromString("6bddc89a-5644-11e4-97fc-56847afe9799"), set("bar", "foo"))
        );
        assertRows(execute("SELECT k, textval FROM mv_udtval WHERE udtval = fromJson(?)", "{\"a\": 1, \"b\": \"6bddc89a-5644-11e4-97fc-56847afe9799\", \"c\": [\"foo\", \"bar\"]}"));
        assertRows(execute("SELECT k, textval FROM mv_udtval WHERE udtval = fromJson(?)", "{\"a\": null, \"b\": \"6bddc89a-5644-11e4-97fc-56847afe9799\", \"c\": [\"foo\", \"bar\"]}"),
                   row(0, "abcd"));

        // test missing fields
        updateView("INSERT INTO %s (k, udtval) VALUES (?, fromJson(?))", 0, "{\"a\": 1, \"b\": \"6bddc89a-5644-11e4-97fc-56847afe9799\"}");
        assertRows(execute("SELECT k, udtval.a, udtval.b, udtval.c FROM %s WHERE k = ?", 0),
                   row(0, 1, UUID.fromString("6bddc89a-5644-11e4-97fc-56847afe9799"), null)
        );
        assertRows(execute("SELECT k, textval FROM mv_udtval WHERE udtval = fromJson(?)", "{\"a\": null, \"b\": \"6bddc89a-5644-11e4-97fc-56847afe9799\", \"c\": [\"foo\", \"bar\"]}"));
        assertRows(execute("SELECT k, textval FROM mv_udtval WHERE udtval = fromJson(?)", "{\"a\": 1, \"b\": \"6bddc89a-5644-11e4-97fc-56847afe9799\"}"),
                   row(0, "abcd"));
    }

    @Test
    public void testDropTableWithMV() throws Throwable
    {
        createTable("CREATE TABLE %s (" +
                "a int," +
                "b int," +
                "c int," +
                "d int," +
                "PRIMARY KEY (a, b, c))");

        executeNet(protocolVersion, "USE " + keyspace());

        createView(keyspace() + ".mv1",
                   "CREATE MATERIALIZED VIEW %s AS SELECT * FROM %%s WHERE a IS NOT NULL AND b IS NOT NULL AND c IS NOT NULL PRIMARY KEY (a, b, c)");

        try
        {
            executeNet(protocolVersion, "DROP TABLE " + keyspace() + ".mv1");
            Assert.fail();
        }
        catch (InvalidQueryException e)
        {
            Assert.assertEquals("Cannot use DROP TABLE on a materialized view. Please use DROP MATERIALIZED VIEW instead.", e.getMessage());
        }
    }

    @Test
    public void testCreateMVWithFilteringOnNonPkColumn() throws Throwable
    {
        // SEE CASSANDRA-13798, we cannot properly support non-pk base column filtering for mv without huge storage
        // format changes.
        createTable("CREATE TABLE %s ( a int, b int, c int, d int, PRIMARY KEY (a, b, c))");

        executeNet(protocolVersion, "USE " + keyspace());

        assertInvalidMessage("Non-primary key columns can only be restricted with 'IS NOT NULL'",
                             "CREATE MATERIALIZED VIEW " + keyspace() + ".mv AS SELECT * FROM %s "
                                     + "WHERE b IS NOT NULL AND c IS NOT NULL AND a IS NOT NULL "
                                     + "AND d = 1 PRIMARY KEY (c, b, a)");
    }

    @Test
    public void testViewTokenRestrictions() throws Throwable
    {
        createTable("CREATE TABLE %s (a int, b int, c int, d int, PRIMARY KEY(a))");

        execute("USE " + keyspace());
        executeNet(protocolVersion, "USE " + keyspace());

        execute("INSERT into %s (a,b,c,d) VALUES (?,?,?,?)", 1, 2, 3, 4);

        assertInvalidThrowMessage("Cannot use token relation when defining a materialized view", InvalidRequestException.class,
                                  "CREATE MATERIALIZED VIEW mv_test AS SELECT a,b,c FROM %s WHERE a IS NOT NULL and b IS NOT NULL and token(a) = token(1) PRIMARY KEY(b,a)");
    }

    @Test
<<<<<<< HEAD
    public void testCreateViewWithClusteringOrderOnMvOnly() throws Throwable
    {
        createTable("CREATE TABLE %s (" +
                    "pk int, " +
                    "c1 int," +
                    "c2 int," +
                    "c3 int," +
                    "v int, " +
                    "PRIMARY KEY (pk, c1, c2, c3))");

        execute("USE " + keyspace());
        executeNet(protocolVersion, "USE " + keyspace());

        createView("mv1", "CREATE MATERIALIZED VIEW %s AS SELECT * FROM %%s WHERE pk IS NOT NULL AND c1 IS NOT NULL AND c2 IS NOT NULL and c3 IS NOT NULL PRIMARY KEY (pk, c2, c1, c3) WITH CLUSTERING ORDER BY (c2 DESC, c1 ASC, c3 ASC)");
        createView("mv2", "CREATE MATERIALIZED VIEW %s AS SELECT * FROM %%s WHERE pk IS NOT NULL AND c1 IS NOT NULL AND c2 IS NOT NULL and c3 IS NOT NULL PRIMARY KEY (pk, c2, c1, c3) WITH CLUSTERING ORDER BY (c2 ASC, c1 DESC, c3 DESC)");

        updateView("INSERT INTO %s (pk, c1, c2, c3, v) VALUES (?, ?, ?, ?, ?)", 0, 0, 0, 0, 0);
        updateView("INSERT INTO %s (pk, c1, c2, c3, v) VALUES (?, ?, ?, ?, ?)", 0, 0, 0, 1, 1);
        updateView("INSERT INTO %s (pk, c1, c2, c3, v) VALUES (?, ?, ?, ?, ?)", 0, 0, 0, 2, 2);
        updateView("INSERT INTO %s (pk, c1, c2, c3, v) VALUES (?, ?, ?, ?, ?)", 0, 0, 1, 0, 3);
        updateView("INSERT INTO %s (pk, c1, c2, c3, v) VALUES (?, ?, ?, ?, ?)", 0, 0, 1, 1, 4);
        updateView("INSERT INTO %s (pk, c1, c2, c3, v) VALUES (?, ?, ?, ?, ?)", 0, 0, 1, 2, 5);
        updateView("INSERT INTO %s (pk, c1, c2, c3, v) VALUES (?, ?, ?, ?, ?)", 0, 1, 1, 1, 6);
        updateView("INSERT INTO %s (pk, c1, c2, c3, v) VALUES (?, ?, ?, ?, ?)", 0, 1, 2, 1, 7);
        updateView("INSERT INTO %s (pk, c1, c2, c3, v) VALUES (?, ?, ?, ?, ?)", 0, 2, 1, 1, 8);

        assertRows(execute("SELECT * FROM %s WHERE pk = ?", 0),
                   row(0, 0, 0, 0, 0),
                   row(0, 0, 0, 1, 1),
                   row(0, 0, 0, 2, 2),
                   row(0, 0, 1, 0, 3),
                   row(0, 0, 1, 1, 4),
                   row(0, 0, 1, 2, 5),
                   row(0, 1, 1, 1, 6),
                   row(0, 1, 2, 1, 7),
                   row(0, 2, 1, 1, 8));

        assertRows(execute("SELECT * FROM mv1 WHERE pk = ?", 0),
                   row(0, 2, 1, 1, 7),
                   row(0, 1, 0, 0, 3),
                   row(0, 1, 0, 1, 4),
                   row(0, 1, 0, 2, 5),
                   row(0, 1, 1, 1, 6),
                   row(0, 1, 2, 1, 8),
                   row(0, 0, 0, 0, 0),
                   row(0, 0, 0, 1, 1),
                   row(0, 0, 0, 2, 2));

        assertRows(execute("SELECT * FROM mv2 WHERE pk = ?", 0),
                   row(0, 0, 0, 2, 2),
                   row(0, 0, 0, 1, 1),
                   row(0, 0, 0, 0, 0),
                   row(0, 1, 2, 1, 8),
                   row(0, 1, 1, 1, 6),
                   row(0, 1, 0, 2, 5),
                   row(0, 1, 0, 1, 4),
                   row(0, 1, 0, 0, 3),
                   row(0, 2, 1, 1, 7));
    }

    @Test
    public void testCreateViewWithClusteringOrderOnBaseTableAndMv() throws Throwable
    {
        createTable("CREATE TABLE %s (" +
                    "pk int, " +
                    "c1 int," +
                    "c2 int," +
                    "c3 int," +
                    "v int, " +
                    "PRIMARY KEY (pk, c1, c2, c3)) WITH CLUSTERING ORDER BY (c1 DESC, c2 ASC, c3 DESC)");

        execute("USE " + keyspace());
        executeNet(protocolVersion, "USE " + keyspace());

        createView("mv1", "CREATE MATERIALIZED VIEW %s AS SELECT * FROM %%s WHERE pk IS NOT NULL AND c1 IS NOT NULL AND c2 IS NOT NULL and c3 IS NOT NULL PRIMARY KEY (pk, c2, c1, c3)");
        createView("mv2", "CREATE MATERIALIZED VIEW %s AS SELECT * FROM %%s WHERE pk IS NOT NULL AND c1 IS NOT NULL AND c2 IS NOT NULL and c3 IS NOT NULL PRIMARY KEY (pk, c2, c1, c3) WITH CLUSTERING ORDER BY (c2 DESC, c1 ASC, c3 ASC)");
        createView("mv3", "CREATE MATERIALIZED VIEW %s AS SELECT * FROM %%s WHERE pk IS NOT NULL AND c1 IS NOT NULL AND c2 IS NOT NULL and c3 IS NOT NULL PRIMARY KEY (pk, c2, c1, c3) WITH CLUSTERING ORDER BY (c2 ASC, c1 DESC, c3 DESC)");

        updateView("INSERT INTO %s (pk, c1, c2, c3, v) VALUES (?, ?, ?, ?, ?)", 0, 0, 0, 0, 0);
        updateView("INSERT INTO %s (pk, c1, c2, c3, v) VALUES (?, ?, ?, ?, ?)", 0, 0, 0, 1, 1);
        updateView("INSERT INTO %s (pk, c1, c2, c3, v) VALUES (?, ?, ?, ?, ?)", 0, 0, 0, 2, 2);
        updateView("INSERT INTO %s (pk, c1, c2, c3, v) VALUES (?, ?, ?, ?, ?)", 0, 0, 1, 0, 3);
        updateView("INSERT INTO %s (pk, c1, c2, c3, v) VALUES (?, ?, ?, ?, ?)", 0, 0, 1, 1, 4);
        updateView("INSERT INTO %s (pk, c1, c2, c3, v) VALUES (?, ?, ?, ?, ?)", 0, 0, 1, 2, 5);
        updateView("INSERT INTO %s (pk, c1, c2, c3, v) VALUES (?, ?, ?, ?, ?)", 0, 1, 1, 1, 6);
        updateView("INSERT INTO %s (pk, c1, c2, c3, v) VALUES (?, ?, ?, ?, ?)", 0, 1, 2, 1, 7);
        updateView("INSERT INTO %s (pk, c1, c2, c3, v) VALUES (?, ?, ?, ?, ?)", 0, 2, 1, 1, 8);

        assertRows(execute("SELECT * FROM %s WHERE pk = ?", 0),
                   row(0, 2, 1, 1, 8),
                   row(0, 1, 1, 1, 6),
                   row(0, 1, 2, 1, 7),
                   row(0, 0, 0, 2, 2),
                   row(0, 0, 0, 1, 1),
                   row(0, 0, 0, 0, 0),
                   row(0, 0, 1, 2, 5),
                   row(0, 0, 1, 1, 4),
                  row(0, 0, 1, 0, 3));

        assertRows(execute("SELECT * FROM mv1 WHERE pk = ?", 0),
                   row(0, 0, 0, 2, 2),
                   row(0, 0, 0, 1, 1),
                   row(0, 0, 0, 0, 0),
                   row(0, 1, 2, 1, 8),
                   row(0, 1, 1, 1, 6),
                   row(0, 1, 0, 2, 5),
                   row(0, 1, 0, 1, 4),
                   row(0, 1, 0, 0, 3),
                   row(0, 2, 1, 1, 7));

        assertRows(execute("SELECT * FROM mv2 WHERE pk = ?", 0),
                   row(0, 2, 1, 1, 7),
                   row(0, 1, 0, 0, 3),
                   row(0, 1, 0, 1, 4),
                   row(0, 1, 0, 2, 5),
                   row(0, 1, 1, 1, 6),
                   row(0, 1, 2, 1, 8),
                   row(0, 0, 0, 0, 0),
                   row(0, 0, 0, 1, 1),
                   row(0, 0, 0, 2, 2));

        assertRows(execute("SELECT * FROM mv3 WHERE pk = ?", 0),
                   row(0, 0, 0, 2, 2),
                   row(0, 0, 0, 1, 1),
                   row(0, 0, 0, 0, 0),
                   row(0, 1, 2, 1, 8),
                   row(0, 1, 1, 1, 6),
                   row(0, 1, 0, 2, 5),
                   row(0, 1, 0, 1, 4),
                   row(0, 1, 0, 0, 3),
                   row(0, 2, 1, 1, 7));
=======
    public void testViewMetadataCQLNotIncludeAllColumn() throws Throwable
    {
        String createBase = "CREATE TABLE IF NOT EXISTS %s (" +
                            "pk1 int," +
                            "pk2 int," +
                            "ck1 int," +
                            "ck2 int," +
                            "reg1 int," +
                            "reg2 list<int>," +
                            "reg3 int," +
                            "PRIMARY KEY ((pk1, pk2), ck1, ck2)) WITH " +
                            "CLUSTERING ORDER BY (ck1 ASC, ck2 DESC);";

        String createView = "CREATE MATERIALIZED VIEW IF NOT EXISTS %s AS SELECT pk1,pk2,ck1,ck2,reg1,reg2 FROM %%s "
                            + "WHERE pk2 IS NOT NULL AND pk1 IS NOT NULL AND ck2 IS NOT NULL AND ck1 IS NOT NULL PRIMARY KEY((pk2, pk1), ck2, ck1)";

        String expectedViewSnapshot = "CREATE MATERIALIZED VIEW IF NOT EXISTS %s.%s AS SELECT ck1, ck2, pk1, pk2, reg1, reg2 FROM %s.%s\n" +
                                      "\tWHERE pk2 IS NOT NULL AND pk1 IS NOT NULL AND ck2 IS NOT NULL AND ck1 IS NOT NULL\n" +
                                      "\tPRIMARY KEY ((pk2, pk1), ck2, ck1)\n" +
                                      "\tWITH ID = %s\n" +
                                      "\tAND CLUSTERING ORDER BY (ck2 DESC, ck1 ASC)";

        testViewMetadataCQL(createBase,
                            createView,
                            expectedViewSnapshot);
    }

    @Test
    public void testViewMetadataCQLIncludeAllColumn() throws Throwable
    {
        String createBase = "CREATE TABLE IF NOT EXISTS %s (" +
                            "pk1 int," +
                            "pk2 int," +
                            "ck1 int," +
                            "ck2 int," +
                            "reg1 int," +
                            "reg2 list<int>," +
                            "reg3 int," +
                            "PRIMARY KEY ((pk1, pk2), ck1, ck2)) WITH " +
                            "CLUSTERING ORDER BY (ck1 ASC, ck2 DESC);";

        String createView = "CREATE MATERIALIZED VIEW IF NOT EXISTS %s AS SELECT * FROM %%s "
                            + "WHERE pk2 IS NOT NULL AND pk1 IS NOT NULL AND ck2 IS NOT NULL AND ck1 IS NOT NULL PRIMARY KEY((pk2, pk1), ck2, ck1)";

        String expectedViewSnapshot = "CREATE MATERIALIZED VIEW IF NOT EXISTS %s.%s AS SELECT * FROM %s.%s\n" +
                                      "\tWHERE pk2 IS NOT NULL AND pk1 IS NOT NULL AND ck2 IS NOT NULL AND ck1 IS NOT NULL\n" +
                                      "\tPRIMARY KEY ((pk2, pk1), ck2, ck1)\n" +
                                      "\tWITH ID = %s\n" +
                                      "\tAND CLUSTERING ORDER BY (ck2 DESC, ck1 ASC)";

        testViewMetadataCQL(createBase,
                            createView,
                            expectedViewSnapshot);
    }

    private void testViewMetadataCQL(String createBase, String createView, String viewSnapshotSchema) throws Throwable
    {
        String base = createTable(createBase);

        String view = "mv";
        createView(view, createView);

        ColumnFamilyStore mv = Keyspace.open(keyspace()).getColumnFamilyStore(view);

        assertTrue(ColumnFamilyStoreCQLHelper.getCFMetadataAsCQL(mv.metadata, true)
                                             .startsWith(String.format(viewSnapshotSchema,
                                                                       keyspace(),
                                                                       view,
                                                                       keyspace(),
                                                                       base,
                                                                       mv.metadata.cfId)));
>>>>>>> d6e1c41c
    }
}<|MERGE_RESOLUTION|>--- conflicted
+++ resolved
@@ -34,19 +34,13 @@
 import com.datastax.driver.core.exceptions.OperationTimedOutException;
 import org.apache.cassandra.concurrent.SEPExecutor;
 import org.apache.cassandra.concurrent.Stage;
+import org.apache.cassandra.db.ColumnFamilyStore;
+import org.apache.cassandra.db.Keyspace;
+import org.apache.cassandra.db.SchemaCQLHelper;
 import org.apache.cassandra.schema.ColumnMetadata;
 import org.apache.cassandra.schema.TableMetadata;
 import org.apache.cassandra.schema.Schema;
 import org.apache.cassandra.exceptions.InvalidRequestException;
-<<<<<<< HEAD
-=======
-import org.apache.cassandra.config.CFMetaData;
-import org.apache.cassandra.config.ColumnDefinition;
-import org.apache.cassandra.config.Schema;
-import org.apache.cassandra.db.ColumnFamilyStore;
-import org.apache.cassandra.db.ColumnFamilyStoreCQLHelper;
-import org.apache.cassandra.db.Keyspace;
->>>>>>> d6e1c41c
 import org.apache.cassandra.db.SystemKeyspace;
 import org.apache.cassandra.serializers.SimpleDateSerializer;
 import org.apache.cassandra.serializers.TimeSerializer;
@@ -736,7 +730,6 @@
     }
 
     @Test
-<<<<<<< HEAD
     public void testCreateViewWithClusteringOrderOnMvOnly() throws Throwable
     {
         createTable("CREATE TABLE %s (" +
@@ -868,8 +861,40 @@
                    row(0, 1, 0, 1, 4),
                    row(0, 1, 0, 0, 3),
                    row(0, 2, 1, 1, 7));
-=======
+    }
+
+    @Test
     public void testViewMetadataCQLNotIncludeAllColumn() throws Throwable
+    {
+        String createBase = "CREATE TABLE IF NOT EXISTS %s (" +
+                            "pk1 int," +
+                            "pk2 int," +
+                            "ck1 int," +
+                            "ck2 int," +
+                            "reg1 int," +
+                            "reg2 list<int>," +
+                            "reg3 int," +
+                            "PRIMARY KEY ((pk1, pk2), ck1, ck2)) WITH " +
+                            "CLUSTERING ORDER BY (ck1 ASC, ck2 ASC);";
+
+        String createView = "CREATE MATERIALIZED VIEW IF NOT EXISTS %s AS SELECT pk1, pk2, ck1, ck2, reg1, reg2 FROM %%s "
+                            + "WHERE pk2 IS NOT NULL AND pk1 IS NOT NULL AND ck2 IS NOT NULL AND ck1 IS NOT NULL PRIMARY KEY((pk2, pk1), ck2, ck1)";
+
+        String expectedViewSnapshot = "CREATE MATERIALIZED VIEW IF NOT EXISTS %s.%s AS\n" +
+                                      "    SELECT pk2, pk1, ck2, ck1, reg1, reg2\n" +
+                                      "    FROM %s.%s\n" +
+                                      "    WHERE pk2 IS NOT NULL AND pk1 IS NOT NULL AND ck2 IS NOT NULL AND ck1 IS NOT NULL\n" +
+                                      "    PRIMARY KEY ((pk2, pk1), ck2, ck1)\n" +
+                                      " WITH ID = %s\n" +
+                                      "    AND CLUSTERING ORDER BY (ck2 ASC, ck1 ASC)";
+
+        testViewMetadataCQL(createBase,
+                            createView,
+                            expectedViewSnapshot);
+    }
+
+    @Test
+    public void testViewMetadataCQLIncludeAllColumn() throws Throwable
     {
         String createBase = "CREATE TABLE IF NOT EXISTS %s (" +
                             "pk1 int," +
@@ -882,64 +907,40 @@
                             "PRIMARY KEY ((pk1, pk2), ck1, ck2)) WITH " +
                             "CLUSTERING ORDER BY (ck1 ASC, ck2 DESC);";
 
-        String createView = "CREATE MATERIALIZED VIEW IF NOT EXISTS %s AS SELECT pk1,pk2,ck1,ck2,reg1,reg2 FROM %%s "
+        String createView = "CREATE MATERIALIZED VIEW IF NOT EXISTS %s AS SELECT * FROM %%s "
                             + "WHERE pk2 IS NOT NULL AND pk1 IS NOT NULL AND ck2 IS NOT NULL AND ck1 IS NOT NULL PRIMARY KEY((pk2, pk1), ck2, ck1)";
 
-        String expectedViewSnapshot = "CREATE MATERIALIZED VIEW IF NOT EXISTS %s.%s AS SELECT ck1, ck2, pk1, pk2, reg1, reg2 FROM %s.%s\n" +
-                                      "\tWHERE pk2 IS NOT NULL AND pk1 IS NOT NULL AND ck2 IS NOT NULL AND ck1 IS NOT NULL\n" +
-                                      "\tPRIMARY KEY ((pk2, pk1), ck2, ck1)\n" +
-                                      "\tWITH ID = %s\n" +
-                                      "\tAND CLUSTERING ORDER BY (ck2 DESC, ck1 ASC)";
+        String expectedViewSnapshot = "CREATE MATERIALIZED VIEW IF NOT EXISTS %s.%s AS\n" +
+                                      "    SELECT *\n" +
+                                      "    FROM %s.%s\n" +
+                                      "    WHERE pk2 IS NOT NULL AND pk1 IS NOT NULL AND ck2 IS NOT NULL AND ck1 IS NOT NULL\n" +
+                                      "    PRIMARY KEY ((pk2, pk1), ck2, ck1)\n" +
+                                      " WITH ID = %s\n" +
+                                      "    AND CLUSTERING ORDER BY (ck2 DESC, ck1 ASC)";
 
         testViewMetadataCQL(createBase,
                             createView,
                             expectedViewSnapshot);
     }
 
-    @Test
-    public void testViewMetadataCQLIncludeAllColumn() throws Throwable
-    {
-        String createBase = "CREATE TABLE IF NOT EXISTS %s (" +
-                            "pk1 int," +
-                            "pk2 int," +
-                            "ck1 int," +
-                            "ck2 int," +
-                            "reg1 int," +
-                            "reg2 list<int>," +
-                            "reg3 int," +
-                            "PRIMARY KEY ((pk1, pk2), ck1, ck2)) WITH " +
-                            "CLUSTERING ORDER BY (ck1 ASC, ck2 DESC);";
-
-        String createView = "CREATE MATERIALIZED VIEW IF NOT EXISTS %s AS SELECT * FROM %%s "
-                            + "WHERE pk2 IS NOT NULL AND pk1 IS NOT NULL AND ck2 IS NOT NULL AND ck1 IS NOT NULL PRIMARY KEY((pk2, pk1), ck2, ck1)";
-
-        String expectedViewSnapshot = "CREATE MATERIALIZED VIEW IF NOT EXISTS %s.%s AS SELECT * FROM %s.%s\n" +
-                                      "\tWHERE pk2 IS NOT NULL AND pk1 IS NOT NULL AND ck2 IS NOT NULL AND ck1 IS NOT NULL\n" +
-                                      "\tPRIMARY KEY ((pk2, pk1), ck2, ck1)\n" +
-                                      "\tWITH ID = %s\n" +
-                                      "\tAND CLUSTERING ORDER BY (ck2 DESC, ck1 ASC)";
-
-        testViewMetadataCQL(createBase,
-                            createView,
-                            expectedViewSnapshot);
-    }
-
     private void testViewMetadataCQL(String createBase, String createView, String viewSnapshotSchema) throws Throwable
     {
+        execute("USE " + keyspace());
+        executeNet(protocolVersion, "USE " + keyspace());
+
         String base = createTable(createBase);
 
         String view = "mv";
         createView(view, createView);
 
         ColumnFamilyStore mv = Keyspace.open(keyspace()).getColumnFamilyStore(view);
-
-        assertTrue(ColumnFamilyStoreCQLHelper.getCFMetadataAsCQL(mv.metadata, true)
-                                             .startsWith(String.format(viewSnapshotSchema,
-                                                                       keyspace(),
-                                                                       view,
-                                                                       keyspace(),
-                                                                       base,
-                                                                       mv.metadata.cfId)));
->>>>>>> d6e1c41c
+        
+        assertTrue(SchemaCQLHelper.getTableMetadataAsCQL(mv.metadata(), true, true, true)
+                                  .startsWith(String.format(viewSnapshotSchema,
+                                                            keyspace(),
+                                                            view,
+                                                            keyspace(),
+                                                            base,
+                                                            mv.metadata().id)));
     }
 }