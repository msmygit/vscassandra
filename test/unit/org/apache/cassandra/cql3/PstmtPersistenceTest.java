/*
 * Licensed to the Apache Software Foundation (ASF) under one
 * or more contributor license agreements.  See the NOTICE file
 * distributed with this work for additional information
 * regarding copyright ownership.  The ASF licenses this file
 * to you under the Apache License, Version 2.0 (the
 * "License"); you may not use this file except in compliance
 * with the License.  You may obtain a copy of the License at
 *
 *     http://www.apache.org/licenses/LICENSE-2.0
 *
 * Unless required by applicable law or agreed to in writing, software
 * distributed under the License is distributed on an "AS IS" BASIS,
 * WITHOUT WARRANTIES OR CONDITIONS OF ANY KIND, either express or implied.
 * See the License for the specific language governing permissions and
 * limitations under the License.
 */
package org.apache.cassandra.cql3;

import java.net.InetSocketAddress;
import java.util.ArrayList;
import java.util.Collections;
import java.util.List;

import org.junit.Assert;
import org.junit.Before;
import org.junit.Test;

import org.apache.cassandra.db.SystemKeyspace;
import org.apache.cassandra.db.marshal.Int32Type;
import org.apache.cassandra.db.marshal.UTF8Type;
import org.apache.cassandra.schema.SchemaConstants;
import org.apache.cassandra.schema.SchemaKeyspaceTables;
import org.apache.cassandra.service.ClientState;
import org.apache.cassandra.service.QueryState;
import org.apache.cassandra.utils.ByteBufferUtil;
import org.apache.cassandra.utils.MD5Digest;

import static org.junit.Assert.*;

public class PstmtPersistenceTest extends CQLTester
{
    @Before
    public void setUp()
    {
        QueryProcessor.clearPreparedStatements(false);
    }
 
    @Test
    public void testCachedPreparedStatements() throws Throwable
    {
        // need this for pstmt execution/validation tests
        requireNetwork();

        assertEquals(0, numberOfStatementsOnDisk());

        execute("CREATE KEYSPACE IF NOT EXISTS foo WITH replication = {'class': 'SimpleStrategy', 'replication_factor': '1'}");
        execute("CREATE TABLE foo.bar (key text PRIMARY KEY, val int)");

        ClientState clientState = ClientState.forExternalCalls(InetSocketAddress.createUnresolved("127.0.0.1", 1234));

        createTable("CREATE TABLE %s (pk int PRIMARY KEY, val text)");

        List<MD5Digest> stmtIds = new ArrayList<>();
        String statement0 = "SELECT * FROM %s WHERE keyspace_name = ?";
        String statement1 = "SELECT * FROM %s WHERE pk = ?";
        String statement2 = "SELECT * FROM %s WHERE key = ?";
        String statement3 = "SELECT * FROM %S WHERE key = ?";
        stmtIds.add(prepareStatement(statement0, SchemaConstants.SCHEMA_KEYSPACE_NAME, SchemaKeyspaceTables.TABLES, clientState));
        stmtIds.add(prepareStatement(statement1, clientState));
        stmtIds.add(prepareStatement(statement2, "foo", "bar", clientState));
        clientState.setKeyspace("foo");

        stmtIds.add(prepareStatement(statement1, clientState));
        stmtIds.add(prepareStatement(statement3, "foo", "bar", clientState));

        assertEquals(5, stmtIds.size());
        // statement1 will have two statements prepared because of `setKeyspace` usage
        assertEquals(6, QueryProcessor.preparedStatementsCount());
        assertEquals(6, numberOfStatementsOnDisk());

        QueryHandler handler = ClientState.getCQLQueryHandler();
        validatePstmts(stmtIds, handler);

        // clear prepared statements cache
        QueryProcessor.clearPreparedStatements(true);
        assertEquals(0, QueryProcessor.preparedStatementsCount());
        for (MD5Digest stmtId : stmtIds)
            Assert.assertNull(handler.getPrepared(stmtId));

        // load prepared statements and validate that these still execute fine
        QueryProcessor.instance.preloadPreparedStatements();
        validatePstmts(stmtIds, handler);


        // validate that the prepared statements are in the system table
        String queryAll = "SELECT * FROM " + SchemaConstants.SYSTEM_KEYSPACE_NAME + '.' + SystemKeyspace.PREPARED_STATEMENTS;
        for (UntypedResultSet.Row row : QueryProcessor.executeOnceInternal(queryAll))
        {
            MD5Digest digest = MD5Digest.wrap(ByteBufferUtil.getArray(row.getBytes("prepared_id")));
            QueryProcessor.Prepared prepared = QueryProcessor.instance.getPrepared(digest);
            Assert.assertNotNull(prepared);
        }

        // add anther prepared statement and sync it to table
        prepareStatement(statement2, "foo", "bar", clientState);

        // statement1 will have two statements prepared because of `setKeyspace` usage
        assertEquals(7, numberOfStatementsInMemory());
        assertEquals(7, numberOfStatementsOnDisk());

        // drop a keyspace (prepared statements are removed - syncPreparedStatements() remove should the rows, too)
        execute("DROP KEYSPACE foo");
        assertEquals(3, numberOfStatementsInMemory());
        assertEquals(3, numberOfStatementsOnDisk());
    }

    private void validatePstmts(List<MD5Digest> stmtIds, QueryHandler handler)
    {
        QueryOptions optionsStr = QueryOptions.forInternalCalls(Collections.singletonList(UTF8Type.instance.fromString("foobar")));
        QueryOptions optionsInt = QueryOptions.forInternalCalls(Collections.singletonList(Int32Type.instance.decompose(42)));
        validatePstmt(handler, stmtIds.get(0), optionsStr);
        validatePstmt(handler, stmtIds.get(1), optionsInt);
        validatePstmt(handler, stmtIds.get(2), optionsStr);
        validatePstmt(handler, stmtIds.get(3), optionsInt);
        validatePstmt(handler, stmtIds.get(4), optionsStr);
    }

    private static void validatePstmt(QueryHandler handler, MD5Digest stmtId, QueryOptions options)
    {
        QueryProcessor.Prepared prepared = handler.getPrepared(stmtId);
        Assert.assertNotNull(prepared);
        handler.processPrepared(prepared.statement, QueryState.forInternalCalls(), options, Collections.emptyMap(), System.nanoTime());
    }

    @Test
    public void testPstmtInvalidation() throws Throwable
    {
        ClientState clientState = ClientState.forInternalCalls();

        createTable("CREATE TABLE %s (key int primary key, val int)");

        for (int cnt = 1; cnt < 10000; cnt++)
        {
            prepareStatement("INSERT INTO %s (key, val) VALUES (?, ?) USING TIMESTAMP " + cnt, clientState);

            if (numberOfEvictedStatements() > 0)
            {
                assertEquals("Number of statements in table and in cache don't match", numberOfStatementsInMemory(), numberOfStatementsOnDisk());

                // prepare a more statements to trigger more evictions
                for (int cnt2 = 1; cnt2 < 10; cnt2++)
                    prepareStatement("INSERT INTO %s (key, val) VALUES (?, ?) USING TIMESTAMP " + cnt2, clientState);

                // each new prepared statement should have caused an eviction
                assertEquals("eviction count didn't increase by the expected number", numberOfEvictedStatements(), 10);
                assertEquals("Number of statements in table and in cache don't match", numberOfStatementsInMemory(), numberOfStatementsOnDisk());

                return;
            }
        }

        fail("Prepared statement eviction does not work");
    }

    private long numberOfStatementsOnDisk() throws Throwable
    {
        UntypedResultSet.Row row = execute("SELECT COUNT(*) FROM " + SchemaConstants.SYSTEM_KEYSPACE_NAME + '.' + SystemKeyspace.PREPARED_STATEMENTS).one();
        return row.getLong("count");
    }

    private long numberOfStatementsInMemory()
    {
        return QueryProcessor.preparedStatementsCount();
    }

    private long numberOfEvictedStatements()
    {
        return QueryProcessor.metrics.preparedStatementsEvicted.getCount();
    }

    private MD5Digest prepareStatement(String stmt, ClientState clientState)
    {
        return prepareStatement(stmt, keyspace(), currentTable(), clientState);
    }

    private MD5Digest prepareStatement(String stmt, String keyspace, String table, ClientState clientState)
    {
<<<<<<< HEAD
        System.out.println(stmt + String.format(stmt, keyspace + "." + table));
        return QueryProcessor.prepare(String.format(stmt, keyspace + "." + table), clientState).statementId;
=======
        return QueryProcessor.instance.prepare(String.format(stmt, keyspace + "." + table), clientState, false).statementId;
>>>>>>> 5d0aeb19
    }
}<|MERGE_RESOLUTION|>--- conflicted
+++ resolved
@@ -186,11 +186,7 @@
 
     private MD5Digest prepareStatement(String stmt, String keyspace, String table, ClientState clientState)
     {
-<<<<<<< HEAD
         System.out.println(stmt + String.format(stmt, keyspace + "." + table));
-        return QueryProcessor.prepare(String.format(stmt, keyspace + "." + table), clientState).statementId;
-=======
-        return QueryProcessor.instance.prepare(String.format(stmt, keyspace + "." + table), clientState, false).statementId;
->>>>>>> 5d0aeb19
+        return QueryProcessor.instance.prepare(String.format(stmt, keyspace + "." + table), clientState).statementId;
     }
 }