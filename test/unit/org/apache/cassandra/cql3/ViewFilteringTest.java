--- conflicted
+++ resolved
@@ -32,13 +32,9 @@
 import org.apache.cassandra.db.SystemKeyspace;
 import org.apache.cassandra.utils.FBUtilities;
 
-<<<<<<< HEAD
 import static org.apache.cassandra.db.ColumnFamilyStore.FlushReason.UNIT_TESTS;
 
-/* ViewFilteringTest class has been split into multiple ones because of timeout issues (CASSANDRA-16670)
-=======
 /* ViewFilteringTest class has been split into multiple ones because of timeout issues (CASSANDRA-16670, CASSANDRA-17167)
->>>>>>> 5bc9f7c7
  * Any changes here check if they apply to the other classes
  * - ViewFilteringPKTest
  * - ViewFilteringClustering1Test
@@ -50,107 +46,6 @@
 @RunWith(Parameterized.class)
 public class ViewFilteringTest extends ViewFilteringTester
 {
-<<<<<<< HEAD
-    @Parameterized.Parameter
-    public ProtocolVersion version;
-
-    @Parameterized.Parameters()
-    public static Collection<Object[]> versions()
-    {
-        return ProtocolVersion.SUPPORTED.stream()
-                                        .map(v -> new Object[]{v})
-                                        .collect(Collectors.toList());
-    }
-
-    private final List<String> views = new ArrayList<>();
-
-    @BeforeClass
-    public static void startup()
-    {
-        requireNetwork();
-        System.setProperty("cassandra.mv.allow_filtering_nonkey_columns_unsafe", "true");
-    }
-
-    @AfterClass
-    public static void tearDown()
-    {
-        System.setProperty("cassandra.mv.allow_filtering_nonkey_columns_unsafe", "false");
-    }
-
-    @Before
-    public void begin()
-    {
-        beginSetup(views);
-    }
-
-    public static void beginSetup(List<String> views)
-    {
-        views.clear();
-    }
-
-    @After
-    public void end() throws Throwable
-    {
-        endSetup(views, version, this);
-    }
-
-    public static void endSetup(List<String> views, ProtocolVersion version, CQLTester tester) throws Throwable
-    {
-        for (String viewName : views)
-            tester.executeNet(version, "DROP MATERIALIZED VIEW " + viewName);
-    }
-
-    private void createView(String name, String query) throws Throwable
-    {
-        createView(name, query, views, version, this);
-    }
-
-    public static void createView(String name, String query, List<String> views, ProtocolVersion version, CQLTester tester) throws Throwable
-    {
-        try
-        {
-            tester.executeNet(version, String.format(query, name));
-            // If exception is thrown, the view will not be added to the list; since it shouldn't have been created, this is
-            // the desired behavior
-            views.add(name);
-        }
-        catch (OperationTimedOutException ex)
-        {
-            // ... except for timeout, when we actually do not know whether the view was created or not
-            views.add(name);
-            throw ex;
-        }
-    }
-
-    private void updateView(String query, Object... params) throws Throwable
-    {
-        executeNet(version, query, params);
-        while (!(((SEPExecutor) Stage.VIEW_MUTATION.executor()).getPendingTaskCount() == 0
-                 && ((SEPExecutor) Stage.VIEW_MUTATION.executor()).getActiveTaskCount() == 0))
-        {
-            Thread.sleep(1);
-        }
-    }
-
-    private void dropMaterializedView(String name) throws Throwable
-    {
-        dropMaterializedView(name, views, version, this);
-    }
-
-    public static void dropMaterializedView(String name, List<String> views, ProtocolVersion version, CQLTester tester) throws Throwable
-    {
-        tester.executeNet(version, "DROP MATERIALIZED VIEW " + name);
-        views.remove(name);
-    }
-
-    public static void waitForView(String keyspace, String view) throws InterruptedException
-    {
-        while (!SystemKeyspace.isViewBuilt(keyspace, view))
-            Thread.sleep(10);
-    }
-
-=======
->>>>>>> 5bc9f7c7
     // TODO will revise the non-pk filter condition in MV, see CASSANDRA-11500
     @Ignore
     @Test
@@ -365,12 +260,12 @@
         assertRowCount(execute("SELECT * FROM mv_test5"), 0);
         assertRowCount(execute("SELECT * FROM mv_test6"), 0);
 
-        dropMaterializedView("mv_test1");
-        dropMaterializedView("mv_test2");
-        dropMaterializedView("mv_test3");
-        dropMaterializedView("mv_test4");
-        dropMaterializedView("mv_test5");
-        dropMaterializedView("mv_test6");
+        dropView("mv_test1");
+        dropView("mv_test2");
+        dropView("mv_test3");
+        dropView("mv_test4");
+        dropView("mv_test5");
+        dropView("mv_test6");
         dropTable("DROP TABLE %s");
     }
 
@@ -632,419 +527,5 @@
                    row(1, 0, 2),
                    row(1, 1, 3)
         );
-    } 
-<<<<<<< HEAD
-
-    @Test
-    public void testAllTypes() throws Throwable
-    {
-        String myType = createType("CREATE TYPE %s (a int, b uuid, c set<text>)");
-        String columnNames = "asciival, " +
-                             "bigintval, " +
-                             "blobval, " +
-                             "booleanval, " +
-                             "dateval, " +
-                             "decimalval, " +
-                             "doubleval, " +
-                             "floatval, " +
-                             "inetval, " +
-                             "intval, " +
-                             "textval, " +
-                             "timeval, " +
-                             "timestampval, " +
-                             "timeuuidval, " +
-                             "uuidval," +
-                             "varcharval, " +
-                             "varintval, " +
-                             "frozenlistval, " +
-                             "frozensetval, " +
-                             "frozenmapval, " +
-                             "tupleval, " +
-                             "udtval";
-
-        createTable(
-        "CREATE TABLE %s (" +
-        "asciival ascii, " +
-        "bigintval bigint, " +
-        "blobval blob, " +
-        "booleanval boolean, " +
-        "dateval date, " +
-        "decimalval decimal, " +
-        "doubleval double, " +
-        "floatval float, " +
-        "inetval inet, " +
-        "intval int, " +
-        "textval text, " +
-        "timeval time, " +
-        "timestampval timestamp, " +
-        "timeuuidval timeuuid, " +
-        "uuidval uuid," +
-        "varcharval varchar, " +
-        "varintval varint, " +
-        "frozenlistval frozen<list<int>>, " +
-        "frozensetval frozen<set<uuid>>, " +
-        "frozenmapval frozen<map<ascii, int>>," +
-        "tupleval frozen<tuple<int, ascii, uuid>>," +
-        "udtval frozen<" + myType + ">, " +
-        "PRIMARY KEY (" + columnNames + "))");
-
-        execute("USE " + keyspace());
-        executeNet(version, "USE " + keyspace());
-
-        createView(
-        "mv_test",
-        "CREATE MATERIALIZED VIEW %s AS SELECT * FROM %%s WHERE " +
-        "asciival = 'abc' AND " +
-        "bigintval = 123 AND " +
-        "blobval = 0xfeed AND " +
-        "booleanval = true AND " +
-        "dateval = '1987-03-23' AND " +
-        "decimalval = 123.123 AND " +
-        "doubleval = 123.123 AND " +
-        "floatval = 123.123 AND " +
-        "inetval = '127.0.0.1' AND " +
-        "intval = 123 AND " +
-        "textval = 'abc' AND " +
-        "timeval = '07:35:07.000111222' AND " +
-        "timestampval = 123123123 AND " +
-        "timeuuidval = 6BDDC89A-5644-11E4-97FC-56847AFE9799 AND " +
-        "uuidval = 6BDDC89A-5644-11E4-97FC-56847AFE9799 AND " +
-        "varcharval = 'abc' AND " +
-        "varintval = 123123123 AND " +
-        "frozenlistval = [1, 2, 3] AND " +
-        "frozensetval = {6BDDC89A-5644-11E4-97FC-56847AFE9799} AND " +
-        "frozenmapval = {'a': 1, 'b': 2} AND " +
-        "tupleval = (1, 'foobar', 6BDDC89A-5644-11E4-97FC-56847AFE9799) AND " +
-        "udtval = {a: 1, b: 6BDDC89A-5644-11E4-97FC-56847AFE9799, c: {'foo', 'bar'}} " +
-        "PRIMARY KEY (" + columnNames + ")");
-
-        execute("INSERT INTO %s (" + columnNames + ") VALUES (" +
-                "'abc'," +
-                "123," +
-                "0xfeed," +
-                "true," +
-                "'1987-03-23'," +
-                "123.123," +
-                "123.123," +
-                "123.123," +
-                "'127.0.0.1'," +
-                "123," +
-                "'abc'," +
-                "'07:35:07.000111222'," +
-                "123123123," +
-                "6BDDC89A-5644-11E4-97FC-56847AFE9799," +
-                "6BDDC89A-5644-11E4-97FC-56847AFE9799," +
-                "'abc'," +
-                "123123123," +
-                "[1, 2, 3]," +
-                "{6BDDC89A-5644-11E4-97FC-56847AFE9799}," +
-                "{'a': 1, 'b': 2}," +
-                "(1, 'foobar', 6BDDC89A-5644-11E4-97FC-56847AFE9799)," +
-                "{a: 1, b: 6BDDC89A-5644-11E4-97FC-56847AFE9799, c: {'foo', 'bar'}})");
-
-        assert !execute("SELECT * FROM mv_test").isEmpty();
-
-        executeNet(version, "ALTER TABLE %s RENAME inetval TO foo");
-        assert !execute("SELECT * FROM mv_test").isEmpty();
-    }
-
-    @Test
-    public void testMVCreationWithNonPrimaryRestrictions() throws Throwable
-    {
-        createTable("CREATE TABLE %s (a int, b int, c int, d int, PRIMARY KEY (a, b))");
-
-        execute("USE " + keyspace());
-        executeNet(version, "USE " + keyspace());
-
-        try {
-            createView("mv_test", "CREATE MATERIALIZED VIEW %s AS SELECT * FROM %%s WHERE a IS NOT NULL AND b IS NOT NULL AND c IS NOT NULL AND d = 1 PRIMARY KEY (a, b, c)");
-            dropMaterializedView("mv_test");
-        } catch(Exception e) {
-            throw new RuntimeException("MV creation with non primary column restrictions failed.", e);
-        }
-
-        dropTable("DROP TABLE %s");
-    }
-
-    @Test
-    public void testNonPrimaryRestrictions() throws Throwable
-    {
-        createTable("CREATE TABLE %s (a int, b int, c int, d int, PRIMARY KEY (a, b))");
-
-        execute("USE " + keyspace());
-        executeNet(version, "USE " + keyspace());
-
-        execute("INSERT INTO %s (a, b, c, d) VALUES (?, ?, ?, ?)", 0, 0, 0, 0);
-        execute("INSERT INTO %s (a, b, c, d) VALUES (?, ?, ?, ?)", 0, 0, 1, 0);
-        execute("INSERT INTO %s (a, b, c, d) VALUES (?, ?, ?, ?)", 0, 1, 0, 0);
-        execute("INSERT INTO %s (a, b, c, d) VALUES (?, ?, ?, ?)", 0, 1, 1, 0);
-        execute("INSERT INTO %s (a, b, c, d) VALUES (?, ?, ?, ?)", 1, 0, 0, 0);
-        execute("INSERT INTO %s (a, b, c, d) VALUES (?, ?, ?, ?)", 1, 0, 1, 0);
-        execute("INSERT INTO %s (a, b, c, d) VALUES (?, ?, ?, ?)", 1, 1, 0, 0);
-        execute("INSERT INTO %s (a, b, c, d) VALUES (?, ?, ?, ?)", 1, 1, 1, 0);
-
-        // only accept rows where c = 1
-        createView("mv_test", "CREATE MATERIALIZED VIEW %s AS SELECT * FROM %%s WHERE a IS NOT NULL AND b IS NOT NULL AND c IS NOT NULL AND c = 1 PRIMARY KEY (a, b, c)");
-
-        while (!SystemKeyspace.isViewBuilt(keyspace(), "mv_test"))
-            Thread.sleep(10);
-
-        assertRowsIgnoringOrder(execute("SELECT a, b, c, d FROM mv_test"),
-                                row(0, 0, 1, 0),
-                                row(0, 1, 1, 0),
-                                row(1, 0, 1, 0),
-                                row(1, 1, 1, 0)
-        );
-
-        // insert new rows that do not match the filter
-        execute("INSERT INTO %s (a, b, c, d) VALUES (?, ?, ?, ?)", 2, 0, 0, 0);
-        execute("INSERT INTO %s (a, b, c, d) VALUES (?, ?, ?, ?)", 2, 1, 2, 0);
-        assertRowsIgnoringOrder(execute("SELECT a, b, c, d FROM mv_test"),
-                                row(0, 0, 1, 0),
-                                row(0, 1, 1, 0),
-                                row(1, 0, 1, 0),
-                                row(1, 1, 1, 0)
-        );
-
-        // insert new row that does match the filter
-        execute("INSERT INTO %s (a, b, c, d) VALUES (?, ?, ?, ?)", 1, 2, 1, 0);
-        assertRowsIgnoringOrder(execute("SELECT a, b, c, d FROM mv_test"),
-                                row(0, 0, 1, 0),
-                                row(0, 1, 1, 0),
-                                row(1, 0, 1, 0),
-                                row(1, 1, 1, 0),
-                                row(1, 2, 1, 0)
-        );
-
-        // update rows that don't match the filter
-        execute("UPDATE %s SET d = ? WHERE a = ? AND b = ?", 2, 2, 0);
-        execute("UPDATE %s SET d = ? WHERE a = ? AND b = ?", 1, 2, 1);
-        assertRowsIgnoringOrder(execute("SELECT a, b, c, d FROM mv_test"),
-                                row(0, 0, 1, 0),
-                                row(0, 1, 1, 0),
-                                row(1, 0, 1, 0),
-                                row(1, 1, 1, 0),
-                                row(1, 2, 1, 0)
-        );
-
-        // update a row that does match the filter
-        execute("UPDATE %s SET d = ? WHERE a = ? AND b = ?", 1, 1, 0);
-        assertRowsIgnoringOrder(execute("SELECT a, b, c, d FROM mv_test"),
-                                row(0, 0, 1, 0),
-                                row(0, 1, 1, 0),
-                                row(1, 0, 1, 1),
-                                row(1, 1, 1, 0),
-                                row(1, 2, 1, 0)
-        );
-
-        // delete rows that don't match the filter
-        execute("DELETE FROM %s WHERE a = ? AND b = ?", 2, 0);
-        assertRowsIgnoringOrder(execute("SELECT a, b, c, d FROM mv_test"),
-                                row(0, 0, 1, 0),
-                                row(0, 1, 1, 0),
-                                row(1, 0, 1, 1),
-                                row(1, 1, 1, 0),
-                                row(1, 2, 1, 0)
-        );
-
-        // delete a row that does match the filter
-        execute("DELETE FROM %s WHERE a = ? AND b = ?", 1, 2);
-        assertRowsIgnoringOrder(execute("SELECT a, b, c, d FROM mv_test"),
-                                row(0, 0, 1, 0),
-                                row(0, 1, 1, 0),
-                                row(1, 0, 1, 1),
-                                row(1, 1, 1, 0)
-        );
-
-        // delete a partition that matches the filter
-        execute("DELETE FROM %s WHERE a = ?", 1);
-        assertRowsIgnoringOrder(execute("SELECT a, b, c, d FROM mv_test"),
-                                row(0, 0, 1, 0),
-                                row(0, 1, 1, 0)
-        );
-
-        dropMaterializedView("mv_test");
-        dropTable("DROP TABLE %s");
-    }
-
-    @Test
-    public void complexRestrictedTimestampUpdateTestWithFlush() throws Throwable
-    {
-        complexRestrictedTimestampUpdateTest(true);
-    }
-
-    @Test
-    public void complexRestrictedTimestampUpdateTestWithoutFlush() throws Throwable
-    {
-        complexRestrictedTimestampUpdateTest(false);
-    }
-
-    public void complexRestrictedTimestampUpdateTest(boolean flush) throws Throwable
-    {
-        createTable("CREATE TABLE %s (a int, b int, c int, d int, e int, PRIMARY KEY (a, b))");
-
-        execute("USE " + keyspace());
-        executeNet(version, "USE " + keyspace());
-        Keyspace ks = Keyspace.open(keyspace());
-
-        createView("mv", "CREATE MATERIALIZED VIEW %s AS SELECT * FROM %%s WHERE a IS NOT NULL AND b IS NOT NULL AND c IS NOT NULL AND c = 1 PRIMARY KEY (c, a, b)");
-        ks.getColumnFamilyStore("mv").disableAutoCompaction();
-
-        //Set initial values TS=0, matching the restriction and verify view
-        executeNet(version, "INSERT INTO %s (a, b, c, d) VALUES (0, 0, 1, 0) USING TIMESTAMP 0");
-        assertRows(execute("SELECT d from mv WHERE c = ? and a = ? and b = ?", 1, 0, 0), row(0));
-
-        if (flush)
-            FBUtilities.waitOnFutures(ks.flush(UNIT_TESTS));
-
-        //update c's timestamp TS=2
-        executeNet(version, "UPDATE %s USING TIMESTAMP 2 SET c = ? WHERE a = ? and b = ? ", 1, 0, 0);
-        assertRows(execute("SELECT d from mv WHERE c = ? and a = ? and b = ?", 1, 0, 0), row(0));
-
-        if (flush)
-            FBUtilities.waitOnFutures(ks.flush(UNIT_TESTS));
-
-        //change c's value and TS=3, tombstones c=1 and adds c=0 record
-        executeNet(version, "UPDATE %s USING TIMESTAMP 3 SET c = ? WHERE a = ? and b = ? ", 0, 0, 0);
-        assertRows(execute("SELECT d from mv WHERE c = ? and a = ? and b = ?", 0, 0, 0));
-
-        if(flush)
-        {
-            ks.getColumnFamilyStore("mv").forceMajorCompaction();
-            FBUtilities.waitOnFutures(ks.flush(UNIT_TESTS));
-        }
-
-        //change c's value back to 1 with TS=4, check we can see d
-        executeNet(version, "UPDATE %s USING TIMESTAMP 4 SET c = ? WHERE a = ? and b = ? ", 1, 0, 0);
-        if (flush)
-        {
-            ks.getColumnFamilyStore("mv").forceMajorCompaction();
-            FBUtilities.waitOnFutures(ks.flush(UNIT_TESTS));
-        }
-
-        assertRows(execute("SELECT d, e from mv WHERE c = ? and a = ? and b = ?", 1, 0, 0), row(0, null));
-
-        //Add e value @ TS=1
-        executeNet(version, "UPDATE %s USING TIMESTAMP 1 SET e = ? WHERE a = ? and b = ? ", 1, 0, 0);
-        assertRows(execute("SELECT d, e from mv WHERE c = ? and a = ? and b = ?", 1, 0, 0), row(0, 1));
-
-        if (flush)
-            FBUtilities.waitOnFutures(ks.flush(UNIT_TESTS));
-
-        //Change d value @ TS=2
-        executeNet(version, "UPDATE %s USING TIMESTAMP 2 SET d = ? WHERE a = ? and b = ? ", 2, 0, 0);
-        assertRows(execute("SELECT d from mv WHERE c = ? and a = ? and b = ?", 1, 0, 0), row(2));
-
-        if (flush)
-            FBUtilities.waitOnFutures(ks.flush(UNIT_TESTS));
-
-        //Change d value @ TS=3
-        executeNet(version, "UPDATE %s USING TIMESTAMP 3 SET d = ? WHERE a = ? and b = ? ", 1, 0, 0);
-        assertRows(execute("SELECT d from mv WHERE c = ? and a = ? and b = ?", 1, 0, 0), row(1));
-
-        //Tombstone c
-        executeNet(version, "DELETE FROM %s WHERE a = ? and b = ?", 0, 0);
-        assertRowsIgnoringOrder(execute("SELECT d from mv"));
-        assertRows(execute("SELECT d from mv"));
-
-        //Add back without D
-        executeNet(version, "INSERT INTO %s (a, b, c) VALUES (0, 0, 1)");
-
-        //Make sure D doesn't pop back in.
-        assertRows(execute("SELECT d from mv WHERE c = ? and a = ? and b = ?", 1, 0, 0), row((Object) null));
-
-        //New partition
-        // insert a row with timestamp 0
-        executeNet(version, "INSERT INTO %s (a, b, c, d, e) VALUES (?, ?, ?, ?, ?) USING TIMESTAMP 0", 1, 0, 1, 0, 0);
-
-        // overwrite pk and e with timestamp 1, but don't overwrite d
-        executeNet(version, "INSERT INTO %s (a, b, c, e) VALUES (?, ?, ?, ?) USING TIMESTAMP 1", 1, 0, 1, 0);
-
-        // delete with timestamp 0 (which should only delete d)
-        executeNet(version, "DELETE FROM %s USING TIMESTAMP 0 WHERE a = ? AND b = ?", 1, 0);
-        assertRows(execute("SELECT a, b, c, d, e from mv WHERE c = ? and a = ? and b = ?", 1, 1, 0),
-                   row(1, 0, 1, null, 0)
-        );
-
-        executeNet(version, "UPDATE %s USING TIMESTAMP 2 SET c = ? WHERE a = ? AND b = ?", 1, 1, 1);
-        executeNet(version, "UPDATE %s USING TIMESTAMP 3 SET c = ? WHERE a = ? AND b = ?", 1, 1, 0);
-        assertRows(execute("SELECT a, b, c, d, e from mv WHERE c = ? and a = ? and b = ?", 1, 1, 0),
-                   row(1, 0, 1, null, 0)
-        );
-
-        executeNet(version, "UPDATE %s USING TIMESTAMP 3 SET d = ? WHERE a = ? AND b = ?", 0, 1, 0);
-        assertRows(execute("SELECT a, b, c, d, e from mv WHERE c = ? and a = ? and b = ?", 1, 1, 0),
-                   row(1, 0, 1, 0, 0)
-        );
-    }
-
-    @Test
-    public void testRestrictedRegularColumnTimestampUpdates() throws Throwable
-    {
-        // Regression test for CASSANDRA-10910
-
-        createTable("CREATE TABLE %s (" +
-                    "k int PRIMARY KEY, " +
-                    "c int, " +
-                    "val int)");
-
-        execute("USE " + keyspace());
-        executeNet(version, "USE " + keyspace());
-
-        createView("mv_rctstest", "CREATE MATERIALIZED VIEW %s AS SELECT * FROM %%s WHERE k IS NOT NULL AND c IS NOT NULL AND c = 1 PRIMARY KEY (k,c)");
-
-        updateView("UPDATE %s SET c = ?, val = ? WHERE k = ?", 0, 0, 0);
-        updateView("UPDATE %s SET val = ? WHERE k = ?", 1, 0);
-        updateView("UPDATE %s SET c = ? WHERE k = ?", 1, 0);
-        assertRows(execute("SELECT c, k, val FROM mv_rctstest"), row(1, 0, 1));
-
-        updateView("TRUNCATE %s");
-
-        updateView("UPDATE %s USING TIMESTAMP 1 SET c = ?, val = ? WHERE k = ?", 0, 0, 0);
-        updateView("UPDATE %s USING TIMESTAMP 3 SET c = ? WHERE k = ?", 1, 0);
-        updateView("UPDATE %s USING TIMESTAMP 2 SET val = ? WHERE k = ?", 1, 0);
-        updateView("UPDATE %s USING TIMESTAMP 4 SET c = ? WHERE k = ?", 1, 0);
-        updateView("UPDATE %s USING TIMESTAMP 3 SET val = ? WHERE k = ?", 2, 0);
-        assertRows(execute("SELECT c, k, val FROM mv_rctstest"), row(1, 0, 2));
-    }
-
-    @Test
-    public void testOldTimestampsWithRestrictions() throws Throwable
-    {
-        createTable("CREATE TABLE %s (" +
-                    "k int, " +
-                    "c int, " +
-                    "val text, " + "" +
-                    "PRIMARY KEY(k, c))");
-
-        execute("USE " + keyspace());
-        executeNet(version, "USE " + keyspace());
-
-        createView("mv_tstest", "CREATE MATERIALIZED VIEW %s AS SELECT * FROM %%s WHERE val IS NOT NULL AND k IS NOT NULL AND c IS NOT NULL AND val = 'baz' PRIMARY KEY (val,k,c)");
-
-        for (int i = 0; i < 100; i++)
-            updateView("INSERT into %s (k,c,val)VALUES(?,?,?)", 0, i % 2, "baz");
-
-        Keyspace.open(keyspace()).getColumnFamilyStore(currentTable()).forceBlockingFlush(UNIT_TESTS);
-
-        Assert.assertEquals(2, execute("select * from %s").size());
-        Assert.assertEquals(2, execute("select * from mv_tstest").size());
-
-        assertRows(execute("SELECT val from %s where k = 0 and c = 0"), row("baz"));
-        assertRows(execute("SELECT c from mv_tstest where k = 0 and val = ?", "baz"), row(0), row(1));
-
-        //Make sure an old TS does nothing
-        updateView("UPDATE %s USING TIMESTAMP 100 SET val = ? where k = ? AND c = ?", "bar", 0, 1);
-        assertRows(execute("SELECT val from %s where k = 0 and c = 1"), row("baz"));
-        assertRows(execute("SELECT c from mv_tstest where k = 0 and val = ?", "baz"), row(0), row(1));
-        assertRows(execute("SELECT c from mv_tstest where k = 0 and val = ?", "bar"));
-
-        //Latest TS
-        updateView("UPDATE %s SET val = ? where k = ? AND c = ?", "bar", 0, 1);
-        assertRows(execute("SELECT val from %s where k = 0 and c = 1"), row("bar"));
-        assertRows(execute("SELECT c from mv_tstest where k = 0 and val = ?", "bar"));
-        assertRows(execute("SELECT c from mv_tstest where k = 0 and val = ?", "baz"), row(0));
-    }
-=======
->>>>>>> 5bc9f7c7
+    }
 }