--- conflicted
+++ resolved
@@ -121,14 +121,10 @@
         catch (ExecutionException e)
         {
             // Correct path.
-<<<<<<< HEAD
             Throwable t = e.getCause();
             while (t.getClass() == ExecutionException.class || t.getClass() == RuntimeException.class)
                 t = t.getCause();
-            Assert.assertTrue(errorClass.isInstance(t));
-=======
-            Assert.assertTrue(e.getCause() instanceof FSWriteError);
->>>>>>> 140dd51b
+            Assert.assertTrue(t instanceof FSWriteError);
         }
 
         // Make sure commit log wasn't discarded.
