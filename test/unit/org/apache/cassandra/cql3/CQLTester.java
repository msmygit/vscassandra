/*
 * Licensed to the Apache Software Foundation (ASF) under one
 * or more contributor license agreements.  See the NOTICE file
 * distributed with this work for additional information
 * regarding copyright ownership.  The ASF licenses this file
 * to you under the Apache License, Version 2.0 (the
 * "License"); you may not use this file except in compliance
 * with the License.  You may obtain a copy of the License at
 *
 *     http://www.apache.org/licenses/LICENSE-2.0
 *
 * Unless required by applicable law or agreed to in writing, software
 * distributed under the License is distributed on an "AS IS" BASIS,
 * WITHOUT WARRANTIES OR CONDITIONS OF ANY KIND, either express or implied.
 * See the License for the specific language governing permissions and
 * limitations under the License.
 */
package org.apache.cassandra.cql3;

import java.io.File;
import java.io.IOException;
import java.math.BigDecimal;
import java.math.BigInteger;
import java.net.InetAddress;
import java.net.ServerSocket;
import java.nio.ByteBuffer;
import java.util.*;
import java.util.concurrent.CountDownLatch;
import java.util.concurrent.ExecutionException;
import java.util.concurrent.TimeUnit;
import java.util.concurrent.atomic.AtomicInteger;
import java.util.stream.Collectors;

import com.google.common.base.Objects;
import com.google.common.collect.ImmutableSet;
import com.google.common.collect.Ordering;
import org.junit.*;
import org.slf4j.Logger;
import org.slf4j.LoggerFactory;

import com.datastax.driver.core.*;
import com.datastax.driver.core.DataType;
import com.datastax.driver.core.ResultSet;

import org.apache.cassandra.SchemaLoader;
import org.apache.cassandra.concurrent.ScheduledExecutors;
import org.apache.cassandra.config.CFMetaData;
import org.apache.cassandra.config.DatabaseDescriptor;
import org.apache.cassandra.config.Schema;
import org.apache.cassandra.config.SchemaConstants;
import org.apache.cassandra.cql3.functions.FunctionName;
import org.apache.cassandra.cql3.functions.ThreadAwareSecurityManager;
import org.apache.cassandra.cql3.statements.ParsedStatement;
import org.apache.cassandra.db.*;
import org.apache.cassandra.db.commitlog.CommitLog;
import org.apache.cassandra.db.marshal.*;
import org.apache.cassandra.db.marshal.TupleType;
import org.apache.cassandra.dht.Murmur3Partitioner;
import org.apache.cassandra.exceptions.ConfigurationException;
import org.apache.cassandra.exceptions.SyntaxException;
import org.apache.cassandra.io.util.FileUtils;
import org.apache.cassandra.serializers.TypeSerializer;
import org.apache.cassandra.service.ClientState;
import org.apache.cassandra.service.QueryState;
import org.apache.cassandra.service.StorageService;
import org.apache.cassandra.transport.*;
import org.apache.cassandra.transport.RequestThreadPoolExecutor;
import org.apache.cassandra.transport.ProtocolVersion;
import org.apache.cassandra.transport.messages.ResultMessage;
import org.apache.cassandra.utils.ByteBufferUtil;
import org.apache.cassandra.utils.FBUtilities;

import static junit.framework.Assert.assertNotNull;
import static junit.framework.Assert.assertTrue;

/**
 * Base class for CQL tests.
 *
 * TODO: this is now used as a test utility outside of CQL tests, we should really refactor it into a utility class
 * for things like setting up the network, inserting data, etc.
 */
public abstract class CQLTester
{
    protected static final Logger logger = LoggerFactory.getLogger(CQLTester.class);

    public static final String KEYSPACE = "cql_test_keyspace";
    public static final String KEYSPACE_PER_TEST = "cql_test_keyspace_alt";
    protected static final boolean USE_PREPARED_VALUES = Boolean.valueOf(System.getProperty("cassandra.test.use_prepared", "true"));
    protected static final boolean REUSE_PREPARED = Boolean.valueOf(System.getProperty("cassandra.test.reuse_prepared", "true"));
    protected static final long ROW_CACHE_SIZE_IN_MB = Integer.valueOf(System.getProperty("cassandra.test.row_cache_size_in_mb", "0"));
    private static final AtomicInteger seqNumber = new AtomicInteger();
    protected static final ByteBuffer TOO_BIG = ByteBuffer.allocate(FBUtilities.MAX_UNSIGNED_SHORT + 1024);

    private static org.apache.cassandra.transport.Server server;
    protected static final int nativePort;
    protected static final InetAddress nativeAddr;
    private static final Map<ProtocolVersion, Cluster> clusters = new HashMap<>();
    private static final Map<ProtocolVersion, Session> sessions = new HashMap<>();

    private static boolean isServerPrepared = false;

    public static final List<ProtocolVersion> PROTOCOL_VERSIONS = new ArrayList<>();

    /** Return the current server version if supported by the driver, else
     * the latest that is supported.
     *
     * @return - the preferred versions that is also supported by the driver
     */
    public static final ProtocolVersion getDefaultVersion()
    {
        return PROTOCOL_VERSIONS.contains(ProtocolVersion.CURRENT)
               ? ProtocolVersion.CURRENT
               : PROTOCOL_VERSIONS.get(PROTOCOL_VERSIONS.size() - 1);
    }
    static
    {
        DatabaseDescriptor.daemonInitialization();

        // The latest versions might not be supported yet by the java driver
        for (ProtocolVersion version : ProtocolVersion.SUPPORTED)
        {
            try
            {
                com.datastax.driver.core.ProtocolVersion.fromInt(version.asInt());
                PROTOCOL_VERSIONS.add(version);
            }
            catch (IllegalArgumentException e)
            {
                logger.warn("Protocol Version {} not supported by java driver", version);
            }
        }

        nativeAddr = InetAddress.getLoopbackAddress();

        try
        {
            try (ServerSocket serverSocket = new ServerSocket(0))
            {
                nativePort = serverSocket.getLocalPort();
            }
            Thread.sleep(250);
        }
        catch (Exception e)
        {
            throw new RuntimeException(e);
        }
    }

    public static ResultMessage lastSchemaChangeResult;

    private List<String> keyspaces = new ArrayList<>();
    private List<String> tables = new ArrayList<>();
    private List<String> types = new ArrayList<>();
    private List<String> functions = new ArrayList<>();
    private List<String> aggregates = new ArrayList<>();

    // We don't use USE_PREPARED_VALUES in the code below so some test can foce value preparation (if the result
    // is not expected to be the same without preparation)
    private boolean usePrepared = USE_PREPARED_VALUES;
    private static boolean reusePrepared = REUSE_PREPARED;

    protected boolean usePrepared()
    {
        return usePrepared;
    }

    public static void prepareServer()
    {
        if (isServerPrepared)
            return;

        DatabaseDescriptor.daemonInitialization();

        // Cleanup first
        try
        {
            cleanupAndLeaveDirs();
        }
        catch (IOException e)
        {
            logger.error("Failed to cleanup and recreate directories.");
            throw new RuntimeException(e);
        }

        Thread.setDefaultUncaughtExceptionHandler(new Thread.UncaughtExceptionHandler()
        {
            public void uncaughtException(Thread t, Throwable e)
            {
                logger.error("Fatal exception in thread " + t, e);
            }
        });

        ThreadAwareSecurityManager.install();

        Keyspace.setInitialized();
        isServerPrepared = true;
    }

    public static void cleanupAndLeaveDirs() throws IOException
    {
        // We need to stop and unmap all CLS instances prior to cleanup() or we'll get failures on Windows.
        CommitLog.instance.stopUnsafe(true);
        mkdirs();
        cleanup();
        mkdirs();
        CommitLog.instance.restartUnsafe();
    }

    public static void cleanup()
    {
        // clean up commitlog
        String[] directoryNames = { DatabaseDescriptor.getCommitLogLocation(), };
        for (String dirName : directoryNames)
        {
            File dir = new File(dirName);
            if (!dir.exists())
                throw new RuntimeException("No such directory: " + dir.getAbsolutePath());
            FileUtils.deleteRecursive(dir);
        }

        File cdcDir = new File(DatabaseDescriptor.getCDCLogLocation());
        if (cdcDir.exists())
            FileUtils.deleteRecursive(cdcDir);

        cleanupSavedCaches();

        // clean up data directory which are stored as data directory/keyspace/data files
        for (String dirName : DatabaseDescriptor.getAllDataFileLocations())
        {
            File dir = new File(dirName);
            if (!dir.exists())
                throw new RuntimeException("No such directory: " + dir.getAbsolutePath());
            FileUtils.deleteRecursive(dir);
        }
    }

    public static void mkdirs()
    {
        DatabaseDescriptor.createAllDirectories();
    }

    public static void cleanupSavedCaches()
    {
        File cachesDir = new File(DatabaseDescriptor.getSavedCachesLocation());

        if (!cachesDir.exists() || !cachesDir.isDirectory())
            return;

        FileUtils.delete(cachesDir.listFiles());
    }

    @BeforeClass
    public static void setUpClass()
    {
        if (ROW_CACHE_SIZE_IN_MB > 0)
            DatabaseDescriptor.setRowCacheSizeInMB(ROW_CACHE_SIZE_IN_MB);

        StorageService.instance.setPartitionerUnsafe(Murmur3Partitioner.instance);

        // Once per-JVM is enough
        prepareServer();
    }

    @AfterClass
    public static void tearDownClass()
    {
        for (Session sess : sessions.values())
                sess.close();
        for (Cluster cl : clusters.values())
                cl.close();

        if (server != null)
            server.stop();

        // We use queryInternal for CQLTester so prepared statement will populate our internal cache (if reusePrepared is used; otherwise prepared
        // statements are not cached but re-prepared every time). So we clear the cache between test files to avoid accumulating too much.
        if (reusePrepared)
            QueryProcessor.clearInternalStatementsCache();
    }

    @Before
    public void beforeTest() throws Throwable
    {
        schemaChange(String.format("CREATE KEYSPACE IF NOT EXISTS %s WITH replication = {'class': 'SimpleStrategy', 'replication_factor': '1'}", KEYSPACE));
        schemaChange(String.format("CREATE KEYSPACE IF NOT EXISTS %s WITH replication = {'class': 'SimpleStrategy', 'replication_factor': '1'}", KEYSPACE_PER_TEST));
    }

    @After
    public void afterTest() throws Throwable
    {
        dropPerTestKeyspace();

        // Restore standard behavior in case it was changed
        usePrepared = USE_PREPARED_VALUES;
        reusePrepared = REUSE_PREPARED;

        final List<String> keyspacesToDrop = copy(keyspaces);
        final List<String> tablesToDrop = copy(tables);
        final List<String> typesToDrop = copy(types);
        final List<String> functionsToDrop = copy(functions);
        final List<String> aggregatesToDrop = copy(aggregates);
        keyspaces = null;
        tables = null;
        types = null;
        functions = null;
        aggregates = null;

        // We want to clean up after the test, but dropping a table is rather long so just do that asynchronously
        ScheduledExecutors.optionalTasks.execute(new Runnable()
        {
            public void run()
            {
                try
                {
                    for (int i = tablesToDrop.size() - 1; i >= 0; i--)
                        schemaChange(String.format("DROP TABLE IF EXISTS %s.%s", KEYSPACE, tablesToDrop.get(i)));

                    for (int i = aggregatesToDrop.size() - 1; i >= 0; i--)
                        schemaChange(String.format("DROP AGGREGATE IF EXISTS %s", aggregatesToDrop.get(i)));

                    for (int i = functionsToDrop.size() - 1; i >= 0; i--)
                        schemaChange(String.format("DROP FUNCTION IF EXISTS %s", functionsToDrop.get(i)));

                    for (int i = typesToDrop.size() - 1; i >= 0; i--)
                        schemaChange(String.format("DROP TYPE IF EXISTS %s.%s", KEYSPACE, typesToDrop.get(i)));

                    for (int i = keyspacesToDrop.size() - 1; i >= 0; i--)
                        schemaChange(String.format("DROP KEYSPACE IF EXISTS %s", keyspacesToDrop.get(i)));

                    // Dropping doesn't delete the sstables. It's not a huge deal but it's cleaner to cleanup after us
                    // Thas said, we shouldn't delete blindly before the TransactionLogs.SSTableTidier for the table we drop
                    // have run or they will be unhappy. Since those taks are scheduled on StorageService.tasks and that's
                    // mono-threaded, just push a task on the queue to find when it's empty. No perfect but good enough.

                    final CountDownLatch latch = new CountDownLatch(1);
                    ScheduledExecutors.nonPeriodicTasks.execute(new Runnable()
                    {
                        public void run()
                        {
                            latch.countDown();
                        }
                    });
                    latch.await(2, TimeUnit.SECONDS);

                    removeAllSSTables(KEYSPACE, tablesToDrop);
                }
                catch (Exception e)
                {
                    throw new RuntimeException(e);
                }
            }
        });
    }

    // lazy initialization for all tests that require Java Driver
    protected static void requireNetwork() throws ConfigurationException
    {
        requireNetwork(true);
    }

    public static void requireNetwork(boolean initClientClusters) throws ConfigurationException
    {
        if (server != null)
            return;

        SystemKeyspace.finishStartup();
        StorageService.instance.initServer();
        SchemaLoader.startGossiper();

        server = new Server.Builder()
                 .withHost(nativeAddr)
                 .withPort(nativePort)
                 .withEventExecutor(new RequestThreadPoolExecutor())
                 .build();

        server.start();

        if (initClientClusters)
        {
            for (ProtocolVersion version : PROTOCOL_VERSIONS)
                initClientCluster(version, NettyOptions.DEFAULT_INSTANCE);
        }
    }

    public static void initClientCluster(ProtocolVersion version, NettyOptions nettyOptions)
    {
        if (clusters.containsKey(version))
            return;

        Cluster cluster = createClientCluster(version, "Test Cluster", nettyOptions);
        clusters.put(version, cluster);
        sessions.put(version, cluster.connect());

        logger.info("Started Java Driver instance for protocol version {}", version);
    }

    public static Cluster createClientCluster(ProtocolVersion version, String clusterName, NettyOptions nettyOptions)
    {
        return  Cluster.builder()
                       .addContactPoints(nativeAddr)
                       .withClusterName(clusterName)
                       .withPort(nativePort)
                       .withProtocolVersion(com.datastax.driver.core.ProtocolVersion.fromInt(version.asInt()))
                       .withNettyOptions(nettyOptions)
                       .withoutMetrics()
                       .build();
    }

    public static void closeClientCluster(Cluster cluster)
    {
        cluster.closeAsync().force();
        logger.info("Closed Java Driver instance for cluster {}", cluster.getClusterName());
    }

    protected void dropPerTestKeyspace() throws Throwable
    {
        execute(String.format("DROP KEYSPACE IF EXISTS %s", KEYSPACE_PER_TEST));
    }

    /**
     * Returns a copy of the specified list.
     * @return a copy of the specified list.
     */
    private static List<String> copy(List<String> list)
    {
        return list.isEmpty() ? Collections.<String>emptyList() : new ArrayList<>(list);
    }

    public ColumnFamilyStore getCurrentColumnFamilyStore()
    {
        return getCurrentColumnFamilyStore(KEYSPACE);
    }

    public ColumnFamilyStore getCurrentColumnFamilyStore(String keyspace)
    {
        String currentTable = currentTable();
        return currentTable == null
             ? null
             : Keyspace.open(keyspace).getColumnFamilyStore(currentTable);
    }

    public void flush(boolean forceFlush)
    {
        if (forceFlush)
            flush();
    }

    public void flush()
    {
        flush(KEYSPACE);
    }

    public void flush(String keyspace)
    {
        ColumnFamilyStore store = getCurrentColumnFamilyStore(keyspace);
        if (store != null)
            store.forceBlockingFlush();
    }

    public void disableCompaction(String keyspace)
    {
        ColumnFamilyStore store = getCurrentColumnFamilyStore(keyspace);
        store.disableAutoCompaction();
    }

    public void compact()
    {
        try
        {
            ColumnFamilyStore store = getCurrentColumnFamilyStore();
            if (store != null)
                store.forceMajorCompaction();
        }
        catch (InterruptedException | ExecutionException e)
        {
            throw new RuntimeException(e);
        }
    }

    public void cleanupCache()
    {
        ColumnFamilyStore store = getCurrentColumnFamilyStore();
        if (store != null)
            store.cleanupCache();
    }

    public static FunctionName parseFunctionName(String qualifiedName)
    {
        int i = qualifiedName.indexOf('.');
        return i == -1
               ? FunctionName.nativeFunction(qualifiedName)
               : new FunctionName(qualifiedName.substring(0, i).trim(), qualifiedName.substring(i+1).trim());
    }

    public static String shortFunctionName(String f)
    {
        return parseFunctionName(f).name;
    }

    private static void removeAllSSTables(String ks, List<String> tables)
    {
        // clean up data directory which are stored as data directory/keyspace/data files
        for (File d : Directories.getKSChildDirectories(ks))
        {
            if (d.exists() && containsAny(d.getName(), tables))
                FileUtils.deleteRecursive(d);
        }
    }

    private static boolean containsAny(String filename, List<String> tables)
    {
        for (int i = 0, m = tables.size(); i < m; i++)
            // don't accidentally delete in-use directories with the
            // same prefix as a table to delete, i.e. table_1 & table_11
            if (filename.contains(tables.get(i) + "-"))
                return true;
        return false;
    }

    protected String keyspace()
    {
        return KEYSPACE;
    }

    protected String currentTable()
    {
        if (tables.isEmpty())
            return null;
        return tables.get(tables.size() - 1);
    }

    protected ByteBuffer unset()
    {
        return ByteBufferUtil.UNSET_BYTE_BUFFER;
    }

    protected void forcePreparedValues()
    {
        this.usePrepared = true;
    }

    protected void stopForcingPreparedValues()
    {
        this.usePrepared = USE_PREPARED_VALUES;
    }

    protected void disablePreparedReuseForTest()
    {
        this.reusePrepared = false;
    }

    protected String createType(String query)
    {
        String typeName = "type_" + seqNumber.getAndIncrement();
        String fullQuery = String.format(query, KEYSPACE + "." + typeName);
        types.add(typeName);
        logger.info(fullQuery);
        schemaChange(fullQuery);
        return typeName;
    }

    protected String createFunction(String keyspace, String argTypes, String query) throws Throwable
    {
        String functionName = keyspace + ".function_" + seqNumber.getAndIncrement();
        createFunctionOverload(functionName, argTypes, query);
        return functionName;
    }

    protected void createFunctionOverload(String functionName, String argTypes, String query) throws Throwable
    {
        String fullQuery = String.format(query, functionName);
        functions.add(functionName + '(' + argTypes + ')');
        logger.info(fullQuery);
        schemaChange(fullQuery);
    }

    protected String createAggregate(String keyspace, String argTypes, String query) throws Throwable
    {
        String aggregateName = keyspace + "." + "aggregate_" + seqNumber.getAndIncrement();
        createAggregateOverload(aggregateName, argTypes, query);
        return aggregateName;
    }

    protected void createAggregateOverload(String aggregateName, String argTypes, String query) throws Throwable
    {
        String fullQuery = String.format(query, aggregateName);
        aggregates.add(aggregateName + '(' + argTypes + ')');
        logger.info(fullQuery);
        schemaChange(fullQuery);
    }

    protected String createKeyspace(String query)
    {
        String currentKeyspace = createKeyspaceName();
        String fullQuery = String.format(query, currentKeyspace);
        logger.info(fullQuery);
        schemaChange(fullQuery);
        return currentKeyspace;
    }

    protected String createKeyspaceName()
    {
        String currentKeyspace = "keyspace_" + seqNumber.getAndIncrement();
        keyspaces.add(currentKeyspace);
        return currentKeyspace;
    }

    public String createTable(String query)
    {
        return createTable(KEYSPACE, query);
    }

    protected String createTable(String keyspace, String query)
    {
        String currentTable = createTableName();
        String fullQuery = formatQuery(keyspace, query);
        logger.info(fullQuery);
        schemaChange(fullQuery);
        return currentTable;
    }

    protected String createTableName()
    {
        String currentTable = "table_" + seqNumber.getAndIncrement();
        tables.add(currentTable);
        return currentTable;
    }

    protected void createTableMayThrow(String query) throws Throwable
    {
        String currentTable = createTableName();
        String fullQuery = formatQuery(query);
        logger.info(fullQuery);
        QueryProcessor.executeOnceInternal(fullQuery);
    }

    protected void alterTable(String query)
    {
        String fullQuery = formatQuery(query);
        logger.info(fullQuery);
        schemaChange(fullQuery);
    }

    protected void alterTableMayThrow(String query) throws Throwable
    {
        String fullQuery = formatQuery(query);
        logger.info(fullQuery);
        QueryProcessor.executeOnceInternal(fullQuery);
    }

    protected void dropTable(String query)
    {
        dropFormattedTable(String.format(query, KEYSPACE + "." + currentTable()));
    }

    protected void dropFormattedTable(String formattedQuery)
    {
        logger.info(formattedQuery);
        schemaChange(formattedQuery);
    }

    protected void createIndex(String query)
    {
        createFormattedIndex(formatQuery(query));
    }

    protected void createFormattedIndex(String formattedQuery)
    {
        logger.info(formattedQuery);
        schemaChange(formattedQuery);
    }

    /**
     * Index creation is asynchronous, this method searches in the system table IndexInfo
     * for the specified index and returns true if it finds it, which indicates the
     * index was built. If we haven't found it after 5 seconds we give-up.
     */
    protected boolean waitForIndex(String keyspace, String table, String index) throws Throwable
    {
        long start = System.currentTimeMillis();
        boolean indexCreated = false;
        while (!indexCreated)
        {
            Object[][] results = getRows(execute("select index_name from system.\"IndexInfo\" where table_name = ?", keyspace));
            for(int i = 0; i < results.length; i++)
            {
                if (index.equals(results[i][0]))
                {
                    indexCreated = true;
                    break;
                }
            }

            if (System.currentTimeMillis() - start > 5000)
                break;

            Thread.sleep(10);
        }

        return indexCreated;
    }

    protected void createIndexMayThrow(String query) throws Throwable
    {
        String fullQuery = formatQuery(query);
        logger.info(fullQuery);
        QueryProcessor.executeOnceInternal(fullQuery);
    }

    protected void dropIndex(String query) throws Throwable
    {
        String fullQuery = String.format(query, KEYSPACE);
        logger.info(fullQuery);
        schemaChange(fullQuery);
    }

    protected void assertLastSchemaChange(Event.SchemaChange.Change change, Event.SchemaChange.Target target,
                                          String keyspace, String name,
                                          String... argTypes)
    {
        Assert.assertTrue(lastSchemaChangeResult instanceof ResultMessage.SchemaChange);
        ResultMessage.SchemaChange schemaChange = (ResultMessage.SchemaChange) lastSchemaChangeResult;
        Assert.assertSame(change, schemaChange.change.change);
        Assert.assertSame(target, schemaChange.change.target);
        Assert.assertEquals(keyspace, schemaChange.change.keyspace);
        Assert.assertEquals(name, schemaChange.change.name);
        Assert.assertEquals(argTypes != null ? Arrays.asList(argTypes) : null, schemaChange.change.argTypes);
    }

    protected static void schemaChange(String query)
    {
        try
        {
            ClientState state = ClientState.forInternalCalls();
            state.setKeyspace(SchemaConstants.SYSTEM_KEYSPACE_NAME);
            QueryState queryState = new QueryState(state);

            ParsedStatement.Prepared prepared = QueryProcessor.parseStatement(query, queryState);
            prepared.statement.validate(state);

            QueryOptions options = QueryOptions.forInternalCalls(Collections.<ByteBuffer>emptyList());

            lastSchemaChangeResult = prepared.statement.executeInternal(queryState, options);
        }
        catch (Exception e)
        {
            logger.info("Error performing schema change", e);
            throw new RuntimeException("Error setting schema for test (query was: " + query + ")", e);
        }
    }

    protected CFMetaData currentTableMetadata()
    {
        return Schema.instance.getCFMetaData(KEYSPACE, currentTable());
    }

    protected com.datastax.driver.core.ResultSet executeNet(ProtocolVersion protocolVersion, String query, Object... values) throws Throwable
    {
        return sessionNet(protocolVersion).execute(formatQuery(query), values);
    }

    protected com.datastax.driver.core.ResultSet executeNetWithPaging(String query, int pageSize) throws Throwable
    {
        return sessionNet().execute(new SimpleStatement(formatQuery(query)).setFetchSize(pageSize));
    }

<<<<<<< HEAD
    public Session sessionNet()
    {
        return sessionNet(getDefaultVersion());
=======
    protected Session sessionNet()
    {
        return sessionNet(PROTOCOL_VERSIONS.get(PROTOCOL_VERSIONS.size() - 1));
>>>>>>> 6fb5206c
    }

    public Session sessionNet(ProtocolVersion protocolVersion)
    {
        requireNetwork();

        return sessions.get(protocolVersion);
    }

    public String formatQuery(String query)
    {
        return formatQuery(KEYSPACE, query);
    }

    public final String formatQuery(String keyspace, String query)
    {
        String currentTable = currentTable();
        return currentTable == null ? query : String.format(query, keyspace + "." + currentTable);
    }

    protected ResultMessage.Prepared prepare(String query) throws Throwable
    {
        return QueryProcessor.prepare(formatQuery(query), ClientState.forInternalCalls(), false);
    }

    public UntypedResultSet execute(String query, Object... values) throws Throwable
    {
        return executeFormattedQuery(formatQuery(query), values);
    }

    protected UntypedResultSet executeFormattedQuery(String query, Object... values) throws Throwable
    {
        UntypedResultSet rs;
        if (usePrepared)
        {
            if (logger.isTraceEnabled())
                logger.trace("Executing: {} with values {}", query, formatAllValues(values));
            if (reusePrepared)
            {
                rs = QueryProcessor.executeInternal(query, transformValues(values));

                // If a test uses a "USE ...", then presumably its statements use relative table. In that case, a USE
                // change the meaning of the current keyspace, so we don't want a following statement to reuse a previously
                // prepared statement at this wouldn't use the right keyspace. To avoid that, we drop the previously
                // prepared statement.
                if (query.startsWith("USE"))
                    QueryProcessor.clearInternalStatementsCache();
            }
            else
            {
                rs = QueryProcessor.executeOnceInternal(query, transformValues(values));
            }
        }
        else
        {
            query = replaceValues(query, values);
            if (logger.isTraceEnabled())
                logger.trace("Executing: {}", query);
            rs = QueryProcessor.executeOnceInternal(query);
        }
        if (rs != null)
        {
            if (logger.isTraceEnabled())
                logger.trace("Got {} rows", rs.size());
        }
        return rs;
    }

    protected void assertRowsNet(ResultSet result, Object[]... rows)
    {
        assertRowsNet(getDefaultVersion(), result, rows);
    }

    public static Comparator<List<ByteBuffer>> RowComparator = (Comparator<List<ByteBuffer>>) (row1, row2) -> {
        int ret = Integer.compare(row1.size(), row2.size());
        if (ret != 0)
            return ret;

        for (int i = 0; i < row1.size(); i++)
        {
            ret = row1.get(i).compareTo(row2.get(i));
            if (ret != 0)
                return ret;
        }

        return 0;
    };

    protected void assertRowsNet(ProtocolVersion protocolVersion, ResultSet result, Object[]... rows)
    {
        assertRowsNet(protocolVersion, false, result, rows);
    }

    protected void assertRowsNet(ProtocolVersion protocolVersion, boolean ignoreOrder, ResultSet result, Object[] ... rows)
    {
        // necessary as we need cluster objects to supply CodecRegistry.
        // It's reasonably certain that the network setup has already been done
        // by the time we arrive at this point, but adding this check doesn't hurt
        requireNetwork();

        if (result == null)
        {
            if (rows.length > 0)
                Assert.fail(String.format("No rows returned by query but %d expected", rows.length));
            return;
        }

        ColumnDefinitions meta = result.getColumnDefinitions();

        List<List<ByteBuffer>> expectedRows = new ArrayList<>(rows.length);
        List<List<ByteBuffer>> actualRows = new ArrayList<>(rows.length);

        com.datastax.driver.core.ProtocolVersion driverVersion = com.datastax.driver.core.ProtocolVersion
                                                                 .fromInt(protocolVersion.asInt()).fromInt(protocolVersion.asInt());

        Iterator<Row> iter = result.iterator();
        int i;
        for (i = 0; i < rows.length; i++)
        {
            Assert.assertEquals(String.format("Invalid number of (expected) values provided for row %d (using protocol version %s)",
                                              i, protocolVersion),
                                meta.size(), rows[i].length);

            Assert.assertTrue(String.format("Got fewer rows than epected. Expected %d but got %d", rows.length, i), iter.hasNext());
            Row actual = iter.next();

            List<ByteBuffer> expectedRow = new ArrayList<>(meta.size());
            List<ByteBuffer> actualRow = new ArrayList<>(meta.size());
            for (int j = 0; j < meta.size(); j++)
            {
                DataType type = meta.getType(j);
                com.datastax.driver.core.TypeCodec<Object> codec = clusters.get(protocolVersion).getConfiguration()
                                                                           .getCodecRegistry()
                                                                           .codecFor(type);
                expectedRow.add(codec.serialize(rows[i][j], driverVersion));
                actualRow.add(actual.getBytesUnsafe(meta.getName(j)));
            }

            expectedRows.add(expectedRow);
            actualRows.add(actualRow);
        }

        if (iter.hasNext())
        {
            while (iter.hasNext())
            {
                iter.next();
                i++;
            }
            Assert.fail(String.format("Got more rows than expected. Expected %d but got %d (using protocol version %s).",
                                      rows.length, i, protocolVersion));
        }

        if (ignoreOrder)
        {
            Collections.sort(expectedRows, RowComparator);
            Collections.sort(actualRows, RowComparator);
        }

        for(i = 0; i < expectedRows.size(); i++)
        {
            List<ByteBuffer> expected = expectedRows.get(i);
            List<ByteBuffer> actual = actualRows.get(i);

            for (int j = 0; j < meta.size(); j++)
            {
                DataType type = meta.getType(j);
                com.datastax.driver.core.TypeCodec<Object> codec = clusters.get(protocolVersion).getConfiguration()
                                                                           .getCodecRegistry()
                                                                           .codecFor(type);

                if (!Objects.equal(expected.get(j), actual.get(j)))
                    Assert.fail(String.format("Invalid value for row %d column %d (%s of type %s), " +
                                              "expected <%s> (%d bytes) but got <%s> (%d bytes) " +
                                              "(using protocol version %d)",
                                              i, j, meta.getName(j), type,
                                              codec.format(codec.deserialize(expected.get(j),driverVersion)),
                                              expected.size(),
                                              codec.format(codec.deserialize(actual.get(j), driverVersion)),
                                              actual.size(),
                                              protocolVersion));
            }
        }
    }

    public Object[][] getRowsNet(Cluster cluster, ColumnDefinitions meta, List<Row> rows)
    {
        if (rows == null || rows.isEmpty())
            return new Object[0][0];

        com.datastax.driver.core.TypeCodec<?>[] codecs = new com.datastax.driver.core.TypeCodec<?>[meta.size()];
        for (int j = 0; j < meta.size(); j++)
            codecs[j] = cluster.getConfiguration().getCodecRegistry().codecFor(meta.getType(j));

        Object[][] ret = new Object[rows.size()][];
        for (int i = 0; i < ret.length; i++)
        {
            Row row = rows.get(i);
            Assert.assertNotNull(row);

            ret[i] = new Object[meta.size()];
            for (int j = 0; j < meta.size(); j++)
                ret[i][j] = row.get(j, codecs[j]);
        }

        return ret;
    }

    public static void assertRows(UntypedResultSet result, Object[]... rows)
    {
        if (result == null)
        {
            if (rows.length > 0)
                Assert.fail(String.format("No rows returned by query but %d expected", rows.length));
            return;
        }

        List<ColumnSpecification> meta = result.metadata();
        Iterator<UntypedResultSet.Row> iter = result.iterator();
        int i = 0;
        while (iter.hasNext() && i < rows.length)
        {
            Object[] expected = rows[i];
            UntypedResultSet.Row actual = iter.next();

            Assert.assertEquals(String.format("Invalid number of (expected) values provided for row %d", i), expected == null ? 1 : expected.length, meta.size());

            for (int j = 0; j < meta.size(); j++)
            {
                ColumnSpecification column = meta.get(j);
                ByteBuffer expectedByteValue = makeByteBuffer(expected == null ? null : expected[j], column.type);
                ByteBuffer actualValue = actual.getBytes(column.name.toString());

                if (!Objects.equal(expectedByteValue, actualValue))
                {
                    Object actualValueDecoded = actualValue == null ? null : column.type.getSerializer().deserialize(actualValue);
                    if (!Objects.equal(expected[j], actualValueDecoded))
                        Assert.fail(String.format("Invalid value for row %d column %d (%s of type %s), expected <%s> but got <%s>",
                                                  i,
                                                  j,
                                                  column.name,
                                                  column.type.asCQL3Type(),
                                                  formatValue(expectedByteValue, column.type),
                                                  formatValue(actualValue, column.type)));
                }
            }
            i++;
        }

        if (iter.hasNext())
        {
            while (iter.hasNext())
            {
                UntypedResultSet.Row actual = iter.next();
                i++;

                StringBuilder str = new StringBuilder();
                for (int j = 0; j < meta.size(); j++)
                {
                    ColumnSpecification column = meta.get(j);
                    ByteBuffer actualValue = actual.getBytes(column.name.toString());
                    str.append(String.format("%s=%s ", column.name, formatValue(actualValue, column.type)));
                }
                logger.info("Extra row num {}: {}", i, str.toString());
            }
            Assert.fail(String.format("Got more rows than expected. Expected %d but got %d.", rows.length, i));
        }

        Assert.assertTrue(String.format("Got %s rows than expected. Expected %d but got %d", rows.length>i ? "less" : "more", rows.length, i), i == rows.length);
    }

    /**
     * Like assertRows(), but ignores the ordering of rows.
     */
    public static void assertRowsIgnoringOrder(UntypedResultSet result, Object[]... rows)
    {
        assertRowsIgnoringOrderInternal(result, false, rows);
    }

    public static void assertRowsIgnoringOrderAndExtra(UntypedResultSet result, Object[]... rows)
    {
        assertRowsIgnoringOrderInternal(result, true, rows);
    }

    private static void assertRowsIgnoringOrderInternal(UntypedResultSet result, boolean ignoreExtra, Object[]... rows)
    {
        if (result == null)
        {
            if (rows.length > 0)
                Assert.fail(String.format("No rows returned by query but %d expected", rows.length));
            return;
        }

        List<ColumnSpecification> meta = result.metadata();

        Set<List<ByteBuffer>> expectedRows = new HashSet<>(rows.length);
        for (Object[] expected : rows)
        {
            Assert.assertEquals("Invalid number of (expected) values provided for row", expected.length, meta.size());
            List<ByteBuffer> expectedRow = new ArrayList<>(meta.size());
            for (int j = 0; j < meta.size(); j++)
                expectedRow.add(makeByteBuffer(expected[j], meta.get(j).type));
            expectedRows.add(expectedRow);
        }

        Set<List<ByteBuffer>> actualRows = new HashSet<>(result.size());
        for (UntypedResultSet.Row actual : result)
        {
            List<ByteBuffer> actualRow = new ArrayList<>(meta.size());
            for (int j = 0; j < meta.size(); j++)
                actualRow.add(actual.getBytes(meta.get(j).name.toString()));
            actualRows.add(actualRow);
        }

        com.google.common.collect.Sets.SetView<List<ByteBuffer>> extra = com.google.common.collect.Sets.difference(actualRows, expectedRows);
        com.google.common.collect.Sets.SetView<List<ByteBuffer>> missing = com.google.common.collect.Sets.difference(expectedRows, actualRows);
        if ((!ignoreExtra && !extra.isEmpty()) || !missing.isEmpty())
        {
            List<String> extraRows = makeRowStrings(extra, meta);
            List<String> missingRows = makeRowStrings(missing, meta);
            StringBuilder sb = new StringBuilder();
            if (!extra.isEmpty())
            {
                sb.append("Got ").append(extra.size()).append(" extra row(s) ");
                if (!missing.isEmpty())
                    sb.append("and ").append(missing.size()).append(" missing row(s) ");
                sb.append("in result.  Extra rows:\n    ");
                sb.append(extraRows.stream().collect(Collectors.joining("\n    ")));
                if (!missing.isEmpty())
                    sb.append("\nMissing Rows:\n    ").append(missingRows.stream().collect(Collectors.joining("\n    ")));
                Assert.fail(sb.toString());
            }

            if (!missing.isEmpty())
                Assert.fail("Missing " + missing.size() + " row(s) in result: \n    " + missingRows.stream().collect(Collectors.joining("\n    ")));
        }

        assert ignoreExtra || expectedRows.size() == actualRows.size();
    }

    private static List<String> makeRowStrings(UntypedResultSet resultSet)
    {
        List<List<ByteBuffer>> rows = new ArrayList<>();
        for (UntypedResultSet.Row row : resultSet)
        {
            List<ByteBuffer> values = new ArrayList<>();
            for (ColumnSpecification columnSpecification : resultSet.metadata())
            {
                values.add(row.getBytes(columnSpecification.name.toString()));
            }
            rows.add(values);
        }

        return makeRowStrings(rows, resultSet.metadata());
    }

    private static List<String> makeRowStrings(Iterable<List<ByteBuffer>> rows, List<ColumnSpecification> meta)
    {
        List<String> strings = new ArrayList<>();
        for (List<ByteBuffer> row : rows)
        {
            StringBuilder sb = new StringBuilder("row(");
            for (int j = 0; j < row.size(); j++)
            {
                ColumnSpecification column = meta.get(j);
                sb.append(column.name.toString()).append("=").append(formatValue(row.get(j), column.type));
                if (j < (row.size() - 1))
                    sb.append(", ");
            }
            strings.add(sb.append(")").toString());
        }
        return strings;
    }

    protected void assertRowCount(UntypedResultSet result, int numExpectedRows)
    {
        if (result == null)
        {
            if (numExpectedRows > 0)
                Assert.fail(String.format("No rows returned by query but %d expected", numExpectedRows));
            return;
        }

        List<ColumnSpecification> meta = result.metadata();
        Iterator<UntypedResultSet.Row> iter = result.iterator();
        int i = 0;
        while (iter.hasNext() && i < numExpectedRows)
        {
            UntypedResultSet.Row actual = iter.next();
            assertNotNull(actual);
            i++;
        }

        if (iter.hasNext())
        {
            while (iter.hasNext())
            {
                iter.next();
                i++;
            }
            Assert.fail(String.format("Got less rows than expected. Expected %d but got %d.", numExpectedRows, i));
        }

        Assert.assertTrue(String.format("Got %s rows than expected. Expected %d but got %d", numExpectedRows>i ? "less" : "more", numExpectedRows, i), i == numExpectedRows);
    }

    protected Object[][] getRows(UntypedResultSet result)
    {
        if (result == null)
            return new Object[0][];

        List<Object[]> ret = new ArrayList<>();
        List<ColumnSpecification> meta = result.metadata();

        Iterator<UntypedResultSet.Row> iter = result.iterator();
        while (iter.hasNext())
        {
            UntypedResultSet.Row rowVal = iter.next();
            Object[] row = new Object[meta.size()];
            for (int j = 0; j < meta.size(); j++)
            {
                ColumnSpecification column = meta.get(j);
                ByteBuffer val = rowVal.getBytes(column.name.toString());
                row[j] = val == null ? null : column.type.getSerializer().deserialize(val);
            }

            ret.add(row);
        }

        Object[][] a = new Object[ret.size()][];
        return ret.toArray(a);
    }

    protected void assertColumnNames(UntypedResultSet result, String... expectedColumnNames)
    {
        if (result == null)
        {
            Assert.fail("No rows returned by query.");
            return;
        }

        List<ColumnSpecification> metadata = result.metadata();
        Assert.assertEquals("Got less columns than expected.", expectedColumnNames.length, metadata.size());

        for (int i = 0, m = metadata.size(); i < m; i++)
        {
            ColumnSpecification columnSpec = metadata.get(i);
            Assert.assertEquals(expectedColumnNames[i], columnSpec.name.toString());
        }
    }

    protected void assertAllRows(Object[]... rows) throws Throwable
    {
        assertRows(execute("SELECT * FROM %s"), rows);
    }

    public static Object[] row(Object... expected)
    {
        return expected;
    }

    protected void assertEmpty(UntypedResultSet result) throws Throwable
    {
        if (result != null && !result.isEmpty())
            throw new AssertionError(String.format("Expected empty result but got %d rows: %s \n", result.size(), makeRowStrings(result)));
    }

    protected void assertInvalid(String query, Object... values) throws Throwable
    {
        assertInvalidMessage(null, query, values);
    }

    protected void assertInvalidMessage(String errorMessage, String query, Object... values) throws Throwable
    {
        assertInvalidThrowMessage(errorMessage, null, query, values);
    }

    protected void assertInvalidThrow(Class<? extends Throwable> exception, String query, Object... values) throws Throwable
    {
        assertInvalidThrowMessage(null, exception, query, values);
    }

    protected void assertInvalidThrowMessage(String errorMessage, Class<? extends Throwable> exception, String query, Object... values) throws Throwable
    {
        assertInvalidThrowMessage(Optional.empty(), errorMessage, exception, query, values);
    }

    // if a protocol version > Integer.MIN_VALUE is supplied, executes
    // the query via the java driver, mimicking a real client.
    protected void assertInvalidThrowMessage(Optional<ProtocolVersion> protocolVersion,
                                             String errorMessage,
                                             Class<? extends Throwable> exception,
                                             String query,
                                             Object... values) throws Throwable
    {
        try
        {
            if (!protocolVersion.isPresent())
                execute(query, values);
            else
                executeNet(protocolVersion.get(), query, values);

            String q = USE_PREPARED_VALUES
                       ? query + " (values: " + formatAllValues(values) + ")"
                       : replaceValues(query, values);
            Assert.fail("Query should be invalid but no error was thrown. Query is: " + q);
        }
        catch (Exception e)
        {
            if (exception != null && !exception.isAssignableFrom(e.getClass()))
            {
                Assert.fail("Query should be invalid but wrong error was thrown. " +
                            "Expected: " + exception.getName() + ", got: " + e.getClass().getName() + ". " +
                            "Query is: " + queryInfo(query, values));
            }
            if (errorMessage != null)
            {
                assertMessageContains(errorMessage, e);
            }
        }
    }

    private static String queryInfo(String query, Object[] values)
    {
        return USE_PREPARED_VALUES
               ? query + " (values: " + formatAllValues(values) + ")"
               : replaceValues(query, values);
    }

    protected void assertValidSyntax(String query) throws Throwable
    {
        try
        {
            QueryProcessor.parseStatement(query);
        }
        catch(SyntaxException e)
        {
            Assert.fail(String.format("Expected query syntax to be valid but was invalid. Query is: %s; Error is %s",
                                      query, e.getMessage()));
        }
    }

    protected void assertInvalidSyntax(String query, Object... values) throws Throwable
    {
        assertInvalidSyntaxMessage(null, query, values);
    }

    protected void assertInvalidSyntaxMessage(String errorMessage, String query, Object... values) throws Throwable
    {
        try
        {
            execute(query, values);
            Assert.fail("Query should have invalid syntax but no error was thrown. Query is: " + queryInfo(query, values));
        }
        catch (SyntaxException e)
        {
            if (errorMessage != null)
            {
                assertMessageContains(errorMessage, e);
            }
        }
    }

    /**
     * Asserts that the message of the specified exception contains the specified text.
     *
     * @param text the text that the exception message must contains
     * @param e the exception to check
     */
    private static void assertMessageContains(String text, Exception e)
    {
        Assert.assertTrue("Expected error message to contain '" + text + "', but got '" + e.getMessage() + "'",
                e.getMessage().contains(text));
    }

    @FunctionalInterface
    public interface CheckedFunction {
        void apply() throws Throwable;
    }

    /**
     * Runs the given function before and after a flush of sstables.  This is useful for checking that behavior is
     * the same whether data is in memtables or sstables.
     * @param runnable
     * @throws Throwable
     */
    public void beforeAndAfterFlush(CheckedFunction runnable) throws Throwable
    {
        runnable.apply();
        flush();
        runnable.apply();
    }

    private static String replaceValues(String query, Object[] values)
    {
        StringBuilder sb = new StringBuilder();
        int last = 0;
        int i = 0;
        int idx;
        while ((idx = query.indexOf('?', last)) > 0)
        {
            if (i >= values.length)
                throw new IllegalArgumentException(String.format("Not enough values provided. The query has at least %d variables but only %d values provided", i, values.length));

            sb.append(query.substring(last, idx));

            Object value = values[i++];

            // When we have a .. IN ? .., we use a list for the value because that's what's expected when the value is serialized.
            // When we format as string however, we need to special case to use parenthesis. Hackish but convenient.
            if (idx >= 3 && value instanceof List && query.substring(idx - 3, idx).equalsIgnoreCase("IN "))
            {
                List l = (List)value;
                sb.append("(");
                for (int j = 0; j < l.size(); j++)
                {
                    if (j > 0)
                        sb.append(", ");
                    sb.append(formatForCQL(l.get(j)));
                }
                sb.append(")");
            }
            else
            {
                sb.append(formatForCQL(value));
            }
            last = idx + 1;
        }
        sb.append(query.substring(last));
        return sb.toString();
    }

    // We're rellly only returning ByteBuffers but this make the type system happy
    private static Object[] transformValues(Object[] values)
    {
        // We could partly rely on QueryProcessor.executeOnceInternal doing type conversion for us, but
        // it would complain with ClassCastException if we pass say a string where an int is excepted (since
        // it bases conversion on what the value should be, not what it is). For testing, we sometimes
        // want to pass value of the wrong type and assert that this properly raise an InvalidRequestException
        // and executeOnceInternal goes into way. So instead, we pre-convert everything to bytes here based
        // on the value.
        // Besides, we need to handle things like TupleValue that executeOnceInternal don't know about.

        Object[] buffers = new ByteBuffer[values.length];
        for (int i = 0; i < values.length; i++)
        {
            Object value = values[i];
            if (value == null)
            {
                buffers[i] = null;
                continue;
            }
            else if (value == ByteBufferUtil.UNSET_BYTE_BUFFER)
            {
                buffers[i] = ByteBufferUtil.UNSET_BYTE_BUFFER;
                continue;
            }

            try
            {
                buffers[i] = typeFor(value).decompose(serializeTuples(value));
            }
            catch (Exception ex)
            {
                logger.info("Error serializing query parameter {}:", value, ex);
                throw ex;
            }
        }
        return buffers;
    }

    private static Object serializeTuples(Object value)
    {
        if (value instanceof TupleValue)
        {
            return ((TupleValue)value).toByteBuffer();
        }

        // We need to reach inside collections for TupleValue and transform them to ByteBuffer
        // since otherwise the decompose method of the collection AbstractType won't know what
        // to do with them
        if (value instanceof List)
        {
            List l = (List)value;
            List n = new ArrayList(l.size());
            for (Object o : l)
                n.add(serializeTuples(o));
            return n;
        }

        if (value instanceof Set)
        {
            Set s = (Set)value;
            Set n = new LinkedHashSet(s.size());
            for (Object o : s)
                n.add(serializeTuples(o));
            return n;
        }

        if (value instanceof Map)
        {
            Map m = (Map)value;
            Map n = new LinkedHashMap(m.size());
            for (Object entry : m.entrySet())
                n.put(serializeTuples(((Map.Entry)entry).getKey()), serializeTuples(((Map.Entry)entry).getValue()));
            return n;
        }
        return value;
    }

    private static String formatAllValues(Object[] values)
    {
        StringBuilder sb = new StringBuilder();
        sb.append("[");
        for (int i = 0; i < values.length; i++)
        {
            if (i > 0)
                sb.append(", ");
            sb.append(formatForCQL(values[i]));
        }
        sb.append("]");
        return sb.toString();
    }

    private static String formatForCQL(Object value)
    {
        if (value == null)
            return "null";

        if (value instanceof TupleValue)
            return ((TupleValue)value).toCQLString();

        // We need to reach inside collections for TupleValue. Besides, for some reason the format
        // of collection that CollectionType.getString gives us is not at all 'CQL compatible'
        if (value instanceof Collection || value instanceof Map)
        {
            StringBuilder sb = new StringBuilder();
            if (value instanceof List)
            {
                List l = (List)value;
                sb.append("[");
                for (int i = 0; i < l.size(); i++)
                {
                    if (i > 0)
                        sb.append(", ");
                    sb.append(formatForCQL(l.get(i)));
                }
                sb.append("]");
            }
            else if (value instanceof Set)
            {
                Set s = (Set)value;
                sb.append("{");
                Iterator iter = s.iterator();
                while (iter.hasNext())
                {
                    sb.append(formatForCQL(iter.next()));
                    if (iter.hasNext())
                        sb.append(", ");
                }
                sb.append("}");
            }
            else
            {
                Map m = (Map)value;
                sb.append("{");
                Iterator iter = m.entrySet().iterator();
                while (iter.hasNext())
                {
                    Map.Entry entry = (Map.Entry)iter.next();
                    sb.append(formatForCQL(entry.getKey())).append(": ").append(formatForCQL(entry.getValue()));
                    if (iter.hasNext())
                        sb.append(", ");
                }
                sb.append("}");
            }
            return sb.toString();
        }

        AbstractType type = typeFor(value);
        String s = type.getString(type.decompose(value));

        if (type instanceof InetAddressType || type instanceof TimestampType)
            return String.format("'%s'", s);
        else if (type instanceof UTF8Type)
            return String.format("'%s'", s.replaceAll("'", "''"));
        else if (type instanceof BytesType)
            return "0x" + s;

        return s;
    }

    protected static ByteBuffer makeByteBuffer(Object value, AbstractType type)
    {
        if (value == null)
            return null;

        if (value instanceof TupleValue)
            return ((TupleValue)value).toByteBuffer();

        if (value instanceof ByteBuffer)
            return (ByteBuffer)value;

        return type.decompose(serializeTuples(value));
    }

    private static String formatValue(ByteBuffer bb, AbstractType<?> type)
    {
        if (bb == null)
            return "null";

        if (type instanceof CollectionType)
        {
            // CollectionType override getString() to use hexToBytes. We can't change that
            // without breaking SSTable2json, but the serializer for collection have the
            // right getString so using it directly instead.
            TypeSerializer ser = type.getSerializer();
            return ser.toString(ser.deserialize(bb));
        }

        return type.getString(bb);
    }

    protected TupleValue tuple(Object...values)
    {
        return new TupleValue(values);
    }

    protected Object userType(Object... values)
    {
        if (values.length % 2 != 0)
            throw new IllegalArgumentException("userType() requires an even number of arguments");

        String[] fieldNames = new String[values.length / 2];
        Object[] fieldValues = new Object[values.length / 2];
        int fieldNum = 0;
        for (int i = 0; i < values.length; i += 2)
        {
            fieldNames[fieldNum] = (String) values[i];
            fieldValues[fieldNum] = values[i + 1];
            fieldNum++;
        }
        return new UserTypeValue(fieldNames, fieldValues);
    }

    protected Object list(Object...values)
    {
        return Arrays.asList(values);
    }

    protected Object set(Object...values)
    {
        return ImmutableSet.copyOf(values);
    }

    protected Object map(Object...values)
    {
        if (values.length % 2 != 0)
            throw new IllegalArgumentException();

        int size = values.length / 2;
        Map m = new LinkedHashMap(size);
        for (int i = 0; i < size; i++)
            m.put(values[2 * i], values[(2 * i) + 1]);
        return m;
    }

    protected com.datastax.driver.core.TupleType tupleTypeOf(ProtocolVersion protocolVersion, DataType...types)
    {
        requireNetwork();
        return clusters.get(protocolVersion).getMetadata().newTupleType(types);
    }

    // Attempt to find an AbstracType from a value (for serialization/printing sake).
    // Will work as long as we use types we know of, which is good enough for testing
    private static AbstractType typeFor(Object value)
    {
        if (value instanceof ByteBuffer || value instanceof TupleValue || value == null)
            return BytesType.instance;

        if (value instanceof Byte)
            return ByteType.instance;

        if (value instanceof Short)
            return ShortType.instance;

        if (value instanceof Integer)
            return Int32Type.instance;

        if (value instanceof Long)
            return LongType.instance;

        if (value instanceof Float)
            return FloatType.instance;

        if (value instanceof Duration)
            return DurationType.instance;

        if (value instanceof Double)
            return DoubleType.instance;

        if (value instanceof BigInteger)
            return IntegerType.instance;

        if (value instanceof BigDecimal)
            return DecimalType.instance;

        if (value instanceof String)
            return UTF8Type.instance;

        if (value instanceof Boolean)
            return BooleanType.instance;

        if (value instanceof InetAddress)
            return InetAddressType.instance;

        if (value instanceof Date)
            return TimestampType.instance;

        if (value instanceof UUID)
            return UUIDType.instance;

        if (value instanceof List)
        {
            List l = (List)value;
            AbstractType elt = l.isEmpty() ? BytesType.instance : typeFor(l.get(0));
            return ListType.getInstance(elt, true);
        }

        if (value instanceof Set)
        {
            Set s = (Set)value;
            AbstractType elt = s.isEmpty() ? BytesType.instance : typeFor(s.iterator().next());
            return SetType.getInstance(elt, true);
        }

        if (value instanceof Map)
        {
            Map m = (Map)value;
            AbstractType keys, values;
            if (m.isEmpty())
            {
                keys = BytesType.instance;
                values = BytesType.instance;
            }
            else
            {
                Map.Entry entry = (Map.Entry)m.entrySet().iterator().next();
                keys = typeFor(entry.getKey());
                values = typeFor(entry.getValue());
            }
            return MapType.getInstance(keys, values, true);
        }

        throw new IllegalArgumentException("Unsupported value type (value is " + value + ")");
    }

    private static class TupleValue
    {
        protected final Object[] values;

        TupleValue(Object[] values)
        {
            this.values = values;
        }

        public ByteBuffer toByteBuffer()
        {
            ByteBuffer[] bbs = new ByteBuffer[values.length];
            for (int i = 0; i < values.length; i++)
                bbs[i] = makeByteBuffer(values[i], typeFor(values[i]));
            return TupleType.buildValue(bbs);
        }

        public String toCQLString()
        {
            StringBuilder sb = new StringBuilder();
            sb.append("(");
            for (int i = 0; i < values.length; i++)
            {
                if (i > 0)
                    sb.append(", ");
                sb.append(formatForCQL(values[i]));
            }
            sb.append(")");
            return sb.toString();
        }

        public String toString()
        {
            return "TupleValue" + toCQLString();
        }
    }

    private static class UserTypeValue extends TupleValue
    {
        private final String[] fieldNames;

        UserTypeValue(String[] fieldNames, Object[] fieldValues)
        {
            super(fieldValues);
            this.fieldNames = fieldNames;
        }

        @Override
        public String toCQLString()
        {
            StringBuilder sb = new StringBuilder();
            sb.append("{");
            boolean haveEntry = false;
            for (int i = 0; i < values.length; i++)
            {
                if (values[i] != null)
                {
                    if (haveEntry)
                        sb.append(", ");
                    sb.append(ColumnIdentifier.maybeQuote(fieldNames[i]));
                    sb.append(": ");
                    sb.append(formatForCQL(values[i]));
                    haveEntry = true;
                }
            }
            assert haveEntry;
            sb.append("}");
            return sb.toString();
        }

        public String toString()
        {
            return "UserTypeValue" + toCQLString();
        }
    }
}<|MERGE_RESOLUTION|>--- conflicted
+++ resolved
@@ -33,7 +33,6 @@
 
 import com.google.common.base.Objects;
 import com.google.common.collect.ImmutableSet;
-import com.google.common.collect.Ordering;
 import org.junit.*;
 import org.slf4j.Logger;
 import org.slf4j.LoggerFactory;
@@ -764,15 +763,9 @@
         return sessionNet().execute(new SimpleStatement(formatQuery(query)).setFetchSize(pageSize));
     }
 
-<<<<<<< HEAD
     public Session sessionNet()
     {
         return sessionNet(getDefaultVersion());
-=======
-    protected Session sessionNet()
-    {
-        return sessionNet(PROTOCOL_VERSIONS.get(PROTOCOL_VERSIONS.size() - 1));
->>>>>>> 6fb5206c
     }
 
     public Session sessionNet(ProtocolVersion protocolVersion)
