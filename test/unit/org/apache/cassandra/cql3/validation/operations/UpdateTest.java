--- conflicted
+++ resolved
@@ -23,23 +23,15 @@
 import org.junit.Assert;
 import org.junit.Test;
 
-<<<<<<< HEAD
-import static org.apache.commons.lang3.StringUtils.isEmpty;
-
-=======
->>>>>>> bd14400a
 import org.apache.cassandra.cql3.Attributes;
 import org.apache.cassandra.cql3.CQLTester;
 import org.apache.cassandra.cql3.UntypedResultSet;
 import org.apache.cassandra.cql3.UntypedResultSet.Row;
-<<<<<<< HEAD
-=======
 import org.apache.cassandra.db.ColumnFamilyStore;
 import org.apache.cassandra.db.Keyspace;
 
 import static org.apache.commons.lang3.StringUtils.isEmpty;
 import static org.junit.Assert.assertTrue;
->>>>>>> bd14400a
 
 public class UpdateTest extends CQLTester
 {
@@ -629,8 +621,6 @@
                    row(1,1,1,4,4));
     }
 
-<<<<<<< HEAD
-=======
     /**
      * Test for CASSANDRA-13152
      */
@@ -677,5 +667,4 @@
         ColumnFamilyStore cfs = keyspace.getColumnFamilyStore(currentTable());
         return cfs.metric.allMemtablesLiveDataSize.getValue() == 0;
     }
->>>>>>> bd14400a
 }