/*
 * Licensed to the Apache Software Foundation (ASF) under one
 * or more contributor license agreements.  See the NOTICE file
 * distributed with this work for additional information
 * regarding copyright ownership.  The ASF licenses this file
 * to you under the Apache License, Version 2.0 (the
 * "License"); you may not use this file except in compliance
 * with the License.  You may obtain a copy of the License at
 *
 *     http://www.apache.org/licenses/LICENSE-2.0
 *
 * Unless required by applicable law or agreed to in writing, software
 * distributed under the License is distributed on an "AS IS" BASIS,
 * WITHOUT WARRANTIES OR CONDITIONS OF ANY KIND, either express or implied.
 * See the License for the specific language governing permissions and
 * limitations under the License.
 */
package org.apache.cassandra.cql3.validation.entities;

import static org.junit.Assert.assertTrue;
import static org.junit.Assert.fail;

import java.nio.ByteBuffer;
import java.util.HashMap;
import java.util.List;
import java.util.Locale;
import java.util.Map;
import java.util.Set;
import java.util.UUID;
import java.util.concurrent.CountDownLatch;

import org.apache.cassandra.cql3.CQLTester;
import org.apache.cassandra.db.ColumnFamily;
import org.apache.cassandra.db.ColumnFamilyStore;
import org.apache.cassandra.db.DecoratedKey;
import org.apache.cassandra.db.IndexExpression;
import org.apache.cassandra.db.composites.CellName;
import org.apache.cassandra.db.index.IndexNotAvailableException;
import org.apache.cassandra.db.index.PerRowSecondaryIndex;
import org.apache.cassandra.db.index.SecondaryIndexSearcher;
import org.apache.cassandra.db.index.composites.CompositesSearcher;
import org.apache.cassandra.exceptions.ConfigurationException;
import org.apache.cassandra.exceptions.InvalidRequestException;
import org.apache.cassandra.exceptions.SyntaxException;
import org.apache.cassandra.utils.FBUtilities;
import org.apache.cassandra.utils.concurrent.OpOrder.Group;
import org.apache.commons.lang3.StringUtils;
import org.junit.Test;

import static org.apache.cassandra.utils.ByteBufferUtil.EMPTY_BYTE_BUFFER;
import static org.apache.cassandra.utils.ByteBufferUtil.bytes;

public class SecondaryIndexTest extends CQLTester
{
    private static final int TOO_BIG = 1024 * 65;

    @Test
    public void testCreateAndDropIndex() throws Throwable
    {
        testCreateAndDropIndex("test", false);
        testCreateAndDropIndex("test2", true);
    }

    @Test
    public void testCreateAndDropIndexWithQuotedIdentifier() throws Throwable
    {
        testCreateAndDropIndex("\"quoted_ident\"", false);
        testCreateAndDropIndex("\"quoted_ident2\"", true);
    }

    @Test
    public void testCreateAndDropIndexWithCamelCaseIdentifier() throws Throwable
    {
        testCreateAndDropIndex("CamelCase", false);
        testCreateAndDropIndex("CamelCase2", true);
    }

    /**
     * Test creating and dropping an index with the specified name.
     *
     * @param indexName         the index name
     * @param addKeyspaceOnDrop add the keyspace name in the drop statement
     * @throws Throwable if an error occurs
     */
    private void testCreateAndDropIndex(String indexName, boolean addKeyspaceOnDrop) throws Throwable
    {
        execute("USE system");
        assertInvalidMessage("Index '" + removeQuotes(indexName.toLowerCase(Locale.US)) + "' could not be found", "DROP INDEX " + indexName + ";");

        createTable("CREATE TABLE %s (a int primary key, b int);");
        createIndex("CREATE INDEX " + indexName + " ON %s(b);");
        createIndex("CREATE INDEX IF NOT EXISTS " + indexName + " ON %s(b);");

        assertInvalidMessage("Index already exists", "CREATE INDEX " + indexName + " ON %s(b)");

        execute("INSERT INTO %s (a, b) values (?, ?);", 0, 0);
        execute("INSERT INTO %s (a, b) values (?, ?);", 1, 1);
        execute("INSERT INTO %s (a, b) values (?, ?);", 2, 2);
        execute("INSERT INTO %s (a, b) values (?, ?);", 3, 1);

        assertRows(execute("SELECT * FROM %s where b = ?", 1), row(1, 1), row(3, 1));
        assertInvalidMessage("Index '" + removeQuotes(indexName.toLowerCase(Locale.US)) + "' could not be found in any of the tables of keyspace 'system'",
                             "DROP INDEX " + indexName);

        if (addKeyspaceOnDrop)
        {
            dropIndex("DROP INDEX " + KEYSPACE + "." + indexName);
        }
        else
        {
            execute("USE " + KEYSPACE);
            execute("DROP INDEX " + indexName);
        }

        assertInvalidMessage("Predicates on non-primary-key columns (b) are not yet supported for non secondary index queries",
                             "SELECT * FROM %s where b = ?", 1);
        dropIndex("DROP INDEX IF EXISTS " + indexName);
        assertInvalidMessage("Index '" + removeQuotes(indexName.toLowerCase(Locale.US)) + "' could not be found", "DROP INDEX " + indexName);
    }

    /**
     * Removes the quotes from the specified index name.
     *
     * @param indexName the index name from which the quotes must be removed.
     * @return the unquoted index name.
     */
    private static String removeQuotes(String indexName)
    {
        return StringUtils.remove(indexName, '\"');
    }

    /**
     * Check that you can query for an indexed column even with a key EQ clause,
     * migrated from cql_tests.py:TestCQL.static_cf_test()
     */
    @Test
    public void testSelectWithEQ() throws Throwable
    {
        createTable("CREATE TABLE %s (userid uuid PRIMARY KEY, firstname text, lastname text, age int)");
        createIndex("CREATE INDEX byAge ON %s(age)");

        UUID id1 = UUID.fromString("550e8400-e29b-41d4-a716-446655440000");
        UUID id2 = UUID.fromString("f47ac10b-58cc-4372-a567-0e02b2c3d479");

        execute("INSERT INTO %s (userid, firstname, lastname, age) VALUES (?, 'Frodo', 'Baggins', 32)", id1);
        execute("UPDATE %s SET firstname = 'Samwise', lastname = 'Gamgee', age = 33 WHERE userid = ?", id2);

        assertEmpty(execute("SELECT firstname FROM %s WHERE userid = ? AND age = 33", id1));

        assertRows(execute("SELECT firstname FROM %s WHERE userid = ? AND age = 33", id2),
                   row("Samwise"));
    }

    /**
     * Check CREATE INDEX without name and validate the index can be dropped,
     * migrated from cql_tests.py:TestCQL.nameless_index_test()
     */
    @Test
    public void testNamelessIndex() throws Throwable
    {
        createTable(" CREATE TABLE %s (id text PRIMARY KEY, birth_year int)");

        createIndex("CREATE INDEX on %s (birth_year)");

        execute("INSERT INTO %s (id, birth_year) VALUES ('Tom', 42)");
        execute("INSERT INTO %s (id, birth_year) VALUES ('Paul', 24)");
        execute("INSERT INTO %s (id, birth_year) VALUES ('Bob', 42)");

        assertRows(execute("SELECT id FROM %s WHERE birth_year = 42"),
                   row("Tom"),
                   row("Bob"));

        execute("DROP INDEX %s_birth_year_idx");

        assertInvalid("SELECT id FROM users WHERE birth_year = 42");
    }

    /**
     * Test range queries with 2ndary indexes (#4257),
     * migrated from cql_tests.py:TestCQL.range_query_2ndary_test()
     */
    @Test
    public void testRangeQuery() throws Throwable
    {
        createTable("CREATE TABLE %s (id int primary key, row int, setid int)");
        createIndex("CREATE INDEX indextest_setid_idx ON %s (setid)");

        execute("INSERT INTO %s (id, row, setid) VALUES (?, ?, ?)", 0, 0, 0);
        execute("INSERT INTO %s (id, row, setid) VALUES (?, ?, ?)", 1, 1, 0);
        execute("INSERT INTO %s (id, row, setid) VALUES (?, ?, ?)", 2, 2, 0);
        execute("INSERT INTO %s (id, row, setid) VALUES (?, ?, ?)", 3, 3, 0);

        assertInvalid("SELECT * FROM %s WHERE setid = 0 AND row < 1");

        assertRows(execute("SELECT * FROM %s WHERE setid = 0 AND row < 1 ALLOW FILTERING"),
                   row(0, 0, 0));
    }

    /**
     * Check for unknown compression parameters options (#4266),
     * migrated from cql_tests.py:TestCQL.compression_option_validation_test()
     */
    @Test
    public void testUnknownCompressionOptions() throws Throwable
    {
        String tableName = createTableName();
        assertInvalidThrow(SyntaxException.class, String.format(
                                                               "CREATE TABLE %s (key varchar PRIMARY KEY, password varchar, gender varchar) WITH compression_parameters:sstable_compressor = 'DeflateCompressor'", tableName));


        assertInvalidThrow(ConfigurationException.class, String.format(
                                                                      "CREATE TABLE %s (key varchar PRIMARY KEY, password varchar, gender varchar) WITH compression = { 'sstable_compressor': 'DeflateCompressor' }", tableName));
    }

    /**
     * Check one can use arbitrary name for datacenter when creating keyspace (#4278),
     * migrated from cql_tests.py:TestCQL.keyspace_creation_options_test()
     */
    @Test
    public void testDataCenterName() throws Throwable
    {
       execute("CREATE KEYSPACE Foo WITH replication = { 'class' : 'NetworkTopologyStrategy', 'us-east' : 1, 'us-west' : 1 };");
    }

    /**
     * Migrated from cql_tests.py:TestCQL.indexes_composite_test()
     */
    @Test
    public void testIndexOnComposite() throws Throwable
    {
        String tableName = createTable("CREATE TABLE %s (blog_id int, timestamp int, author text, content text, PRIMARY KEY (blog_id, timestamp))");

        execute("INSERT INTO %s (blog_id, timestamp, author, content) VALUES (?, ?, ?, ?)", 0, 0, "bob", "1st post");
        execute("INSERT INTO %s (blog_id, timestamp, author, content) VALUES (?, ?, ?, ?)", 0, 1, "tom", "2nd post");
        execute("INSERT INTO %s (blog_id, timestamp, author, content) VALUES (?, ?, ?, ?)", 0, 2, "bob", "3rd post");
        execute("INSERT INTO %s (blog_id, timestamp, author, content) VALUES (?, ?, ?, ?)", 0, 3, "tom", "4th post");
        execute("INSERT INTO %s (blog_id, timestamp, author, content) VALUES (?, ?, ?, ?)", 1, 0, "bob", "5th post");

        createIndex("CREATE INDEX authoridx ON %s (author)");

        assertTrue(waitForIndex(keyspace(), tableName, "authoridx"));

        assertRows(execute("SELECT blog_id, timestamp FROM %s WHERE author = 'bob'"),
                   row(1, 0),
                   row(0, 0),
                   row(0, 2));

        execute("INSERT INTO %s (blog_id, timestamp, author, content) VALUES (?, ?, ?, ?)", 1, 1, "tom", "6th post");
        execute("INSERT INTO %s (blog_id, timestamp, author, content) VALUES (?, ?, ?, ?)", 1, 2, "tom", "7th post");
        execute("INSERT INTO %s (blog_id, timestamp, author, content) VALUES (?, ?, ?, ?)", 1, 3, "bob", "8th post");

        assertRows(execute("SELECT blog_id, timestamp FROM %s WHERE author = 'bob'"),
                   row(1, 0),
                   row(1, 3),
                   row(0, 0),
                   row(0, 2));

        execute("DELETE FROM %s WHERE blog_id = 0 AND timestamp = 2");

        assertRows(execute("SELECT blog_id, timestamp FROM %s WHERE author = 'bob'"),
                   row(1, 0),
                   row(1, 3),
                   row(0, 0));
    }

    /**
     * Test for the validation bug of #4709,
     * migrated from cql_tests.py:TestCQL.refuse_in_with_indexes_test()
     */
    @Test
    public void testInvalidIndexSelect() throws Throwable
    {
        createTable("create table %s (pk varchar primary key, col1 varchar, col2 varchar)");
        createIndex("create index on %s (col1)");
        createIndex("create index on %s (col2)");

        execute("insert into %s (pk, col1, col2) values ('pk1','foo1','bar1')");
        execute("insert into %s (pk, col1, col2) values ('pk1a','foo1','bar1')");
        execute("insert into %s (pk, col1, col2) values ('pk1b','foo1','bar1')");
        execute("insert into %s (pk, col1, col2) values ('pk1c','foo1','bar1')");
        execute("insert into %s (pk, col1, col2) values ('pk2','foo2','bar2')");
        execute("insert into %s (pk, col1, col2) values ('pk3','foo3','bar3')");
        assertInvalid("select * from %s where col2 in ('bar1', 'bar2')");

        //Migrated from cql_tests.py:TestCQL.bug_6050_test()
        createTable("CREATE TABLE %s (k int PRIMARY KEY, a int, b int)");

        createIndex("CREATE INDEX ON %s (a)");
        assertInvalid("SELECT * FROM %s WHERE a = 3 AND b IN (1, 3)");

    }

    /**
     * Migrated from cql_tests.py:TestCQL.edge_2i_on_complex_pk_test()
     */
    @Test
    public void testIndexesOnComplexPrimaryKey() throws Throwable
    {
        createTable("CREATE TABLE %s (pk0 int, pk1 int, ck0 int, ck1 int, ck2 int, value int, PRIMARY KEY ((pk0, pk1), ck0, ck1, ck2))");

        execute("CREATE INDEX ON %s (pk0)");
        execute("CREATE INDEX ON %s (ck0)");
        execute("CREATE INDEX ON %s (ck1)");
        execute("CREATE INDEX ON %s (ck2)");

        execute("INSERT INTO %s (pk0, pk1, ck0, ck1, ck2, value) VALUES (0, 1, 2, 3, 4, 5)");
        execute("INSERT INTO %s (pk0, pk1, ck0, ck1, ck2, value) VALUES (1, 2, 3, 4, 5, 0)");
        execute("INSERT INTO %s (pk0, pk1, ck0, ck1, ck2, value) VALUES (2, 3, 4, 5, 0, 1)");
        execute("INSERT INTO %s (pk0, pk1, ck0, ck1, ck2, value) VALUES (3, 4, 5, 0, 1, 2)");
        execute("INSERT INTO %s (pk0, pk1, ck0, ck1, ck2, value) VALUES (4, 5, 0, 1, 2, 3)");
        execute("INSERT INTO %s (pk0, pk1, ck0, ck1, ck2, value) VALUES (5, 0, 1, 2, 3, 4)");

        assertRows(execute("SELECT value FROM %s WHERE pk0 = 2"),
                   row(1));

        assertRows(execute("SELECT value FROM %s WHERE ck0 = 0"),
                   row(3));

        assertRows(execute("SELECT value FROM %s WHERE pk0 = 3 AND pk1 = 4 AND ck1 = 0"),
                   row(2));

        assertRows(execute("SELECT value FROM %s WHERE pk0 = 5 AND pk1 = 0 AND ck0 = 1 AND ck2 = 3 ALLOW FILTERING"),
                   row(4));
    }

    /**
     * Test for CASSANDRA-5240,
     * migrated from cql_tests.py:TestCQL.bug_5240_test()
     */
    @Test
    public void testIndexOnCompoundRowKey() throws Throwable
    {
        createTable("CREATE TABLE %s (interval text, seq int, id int, severity int, PRIMARY KEY ((interval, seq), id) ) WITH CLUSTERING ORDER BY (id DESC)");

        execute("CREATE INDEX ON %s (severity)");

        execute("insert into %s (interval, seq, id , severity) values('t',1, 1, 1)");
        execute("insert into %s (interval, seq, id , severity) values('t',1, 2, 1)");
        execute("insert into %s (interval, seq, id , severity) values('t',1, 3, 2)");
        execute("insert into %s (interval, seq, id , severity) values('t',1, 4, 3)");
        execute("insert into %s (interval, seq, id , severity) values('t',2, 1, 3)");
        execute("insert into %s (interval, seq, id , severity) values('t',2, 2, 3)");
        execute("insert into %s (interval, seq, id , severity) values('t',2, 3, 1)");
        execute("insert into %s (interval, seq, id , severity) values('t',2, 4, 2)");

        assertRows(execute("select * from %s where severity = 3 and interval = 't' and seq =1"),
                   row("t", 1, 4, 3));
    }

    /**
     * Migrated from cql_tests.py:TestCQL.secondary_index_counters()
     */
    @Test
    public void testIndexOnCountersInvalid() throws Throwable
    {
        createTable("CREATE TABLE %s (k int PRIMARY KEY, c counter)");
        assertInvalid("CREATE INDEX ON test(c)");
    }

    /**
     * Migrated from cql_tests.py:TestCQL.collection_indexing_test()
     */
    @Test
    public void testIndexOnCollections() throws Throwable
    {
        createTable(" CREATE TABLE %s ( k int, v int, l list<int>, s set<text>, m map<text, int>, PRIMARY KEY (k, v))");

        createIndex("CREATE INDEX ON %s (l)");
        createIndex("CREATE INDEX ON %s (s)");
        createIndex("CREATE INDEX ON %s (m)");

        execute("INSERT INTO %s (k, v, l, s, m) VALUES (0, 0, [1, 2],    {'a'},      {'a' : 1})");
        execute("INSERT INTO %s (k, v, l, s, m) VALUES (0, 1, [3, 4],    {'b', 'c'}, {'a' : 1, 'b' : 2})");
        execute("INSERT INTO %s (k, v, l, s, m) VALUES (0, 2, [1],       {'a', 'c'}, {'c' : 3})");
        execute("INSERT INTO %s (k, v, l, s, m) VALUES (1, 0, [1, 2, 4], {},         {'b' : 1})");
        execute("INSERT INTO %s (k, v, l, s, m) VALUES (1, 1, [4, 5],    {'d'},      {'a' : 1, 'b' : 3})");

        // lists
        assertRows(execute("SELECT k, v FROM %s WHERE l CONTAINS 1"), row(1, 0), row(0, 0), row(0, 2));
        assertRows(execute("SELECT k, v FROM %s WHERE k = 0 AND l CONTAINS 1"), row(0, 0), row(0, 2));
        assertRows(execute("SELECT k, v FROM %s WHERE l CONTAINS 2"), row(1, 0), row(0, 0));
        assertEmpty(execute("SELECT k, v FROM %s WHERE l CONTAINS 6"));

        // sets
        assertRows(execute("SELECT k, v FROM %s WHERE s CONTAINS 'a'"), row(0, 0), row(0, 2));
        assertRows(execute("SELECT k, v FROM %s WHERE k = 0 AND s CONTAINS 'a'"), row(0, 0), row(0, 2));
        assertRows(execute("SELECT k, v FROM %s WHERE s CONTAINS 'd'"), row(1, 1));
        assertEmpty(execute("SELECT k, v FROM %s  WHERE s CONTAINS 'e'"));

        // maps
        assertRows(execute("SELECT k, v FROM %s WHERE m CONTAINS 1"), row(1, 0), row(1, 1), row(0, 0), row(0, 1));
        assertRows(execute("SELECT k, v FROM %s WHERE k = 0 AND m CONTAINS 1"), row(0, 0), row(0, 1));
        assertRows(execute("SELECT k, v FROM %s WHERE m CONTAINS 2"), row(0, 1));
        assertEmpty(execute("SELECT k, v FROM %s  WHERE m CONTAINS 4"));
    }

    /**
     * Migrated from cql_tests.py:TestCQL.map_keys_indexing()
     */
    @Test
    public void testIndexOnMapKeys() throws Throwable
    {
        createTable("CREATE TABLE %s (k int, v int, m map<text, int>, PRIMARY KEY (k, v))");

        createIndex("CREATE INDEX ON %s(keys(m))");

        execute("INSERT INTO %s (k, v, m) VALUES (0, 0, {'a' : 1})");
        execute("INSERT INTO %s (k, v, m) VALUES (0, 1, {'a' : 1, 'b' : 2})");
        execute("INSERT INTO %s (k, v, m) VALUES (0, 2, {'c' : 3})");
        execute("INSERT INTO %s (k, v, m) VALUES (1, 0, {'b' : 1})");
        execute("INSERT INTO %s (k, v, m) VALUES (1, 1, {'a' : 1, 'b' : 3})");

        // maps
        assertRows(execute("SELECT k, v FROM %s WHERE m CONTAINS KEY 'a'"), row(1, 1), row(0, 0), row(0, 1));
        assertRows(execute("SELECT k, v FROM %s WHERE k = 0 AND m CONTAINS KEY 'a'"), row(0, 0), row(0, 1));
        assertRows(execute("SELECT k, v FROM %s WHERE m CONTAINS KEY 'c'"), row(0, 2));
        assertEmpty(execute("SELECT k, v FROM %s  WHERE m CONTAINS KEY 'd'"));

        // we're not allowed to create a value index if we already have a key one
        assertInvalid("CREATE INDEX ON %s(m)");
    }

    /**
     * Test for #6950 bug,
     * migrated from cql_tests.py:TestCQL.key_index_with_reverse_clustering()
     */
    @Test
    public void testIndexOnKeyWithReverseClustering() throws Throwable
    {
        createTable(" CREATE TABLE %s (k1 int, k2 int, v int, PRIMARY KEY ((k1, k2), v) ) WITH CLUSTERING ORDER BY (v DESC)");

        createIndex("CREATE INDEX ON %s (k2)");

        execute("INSERT INTO %s (k1, k2, v) VALUES (0, 0, 1)");
        execute("INSERT INTO %s (k1, k2, v) VALUES (0, 1, 2)");
        execute("INSERT INTO %s (k1, k2, v) VALUES (0, 0, 3)");
        execute("INSERT INTO %s (k1, k2, v) VALUES (1, 0, 4)");
        execute("INSERT INTO %s (k1, k2, v) VALUES (1, 1, 5)");
        execute("INSERT INTO %s (k1, k2, v) VALUES (2, 0, 7)");
        execute("INSERT INTO %s (k1, k2, v) VALUES (2, 1, 8)");
        execute("INSERT INTO %s (k1, k2, v) VALUES (3, 0, 1)");

        assertRows(execute("SELECT * FROM %s WHERE k2 = 0 AND v >= 2 ALLOW FILTERING"),
                   row(2, 0, 7),
                   row(0, 0, 3),
                   row(1, 0, 4));
    }

    /**
     * Test for CASSANDRA-6612,
     * migrated from cql_tests.py:TestCQL.bug_6612_test()
     */
    @Test
    public void testSelectCountOnIndexedColumn() throws Throwable
    {
        createTable("CREATE TABLE %s (username text, session_id text, app_name text, account text, last_access timestamp, created_on timestamp, PRIMARY KEY (username, session_id, app_name, account))");

        createIndex("create index ON %s (app_name)");
        createIndex("create index ON %s (last_access)");

        assertRows(execute("select count(*) from %s where app_name='foo' and account='bar' and last_access > 4 allow filtering"), row(0L));

        execute("insert into %s (username, session_id, app_name, account, last_access, created_on) values ('toto', 'foo', 'foo', 'bar', 12, 13)");

        assertRows(execute("select count(*) from %s where app_name='foo' and account='bar' and last_access > 4 allow filtering"), row(1L));
    }

    /**
     * Test for CASSANDRA-5732, Can not query secondary index
     * migrated from cql_tests.py:TestCQL.bug_5732_test(),
     * which was executing with a row cache size of 100 MB
     * and restarting the node, here we just cleanup the cache.
     */
    @Test
    public void testCanQuerySecondaryIndex() throws Throwable
    {
        String tableName = createTable("CREATE TABLE %s (k int PRIMARY KEY, v int,)");

        execute("ALTER TABLE %s WITH CACHING='ALL'");
        execute("INSERT INTO %s (k,v) VALUES (0,0)");
        execute("INSERT INTO %s (k,v) VALUES (1,1)");

        createIndex("CREATE INDEX testindex on %s (v)");
        assertTrue(waitForIndex(keyspace(), tableName, "testindex"));

        assertRows(execute("SELECT k FROM %s WHERE v = 0"), row(0));
        cleanupCache();
        assertRows(execute("SELECT k FROM %s WHERE v = 0"), row(0));
    }

    // CASSANDRA-8280/8081
    // reject updates with indexed values where value > 64k
    @Test
    public void testIndexOnCompositeValueOver64k() throws Throwable
    {
        createTable("CREATE TABLE %s(a int, b int, c blob, PRIMARY KEY (a))");
        createIndex("CREATE INDEX ON %s(c)");
        failInsert("INSERT INTO %s (a, b, c) VALUES (0, 0, ?)", ByteBuffer.allocate(TOO_BIG));
    }

    @Test
    public void testIndexOnClusteringColumnInsertPartitionKeyAndClusteringsOver64k() throws Throwable
    {
        createTable("CREATE TABLE %s(a blob, b blob, c blob, d int, PRIMARY KEY (a, b, c))");
        createIndex("CREATE INDEX ON %s(b)");

        // CompositeIndexOnClusteringKey creates index entries composed of the
        // PK plus all of the non-indexed clustering columns from the primary row
        // so we should reject where len(a) + len(c) > 65560 as this will form the
        // total clustering in the index table
        ByteBuffer a = ByteBuffer.allocate(100);
        ByteBuffer b = ByteBuffer.allocate(10);
        ByteBuffer c = ByteBuffer.allocate(FBUtilities.MAX_UNSIGNED_SHORT - 99);

        failInsert("INSERT INTO %s (a, b, c, d) VALUES (?, ?, ?, 0)", a, b, c);
    }

    @Test
    public void testCompactTableWithValueOver64k() throws Throwable
    {
        createTable("CREATE TABLE %s(a int, b blob, PRIMARY KEY (a)) WITH COMPACT STORAGE");
        createIndex("CREATE INDEX ON %s(b)");
        failInsert("INSERT INTO %s (a, b) VALUES (0, ?)", ByteBuffer.allocate(TOO_BIG));
    }

    @Test
    public void testIndexOnCollectionValueInsertPartitionKeyAndCollectionKeyOver64k() throws Throwable
    {
        createTable("CREATE TABLE %s(a blob , b map<blob, int>, PRIMARY KEY (a))");
        createIndex("CREATE INDEX ON %s(b)");

        // A collection key > 64k by itself will be rejected from
        // the primary table.
        // To test index validation we need to ensure that
        // len(b) < 64k, but len(a) + len(b) > 64k as that will
        // form the clustering in the index table
        ByteBuffer a = ByteBuffer.allocate(100);
        ByteBuffer b = ByteBuffer.allocate(FBUtilities.MAX_UNSIGNED_SHORT - 100);

        failInsert("UPDATE %s SET b[?] = 0 WHERE a = ?", b, a);
    }

    @Test
    public void testIndexOnCollectionKeyInsertPartitionKeyAndClusteringOver64k() throws Throwable
    {
        createTable("CREATE TABLE %s(a blob, b blob, c map<blob, int>, PRIMARY KEY (a, b))");
        createIndex("CREATE INDEX ON %s(KEYS(c))");

        // Basically the same as the case with non-collection clustering
        // CompositeIndexOnCollectionKeyy creates index entries composed of the
        // PK plus all of the clustering columns from the primary row, except the
        // collection element - which becomes the partition key in the index table
        ByteBuffer a = ByteBuffer.allocate(100);
        ByteBuffer b = ByteBuffer.allocate(FBUtilities.MAX_UNSIGNED_SHORT - 100);
        ByteBuffer c = ByteBuffer.allocate(10);

        failInsert("UPDATE %s SET c[?] = 0 WHERE a = ? and b = ?", c, a, b);
    }

    @Test
    public void testIndexOnPartitionKeyInsertValueOver64k() throws Throwable
    {
        createTable("CREATE TABLE %s(a int, b int, c blob, PRIMARY KEY ((a, b)))");
        createIndex("CREATE INDEX ON %s(a)");
        succeedInsert("INSERT INTO %s (a, b, c) VALUES (0, 0, ?)", ByteBuffer.allocate(TOO_BIG));
    }

    @Test
    public void testIndexOnPartitionKeyWithStaticColumnAndNoRows() throws Throwable
    {
        createTable("CREATE TABLE %s (pk1 int, pk2 int, c int, s int static, v int, PRIMARY KEY((pk1, pk2), c))");
        createIndex("CREATE INDEX ON %s (pk2)");
        execute("INSERT INTO %s (pk1, pk2, c, s, v) VALUES (?, ?, ?, ?, ?)", 1, 1, 1, 9, 1);
        execute("INSERT INTO %s (pk1, pk2, c, s, v) VALUES (?, ?, ?, ?, ?)", 1, 1, 2, 9, 2);
        execute("INSERT INTO %s (pk1, pk2, s) VALUES (?, ?, ?)", 2, 1, 9);
        execute("INSERT INTO %s (pk1, pk2, c, s, v) VALUES (?, ?, ?, ?, ?)", 3, 1, 1, 9, 1);

        assertRows(execute("SELECT * FROM %s WHERE pk2 = ?", 1),
                   row(2, 1, null, 9, null),
                   row(1, 1, 1, 9, 1),
                   row(1, 1, 2, 9, 2),
                   row(3, 1, 1, 9, 1));

        execute("UPDATE %s SET s=?, v=? WHERE pk1=? AND pk2=? AND c=?", 9, 1, 1, 10, 2);
        assertRows(execute("SELECT * FROM %s WHERE pk2 = ?", 10), row(1, 10, 2, 9, 1));

        execute("UPDATE %s SET s=? WHERE pk1=? AND pk2=?", 9, 1, 20);
        assertRows(execute("SELECT * FROM %s WHERE pk2 = ?", 20), row(1, 20, null, 9, null));
    }

    @Test
    public void testIndexOnClusteringColumnInsertValueOver64k() throws Throwable
    {
        createTable("CREATE TABLE %s(a int, b int, c blob, PRIMARY KEY (a, b))");
        createIndex("CREATE INDEX ON %s(b)");
        succeedInsert("INSERT INTO %s (a, b, c) VALUES (0, 0, ?)", ByteBuffer.allocate(TOO_BIG));
    }

    @Test
    public void testIndexOnFullCollectionEntryInsertCollectionValueOver64k() throws Throwable
    {
        createTable("CREATE TABLE %s(a int, b frozen<map<int, blob>>, PRIMARY KEY (a))");
        createIndex("CREATE INDEX ON %s(full(b))");
        Map<Integer, ByteBuffer> map = new HashMap<>();
        map.put(0, ByteBuffer.allocate(1024 * 65));
        failInsert("INSERT INTO %s (a, b) VALUES (0, ?)", map);
    }

    public void failInsert(String insertCQL, Object...args) throws Throwable
    {
        try
        {
            execute(insertCQL, args);
            fail("Expected statement to fail validation");
        }
        catch (Exception e)
        {
            // as expected
        }
    }

    public void succeedInsert(String insertCQL, Object...args) throws Throwable
    {
        execute(insertCQL, args);
        flush();
    }

    /**
     * Migrated from cql_tests.py:TestCQL.clustering_indexing_test()
     */
    @Test
    public void testIndexesOnClustering() throws Throwable
    {
        createTable("CREATE TABLE %s ( id1 int, id2 int, author text, time bigint, v1 text, v2 text, PRIMARY KEY ((id1, id2), author, time))");

        createIndex("CREATE INDEX ON %s (time)");
        execute("CREATE INDEX ON %s (id2)");

        execute("INSERT INTO %s (id1, id2, author, time, v1, v2) VALUES(0, 0, 'bob', 0, 'A', 'A')");
        execute("INSERT INTO %s (id1, id2, author, time, v1, v2) VALUES(0, 0, 'bob', 1, 'B', 'B')");
        execute("INSERT INTO %s (id1, id2, author, time, v1, v2) VALUES(0, 1, 'bob', 2, 'C', 'C')");
        execute("INSERT INTO %s (id1, id2, author, time, v1, v2) VALUES(0, 0, 'tom', 0, 'D', 'D')");
        execute("INSERT INTO %s (id1, id2, author, time, v1, v2) VALUES(0, 1, 'tom', 1, 'E', 'E')");

        assertRows(execute("SELECT v1 FROM %s WHERE time = 1"),
                   row("B"), row("E"));

        assertRows(execute("SELECT v1 FROM %s WHERE id2 = 1"),
                   row("C"), row("E"));

        assertRows(execute("SELECT v1 FROM %s WHERE id1 = 0 AND id2 = 0 AND author = 'bob' AND time = 0"),
                   row("A"));

        // Test for CASSANDRA-8206
        execute("UPDATE %s SET v2 = null WHERE id1 = 0 AND id2 = 0 AND author = 'bob' AND time = 1");

        assertRows(execute("SELECT v1 FROM %s WHERE id2 = 0"),
                   row("A"), row("B"), row("D"));

        assertRows(execute("SELECT v1 FROM %s WHERE time = 1"),
                   row("B"), row("E"));
    }

    /**
     * Migrated from cql_tests.py:TestCQL.invalid_clustering_indexing_test()
     */
    @Test
    public void testIndexesOnClusteringInvalid() throws Throwable
    {
        createTable("CREATE TABLE %s (a int, b int, c int, d int, PRIMARY KEY ((a, b))) WITH COMPACT STORAGE");
        assertInvalid("CREATE INDEX ON %s (a)");
        assertInvalid("CREATE INDEX ON %s (b)");

        createTable("CREATE TABLE %s (a int, b int, c int, PRIMARY KEY (a, b)) WITH COMPACT STORAGE");
        assertInvalid("CREATE INDEX ON %s (a)");
        assertInvalid("CREATE INDEX ON %s (b)");
        assertInvalid("CREATE INDEX ON %s (c)");

        createTable("CREATE TABLE %s (a int, b int, c int static , PRIMARY KEY (a, b))");
        assertInvalid("CREATE INDEX ON %s (c)");
    }

    @Test
    public void testIndexQueriesWithIndexNotReady() throws Throwable
    {
        createTable("CREATE TABLE %s (pk int, ck int, value int, PRIMARY KEY (pk, ck))");

        for (int i = 0; i < 10; i++)
            for (int j = 0; j < 10; j++)
                execute("INSERT INTO %s (pk, ck, value) VALUES (?, ?, ?)", i, j, i + j);

        createIndex("CREATE CUSTOM INDEX testIndex ON %s (value) USING '" + IndexBlockingOnInitialization.class.getName()
                + "'");
        try
        {
            execute("SELECT value FROM %s WHERE value = 2");
            fail();
        }
        catch (IndexNotAvailableException e)
        {
            assertTrue(true);
        }
        finally
        {
            execute("DROP index " + KEYSPACE + ".testIndex");
        }
    }

    @Test
    public void testWithEmptyRestrictionValueAndSecondaryIndex() throws Throwable
    {
        createTable("CREATE TABLE %s (pk blob, c blob, v blob, PRIMARY KEY ((pk), c))");
        createIndex("CREATE INDEX on %s(c)");
        createIndex("CREATE INDEX on %s(v)");

        execute("INSERT INTO %s (pk, c, v) VALUES (?, ?, ?)", bytes("foo123"), bytes("1"), bytes("1"));
        execute("INSERT INTO %s (pk, c, v) VALUES (?, ?, ?)", bytes("foo123"), bytes("2"), bytes("1"));

        for (boolean flush : new boolean[]{false, true})
        {
            if (flush)
                flush();

            // Test clustering columns restrictions
            assertEmpty(execute("SELECT * FROM %s WHERE pk = textAsBlob('foo123') AND c = textAsBlob('');"));

            assertEmpty(execute("SELECT * FROM %s WHERE pk = textAsBlob('foo123') AND (c) = (textAsBlob(''));"));

            assertRows(execute("SELECT * FROM %s WHERE pk = textAsBlob('foo123') AND c IN (textAsBlob(''), textAsBlob('1'));"),
                       row(bytes("foo123"), bytes("1"), bytes("1")));

            assertRows(execute("SELECT * FROM %s WHERE pk = textAsBlob('foo123') AND (c) IN ((textAsBlob('')), (textAsBlob('1')));"),
                       row(bytes("foo123"), bytes("1"), bytes("1")));

            assertRows(execute("SELECT * FROM %s WHERE pk = textAsBlob('foo123') AND c > textAsBlob('') AND v = textAsBlob('1') ALLOW FILTERING;"),
                       row(bytes("foo123"), bytes("1"), bytes("1")),
                       row(bytes("foo123"), bytes("2"), bytes("1")));

            assertRows(execute("SELECT * FROM %s WHERE pk = textAsBlob('foo123') AND c >= textAsBlob('') AND v = textAsBlob('1') ALLOW FILTERING;"),
                       row(bytes("foo123"), bytes("1"), bytes("1")),
                       row(bytes("foo123"), bytes("2"), bytes("1")));

            assertRows(execute("SELECT * FROM %s WHERE pk = textAsBlob('foo123') AND (c) >= (textAsBlob('')) AND v = textAsBlob('1') ALLOW FILTERING;"),
                       row(bytes("foo123"), bytes("1"), bytes("1")),
                       row(bytes("foo123"), bytes("2"), bytes("1")));

            assertEmpty(execute("SELECT * FROM %s WHERE pk = textAsBlob('foo123') AND c <= textAsBlob('') AND v = textAsBlob('1') ALLOW FILTERING;"));

            assertEmpty(execute("SELECT * FROM %s WHERE pk = textAsBlob('foo123') AND (c) <= (textAsBlob('')) AND v = textAsBlob('1') ALLOW FILTERING;"));

            assertEmpty(execute("SELECT * FROM %s WHERE pk = textAsBlob('foo123') AND (c) < (textAsBlob('')) AND v = textAsBlob('1') ALLOW FILTERING;"));

            assertEmpty(execute("SELECT * FROM %s WHERE pk = textAsBlob('foo123') AND c < textAsBlob('') AND v = textAsBlob('1') ALLOW FILTERING;"));

            assertEmpty(execute("SELECT * FROM %s WHERE pk = textAsBlob('foo123') AND c > textAsBlob('') AND c < textAsBlob('') AND v = textAsBlob('1') ALLOW FILTERING;"));

            assertEmpty(execute("SELECT * FROM %s WHERE pk = textAsBlob('foo123') AND (c) > (textAsBlob('')) AND (c) < (textAsBlob('')) AND v = textAsBlob('1') ALLOW FILTERING;"));
        }

        execute("INSERT INTO %s (pk, c, v) VALUES (?, ?, ?)",
                bytes("foo123"), EMPTY_BYTE_BUFFER, bytes("1"));

        for (boolean flush : new boolean[]{false, true})
        {
            if (flush)
                flush();

            assertRows(execute("SELECT * FROM %s WHERE pk = textAsBlob('foo123') AND c = textAsBlob('');"),
                       row(bytes("foo123"), EMPTY_BYTE_BUFFER, bytes("1")));

            assertRows(execute("SELECT * FROM %s WHERE pk = textAsBlob('foo123') AND (c) = (textAsBlob(''));"),
                       row(bytes("foo123"), EMPTY_BYTE_BUFFER, bytes("1")));

            assertRows(execute("SELECT * FROM %s WHERE pk = textAsBlob('foo123') AND c IN (textAsBlob(''), textAsBlob('1'));"),
                       row(bytes("foo123"), EMPTY_BYTE_BUFFER, bytes("1")),
                       row(bytes("foo123"), bytes("1"), bytes("1")));

            assertRows(execute("SELECT * FROM %s WHERE pk = textAsBlob('foo123') AND (c) IN ((textAsBlob('')), (textAsBlob('1')));"),
                       row(bytes("foo123"), EMPTY_BYTE_BUFFER, bytes("1")),
                       row(bytes("foo123"), bytes("1"), bytes("1")));

            assertRows(execute("SELECT * FROM %s WHERE pk = textAsBlob('foo123') AND c > textAsBlob('') AND v = textAsBlob('1') ALLOW FILTERING;"),
                       row(bytes("foo123"), bytes("1"), bytes("1")),
                       row(bytes("foo123"), bytes("2"), bytes("1")));

            assertRows(execute("SELECT * FROM %s WHERE pk = textAsBlob('foo123') AND c >= textAsBlob('') AND v = textAsBlob('1') ALLOW FILTERING;"),
                       row(bytes("foo123"), EMPTY_BYTE_BUFFER, bytes("1")),
                       row(bytes("foo123"), bytes("1"), bytes("1")),
                       row(bytes("foo123"), bytes("2"), bytes("1")));

            assertRows(execute("SELECT * FROM %s WHERE pk = textAsBlob('foo123') AND (c) >= (textAsBlob('')) AND v = textAsBlob('1') ALLOW FILTERING;"),
                       row(bytes("foo123"), EMPTY_BYTE_BUFFER, bytes("1")),
                       row(bytes("foo123"), bytes("1"), bytes("1")),
                       row(bytes("foo123"), bytes("2"), bytes("1")));

            assertRows(execute("SELECT * FROM %s WHERE pk = textAsBlob('foo123') AND c <= textAsBlob('') AND v = textAsBlob('1') ALLOW FILTERING;"),
                       row(bytes("foo123"), EMPTY_BYTE_BUFFER, bytes("1")));

            assertRows(execute("SELECT * FROM %s WHERE pk = textAsBlob('foo123') AND (c) <= (textAsBlob('')) AND v = textAsBlob('1') ALLOW FILTERING;"),
                       row(bytes("foo123"), EMPTY_BYTE_BUFFER, bytes("1")));

            assertEmpty(execute("SELECT * FROM %s WHERE pk = textAsBlob('foo123') AND c < textAsBlob('') AND v = textAsBlob('1') ALLOW FILTERING;"));

            assertEmpty(execute("SELECT * FROM %s WHERE pk = textAsBlob('foo123') AND (c) < (textAsBlob('')) AND v = textAsBlob('1') ALLOW FILTERING;"));

            assertEmpty(execute("SELECT * FROM %s WHERE pk = textAsBlob('foo123') AND c >= textAsBlob('') AND c < textAsBlob('') AND v = textAsBlob('1') ALLOW FILTERING;"));

            assertEmpty(execute("SELECT * FROM %s WHERE pk = textAsBlob('foo123') AND (c) >= (textAsBlob('')) AND c < textAsBlob('') AND v = textAsBlob('1') ALLOW FILTERING;"));

            // Test restrictions on non-primary key value
            assertEmpty(execute("SELECT * FROM %s WHERE pk = textAsBlob('foo123') AND v = textAsBlob('');"));
        }

        execute("INSERT INTO %s (pk, c, v) VALUES (?, ?, ?)",
                bytes("foo123"), bytes("3"), EMPTY_BYTE_BUFFER);

        for (boolean flush : new boolean[]{false, true})
        {
            if (flush)
                flush();

            assertRows(execute("SELECT * FROM %s WHERE pk = textAsBlob('foo123') AND v = textAsBlob('');"),
                       row(bytes("foo123"), bytes("3"), EMPTY_BYTE_BUFFER));
        }
    }

    @Test
    public void testEmptyRestrictionValueWithSecondaryIndexAndCompactTables() throws Throwable
    {
        createTable("CREATE TABLE %s (pk blob, c blob, v blob, PRIMARY KEY ((pk), c)) WITH COMPACT STORAGE");
        assertInvalidMessage("Secondary indexes are not supported on PRIMARY KEY columns in COMPACT STORAGE tables",
                            "CREATE INDEX on %s(c)");

        createTable("CREATE TABLE %s (pk blob PRIMARY KEY, v blob) WITH COMPACT STORAGE");
        createIndex("CREATE INDEX on %s(v)");

        execute("INSERT INTO %s (pk, v) VALUES (?, ?)", bytes("foo123"), bytes("1"));

        // Test restrictions on non-primary key value
        assertEmpty(execute("SELECT * FROM %s WHERE pk = textAsBlob('foo123') AND v = textAsBlob('');"));

        execute("INSERT INTO %s (pk, v) VALUES (?, ?)", bytes("foo124"), EMPTY_BYTE_BUFFER);

        assertRows(execute("SELECT * FROM %s WHERE v = textAsBlob('');"),
                   row(bytes("foo124"), EMPTY_BYTE_BUFFER));
    }

    @Test
    public void testIndexOnRegularColumnWithPartitionWithoutRows() throws Throwable
    {
        createTable("CREATE TABLE %s (pk int, c int, s int static, v int, PRIMARY KEY(pk, c))");
        createIndex("CREATE INDEX ON %s (v)");
        execute("INSERT INTO %s (pk, c, s, v) VALUES (?, ?, ?, ?)", 1, 1, 9, 1);
        execute("INSERT INTO %s (pk, c, s, v) VALUES (?, ?, ?, ?)", 1, 2, 9, 2);
        execute("INSERT INTO %s (pk, s) VALUES (?, ?)", 2, 9);
        execute("INSERT INTO %s (pk, c, s, v) VALUES (?, ?, ?, ?)", 3, 1, 9, 1);
        flush();
        execute("DELETE FROM %s WHERE pk = ? and c = ?", 3, 1);
        assertRows(execute("SELECT * FROM %s WHERE v = ?", 1),
                   row(1, 1, 9, 1));
    }

<<<<<<< HEAD
    /**
     * Custom index used to test the behavior of the system when the index is not ready.
     * As Custom indices cannot by <code>PerColumnSecondaryIndex</code> we use a <code>PerRowSecondaryIndex</code>
     * to avoid the check but return a <code>CompositesSearcher</code>.
     */
    public static class IndexBlockingOnInitialization extends PerRowSecondaryIndex
    {
        private volatile CountDownLatch latch = new CountDownLatch(1);

        @Override
        public void index(ByteBuffer rowKey, ColumnFamily cf)
        {
            try
            {
                latch.await();
            }
            catch (InterruptedException e)
            {
                Thread.interrupted();
            }
        }

        @Override
        public void delete(DecoratedKey key, Group opGroup)
        {
        }

        @Override
        public void init()
        {
        }

        @Override
        public void reload()
        {
        }

        @Override
        public void validateOptions() throws ConfigurationException
        {
        }

        @Override
        public String getIndexName()
        {
            return "testIndex";
        }

        @Override
        protected SecondaryIndexSearcher createSecondaryIndexSearcher(Set<ByteBuffer> columns)
        {
            return new CompositesSearcher(baseCfs.indexManager, columns)
            {
                @Override
                public boolean canHandleIndexClause(List<IndexExpression> clause)
                {
                    return true;
                }

                @Override
                public void validate(IndexExpression indexExpression) throws InvalidRequestException
                {
                }
            };
        }

        @Override
        public void forceBlockingFlush()
        {
        }

        @Override
        public ColumnFamilyStore getIndexCfs()
        {
            return baseCfs;
        }

        @Override
        public void removeIndex(ByteBuffer columnName)
        {
            latch.countDown();
        }

        @Override
        public void invalidate()
        {
        }

        @Override
        public void truncateBlocking(long truncatedAt)
        {
        }

        @Override
        public boolean indexes(CellName name)
        {
            return false;
        }

        @Override
        public long estimateResultRows()
        {
            return 0;
        }
=======
    @Test
    public void testIndexOnPartitionKeyInsertExpiringColumn() throws Throwable
    {
        createTable("CREATE TABLE %s (k1 int, k2 int, a int, b int, PRIMARY KEY ((k1, k2)))");
        createIndex("CREATE INDEX on %s(k1)");
        execute("INSERT INTO %s (k1, k2, a, b) VALUES (1, 2, 3, 4)");
        assertRows(execute("SELECT * FROM %s WHERE k1 = 1"), row(1, 2, 3, 4));
        execute("UPDATE %s USING TTL 1 SET b = 10 WHERE k1 = 1 AND k2 = 2");
        Thread.sleep(1000);
        assertRows(execute("SELECT * FROM %s WHERE k1 = 1"), row(1, 2, 3, null));
    }

    @Test
    public void testIndexOnClusteringKeyInsertExpiringColumn() throws Throwable
    {
        createTable("CREATE TABLE %s (pk int, ck int, a int, b int, PRIMARY KEY (pk, ck))");
        createIndex("CREATE INDEX on %s(ck)");
        execute("INSERT INTO %s (pk, ck, a, b) VALUES (1, 2, 3, 4)");
        assertRows(execute("SELECT * FROM %s WHERE ck = 2"), row(1, 2, 3, 4));
        execute("UPDATE %s USING TTL 1 SET b = 10 WHERE pk = 1 AND ck = 2");
        Thread.sleep(1000);
        assertRows(execute("SELECT * FROM %s WHERE ck = 2"), row(1, 2, 3, null));
    }

    @Test
    public void testIndexOnRegularColumnInsertExpiringColumn() throws Throwable
    {
        createTable("CREATE TABLE %s (pk int, ck int, a int, b int, PRIMARY KEY (pk, ck))");
        createIndex("CREATE INDEX on %s(a)");
        execute("INSERT INTO %s (pk, ck, a, b) VALUES (1, 2, 3, 4)");
        assertRows(execute("SELECT * FROM %s WHERE a = 3"), row(1, 2, 3, 4));

        execute("UPDATE %s USING TTL 1 SET b = 10 WHERE pk = 1 AND ck = 2");
        Thread.sleep(1000);
        assertRows(execute("SELECT * FROM %s WHERE a = 3"), row(1, 2, 3, null));

        execute("UPDATE %s USING TTL 1 SET a = 5 WHERE pk = 1 AND ck = 2");
        Thread.sleep(1000);
        assertEmpty(execute("SELECT * FROM %s WHERE a = 3"));
        assertEmpty(execute("SELECT * FROM %s WHERE a = 5"));
>>>>>>> b0db519b
    }
}<|MERGE_RESOLUTION|>--- conflicted
+++ resolved
@@ -860,7 +860,48 @@
                    row(1, 1, 9, 1));
     }
 
-<<<<<<< HEAD
+    @Test
+    public void testIndexOnPartitionKeyInsertExpiringColumn() throws Throwable
+    {
+        createTable("CREATE TABLE %s (k1 int, k2 int, a int, b int, PRIMARY KEY ((k1, k2)))");
+        createIndex("CREATE INDEX on %s(k1)");
+        execute("INSERT INTO %s (k1, k2, a, b) VALUES (1, 2, 3, 4)");
+        assertRows(execute("SELECT * FROM %s WHERE k1 = 1"), row(1, 2, 3, 4));
+        execute("UPDATE %s USING TTL 1 SET b = 10 WHERE k1 = 1 AND k2 = 2");
+        Thread.sleep(1000);
+        assertRows(execute("SELECT * FROM %s WHERE k1 = 1"), row(1, 2, 3, null));
+    }
+
+    @Test
+    public void testIndexOnClusteringKeyInsertExpiringColumn() throws Throwable
+    {
+        createTable("CREATE TABLE %s (pk int, ck int, a int, b int, PRIMARY KEY (pk, ck))");
+        createIndex("CREATE INDEX on %s(ck)");
+        execute("INSERT INTO %s (pk, ck, a, b) VALUES (1, 2, 3, 4)");
+        assertRows(execute("SELECT * FROM %s WHERE ck = 2"), row(1, 2, 3, 4));
+        execute("UPDATE %s USING TTL 1 SET b = 10 WHERE pk = 1 AND ck = 2");
+        Thread.sleep(1000);
+        assertRows(execute("SELECT * FROM %s WHERE ck = 2"), row(1, 2, 3, null));
+    }
+
+    @Test
+    public void testIndexOnRegularColumnInsertExpiringColumn() throws Throwable
+    {
+        createTable("CREATE TABLE %s (pk int, ck int, a int, b int, PRIMARY KEY (pk, ck))");
+        createIndex("CREATE INDEX on %s(a)");
+        execute("INSERT INTO %s (pk, ck, a, b) VALUES (1, 2, 3, 4)");
+        assertRows(execute("SELECT * FROM %s WHERE a = 3"), row(1, 2, 3, 4));
+
+        execute("UPDATE %s USING TTL 1 SET b = 10 WHERE pk = 1 AND ck = 2");
+        Thread.sleep(1000);
+        assertRows(execute("SELECT * FROM %s WHERE a = 3"), row(1, 2, 3, null));
+
+        execute("UPDATE %s USING TTL 1 SET a = 5 WHERE pk = 1 AND ck = 2");
+        Thread.sleep(1000);
+        assertEmpty(execute("SELECT * FROM %s WHERE a = 3"));
+        assertEmpty(execute("SELECT * FROM %s WHERE a = 5"));
+    }
+
     /**
      * Custom index used to test the behavior of the system when the index is not ready.
      * As Custom indices cannot by <code>PerColumnSecondaryIndex</code> we use a <code>PerRowSecondaryIndex</code>
@@ -965,47 +1006,5 @@
         {
             return 0;
         }
-=======
-    @Test
-    public void testIndexOnPartitionKeyInsertExpiringColumn() throws Throwable
-    {
-        createTable("CREATE TABLE %s (k1 int, k2 int, a int, b int, PRIMARY KEY ((k1, k2)))");
-        createIndex("CREATE INDEX on %s(k1)");
-        execute("INSERT INTO %s (k1, k2, a, b) VALUES (1, 2, 3, 4)");
-        assertRows(execute("SELECT * FROM %s WHERE k1 = 1"), row(1, 2, 3, 4));
-        execute("UPDATE %s USING TTL 1 SET b = 10 WHERE k1 = 1 AND k2 = 2");
-        Thread.sleep(1000);
-        assertRows(execute("SELECT * FROM %s WHERE k1 = 1"), row(1, 2, 3, null));
-    }
-
-    @Test
-    public void testIndexOnClusteringKeyInsertExpiringColumn() throws Throwable
-    {
-        createTable("CREATE TABLE %s (pk int, ck int, a int, b int, PRIMARY KEY (pk, ck))");
-        createIndex("CREATE INDEX on %s(ck)");
-        execute("INSERT INTO %s (pk, ck, a, b) VALUES (1, 2, 3, 4)");
-        assertRows(execute("SELECT * FROM %s WHERE ck = 2"), row(1, 2, 3, 4));
-        execute("UPDATE %s USING TTL 1 SET b = 10 WHERE pk = 1 AND ck = 2");
-        Thread.sleep(1000);
-        assertRows(execute("SELECT * FROM %s WHERE ck = 2"), row(1, 2, 3, null));
-    }
-
-    @Test
-    public void testIndexOnRegularColumnInsertExpiringColumn() throws Throwable
-    {
-        createTable("CREATE TABLE %s (pk int, ck int, a int, b int, PRIMARY KEY (pk, ck))");
-        createIndex("CREATE INDEX on %s(a)");
-        execute("INSERT INTO %s (pk, ck, a, b) VALUES (1, 2, 3, 4)");
-        assertRows(execute("SELECT * FROM %s WHERE a = 3"), row(1, 2, 3, 4));
-
-        execute("UPDATE %s USING TTL 1 SET b = 10 WHERE pk = 1 AND ck = 2");
-        Thread.sleep(1000);
-        assertRows(execute("SELECT * FROM %s WHERE a = 3"), row(1, 2, 3, null));
-
-        execute("UPDATE %s USING TTL 1 SET a = 5 WHERE pk = 1 AND ck = 2");
-        Thread.sleep(1000);
-        assertEmpty(execute("SELECT * FROM %s WHERE a = 3"));
-        assertEmpty(execute("SELECT * FROM %s WHERE a = 5"));
->>>>>>> b0db519b
     }
 }