/*
 * Licensed to the Apache Software Foundation (ASF) under one
 * or more contributor license agreements.  See the NOTICE file
 * distributed with this work for additional information
 * regarding copyright ownership.  The ASF licenses this file
 * to you under the Apache License, Version 2.0 (the
 * "License"); you may not use this file except in compliance
 * with the License.  You may obtain a copy of the License at
 *
 *     http://www.apache.org/licenses/LICENSE-2.0
 *
 * Unless required by applicable law or agreed to in writing, software
 * distributed under the License is distributed on an "AS IS" BASIS,
 * WITHOUT WARRANTIES OR CONDITIONS OF ANY KIND, either express or implied.
 * See the License for the specific language governing permissions and
 * limitations under the License.
 */

package org.apache.cassandra.cql3.validation.entities.udfverify;

import java.nio.ByteBuffer;
import java.util.List;

import com.datastax.driver.core.TypeCodec;
import org.apache.cassandra.config.DatabaseDescriptor;
import org.apache.cassandra.cql3.functions.JavaUDF;
import org.apache.cassandra.cql3.functions.UDFContext;
<<<<<<< HEAD
=======
import org.apache.cassandra.transport.ProtocolVersion;
>>>>>>> e0adc166

/**
 * Used by {@link org.apache.cassandra.cql3.validation.entities.UFVerifierTest}.
 */
public final class CallOrgApache extends JavaUDF
{
    public CallOrgApache(TypeCodec<Object> returnDataType, TypeCodec<Object>[] argDataTypes, UDFContext udfContext)
    {
        super(returnDataType, argDataTypes, udfContext);
<<<<<<< HEAD
    }

    protected Object executeAggregateImpl(int protocolVersion, Object firstParam, List<ByteBuffer> params)
    {
        throw new UnsupportedOperationException();
=======
>>>>>>> e0adc166
    }

    protected Object executeAggregateImpl(ProtocolVersion protocolVersion, Object firstParam, List<ByteBuffer> params)
    {
        throw new UnsupportedOperationException();
    }

    protected ByteBuffer executeImpl(ProtocolVersion protocolVersion, List<ByteBuffer> params)
    {
        DatabaseDescriptor.getClusterName();
        return null;
    }
}<|MERGE_RESOLUTION|>--- conflicted
+++ resolved
@@ -25,10 +25,7 @@
 import org.apache.cassandra.config.DatabaseDescriptor;
 import org.apache.cassandra.cql3.functions.JavaUDF;
 import org.apache.cassandra.cql3.functions.UDFContext;
-<<<<<<< HEAD
-=======
 import org.apache.cassandra.transport.ProtocolVersion;
->>>>>>> e0adc166
 
 /**
  * Used by {@link org.apache.cassandra.cql3.validation.entities.UFVerifierTest}.
@@ -38,14 +35,6 @@
     public CallOrgApache(TypeCodec<Object> returnDataType, TypeCodec<Object>[] argDataTypes, UDFContext udfContext)
     {
         super(returnDataType, argDataTypes, udfContext);
-<<<<<<< HEAD
-    }
-
-    protected Object executeAggregateImpl(int protocolVersion, Object firstParam, List<ByteBuffer> params)
-    {
-        throw new UnsupportedOperationException();
-=======
->>>>>>> e0adc166
     }
 
     protected Object executeAggregateImpl(ProtocolVersion protocolVersion, Object firstParam, List<ByteBuffer> params)
