/*
 * Licensed to the Apache Software Foundation (ASF) under one
 * or more contributor license agreements.  See the NOTICE file
 * distributed with this work for additional information
 * regarding copyright ownership.  The ASF licenses this file
 * to you under the Apache License, Version 2.0 (the
 * "License"); you may not use this file except in compliance
 * with the License.  You may obtain a copy of the License at
 *
 *     http://www.apache.org/licenses/LICENSE-2.0
 *
 * Unless required by applicable law or agreed to in writing, software
 * distributed under the License is distributed on an "AS IS" BASIS,
 * WITHOUT WARRANTIES OR CONDITIONS OF ANY KIND, either express or implied.
 * See the License for the specific language governing permissions and
 * limitations under the License.
 */

package org.apache.cassandra.cql3.validation.entities.udfverify;

import java.nio.ByteBuffer;
import java.util.List;

import com.datastax.driver.core.DataType;
import com.datastax.driver.core.TypeCodec;
import org.apache.cassandra.cql3.functions.JavaUDF;
import org.apache.cassandra.cql3.functions.UDFContext;
<<<<<<< HEAD
=======
import org.apache.cassandra.transport.ProtocolVersion;
>>>>>>> b4068ef0

/**
 * Used by {@link org.apache.cassandra.cql3.validation.entities.UFVerifierTest}.
 */
public final class CallComDatastax extends JavaUDF
{
    public CallComDatastax(TypeCodec<Object> returnDataType, TypeCodec<Object>[] argDataTypes, UDFContext udfContext)
    {
        super(returnDataType, argDataTypes, udfContext);
<<<<<<< HEAD
    }

    protected Object executeAggregateImpl(int protocolVersion, Object firstParam, List<ByteBuffer> params)
    {
        throw new UnsupportedOperationException();
=======
>>>>>>> b4068ef0
    }

    protected Object executeAggregateImpl(ProtocolVersion protocolVersion, Object firstParam, List<ByteBuffer> params)
    {
        throw new UnsupportedOperationException();
    }

    protected ByteBuffer executeImpl(ProtocolVersion protocolVersion, List<ByteBuffer> params)
    {
        DataType.cint();
        return null;
    }
}<|MERGE_RESOLUTION|>--- conflicted
+++ resolved
@@ -25,10 +25,7 @@
 import com.datastax.driver.core.TypeCodec;
 import org.apache.cassandra.cql3.functions.JavaUDF;
 import org.apache.cassandra.cql3.functions.UDFContext;
-<<<<<<< HEAD
-=======
 import org.apache.cassandra.transport.ProtocolVersion;
->>>>>>> b4068ef0
 
 /**
  * Used by {@link org.apache.cassandra.cql3.validation.entities.UFVerifierTest}.
@@ -38,14 +35,6 @@
     public CallComDatastax(TypeCodec<Object> returnDataType, TypeCodec<Object>[] argDataTypes, UDFContext udfContext)
     {
         super(returnDataType, argDataTypes, udfContext);
-<<<<<<< HEAD
-    }
-
-    protected Object executeAggregateImpl(int protocolVersion, Object firstParam, List<ByteBuffer> params)
-    {
-        throw new UnsupportedOperationException();
-=======
->>>>>>> b4068ef0
     }
 
     protected Object executeAggregateImpl(ProtocolVersion protocolVersion, Object firstParam, List<ByteBuffer> params)
