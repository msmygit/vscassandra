/*
 * Licensed to the Apache Software Foundation (ASF) under one
 * or more contributor license agreements.  See the NOTICE file
 * distributed with this work for additional information
 * regarding copyright ownership.  The ASF licenses this file
 * to you under the Apache License, Version 2.0 (the
 * "License"); you may not use this file except in compliance
 * with the License.  You may obtain a copy of the License at
 *
 *     http://www.apache.org/licenses/LICENSE-2.0
 *
 * Unless required by applicable law or agreed to in writing, software
 * distributed under the License is distributed on an "AS IS" BASIS,
 * WITHOUT WARRANTIES OR CONDITIONS OF ANY KIND, either express or implied.
 * See the License for the specific language governing permissions and
 * limitations under the License.
 */

package org.apache.cassandra.cql3;

import java.util.ArrayList;
import java.util.HashSet;
import java.util.List;
import java.util.concurrent.Future;
import java.util.concurrent.TimeUnit;
import java.util.concurrent.atomic.AtomicInteger;

import com.google.common.util.concurrent.Uninterruptibles;

import junit.framework.Assert;
import org.junit.After;
import org.junit.Before;
import org.junit.BeforeClass;
import org.junit.Test;

import com.datastax.driver.core.ResultSet;
import com.datastax.driver.core.Row;
import com.datastax.driver.core.exceptions.InvalidQueryException;
import org.apache.cassandra.SchemaLoader;
import org.apache.cassandra.concurrent.SEPExecutor;
import org.apache.cassandra.concurrent.Stage;
import org.apache.cassandra.concurrent.StageManager;
import org.apache.cassandra.config.CFMetaData;
import org.apache.cassandra.config.ColumnDefinition;
import org.apache.cassandra.db.ColumnFamilyStore;
import org.apache.cassandra.db.Keyspace;
import org.apache.cassandra.db.SystemKeyspace;
import org.apache.cassandra.db.compaction.CompactionManager;
import org.apache.cassandra.db.marshal.AsciiType;
import org.apache.cassandra.exceptions.SyntaxException;
import org.apache.cassandra.schema.KeyspaceParams;
<<<<<<< HEAD
import org.apache.cassandra.transport.ProtocolVersion;
=======
import org.apache.cassandra.schema.SchemaKeyspace;
>>>>>>> fa7dbe13
import org.apache.cassandra.utils.FBUtilities;

import static org.junit.Assert.assertEquals;
import static org.junit.Assert.assertTrue;

public class ViewTest extends CQLTester
{
<<<<<<< HEAD
    ProtocolVersion protocolVersion = ProtocolVersion.V4;
=======
    private static final int protocolVersion = 4;
    private static final AtomicInteger viewNameSeqNumber = new AtomicInteger();

>>>>>>> fa7dbe13
    private final List<String> views = new ArrayList<>();

    @BeforeClass
    public static void startup()
    {
        requireNetwork();
    }
    @Before
    public void begin()
    {
        views.clear();
    }

    @After
    public void end() throws Throwable
    {
        for (String viewName : views)
            executeNet(protocolVersion, "DROP MATERIALIZED VIEW " + viewName);
    }

    private void createView(String name, String query) throws Throwable
    {
        executeNet(protocolVersion, String.format(query, name));
        // If exception is thrown, the view will not be added to the list; since it shouldn't have been created, this is
        // the desired behavior
        views.add(name);
    }

    private void updateView(String query, Object... params) throws Throwable
    {
        executeNet(protocolVersion, query, params);
        while (!(((SEPExecutor) StageManager.getStage(Stage.VIEW_MUTATION)).getPendingTasks() == 0
                && ((SEPExecutor) StageManager.getStage(Stage.VIEW_MUTATION)).getActiveCount() == 0))
        {
            Thread.sleep(1);
        }
    }

    @Test
    public void testNonExistingOnes() throws Throwable
    {
        assertInvalidMessage("Cannot drop non existing materialized view", "DROP MATERIALIZED VIEW " + KEYSPACE + ".view_does_not_exist");
        assertInvalidMessage("Cannot drop non existing materialized view", "DROP MATERIALIZED VIEW keyspace_does_not_exist.view_does_not_exist");

        execute("DROP MATERIALIZED VIEW IF EXISTS " + KEYSPACE + ".view_does_not_exist");
        execute("DROP MATERIALIZED VIEW IF EXISTS keyspace_does_not_exist.view_does_not_exist");
    }

    @Test
    public void testExistingRangeTombstoneWithFlush() throws Throwable
    {
        testExistingRangeTombstone(true);
    }

    @Test
    public void testExistingRangeTombstoneWithoutFlush() throws Throwable
    {
        testExistingRangeTombstone(false);
    }

    public void testExistingRangeTombstone(boolean flush) throws Throwable
    {
        createTable("CREATE TABLE %s (k1 int, c1 int, c2 int, v1 int, v2 int, PRIMARY KEY (k1, c1, c2))");

        execute("USE " + keyspace());
        executeNet(protocolVersion, "USE " + keyspace());

        createView("view1",
                   "CREATE MATERIALIZED VIEW view1 AS SELECT * FROM %%s WHERE k1 IS NOT NULL AND c1 IS NOT NULL AND c2 IS NOT NULL PRIMARY KEY (k1, c2, c1)");

        updateView("DELETE FROM %s USING TIMESTAMP 10 WHERE k1 = 1 and c1=1");

        if (flush)
            Keyspace.open(keyspace()).getColumnFamilyStore(currentTable()).forceBlockingFlush();

        String table = KEYSPACE + "." + currentTable();
        updateView("BEGIN BATCH " +
                "INSERT INTO " + table + " (k1, c1, c2, v1, v2) VALUES (1, 0, 0, 0, 0) USING TIMESTAMP 5; " +
                "INSERT INTO " + table + " (k1, c1, c2, v1, v2) VALUES (1, 0, 1, 0, 1) USING TIMESTAMP 5; " +
                "INSERT INTO " + table + " (k1, c1, c2, v1, v2) VALUES (1, 1, 0, 1, 0) USING TIMESTAMP 5; " +
                "INSERT INTO " + table + " (k1, c1, c2, v1, v2) VALUES (1, 1, 1, 1, 1) USING TIMESTAMP 5; " +
                "INSERT INTO " + table + " (k1, c1, c2, v1, v2) VALUES (1, 1, 2, 1, 2) USING TIMESTAMP 5; " +
                "INSERT INTO " + table + " (k1, c1, c2, v1, v2) VALUES (1, 1, 3, 1, 3) USING TIMESTAMP 5; " +
                "INSERT INTO " + table + " (k1, c1, c2, v1, v2) VALUES (1, 2, 0, 2, 0) USING TIMESTAMP 5; " +
                "APPLY BATCH");

        assertRowsIgnoringOrder(execute("select * from %s"),
                                row(1, 0, 0, 0, 0),
                                row(1, 0, 1, 0, 1),
                                row(1, 2, 0, 2, 0));
        assertRowsIgnoringOrder(execute("select k1,c1,c2,v1,v2 from view1"),
                                row(1, 0, 0, 0, 0),
                                row(1, 0, 1, 0, 1),
                                row(1, 2, 0, 2, 0));
    }

    @Test
    public void testPartitionTombstone() throws Throwable
    {
        createTable("CREATE TABLE %s (k1 int, c1 int , val int, PRIMARY KEY (k1, c1))");

        execute("USE " + keyspace());
        executeNet(protocolVersion, "USE " + keyspace());

        createView("view1", "CREATE MATERIALIZED VIEW view1 AS SELECT k1 FROM %%s WHERE k1 IS NOT NULL AND c1 IS NOT NULL AND val IS NOT NULL PRIMARY KEY (val, k1, c1)");

        updateView("INSERT INTO %s (k1, c1, val) VALUES (1, 2, 200)");
        updateView("INSERT INTO %s (k1, c1, val) VALUES (1, 3, 300)");

        Assert.assertEquals(2, execute("select * from %s").size());
        Assert.assertEquals(2, execute("select * from view1").size());

        updateView("DELETE FROM %s WHERE k1 = 1");

        Assert.assertEquals(0, execute("select * from %s").size());
        Assert.assertEquals(0, execute("select * from view1").size());
    }


    @Test
    public void createMvWithUnrestrictedPKParts() throws Throwable
    {
        createTable("CREATE TABLE %s (k1 int, c1 int , val int, PRIMARY KEY (k1, c1))");

        execute("USE " + keyspace());
        executeNet(protocolVersion, "USE " + keyspace());

        createView("view1", "CREATE MATERIALIZED VIEW view1 AS SELECT k1 FROM %%s WHERE k1 IS NOT NULL AND c1 IS NOT NULL AND val IS NOT NULL PRIMARY KEY (val, k1, c1)");

    }

    @Test
    public void testClusteringKeyTombstone() throws Throwable
    {
        createTable("CREATE TABLE %s (k1 int, c1 int , val int, PRIMARY KEY (k1, c1))");

        execute("USE " + keyspace());
        executeNet(protocolVersion, "USE " + keyspace());

        createView("view1", "CREATE MATERIALIZED VIEW view1 AS SELECT k1 FROM %%s WHERE k1 IS NOT NULL AND c1 IS NOT NULL AND val IS NOT NULL PRIMARY KEY (val, k1, c1)");

        updateView("INSERT INTO %s (k1, c1, val) VALUES (1, 2, 200)");
        updateView("INSERT INTO %s (k1, c1, val) VALUES (1, 3, 300)");

        Assert.assertEquals(2, execute("select * from %s").size());
        Assert.assertEquals(2, execute("select * from view1").size());

        updateView("DELETE FROM %s WHERE k1 = 1 and c1 = 3");

        Assert.assertEquals(1, execute("select * from %s").size());
        Assert.assertEquals(1, execute("select * from view1").size());
    }

    @Test
    public void testPrimaryKeyIsNotNull() throws Throwable
    {
        createTable("CREATE TABLE %s (" +
                    "k int, " +
                    "asciival ascii, " +
                    "bigintval bigint, " +
                    "PRIMARY KEY((k, asciival)))");

        execute("USE " + keyspace());
        executeNet(protocolVersion, "USE " + keyspace());

        // Must include "IS NOT NULL" for primary keys
        try
        {
            createView("mv_test", "CREATE MATERIALIZED VIEW %s AS SELECT * FROM %%s");
            Assert.fail("Should fail if no primary key is filtered as NOT NULL");
        }
        catch (Exception e)
        {
        }

        // Must include both when the partition key is composite
        try
        {
            createView("mv_test", "CREATE MATERIALIZED VIEW %s AS SELECT * FROM %%s WHERE bigintval IS NOT NULL AND asciival IS NOT NULL PRIMARY KEY (bigintval, k, asciival)");
            Assert.fail("Should fail if compound primary is not completely filtered as NOT NULL");
        }
        catch (Exception e)
        {
        }

        dropTable("DROP TABLE %s");

        createTable("CREATE TABLE %s (" +
                    "k int, " +
                    "asciival ascii, " +
                    "bigintval bigint, " +
                    "PRIMARY KEY(k, asciival))");
        try
        {
            createView("mv_test", "CREATE MATERIALIZED VIEW %s AS SELECT * FROM %%s");
            Assert.fail("Should fail if no primary key is filtered as NOT NULL");
        }
        catch (Exception e)
        {
        }

        // Can omit "k IS NOT NULL" because we have a sinlge partition key
        createView("mv_test", "CREATE MATERIALIZED VIEW %s AS SELECT * FROM %%s WHERE bigintval IS NOT NULL AND asciival IS NOT NULL PRIMARY KEY (bigintval, k, asciival)");
    }

    @Test
    public void testStaticTable() throws Throwable
    {
        createTable("CREATE TABLE %s (" +
                    "k int, " +
                    "c int, " +
                    "sval text static, " +
                    "val text, " +
                    "PRIMARY KEY(k,c))");

        execute("USE " + keyspace());
        executeNet(protocolVersion, "USE " + keyspace());

        try
        {
            createView("mv_static", "CREATE MATERIALIZED VIEW %%s AS SELECT * FROM %s WHERE sval IS NOT NULL AND k IS NOT NULL AND c IS NOT NULL PRIMARY KEY (sval,k,c)");
            Assert.fail("Use of static column in a MV primary key should fail");
        }
        catch (InvalidQueryException e)
        {
        }

        try
        {
            createView("mv_static", "CREATE MATERIALIZED VIEW %%s AS SELECT val, sval FROM %s WHERE val IS NOT NULL AND  k IS NOT NULL AND c IS NOT NULL PRIMARY KEY (val, k, c)");
            Assert.fail("Explicit select of static column in MV should fail");
        }
        catch (InvalidQueryException e)
        {
        }

        try
        {
            createView("mv_static", "CREATE MATERIALIZED VIEW %s AS SELECT * FROM %%s WHERE val IS NOT NULL AND k IS NOT NULL AND c IS NOT NULL PRIMARY KEY (val,k,c)");
            Assert.fail("Implicit select of static column in MV should fail");
        }
        catch (InvalidQueryException e)
        {
        }

        createView("mv_static", "CREATE MATERIALIZED VIEW %s AS SELECT val,k,c FROM %%s WHERE val IS NOT NULL AND k IS NOT NULL AND c IS NOT NULL PRIMARY KEY (val,k,c)");

        for (int i = 0; i < 100; i++)
            updateView("INSERT into %s (k,c,sval,val)VALUES(?,?,?,?)", 0, i % 2, "bar" + i, "baz");

        Assert.assertEquals(2, execute("select * from %s").size());

        assertRows(execute("SELECT sval from %s"), row("bar99"), row("bar99"));

        Assert.assertEquals(2, execute("select * from mv_static").size());

        assertInvalid("SELECT sval from mv_static");
    }


    @Test
    public void testOldTimestamps() throws Throwable
    {
        createTable("CREATE TABLE %s (" +
                    "k int, " +
                    "c int, " +
                    "val text, " +
                    "PRIMARY KEY(k,c))");

        execute("USE " + keyspace());
        executeNet(protocolVersion, "USE " + keyspace());

        createView("mv_tstest", "CREATE MATERIALIZED VIEW %s AS SELECT * FROM %%s WHERE val IS NOT NULL AND k IS NOT NULL AND c IS NOT NULL PRIMARY KEY (val,k,c)");

        for (int i = 0; i < 100; i++)
            updateView("INSERT into %s (k,c,val)VALUES(?,?,?)", 0, i % 2, "baz");

        Keyspace.open(keyspace()).getColumnFamilyStore(currentTable()).forceBlockingFlush();

        Assert.assertEquals(2, execute("select * from %s").size());
        Assert.assertEquals(2, execute("select * from mv_tstest").size());

        assertRows(execute("SELECT val from %s where k = 0 and c = 0"), row("baz"));
        assertRows(execute("SELECT c from mv_tstest where k = 0 and val = ?", "baz"), row(0), row(1));

        //Make sure an old TS does nothing
        updateView("UPDATE %s USING TIMESTAMP 100 SET val = ? where k = ? AND c = ?", "bar", 0, 0);
        assertRows(execute("SELECT val from %s where k = 0 and c = 0"), row("baz"));
        assertRows(execute("SELECT c from mv_tstest where k = 0 and val = ?", "baz"), row(0), row(1));
        assertRows(execute("SELECT c from mv_tstest where k = 0 and val = ?", "bar"));

        //Latest TS
        updateView("UPDATE %s SET val = ? where k = ? AND c = ?", "bar", 0, 0);
        assertRows(execute("SELECT val from %s where k = 0 and c = 0"), row("bar"));
        assertRows(execute("SELECT c from mv_tstest where k = 0 and val = ?", "bar"), row(0));
        assertRows(execute("SELECT c from mv_tstest where k = 0 and val = ?", "baz"), row(1));
    }

    @Test
    public void testRegularColumnTimestampUpdates() throws Throwable
    {
        // Regression test for CASSANDRA-10910

        createTable("CREATE TABLE %s (" +
                    "k int PRIMARY KEY, " +
                    "c int, " +
                    "val int)");

        execute("USE " + keyspace());
        executeNet(protocolVersion, "USE " + keyspace());

        createView("mv_rctstest", "CREATE MATERIALIZED VIEW %s AS SELECT * FROM %%s WHERE k IS NOT NULL AND c IS NOT NULL PRIMARY KEY (k,c)");

        updateView("UPDATE %s SET c = ?, val = ? WHERE k = ?", 0, 0, 0);
        updateView("UPDATE %s SET val = ? WHERE k = ?", 1, 0);
        updateView("UPDATE %s SET c = ? WHERE k = ?", 1, 0);
        assertRows(execute("SELECT c, k, val FROM mv_rctstest"), row(1, 0, 1));

        updateView("TRUNCATE %s");

        updateView("UPDATE %s USING TIMESTAMP 1 SET c = ?, val = ? WHERE k = ?", 0, 0, 0);
        updateView("UPDATE %s USING TIMESTAMP 3 SET c = ? WHERE k = ?", 1, 0);
        updateView("UPDATE %s USING TIMESTAMP 2 SET val = ? WHERE k = ?", 1, 0);
        updateView("UPDATE %s USING TIMESTAMP 4 SET c = ? WHERE k = ?", 2, 0);
        updateView("UPDATE %s USING TIMESTAMP 3 SET val = ? WHERE k = ?", 2, 0);

        assertRows(execute("SELECT c, k, val FROM mv_rctstest"), row(2, 0, 2));
        assertRows(execute("SELECT c, k, val FROM mv_rctstest limit 1"), row(2, 0, 2));
    }

    @Test
    public void testCountersTable() throws Throwable
    {
        createTable("CREATE TABLE %s (" +
                    "k int PRIMARY KEY, " +
                    "count counter)");

        execute("USE " + keyspace());
        executeNet(protocolVersion, "USE " + keyspace());

        try
        {
            createView("mv_counter", "CREATE MATERIALIZED VIEW %s AS SELECT * FROM %%s WHERE count IS NOT NULL AND k IS NOT NULL PRIMARY KEY (count,k)");
            Assert.fail("MV on counter should fail");
        }
        catch (InvalidQueryException e)
        {
        }
    }

    @Test
    public void testSuperCoumn() throws Throwable
    {
        String keyspace = createKeyspaceName();
        String table = createTableName();
        SchemaLoader.createKeyspace(keyspace,
                                    KeyspaceParams.simple(1),
                                    SchemaLoader.superCFMD(keyspace, table, AsciiType.instance, AsciiType.instance));

        execute("USE " + keyspace);
        executeNet(protocolVersion, "USE " + keyspace);

        try
        {
            createView("mv_super_column", "CREATE MATERIALIZED VIEW %s AS SELECT * FROM " + keyspace + "." + table + " WHERE key IS NOT NULL AND column1 IS NOT NULL PRIMARY KEY (key,column1)");
            Assert.fail("MV on SuperColumn table should fail");
        }
        catch (InvalidQueryException e)
        {
            assertEquals("Materialized views are not supported on SuperColumn tables", e.getMessage());
        }
    }

    @Test
    public void testDurationsTable() throws Throwable
    {
        createTable("CREATE TABLE %s (" +
                    "k int PRIMARY KEY, " +
                    "result duration)");

        execute("USE " + keyspace());
        executeNet(protocolVersion, "USE " + keyspace());

        try
        {
            createView("mv_duration", "CREATE MATERIALIZED VIEW %s AS SELECT * FROM %%s WHERE result IS NOT NULL AND k IS NOT NULL PRIMARY KEY (result,k)");
            Assert.fail("MV on duration should fail");
        }
        catch (InvalidQueryException e)
        {
            Assert.assertEquals("Cannot use Duration column 'result' in PRIMARY KEY of materialized view", e.getMessage());
        }
    }

    @Test
    public void complexTimestampUpdateTestWithFlush() throws Throwable
    {
        complexTimestampUpdateTest(true);
    }

    @Test
    public void complexTimestampUpdateTestWithoutFlush() throws Throwable
    {
        complexTimestampUpdateTest(false);
    }

    public void complexTimestampUpdateTest(boolean flush) throws Throwable
    {
        createTable("CREATE TABLE %s (a int, b int, c int, d int, e int, PRIMARY KEY (a, b))");

        execute("USE " + keyspace());
        executeNet(protocolVersion, "USE " + keyspace());
        Keyspace ks = Keyspace.open(keyspace());

        createView("mv", "CREATE MATERIALIZED VIEW %s AS SELECT * FROM %%s WHERE a IS NOT NULL AND b IS NOT NULL AND c IS NOT NULL PRIMARY KEY (c, a, b)");
        ks.getColumnFamilyStore("mv").disableAutoCompaction();

        //Set initial values TS=0, leaving e null and verify view
        executeNet(protocolVersion, "INSERT INTO %s (a, b, c, d) VALUES (0, 0, 1, 0) USING TIMESTAMP 0");
        assertRows(execute("SELECT d from mv WHERE c = ? and a = ? and b = ?", 1, 0, 0), row(0));

        if (flush)
            FBUtilities.waitOnFutures(ks.flush());

        //update c's timestamp TS=2
        executeNet(protocolVersion, "UPDATE %s USING TIMESTAMP 2 SET c = ? WHERE a = ? and b = ? ", 1, 0, 0);
        assertRows(execute("SELECT d from mv WHERE c = ? and a = ? and b = ?", 1, 0, 0), row(0));

        if (flush)
            FBUtilities.waitOnFutures(ks.flush());

        // change c's value and TS=3, tombstones c=1 and adds c=0 record
        executeNet(protocolVersion, "UPDATE %s USING TIMESTAMP 3 SET c = ? WHERE a = ? and b = ? ", 0, 0, 0);
        if (flush)
            FBUtilities.waitOnFutures(ks.flush());
        assertRows(execute("SELECT d from mv WHERE c = ? and a = ? and b = ?", 1, 0, 0));

        if(flush)
        {
            ks.getColumnFamilyStore("mv").forceMajorCompaction();
            FBUtilities.waitOnFutures(ks.flush());
        }


        //change c's value back to 1 with TS=4, check we can see d
        executeNet(protocolVersion, "UPDATE %s USING TIMESTAMP 4 SET c = ? WHERE a = ? and b = ? ", 1, 0, 0);
        if (flush)
        {
            ks.getColumnFamilyStore("mv").forceMajorCompaction();
            FBUtilities.waitOnFutures(ks.flush());
        }

        assertRows(execute("SELECT d,e from mv WHERE c = ? and a = ? and b = ?", 1, 0, 0), row(0, null));


        //Add e value @ TS=1
        executeNet(protocolVersion, "UPDATE %s USING TIMESTAMP 1 SET e = ? WHERE a = ? and b = ? ", 1, 0, 0);
        assertRows(execute("SELECT d,e from mv WHERE c = ? and a = ? and b = ?", 1, 0, 0), row(0, 1));

        if (flush)
            FBUtilities.waitOnFutures(ks.flush());


        //Change d value @ TS=2
        executeNet(protocolVersion, "UPDATE %s USING TIMESTAMP 2 SET d = ? WHERE a = ? and b = ? ", 2, 0, 0);
        assertRows(execute("SELECT d from mv WHERE c = ? and a = ? and b = ?", 1, 0, 0), row(2));

        if (flush)
            FBUtilities.waitOnFutures(ks.flush());


        //Change d value @ TS=3
        executeNet(protocolVersion, "UPDATE %s USING TIMESTAMP 3 SET d = ? WHERE a = ? and b = ? ", 1, 0, 0);
        assertRows(execute("SELECT d from mv WHERE c = ? and a = ? and b = ?", 1, 0, 0), row(1));


        //Tombstone c
        executeNet(protocolVersion, "DELETE FROM %s WHERE a = ? and b = ?", 0, 0);
        assertRows(execute("SELECT d from mv"));

        //Add back without D
        executeNet(protocolVersion, "INSERT INTO %s (a, b, c) VALUES (0, 0, 1)");

        //Make sure D doesn't pop back in.
        assertRows(execute("SELECT d from mv WHERE c = ? and a = ? and b = ?", 1, 0, 0), row((Object) null));


        //New partition
        // insert a row with timestamp 0
        executeNet(protocolVersion, "INSERT INTO %s (a, b, c, d, e) VALUES (?, ?, ?, ?, ?) USING TIMESTAMP 0", 1, 0, 0, 0, 0);

        // overwrite pk and e with timestamp 1, but don't overwrite d
        executeNet(protocolVersion, "INSERT INTO %s (a, b, c, e) VALUES (?, ?, ?, ?) USING TIMESTAMP 1", 1, 0, 0, 0);

        // delete with timestamp 0 (which should only delete d)
        executeNet(protocolVersion, "DELETE FROM %s USING TIMESTAMP 0 WHERE a = ? AND b = ?", 1, 0);
        assertRows(execute("SELECT a, b, c, d, e from mv WHERE c = ? and a = ? and b = ?", 0, 1, 0),
                   row(1, 0, 0, null, 0)
        );

        executeNet(protocolVersion, "UPDATE %s USING TIMESTAMP 2 SET c = ? WHERE a = ? AND b = ?", 1, 1, 0);
        executeNet(protocolVersion, "UPDATE %s USING TIMESTAMP 3 SET c = ? WHERE a = ? AND b = ?", 0, 1, 0);
        assertRows(execute("SELECT a, b, c, d, e from mv WHERE c = ? and a = ? and b = ?", 0, 1, 0),
                   row(1, 0, 0, null, 0)
        );

        executeNet(protocolVersion, "UPDATE %s USING TIMESTAMP 3 SET d = ? WHERE a = ? AND b = ?", 0, 1, 0);
        assertRows(execute("SELECT a, b, c, d, e from mv WHERE c = ? and a = ? and b = ?", 0, 1, 0),
                   row(1, 0, 0, 0, 0)
        );


    }

    @Test
    public void testBuilderWidePartition() throws Throwable
    {
        createTable("CREATE TABLE %s (" +
                    "k int, " +
                    "c int, " +
                    "intval int, " +
                    "PRIMARY KEY (k, c))");

        execute("USE " + keyspace());
        executeNet(protocolVersion, "USE " + keyspace());


        for(int i = 0; i < 1024; i++)
            execute("INSERT INTO %s (k, c, intval) VALUES (?, ?, ?)", 0, i, 0);

        createView("mv", "CREATE MATERIALIZED VIEW %s AS SELECT * FROM %%s WHERE k IS NOT NULL AND c IS NOT NULL AND intval IS NOT NULL PRIMARY KEY (intval, c, k)");


        while (!SystemKeyspace.isViewBuilt(keyspace(), "mv"))
            Thread.sleep(1000);

        assertRows(execute("SELECT count(*) from %s WHERE k = ?", 0), row(1024L));
        assertRows(execute("SELECT count(*) from mv WHERE intval = ?", 0), row(1024L));
    }

    @Test
    public void testRangeTombstone() throws Throwable
    {
        createTable("CREATE TABLE %s (" +
                    "k int, " +
                    "asciival ascii, " +
                    "bigintval bigint, " +
                    "textval1 text, " +
                    "textval2 text, " +
                    "PRIMARY KEY((k, asciival), bigintval, textval1)" +
                    ")");

        execute("USE " + keyspace());
        executeNet(protocolVersion, "USE " + keyspace());

        createView("mv_test1", "CREATE MATERIALIZED VIEW %s AS SELECT * FROM %%s WHERE textval2 IS NOT NULL AND k IS NOT NULL AND asciival IS NOT NULL AND bigintval IS NOT NULL AND textval1 IS NOT NULL PRIMARY KEY ((textval2, k), asciival, bigintval, textval1)");

        for (int i = 0; i < 100; i++)
            updateView("INSERT into %s (k,asciival,bigintval,textval1,textval2)VALUES(?,?,?,?,?)", 0, "foo", (long) i % 2, "bar" + i, "baz");

        Assert.assertEquals(50, execute("select * from %s where k = 0 and asciival = 'foo' and bigintval = 0").size());
        Assert.assertEquals(50, execute("select * from %s where k = 0 and asciival = 'foo' and bigintval = 1").size());

        Assert.assertEquals(100, execute("select * from mv_test1").size());

        //Check the builder works
        createView("mv_test2", "CREATE MATERIALIZED VIEW %s AS SELECT * FROM %%s WHERE textval2 IS NOT NULL AND k IS NOT NULL AND asciival IS NOT NULL AND bigintval IS NOT NULL AND textval1 IS NOT NULL PRIMARY KEY ((textval2, k), asciival, bigintval, textval1)");

        while (!SystemKeyspace.isViewBuilt(keyspace(), "mv_test2"))
            Thread.sleep(10);

        Assert.assertEquals(100, execute("select * from mv_test2").size());

        createView("mv_test3", "CREATE MATERIALIZED VIEW %s AS SELECT * FROM %%s WHERE textval2 IS NOT NULL AND k IS NOT NULL AND asciival IS NOT NULL AND bigintval IS NOT NULL AND textval1 IS NOT NULL PRIMARY KEY ((textval2, k), bigintval, textval1, asciival)");

        while (!SystemKeyspace.isViewBuilt(keyspace(), "mv_test3"))
            Thread.sleep(10);

        Assert.assertEquals(100, execute("select * from mv_test3").size());
        Assert.assertEquals(100, execute("select asciival from mv_test3 where textval2 = ? and k = ?", "baz", 0).size());

        //Write a RT and verify the data is removed from index
        updateView("DELETE FROM %s WHERE k = ? AND asciival = ? and bigintval = ?", 0, "foo", 0L);

        Assert.assertEquals(50, execute("select asciival from mv_test3 where textval2 = ? and k = ?", "baz", 0).size());
    }


    @Test
    public void testRangeTombstone2() throws Throwable
    {
        createTable("CREATE TABLE %s (" +
                    "k int, " +
                    "asciival ascii, " +
                    "bigintval bigint, " +
                    "textval1 text, " +
                    "PRIMARY KEY((k, asciival), bigintval)" +
                    ")");

        execute("USE " + keyspace());
        executeNet(protocolVersion, "USE " + keyspace());

        createView("mv", "CREATE MATERIALIZED VIEW %s AS SELECT * FROM %%s WHERE textval1 IS NOT NULL AND k IS NOT NULL AND asciival IS NOT NULL AND bigintval IS NOT NULL PRIMARY KEY ((textval1, k), asciival, bigintval)");

        for (int i = 0; i < 100; i++)
            updateView("INSERT into %s (k,asciival,bigintval,textval1)VALUES(?,?,?,?)", 0, "foo", (long) i % 2, "bar" + i);

        Assert.assertEquals(1, execute("select * from %s where k = 0 and asciival = 'foo' and bigintval = 0").size());
        Assert.assertEquals(1, execute("select * from %s where k = 0 and asciival = 'foo' and bigintval = 1").size());


        Assert.assertEquals(2, execute("select * from %s").size());
        Assert.assertEquals(2, execute("select * from mv").size());

        //Write a RT and verify the data is removed from index
        updateView("DELETE FROM %s WHERE k = ? AND asciival = ? and bigintval = ?", 0, "foo", 0L);

        Assert.assertEquals(1, execute("select * from %s").size());
        Assert.assertEquals(1, execute("select * from mv").size());
    }

    @Test
    public void testRangeTombstone3() throws Throwable
    {
        createTable("CREATE TABLE %s (" +
                    "k int, " +
                    "asciival ascii, " +
                    "bigintval bigint, " +
                    "textval1 text, " +
                    "PRIMARY KEY((k, asciival), bigintval)" +
                    ")");

        execute("USE " + keyspace());
        executeNet(protocolVersion, "USE " + keyspace());

        createView("mv", "CREATE MATERIALIZED VIEW %s AS SELECT * FROM %%s WHERE textval1 IS NOT NULL AND k IS NOT NULL AND asciival IS NOT NULL AND bigintval IS NOT NULL PRIMARY KEY ((textval1, k), asciival, bigintval)");

        for (int i = 0; i < 100; i++)
            updateView("INSERT into %s (k,asciival,bigintval,textval1)VALUES(?,?,?,?)", 0, "foo", (long) i % 2, "bar" + i);

        Assert.assertEquals(1, execute("select * from %s where k = 0 and asciival = 'foo' and bigintval = 0").size());
        Assert.assertEquals(1, execute("select * from %s where k = 0 and asciival = 'foo' and bigintval = 1").size());


        Assert.assertEquals(2, execute("select * from %s").size());
        Assert.assertEquals(2, execute("select * from mv").size());

        //Write a RT and verify the data is removed from index
        updateView("DELETE FROM %s WHERE k = ? AND asciival = ? and bigintval >= ?", 0, "foo", 0L);

        Assert.assertEquals(0, execute("select * from %s").size());
        Assert.assertEquals(0, execute("select * from mv").size());
    }

    @Test
    public void testCompoundPartitionKey() throws Throwable
    {
        createTable("CREATE TABLE %s (" +
                    "k int, " +
                    "asciival ascii, " +
                    "bigintval bigint, " +
                    "PRIMARY KEY((k, asciival)))");

        CFMetaData metadata = currentTableMetadata();

        execute("USE " + keyspace());
        executeNet(protocolVersion, "USE " + keyspace());

        for (ColumnDefinition def : new HashSet<>(metadata.allColumns()))
        {
            try
            {
                String query = "CREATE MATERIALIZED VIEW %s AS SELECT * FROM %%s WHERE " + def.name + " IS NOT NULL AND k IS NOT NULL "
                               + (def.name.toString().equals("asciival") ? "" : "AND asciival IS NOT NULL ") + "PRIMARY KEY ("
                               + def.name + ", k" + (def.name.toString().equals("asciival") ? "" : ", asciival") + ")";
                createView("mv1_" + def.name, query);

                if (def.type.isMultiCell())
                    Assert.fail("MV on a multicell should fail " + def);
            }
            catch (InvalidQueryException e)
            {
                if (!def.type.isMultiCell() && !def.isPartitionKey())
                    Assert.fail("MV creation failed on " + def);
            }


            try
            {
                String query = "CREATE MATERIALIZED VIEW %s AS SELECT * FROM %%s WHERE " + def.name + " IS NOT NULL AND k IS NOT NULL "
                               + (def.name.toString().equals("asciival") ? "" : "AND asciival IS NOT NULL ") + " PRIMARY KEY ("
                               + def.name + ", asciival" + (def.name.toString().equals("k") ? "" : ", k") + ")";
                createView("mv2_" + def.name, query);

                if (def.type.isMultiCell())
                    Assert.fail("MV on a multicell should fail " + def);
            }
            catch (InvalidQueryException e)
            {
                if (!def.type.isMultiCell() && !def.isPartitionKey())
                    Assert.fail("MV creation failed on " + def);
            }

            try
            {
                String query = "CREATE MATERIALIZED VIEW %s AS SELECT * FROM %%s WHERE " + def.name + " IS NOT NULL AND k IS NOT NULL "
                               + (def.name.toString().equals("asciival") ? "" : "AND asciival IS NOT NULL ") + "PRIMARY KEY ((" + def.name + ", k), asciival)";
                createView("mv3_" + def.name, query);

                if (def.type.isMultiCell())
                    Assert.fail("MV on a multicell should fail " + def);
            }
            catch (InvalidQueryException e)
            {
                if (!def.type.isMultiCell() && !def.isPartitionKey())
                    Assert.fail("MV creation failed on " + def);
            }


            try
            {
                String query = "CREATE MATERIALIZED VIEW %s AS SELECT * FROM %%s WHERE " + def.name + " IS NOT NULL AND k IS NOT NULL "
                               + (def.name.toString().equals("asciival") ? "" : "AND asciival IS NOT NULL ") + "PRIMARY KEY ((" + def.name + ", k), asciival)";
                createView("mv3_" + def.name, query);

                Assert.fail("Should fail on duplicate name");
            }
            catch (Exception e)
            {
            }

            try
            {
                String query = "CREATE MATERIALIZED VIEW %s AS SELECT * FROM %%s WHERE " + def.name + " IS NOT NULL AND k IS NOT NULL "
                               + (def.name.toString().equals("asciival") ? "" : "AND asciival IS NOT NULL ") + "PRIMARY KEY ((" + def.name + ", k), nonexistentcolumn)";
                createView("mv3_" + def.name, query);
                Assert.fail("Should fail with unknown base column");
            }
            catch (InvalidQueryException e)
            {
            }
        }

        updateView("INSERT INTO %s (k, asciival, bigintval) VALUES (?, ?, fromJson(?))", 0, "ascii text", "123123123123");
        updateView("INSERT INTO %s (k, asciival) VALUES (?, fromJson(?))", 0, "\"ascii text\"");
        assertRows(execute("SELECT bigintval FROM %s WHERE k = ? and asciival = ?", 0, "ascii text"), row(123123123123L));

        //Check the MV
        assertRows(execute("SELECT k, bigintval from mv1_asciival WHERE asciival = ?", "ascii text"), row(0, 123123123123L));
        assertRows(execute("SELECT k, bigintval from mv2_k WHERE asciival = ? and k = ?", "ascii text", 0), row(0, 123123123123L));
        assertRows(execute("SELECT k from mv1_bigintval WHERE bigintval = ?", 123123123123L), row(0));
        assertRows(execute("SELECT asciival from mv3_bigintval where bigintval = ? AND k = ?", 123123123123L, 0), row("ascii text"));


        //UPDATE BASE
        updateView("INSERT INTO %s (k, asciival, bigintval) VALUES (?, ?, fromJson(?))", 0, "ascii text", "1");
        assertRows(execute("SELECT bigintval FROM %s WHERE k = ? and asciival = ?", 0, "ascii text"), row(1L));

        //Check the MV
        assertRows(execute("SELECT k, bigintval from mv1_asciival WHERE asciival = ?", "ascii text"), row(0, 1L));
        assertRows(execute("SELECT k, bigintval from mv2_k WHERE asciival = ? and k = ?", "ascii text", 0), row(0, 1L));
        assertRows(execute("SELECT k from mv1_bigintval WHERE bigintval = ?", 123123123123L));
        assertRows(execute("SELECT asciival from mv3_bigintval where bigintval = ? AND k = ?", 123123123123L, 0));
        assertRows(execute("SELECT asciival from mv3_bigintval where bigintval = ? AND k = ?", 1L, 0), row("ascii text"));


        //test truncate also truncates all MV
        updateView("TRUNCATE %s");

        assertRows(execute("SELECT bigintval FROM %s WHERE k = ? and asciival = ?", 0, "ascii text"));
        assertRows(execute("SELECT k, bigintval from mv1_asciival WHERE asciival = ?", "ascii text"));
        assertRows(execute("SELECT k, bigintval from mv2_k WHERE asciival = ? and k = ?", "ascii text", 0));
        assertRows(execute("SELECT asciival from mv3_bigintval where bigintval = ? AND k = ?", 1L, 0));
    }

    @Test
    public void testCollections() throws Throwable
    {
        createTable("CREATE TABLE %s (" +
                    "k int, " +
                    "intval int, " +
                    "listval list<int>, " +
                    "PRIMARY KEY (k))");

        execute("USE " + keyspace());
        executeNet(protocolVersion, "USE " + keyspace());

        createView("mv", "CREATE MATERIALIZED VIEW %s AS SELECT * FROM %%s WHERE k IS NOT NULL AND intval IS NOT NULL PRIMARY KEY (intval, k)");

        updateView("INSERT INTO %s (k, intval, listval) VALUES (?, ?, fromJson(?))", 0, 0, "[1, 2, 3]");
        assertRows(execute("SELECT k, listval FROM %s WHERE k = ?", 0), row(0, list(1, 2, 3)));
        assertRows(execute("SELECT k, listval from mv WHERE intval = ?", 0), row(0, list(1, 2, 3)));

        updateView("INSERT INTO %s (k, intval) VALUES (?, ?)", 1, 1);
        updateView("INSERT INTO %s (k, listval) VALUES (?, fromJson(?))", 1, "[1, 2, 3]");
        assertRows(execute("SELECT k, listval FROM %s WHERE k = ?", 1), row(1, list(1, 2, 3)));
        assertRows(execute("SELECT k, listval from mv WHERE intval = ?", 1), row(1, list(1, 2, 3)));
    }

    @Test
    public void testFrozenCollectionsWithComplicatedInnerType() throws Throwable
    {
        createTable("CREATE TABLE %s (k int, intval int,  listval frozen<list<tuple<text,text>>>, PRIMARY KEY (k))");

        execute("USE " + keyspace());
        executeNet(protocolVersion, "USE " + keyspace());

        createView("mv",
                   "CREATE MATERIALIZED VIEW %s AS SELECT * FROM %%s WHERE k IS NOT NULL AND listval IS NOT NULL PRIMARY KEY (k, listval)");

        updateView("INSERT INTO %s (k, intval, listval) VALUES (?, ?, fromJson(?))",
                   0,
                   0,
                   "[[\"a\",\"1\"], [\"b\",\"2\"], [\"c\",\"3\"]]");

        // verify input
        assertRows(execute("SELECT k, listval FROM %s WHERE k = ?", 0),
                   row(0, list(tuple("a", "1"), tuple("b", "2"), tuple("c", "3"))));
        assertRows(execute("SELECT k, listval from mv"),
                   row(0, list(tuple("a", "1"), tuple("b", "2"), tuple("c", "3"))));

        // update listval with the same value and it will be compared in view generator
        updateView("INSERT INTO %s (k, listval) VALUES (?, fromJson(?))",
                   0,
                   "[[\"a\",\"1\"], [\"b\",\"2\"], [\"c\",\"3\"]]");
        // verify result
        assertRows(execute("SELECT k, listval FROM %s WHERE k = ?", 0),
                   row(0, list(tuple("a", "1"), tuple("b", "2"), tuple("c", "3"))));
        assertRows(execute("SELECT k, listval from mv"),
                   row(0, list(tuple("a", "1"), tuple("b", "2"), tuple("c", "3"))));
    }

    @Test
    public void testUpdate() throws Throwable
    {
        createTable("CREATE TABLE %s (" +
                    "k int, " +
                    "intval int, " +
                    "PRIMARY KEY (k))");

        execute("USE " + keyspace());
        executeNet(protocolVersion, "USE " + keyspace());

        createView("mv", "CREATE MATERIALIZED VIEW %s AS SELECT * FROM %%s WHERE k IS NOT NULL AND intval IS NOT NULL PRIMARY KEY (intval, k)");

        updateView("INSERT INTO %s (k, intval) VALUES (?, ?)", 0, 0);
        assertRows(execute("SELECT k, intval FROM %s WHERE k = ?", 0), row(0, 0));
        assertRows(execute("SELECT k, intval from mv WHERE intval = ?", 0), row(0, 0));

        updateView("INSERT INTO %s (k, intval) VALUES (?, ?)", 0, 1);
        assertRows(execute("SELECT k, intval FROM %s WHERE k = ?", 0), row(0, 1));
        assertRows(execute("SELECT k, intval from mv WHERE intval = ?", 1), row(0, 1));
    }

    @Test
    public void testIgnoreUpdate() throws Throwable
    {
        // regression test for CASSANDRA-10614

        createTable("CREATE TABLE %s (" +
                    "a int, " +
                    "b int, " +
                    "c int, " +
                    "d int, " +
                    "PRIMARY KEY (a, b))");

        execute("USE " + keyspace());
        executeNet(protocolVersion, "USE " + keyspace());

        createView("mv", "CREATE MATERIALIZED VIEW %s AS SELECT a, b, c FROM %%s WHERE a IS NOT NULL AND b IS NOT NULL PRIMARY KEY (b, a)");

        updateView("INSERT INTO %s (a, b, c) VALUES (?, ?, ?)", 0, 0, 0);
        assertRows(execute("SELECT a, b, c from mv WHERE b = ?", 0), row(0, 0, 0));

        updateView("UPDATE %s SET d = ? WHERE a = ? AND b = ?", 0, 0, 0);
        assertRows(execute("SELECT a, b, c from mv WHERE b = ?", 0), row(0, 0, 0));

        // Note: errors here may result in the test hanging when the memtables are flushed as part of the table drop,
        // because empty rows in the memtable will cause the flush to fail.  This will result in a test timeout that
        // should not be ignored.
        String table = KEYSPACE + "." + currentTable();
        updateView("BEGIN BATCH " +
                "INSERT INTO " + table + " (a, b, c, d) VALUES (?, ?, ?, ?); " + // should be accepted
                "UPDATE " + table + " SET d = ? WHERE a = ? AND b = ?; " +  // should be accepted
                "APPLY BATCH",
                0, 0, 0, 0,
                1, 0, 1);
        assertRows(execute("SELECT a, b, c from mv WHERE b = ?", 0), row(0, 0, 0));
        assertRows(execute("SELECT a, b, c from mv WHERE b = ?", 1), row(0, 1, null));

        ColumnFamilyStore cfs = Keyspace.open(keyspace()).getColumnFamilyStore("mv");
        cfs.forceBlockingFlush();
        Assert.assertEquals(1, cfs.getLiveSSTables().size());
    }

    @Test
    public void ttlTest() throws Throwable
    {
        createTable("CREATE TABLE %s (" +
                    "a int," +
                    "b int," +
                    "c int," +
                    "d int," +
                    "PRIMARY KEY (a, b))");

        executeNet(protocolVersion, "USE " + keyspace());

        createView("mv", "CREATE MATERIALIZED VIEW %s AS SELECT * FROM %%s WHERE c IS NOT NULL AND a IS NOT NULL AND b IS NOT NULL PRIMARY KEY (c, a, b)");

        updateView("INSERT INTO %s (a, b, c, d) VALUES (?, ?, ?, ?) USING TTL 3", 1, 1, 1, 1);

        Thread.sleep(TimeUnit.SECONDS.toMillis(1));
        updateView("INSERT INTO %s (a, b, c) VALUES (?, ?, ?)", 1, 1, 2);

        Thread.sleep(TimeUnit.SECONDS.toMillis(5));
        List<Row> results = executeNet(protocolVersion, "SELECT d FROM mv WHERE c = 2 AND a = 1 AND b = 1").all();
        Assert.assertEquals(1, results.size());
        Assert.assertTrue("There should be a null result given back due to ttl expiry", results.get(0).isNull(0));
    }

    @Test
    public void ttlExpirationTest() throws Throwable
    {
        createTable("CREATE TABLE %s (" +
                    "a int," +
                    "b int," +
                    "c int," +
                    "d int," +
                    "PRIMARY KEY (a, b))");

        executeNet(protocolVersion, "USE " + keyspace());

        createView("mv", "CREATE MATERIALIZED VIEW %s AS SELECT * FROM %%s WHERE c IS NOT NULL AND a IS NOT NULL AND b IS NOT NULL PRIMARY KEY (c, a, b)");

        updateView("INSERT INTO %s (a, b, c, d) VALUES (?, ?, ?, ?) USING TTL 3", 1, 1, 1, 1);

        Thread.sleep(TimeUnit.SECONDS.toMillis(4));
        Assert.assertEquals(0, executeNet(protocolVersion, "SELECT * FROM mv WHERE c = 1 AND a = 1 AND b = 1").all().size());
    }

    @Test
    public void rowDeletionTest() throws Throwable
    {
        createTable("CREATE TABLE %s (" +
                    "a int," +
                    "b int," +
                    "c int," +
                    "d int," +
                    "PRIMARY KEY (a, b))");

        executeNet(protocolVersion, "USE " + keyspace());

        createView("mv", "CREATE MATERIALIZED VIEW %s AS SELECT * FROM %%s WHERE c IS NOT NULL AND a IS NOT NULL AND b IS NOT NULL PRIMARY KEY (c, a, b)");

        String table = keyspace() + "." + currentTable();
        updateView("DELETE FROM " + table + " USING TIMESTAMP 6 WHERE a = 1 AND b = 1;");
        updateView("INSERT INTO %s (a, b, c, d) VALUES (?, ?, ?, ?) USING TIMESTAMP 3", 1, 1, 1, 1);
        Assert.assertEquals(0, executeNet(protocolVersion, "SELECT * FROM mv WHERE c = 1 AND a = 1 AND b = 1").all().size());
    }

    @Test
    public void conflictingTimestampTest() throws Throwable
    {
        createTable("CREATE TABLE %s (" +
                    "a int," +
                    "b int," +
                    "c int," +
                    "PRIMARY KEY (a, b))");

        executeNet(protocolVersion, "USE " + keyspace());

        createView("mv", "CREATE MATERIALIZED VIEW %s AS SELECT * FROM %%s WHERE c IS NOT NULL AND a IS NOT NULL AND b IS NOT NULL PRIMARY KEY (c, a, b)");

        for (int i = 0; i < 50; i++)
        {
            updateView("INSERT INTO %s (a, b, c) VALUES (?, ?, ?) USING TIMESTAMP 1", 1, 1, i);
        }

        ResultSet mvRows = executeNet(protocolVersion, "SELECT c FROM mv");
        List<Row> rows = executeNet(protocolVersion, "SELECT c FROM %s").all();
        Assert.assertEquals("There should be exactly one row in base", 1, rows.size());
        int expected = rows.get(0).getInt("c");
        assertRowsNet(protocolVersion, mvRows, row(expected));
    }

    @Test
    public void testClusteringOrder() throws Throwable
    {
        createTable("CREATE TABLE %s (" +
                    "a int," +
                    "b int," +
                    "c int," +
                    "d int," +
                    "PRIMARY KEY (a, b, c))" +
                    "WITH CLUSTERING ORDER BY (b ASC, c DESC)");

        executeNet(protocolVersion, "USE " + keyspace());

        createView("mv1", "CREATE MATERIALIZED VIEW %s AS SELECT * FROM %%s WHERE b IS NOT NULL AND c IS NOT NULL PRIMARY KEY (a, b, c) WITH CLUSTERING ORDER BY (b DESC)");
        createView("mv2", "CREATE MATERIALIZED VIEW %s AS SELECT * FROM %%s WHERE b IS NOT NULL AND c IS NOT NULL PRIMARY KEY (a, c, b) WITH CLUSTERING ORDER BY (c ASC)");
        createView("mv3", "CREATE MATERIALIZED VIEW %s AS SELECT * FROM %%s WHERE b IS NOT NULL AND c IS NOT NULL PRIMARY KEY (a, b, c)");
        createView("mv4", "CREATE MATERIALIZED VIEW %s AS SELECT * FROM %%s WHERE b IS NOT NULL AND c IS NOT NULL PRIMARY KEY (a, c, b) WITH CLUSTERING ORDER BY (c DESC)");

        updateView("INSERT INTO %s (a, b, c, d) VALUES (?, ?, ?, ?)", 1, 1, 1, 1);
        updateView("INSERT INTO %s (a, b, c, d) VALUES (?, ?, ?, ?)", 1, 2, 2, 2);

        ResultSet mvRows = executeNet(protocolVersion, "SELECT b FROM mv1");
        assertRowsNet(protocolVersion, mvRows,
                      row(2),
                      row(1));

        mvRows = executeNet(protocolVersion, "SELECT c FROM mv2");
        assertRowsNet(protocolVersion, mvRows,
                      row(1),
                      row(2));

        mvRows = executeNet(protocolVersion, "SELECT b FROM mv3");
        assertRowsNet(protocolVersion, mvRows,
                      row(1),
                      row(2));

        mvRows = executeNet(protocolVersion, "SELECT c FROM mv4");
        assertRowsNet(protocolVersion, mvRows,
                      row(2),
                      row(1));
    }

    @Test
    public void testMultipleDeletes() throws Throwable
    {
        createTable("CREATE TABLE %s (" +
                    "a int," +
                    "b int," +
                    "PRIMARY KEY (a, b))");

        executeNet(protocolVersion, "USE " + keyspace());

        createView("mv1", "CREATE MATERIALIZED VIEW %s AS SELECT * FROM %%s WHERE b IS NOT NULL PRIMARY KEY (b, a)");

        updateView("INSERT INTO %s (a, b) VALUES (?, ?)", 1, 1);
        updateView("INSERT INTO %s (a, b) VALUES (?, ?)", 1, 2);
        updateView("INSERT INTO %s (a, b) VALUES (?, ?)", 1, 3);

        ResultSet mvRows = executeNet(protocolVersion, "SELECT a, b FROM mv1");
        assertRowsNet(protocolVersion, mvRows,
                      row(1, 1),
                      row(1, 2),
                      row(1, 3));

        updateView(String.format("BEGIN UNLOGGED BATCH " +
                                 "DELETE FROM %s WHERE a = 1 AND b > 1 AND b < 3;" +
                                 "DELETE FROM %s WHERE a = 1;" +
                                 "APPLY BATCH", currentTable(), currentTable()));

        mvRows = executeNet(protocolVersion, "SELECT a, b FROM mv1");
        assertRowsNet(protocolVersion, mvRows);
    }

    @Test
    public void testPrimaryKeyOnlyTable() throws Throwable
    {
        createTable("CREATE TABLE %s (" +
                    "a int," +
                    "b int," +
                    "PRIMARY KEY (a, b))");

        executeNet(protocolVersion, "USE " + keyspace());

        // Cannot use SELECT *, as those are always handled by the includeAll shortcut in View.updateAffectsView
        createView("mv1", "CREATE MATERIALIZED VIEW %s AS SELECT a, b FROM %%s WHERE b IS NOT NULL PRIMARY KEY (b, a)");

        updateView("INSERT INTO %s (a, b) VALUES (?, ?)", 1, 1);

        ResultSet mvRows = executeNet(protocolVersion, "SELECT a, b FROM mv1");
        assertRowsNet(protocolVersion, mvRows, row(1, 1));
    }

    @Test
    public void testPartitionKeyOnlyTable() throws Throwable
    {
        createTable("CREATE TABLE %s (" +
                    "a int," +
                    "b int," +
                    "PRIMARY KEY ((a, b)))");

        executeNet(protocolVersion, "USE " + keyspace());

        // Cannot use SELECT *, as those are always handled by the includeAll shortcut in View.updateAffectsView
        createView("mv1", "CREATE MATERIALIZED VIEW %s AS SELECT a, b FROM %%s WHERE a IS NOT NULL AND b IS NOT NULL PRIMARY KEY (b, a)");

        updateView("INSERT INTO %s (a, b) VALUES (?, ?)", 1, 1);

        ResultSet mvRows = executeNet(protocolVersion, "SELECT a, b FROM mv1");
        assertRowsNet(protocolVersion, mvRows, row(1, 1));
    }

    @Test
    public void testDeleteSingleColumnInViewClustering() throws Throwable
    {
        createTable("CREATE TABLE %s (" +
                    "a int," +
                    "b int," +
                    "c int," +
                    "d int," +
                    "PRIMARY KEY (a, b))");

        executeNet(protocolVersion, "USE " + keyspace());
        createView("mv1", "CREATE MATERIALIZED VIEW %s AS SELECT * FROM %%s WHERE a IS NOT NULL AND b IS NOT NULL AND d IS NOT NULL PRIMARY KEY (a, d, b)");

        updateView("INSERT INTO %s (a, b, c, d) VALUES (?, ?, ?, ?)", 0, 0, 0, 0);
        ResultSet mvRows = executeNet(protocolVersion, "SELECT a, d, b, c FROM mv1");
        assertRowsNet(protocolVersion, mvRows, row(0, 0, 0, 0));

        updateView("DELETE c FROM %s WHERE a = ? AND b = ?", 0, 0);
        mvRows = executeNet(protocolVersion, "SELECT a, d, b, c FROM mv1");
        assertRowsNet(protocolVersion, mvRows, row(0, 0, 0, null));

        updateView("DELETE d FROM %s WHERE a = ? AND b = ?", 0, 0);
        mvRows = executeNet(protocolVersion, "SELECT a, d, b FROM mv1");
        assertTrue(mvRows.isExhausted());
    }

    @Test
    public void testDeleteSingleColumnInViewPartitionKey() throws Throwable
    {
        createTable("CREATE TABLE %s (" +
                    "a int," +
                    "b int," +
                    "c int," +
                    "d int," +
                    "PRIMARY KEY (a, b))");

        executeNet(protocolVersion, "USE " + keyspace());
        createView("mv1", "CREATE MATERIALIZED VIEW %s AS SELECT * FROM %%s WHERE a IS NOT NULL AND b IS NOT NULL AND d IS NOT NULL PRIMARY KEY (d, a, b)");

        updateView("INSERT INTO %s (a, b, c, d) VALUES (?, ?, ?, ?)", 0, 0, 0, 0);
        ResultSet mvRows = executeNet(protocolVersion, "SELECT a, d, b, c FROM mv1");
        assertRowsNet(protocolVersion, mvRows, row(0, 0, 0, 0));

        updateView("DELETE c FROM %s WHERE a = ? AND b = ?", 0, 0);
        mvRows = executeNet(protocolVersion, "SELECT a, d, b, c FROM mv1");
        assertRowsNet(protocolVersion, mvRows, row(0, 0, 0, null));

        updateView("DELETE d FROM %s WHERE a = ? AND b = ?", 0, 0);
        mvRows = executeNet(protocolVersion, "SELECT a, d, b FROM mv1");
        assertTrue(mvRows.isExhausted());
    }

    @Test
    public void testCollectionInView() throws Throwable
    {
        createTable("CREATE TABLE %s (" +
                    "a int," +
                    "b int," +
                    "c map<int, text>," +
                    "PRIMARY KEY (a))");

        executeNet(protocolVersion, "USE " + keyspace());
        createView("mvmap", "CREATE MATERIALIZED VIEW %s AS SELECT a, b FROM %%s WHERE b IS NOT NULL PRIMARY KEY (b, a)");

        updateView("INSERT INTO %s (a, b) VALUES (?, ?)", 0, 0);
        ResultSet mvRows = executeNet(protocolVersion, "SELECT a, b FROM mvmap WHERE b = ?", 0);
        assertRowsNet(protocolVersion, mvRows, row(0, 0));

        updateView("INSERT INTO %s (a, b, c) VALUES (?, ?, ?)", 1, 1, map(1, "1"));
        mvRows = executeNet(protocolVersion, "SELECT a, b FROM mvmap WHERE b = ?", 1);
        assertRowsNet(protocolVersion, mvRows, row(1, 1));

        updateView("INSERT INTO %s (a, b, c) VALUES (?, ?, ?)", 0, 0, map(0, "0"));
        mvRows = executeNet(protocolVersion, "SELECT a, b FROM mvmap WHERE b = ?", 0);
        assertRowsNet(protocolVersion, mvRows, row(0, 0));
    }

    @Test
    public void testMultipleNonPrimaryKeysInView() throws Throwable
    {
        createTable("CREATE TABLE %s (" +
                    "a int," +
                    "b int," +
                    "c int," +
                    "d int," +
                    "e int," +
                    "PRIMARY KEY ((a, b), c))");

        try
        {
            createView("mv_de", "CREATE MATERIALIZED VIEW %s AS SELECT * FROM %%s WHERE a IS NOT NULL AND b IS NOT NULL AND c IS NOT NULL AND d IS NOT NULL AND e IS NOT NULL PRIMARY KEY ((d, a), b, e, c)");
            Assert.fail("Should have rejected a query including multiple non-primary key base columns");
        }
        catch (Exception e)
        {
        }

        try
        {
            createView("mv_de", "CREATE MATERIALIZED VIEW %s AS SELECT * FROM %%s WHERE a IS NOT NULL AND b IS NOT NULL AND c IS NOT NULL AND d IS NOT NULL AND e IS NOT NULL PRIMARY KEY ((a, b), c, d, e)");
            Assert.fail("Should have rejected a query including multiple non-primary key base columns");
        }
        catch (Exception e)
        {
        }
    }

    @Test
    public void testNullInClusteringColumns() throws Throwable
    {
        createTable("CREATE TABLE %s (id1 int, id2 int, v1 text, v2 text, PRIMARY KEY (id1, id2))");

        executeNet(protocolVersion, "USE " + keyspace());

        createView("mv",
                   "CREATE MATERIALIZED VIEW %s AS" +
                   "  SELECT id1, v1, id2, v2" +
                   "  FROM %%s" +
                   "  WHERE id1 IS NOT NULL AND v1 IS NOT NULL AND id2 IS NOT NULL" +
                   "  PRIMARY KEY (id1, v1, id2)" +
                   "  WITH CLUSTERING ORDER BY (v1 DESC, id2 ASC)");

        execute("INSERT INTO %s (id1, id2, v1, v2) VALUES (?, ?, ?, ?)", 0, 1, "foo", "bar");

        assertRowsNet(protocolVersion, executeNet(protocolVersion, "SELECT * FROM %s"), row(0, 1, "foo", "bar"));
        assertRowsNet(protocolVersion, executeNet(protocolVersion, "SELECT * FROM mv"), row(0, "foo", 1, "bar"));

        executeNet(protocolVersion, "UPDATE %s SET v1=? WHERE id1=? AND id2=?", null, 0, 1);
        assertRowsNet(protocolVersion, executeNet(protocolVersion, "SELECT * FROM %s"), row(0, 1, null, "bar"));
        assertRowsNet(protocolVersion, executeNet(protocolVersion, "SELECT * FROM mv"));

        executeNet(protocolVersion, "UPDATE %s SET v2=? WHERE id1=? AND id2=?", "rab", 0, 1);
        assertRowsNet(protocolVersion, executeNet(protocolVersion, "SELECT * FROM %s"), row(0, 1, null, "rab"));
        assertRowsNet(protocolVersion, executeNet(protocolVersion, "SELECT * FROM mv"));
    }

    @Test
    public void testReservedKeywordsInMV() throws Throwable
    {
        createTable("CREATE TABLE %s (\"token\" int PRIMARY KEY, \"keyspace\" int)");

        executeNet(protocolVersion, "USE " + keyspace());

        createView("mv",
                   "CREATE MATERIALIZED VIEW %s AS" +
                   "  SELECT \"keyspace\", \"token\"" +
                   "  FROM %%s" +
                   "  WHERE \"keyspace\" IS NOT NULL AND \"token\" IS NOT NULL" +
                   "  PRIMARY KEY (\"keyspace\", \"token\")");

        execute("INSERT INTO %s (\"token\", \"keyspace\") VALUES (?, ?)", 0, 1);

        assertRowsNet(protocolVersion, executeNet(protocolVersion, "SELECT * FROM %s"), row(0, 1));
        assertRowsNet(protocolVersion, executeNet(protocolVersion, "SELECT * FROM mv"), row(1, 0));
    }

    public void testCreateMvWithTTL() throws Throwable
    {
        createTable("CREATE TABLE %s (" +
                "k int PRIMARY KEY, " +
                "c int, " +
                "val int) WITH default_time_to_live = 60");

        execute("USE " + keyspace());
        executeNet(protocolVersion, "USE " + keyspace());

        // Must NOT include "default_time_to_live" for Materialized View creation
        try
        {
            createView("mv_ttl1", "CREATE MATERIALIZED VIEW %s AS SELECT * FROM %%s WHERE k IS NOT NULL AND c IS NOT NULL PRIMARY KEY (k,c) WITH default_time_to_live = 30");
            Assert.fail("Should fail if TTL is provided for materialized view");
        }
        catch (Exception e)
        {
        }
    }

    @Test
    public void testAlterMvWithTTL() throws Throwable
    {
        createTable("CREATE TABLE %s (" +
                    "k int PRIMARY KEY, " +
                    "c int, " +
                    "val int) WITH default_time_to_live = 60");

        createView("mv_ttl2", "CREATE MATERIALIZED VIEW %s AS SELECT * FROM %%s WHERE k IS NOT NULL AND c IS NOT NULL PRIMARY KEY (k,c)");

        // Must NOT include "default_time_to_live" on alter Materialized View
        try
        {
            executeNet(protocolVersion, "ALTER MATERIALIZED VIEW %s WITH default_time_to_live = 30");
            Assert.fail("Should fail if TTL is provided while altering materialized view");
        }
        catch (Exception e)
        {
        }
    }

    @Test
    public void testViewBuilderResume() throws Throwable
    {
        createTable("CREATE TABLE %s (" +
                    "k int, " +
                    "c int, " +
                    "val text, " +
                    "PRIMARY KEY(k,c))");

        execute("USE " + keyspace());
        executeNet(protocolVersion, "USE " + keyspace());

        CompactionManager.instance.setCoreCompactorThreads(1);
        CompactionManager.instance.setMaximumCompactorThreads(1);
        ColumnFamilyStore cfs = getCurrentColumnFamilyStore();
        cfs.disableAutoCompaction();

        for (int i = 0; i < 1024; i++)
            execute("INSERT into %s (k,c,val)VALUES(?,?,?)", i, i, ""+i);

        cfs.forceBlockingFlush();

        for (int i = 0; i < 1024; i++)
            execute("INSERT into %s (k,c,val)VALUES(?,?,?)", i, i, ""+i);

        cfs.forceBlockingFlush();

        for (int i = 0; i < 1024; i++)
            execute("INSERT into %s (k,c,val)VALUES(?,?,?)", i, i, ""+i);

        cfs.forceBlockingFlush();

        for (int i = 0; i < 1024; i++)
            execute("INSERT into %s (k,c,val)VALUES(?,?,?)", i, i, ""+i);

        cfs.forceBlockingFlush();

        createView("mv_test", "CREATE MATERIALIZED VIEW %s AS SELECT * FROM %%s WHERE val IS NOT NULL AND k IS NOT NULL AND c IS NOT NULL PRIMARY KEY (val,k,c)");

        cfs.enableAutoCompaction();
        List<Future<?>> futures = CompactionManager.instance.submitBackground(cfs);

        //Force a second MV on the same base table, which will restart the first MV builder...
        createView("mv_test2", "CREATE MATERIALIZED VIEW %s AS SELECT val, k, c FROM %%s WHERE val IS NOT NULL AND k IS NOT NULL AND c IS NOT NULL PRIMARY KEY (val,k,c)");


        //Compact the base table
        FBUtilities.waitOnFutures(futures);

        while (!SystemKeyspace.isViewBuilt(keyspace(), "mv_test"))
            Uninterruptibles.sleepUninterruptibly(1, TimeUnit.SECONDS);

        assertRows(execute("SELECT count(*) FROM mv_test"), row(1024L));
    }


    @Test(expected = SyntaxException.class)
    public void emptyViewNameTest() throws Throwable
    {
        execute("CREATE MATERIALIZED VIEW \"\" AS SELECT a, b FROM tbl WHERE b IS NOT NULL PRIMARY KEY (b, a)");
    }

    @Test(expected = SyntaxException.class)
    public void emptyBaseTableNameTest() throws Throwable
    {
        execute("CREATE MATERIALIZED VIEW myview AS SELECT a, b FROM \"\" WHERE b IS NOT NULL PRIMARY KEY (b, a)");
    }

    @Test
    public void testFunctionInWhereClause() throws Throwable
    {
        // Native token function with lowercase, should be unquoted in the schema where clause
        assertEmpty(testFunctionInWhereClause("CREATE TABLE %s (k bigint PRIMARY KEY, v int)",
                                              null,
                                              "CREATE MATERIALIZED VIEW %s AS" +
                                              "   SELECT * FROM %%s WHERE k = token(1) AND v IS NOT NULL " +
                                              "   PRIMARY KEY (v, k)",
                                              "k = token(1) AND v IS NOT NULL",
                                              "INSERT INTO %s(k, v) VALUES (0, 1)",
                                              "INSERT INTO %s(k, v) VALUES (2, 3)"));

        // Native token function with uppercase, should be unquoted and lowercased in the schema where clause
        assertEmpty(testFunctionInWhereClause("CREATE TABLE %s (k bigint PRIMARY KEY, v int)",
                                              null,
                                              "CREATE MATERIALIZED VIEW %s AS" +
                                              "   SELECT * FROM %%s WHERE k = TOKEN(1) AND v IS NOT NULL" +
                                              "   PRIMARY KEY (v, k)",
                                              "k = token(1) AND v IS NOT NULL",
                                              "INSERT INTO %s(k, v) VALUES (0, 1)",
                                              "INSERT INTO %s(k, v) VALUES (2, 3)"));

        // UDF with lowercase name, shouldn't be quoted in the schema where clause
        assertRows(testFunctionInWhereClause("CREATE TABLE %s (k int PRIMARY KEY, v int)",
                                             "CREATE FUNCTION fun()" +
                                             "   CALLED ON NULL INPUT" +
                                             "   RETURNS int LANGUAGE java" +
                                             "   AS 'return 2;'",
                                             "CREATE MATERIALIZED VIEW %s AS " +
                                             "   SELECT * FROM %%s WHERE k = fun() AND v IS NOT NULL" +
                                             "   PRIMARY KEY (v, k)",
                                             "k = fun() AND v IS NOT NULL",
                                             "INSERT INTO %s(k, v) VALUES (0, 1)",
                                             "INSERT INTO %s(k, v) VALUES (2, 3)"), row(3, 2));

        // UDF with uppercase name, should be quoted in the schema where clause
        assertRows(testFunctionInWhereClause("CREATE TABLE %s (k int PRIMARY KEY, v int)",
                                             "CREATE FUNCTION \"FUN\"()" +
                                             "   CALLED ON NULL INPUT" +
                                             "   RETURNS int" +
                                             "   LANGUAGE java" +
                                             "   AS 'return 2;'",
                                             "CREATE MATERIALIZED VIEW %s AS " +
                                             "   SELECT * FROM %%s WHERE k = \"FUN\"() AND v IS NOT NULL" +
                                             "   PRIMARY KEY (v, k)",
                                             "k = \"FUN\"() AND v IS NOT NULL",
                                             "INSERT INTO %s(k, v) VALUES (0, 1)",
                                             "INSERT INTO %s(k, v) VALUES (2, 3)"), row(3, 2));

        // UDF with uppercase name conflicting with TOKEN keyword but not with native token function name,
        // should be quoted in the schema where clause
        assertRows(testFunctionInWhereClause("CREATE TABLE %s (k int PRIMARY KEY, v int)",
                                             "CREATE FUNCTION \"TOKEN\"(x int)" +
                                             "   CALLED ON NULL INPUT" +
                                             "   RETURNS int" +
                                             "   LANGUAGE java" +
                                             "   AS 'return x;'",
                                             "CREATE MATERIALIZED VIEW %s AS" +
                                             "   SELECT * FROM %%s WHERE k = \"TOKEN\"(2) AND v IS NOT NULL" +
                                             "   PRIMARY KEY (v, k)",
                                             "k = \"TOKEN\"(2) AND v IS NOT NULL",
                                             "INSERT INTO %s(k, v) VALUES (0, 1)",
                                             "INSERT INTO %s(k, v) VALUES (2, 3)"), row(3, 2));

        // UDF with lowercase name conflicting with both TOKEN keyword and native token function name,
        // requires specifying the keyspace and should be quoted in the schema where clause
        assertRows(testFunctionInWhereClause("CREATE TABLE %s (k int PRIMARY KEY, v int)",
                                             "CREATE FUNCTION \"token\"(x int)" +
                                             "   CALLED ON NULL INPUT" +
                                             "   RETURNS int" +
                                             "   LANGUAGE java" +
                                             "   AS 'return x;'",
                                             "CREATE MATERIALIZED VIEW %s AS" +
                                             "   SELECT * FROM %%s " +
                                             "   WHERE k = " + keyspace() + ".\"token\"(2) AND v IS NOT NULL" +
                                             "   PRIMARY KEY (v, k)",
                                             "k = " + keyspace() + ".\"token\"(2) AND v IS NOT NULL",
                                             "INSERT INTO %s(k, v) VALUES (0, 1)",
                                             "INSERT INTO %s(k, v) VALUES (2, 3)"), row(3, 2));
    }

    private UntypedResultSet testFunctionInWhereClause(String createTableQuery,
                                                       String createFunctionQuery,
                                                       String createViewQuery,
                                                       String expectedSchemaWhereClause,
                                                       String... insertQueries) throws Throwable
    {
        createTable(createTableQuery);

        execute("USE " + keyspace());
        executeNet(protocolVersion, "USE " + keyspace());

        if (createFunctionQuery != null)
        {
            execute(createFunctionQuery);
        }

        String viewName = "view_" + viewNameSeqNumber.getAndIncrement();
        createView(viewName, createViewQuery);

        // Test the where clause stored in system_schema.views
        String schemaQuery = String.format("SELECT where_clause FROM %s.%s WHERE keyspace_name = ? AND view_name = ?",
                                           SchemaKeyspace.NAME,
                                           SchemaKeyspace.VIEWS);
        assertRows(execute(schemaQuery, keyspace(), viewName), row(expectedSchemaWhereClause));

        for (String insert : insertQueries)
        {
            execute(insert);
        }

        return execute("SELECT * FROM " + viewName);
    }
}<|MERGE_RESOLUTION|>--- conflicted
+++ resolved
@@ -18,6 +18,8 @@
 
 package org.apache.cassandra.cql3;
 
+import static org.junit.Assert.*;
+
 import java.util.ArrayList;
 import java.util.HashSet;
 import java.util.List;
@@ -42,6 +44,7 @@
 import org.apache.cassandra.concurrent.StageManager;
 import org.apache.cassandra.config.CFMetaData;
 import org.apache.cassandra.config.ColumnDefinition;
+import org.apache.cassandra.config.SchemaConstants;
 import org.apache.cassandra.db.ColumnFamilyStore;
 import org.apache.cassandra.db.Keyspace;
 import org.apache.cassandra.db.SystemKeyspace;
@@ -49,11 +52,8 @@
 import org.apache.cassandra.db.marshal.AsciiType;
 import org.apache.cassandra.exceptions.SyntaxException;
 import org.apache.cassandra.schema.KeyspaceParams;
-<<<<<<< HEAD
+import org.apache.cassandra.schema.SchemaKeyspace;
 import org.apache.cassandra.transport.ProtocolVersion;
-=======
-import org.apache.cassandra.schema.SchemaKeyspace;
->>>>>>> fa7dbe13
 import org.apache.cassandra.utils.FBUtilities;
 
 import static org.junit.Assert.assertEquals;
@@ -61,13 +61,9 @@
 
 public class ViewTest extends CQLTester
 {
-<<<<<<< HEAD
-    ProtocolVersion protocolVersion = ProtocolVersion.V4;
-=======
-    private static final int protocolVersion = 4;
+    private static final ProtocolVersion protocolVersion = ProtocolVersion.V4;
     private static final AtomicInteger viewNameSeqNumber = new AtomicInteger();
 
->>>>>>> fa7dbe13
     private final List<String> views = new ArrayList<>();
 
     @BeforeClass
@@ -1533,7 +1529,7 @@
 
         // Test the where clause stored in system_schema.views
         String schemaQuery = String.format("SELECT where_clause FROM %s.%s WHERE keyspace_name = ? AND view_name = ?",
-                                           SchemaKeyspace.NAME,
+                                           SchemaConstants.SCHEMA_KEYSPACE_NAME,
                                            SchemaKeyspace.VIEWS);
         assertRows(execute(schemaQuery, keyspace(), viewName), row(expectedSchemaWhereClause));
 
