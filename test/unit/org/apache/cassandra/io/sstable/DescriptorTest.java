--- conflicted
+++ resolved
@@ -180,16 +180,6 @@
     }
 
     @Test
-<<<<<<< HEAD
-    public void testLegacyDSEAPI()
-    {
-        File dir = new File(".");
-        Descriptor desc = new Descriptor(dir, "ks", "cf", new SequenceBasedSSTableId(1), SSTableFormat.Type.BIG);
-
-        assertEquals(dir.toCanonical().toPath(), desc.getDirectory());
-        assertEquals(desc.fileFor(Component.DATA).toPath(), desc.pathFor(Component.DATA));
-        assertEquals(desc.baseFileUri(), desc.baseFileURI());
-=======
     public void testKeyspaceTableParsing()
     {
         // from Cassandra dirs
@@ -339,6 +329,16 @@
             Assert.assertEquals(expectedKeyspace, descriptor.ksname);
             Assert.assertEquals(expectedTable, descriptor.cfname);
         }
->>>>>>> b4b9f319
+    }
+
+    @Test
+    public void testLegacyDSEAPI()
+    {
+        File dir = new File(".");
+        Descriptor desc = new Descriptor(dir, "ks", "cf", new SequenceBasedSSTableId(1), SSTableFormat.Type.BIG);
+
+        assertEquals(dir.toCanonical().toPath(), desc.getDirectory());
+        assertEquals(desc.fileFor(Component.DATA).toPath(), desc.pathFor(Component.DATA));
+        assertEquals(desc.baseFileUri(), desc.baseFileURI());
     }
 }