/*
 * Licensed to the Apache Software Foundation (ASF) under one
 * or more contributor license agreements.  See the NOTICE file
 * distributed with this work for additional information
 * regarding copyright ownership.  The ASF licenses this file
 * to you under the Apache License, Version 2.0 (the
 * "License"); you may not use this file except in compliance
 * with the License.  You may obtain a copy of the License at
 *
 *     http://www.apache.org/licenses/LICENSE-2.0
 *
 * Unless required by applicable law or agreed to in writing, software
 * distributed under the License is distributed on an "AS IS" BASIS,
 * WITHOUT WARRANTIES OR CONDITIONS OF ANY KIND, either express or implied.
 * See the License for the specific language governing permissions and
 * limitations under the License.
 */
package org.apache.cassandra.io.sstable;

import java.util.Collections;
import java.util.List;
import java.util.Objects;
import java.util.concurrent.CountDownLatch;

import com.google.common.io.Files;
import org.junit.After;
import org.junit.Before;
import org.junit.BeforeClass;
import org.junit.Test;

import org.apache.cassandra.SchemaLoader;
import org.apache.cassandra.Util;
<<<<<<< HEAD
import org.apache.cassandra.db.Clustering;
import org.apache.cassandra.db.ColumnFamilyStore;
import org.apache.cassandra.db.Directories;
import org.apache.cassandra.db.Keyspace;
=======
import org.apache.cassandra.locator.Replica;
import org.apache.cassandra.schema.TableId;
import org.apache.cassandra.schema.TableMetadata;
import org.apache.cassandra.schema.TableMetadataRef;
import org.apache.cassandra.schema.Schema;
import org.apache.cassandra.db.*;
import org.apache.cassandra.db.partitions.*;
>>>>>>> b4b9f319
import org.apache.cassandra.db.marshal.AsciiType;
import org.apache.cassandra.db.partitions.FilteredPartition;
import org.apache.cassandra.io.FSWriteError;
import org.apache.cassandra.io.util.File;
import org.apache.cassandra.io.util.FileUtils;
import org.apache.cassandra.locator.Replica;
import org.apache.cassandra.schema.KeyspaceParams;
import org.apache.cassandra.schema.Schema;
import org.apache.cassandra.schema.TableMetadata;
import org.apache.cassandra.schema.TableMetadataRef;
import org.apache.cassandra.service.StorageService;
import org.apache.cassandra.streaming.StreamEvent;
import org.apache.cassandra.streaming.StreamEventHandler;
import org.apache.cassandra.streaming.StreamState;
import org.apache.cassandra.utils.ByteBufferUtil;
import org.apache.cassandra.utils.FBUtilities;
import org.apache.cassandra.utils.OutputHandler;

import static org.apache.cassandra.db.ColumnFamilyStore.FlushReason.UNIT_TESTS;
import static org.junit.Assert.assertEquals;
import static org.junit.Assert.assertTrue;

public class SSTableLoaderTest
{
    public static final String KEYSPACE1 = "SSTableLoaderTest";
    public static final String KEYSPACE2 = "SSTableLoaderTest1";
    public static final String CF_STANDARD1 = "Standard1";
    public static final String CF_STANDARD2 = "Standard2";
    public static final String CF_BACKUPS = Directories.BACKUPS_SUBDIR;
    public static final String CF_SNAPSHOTS = Directories.SNAPSHOT_SUBDIR;

    private static final String schema = "CREATE TABLE %s.%s (key ascii, name ascii, val ascii, val1 ascii, PRIMARY KEY (key, name))";
    private static final String query = "INSERT INTO %s.%s (key, name, val) VALUES (?, ?, ?)";

    private File tmpdir;

    @BeforeClass
    public static void defineSchema()
    {
        SchemaLoader.prepareServer();
        SchemaLoader.createKeyspace(KEYSPACE1,
                                    KeyspaceParams.simple(1),
                                    SchemaLoader.standardCFMD(KEYSPACE1, CF_STANDARD1),
                                    SchemaLoader.standardCFMD(KEYSPACE1, CF_STANDARD2),
                                    SchemaLoader.standardCFMD(KEYSPACE1, CF_BACKUPS),
                                    SchemaLoader.standardCFMD(KEYSPACE1, CF_SNAPSHOTS));

        SchemaLoader.createKeyspace(KEYSPACE2,
                KeyspaceParams.simple(1),
                SchemaLoader.standardCFMD(KEYSPACE2, CF_STANDARD1),
                SchemaLoader.standardCFMD(KEYSPACE2, CF_STANDARD2));

        StorageService.instance.initServer();
    }

    @Before
    public void setup() throws Exception
    {
        tmpdir = new File(Files.createTempDir());
    }

    @After
    public void cleanup()
    {
        try {
            FileUtils.deleteRecursive(tmpdir);
        } catch (FSWriteError e) {
            /*
              Windows does not allow a mapped file to be deleted, so we probably forgot to clean the buffers somewhere.
              We force a GC here to force buffer deallocation, and then try deleting the directory again.
              For more information, see: http://bugs.java.com/bugdatabase/view_bug.do?bug_id=4715154
              If this is not the problem, the exception will be rethrown anyway.
             */
            System.gc();
            FileUtils.deleteRecursive(tmpdir);
        }
    }

    private static final class TestClient extends SSTableLoader.Client
    {
        private String keyspace;

        public void init(String keyspace)
        {
            this.keyspace = keyspace;
            for (Replica replica : StorageService.instance.getLocalReplicas(KEYSPACE1))
                addRangeForEndpoint(replica.range(), FBUtilities.getBroadcastAddressAndPort());
        }

        public TableMetadataRef getTableMetadata(String tableName)
        {
            return Schema.instance.getTableMetadataRef(keyspace, tableName);
        }
    }

    @Test
    public void testLoadingSSTable() throws Exception
    {
        File dataDir = dataDir(CF_STANDARD1);
        TableMetadata metadata = Schema.instance.getTableMetadata(KEYSPACE1, CF_STANDARD1);

        try (CQLSSTableWriter writer = CQLSSTableWriter.builder()
                                                       .inDirectory(dataDir)
                                                       .forTable(String.format(schema, KEYSPACE1, CF_STANDARD1))
                                                       .using(String.format(query, KEYSPACE1, CF_STANDARD1))
                                                       .build())
        {
            writer.addRow("key1", "col1", "100");
        }

        ColumnFamilyStore cfs = Keyspace.open(KEYSPACE1).getColumnFamilyStore(CF_STANDARD1);
        cfs.forceBlockingFlush(UNIT_TESTS); // wait for sstables to be on disk else we won't be able to stream them

        final CountDownLatch latch = new CountDownLatch(1);
        SSTableLoader loader = new SSTableLoader(dataDir, new TestClient(), new OutputHandler.SystemOutput(false, false));
        loader.stream(Collections.emptySet(), completionStreamListener(latch)).get();

        List<FilteredPartition> partitions = Util.getAll(Util.cmd(cfs).build());

        assertEquals(1, partitions.size());
        assertEquals("key1", AsciiType.instance.getString(partitions.get(0).partitionKey().getKey()));
        assert metadata != null;
        assertEquals(ByteBufferUtil.bytes("100"), partitions.get(0).getRow(Clustering.make(ByteBufferUtil.bytes("col1")))
                                                            .getCell(metadata.getColumn(ByteBufferUtil.bytes("val")))
                                                            .buffer());

        // The stream future is signalled when the work is complete but before releasing references. Wait for release
        // before cleanup (CASSANDRA-10118).
        latch.await();
    }

    @Test
    public void testLoadingIncompleteSSTable() throws Exception
    {
        File dataDir = dataDir(CF_STANDARD2);

        CQLSSTableWriter writer = CQLSSTableWriter.builder()
                                                  .inDirectory(dataDir)
                                                  .forTable(String.format(schema, KEYSPACE1, CF_STANDARD2))
                                                  .using(String.format(query, KEYSPACE1, CF_STANDARD2))
                                                  .withBufferSizeInMB(1)
                                                  .build();

        int NB_PARTITIONS = 5000; // Enough to write >1MB and get at least one completed sstable before we've closed the writer

        for (int i = 0; i < NB_PARTITIONS; i++)
        {
            for (int j = 0; j < 100; j++)
                writer.addRow(String.format("key%d", i), String.format("col%d", j), "100");
        }

        ColumnFamilyStore cfs = Keyspace.open(KEYSPACE1).getColumnFamilyStore(CF_STANDARD2);
        cfs.forceBlockingFlush(UNIT_TESTS); // wait for sstables to be on disk else we won't be able to stream them

        //make sure we have some tables...
        assertTrue(Objects.requireNonNull(dataDir.tryList()).length > 0);

        final CountDownLatch latch = new CountDownLatch(2);
        //writer is still open so loader should not load anything
        SSTableLoader loader = new SSTableLoader(dataDir, new TestClient(), new OutputHandler.SystemOutput(false, false));
        loader.stream(Collections.emptySet(), completionStreamListener(latch)).get();

        List<FilteredPartition> partitions = Util.getAll(Util.cmd(cfs).build());

        assertTrue(partitions.size() > 0 && partitions.size() < NB_PARTITIONS);

        // now we complete the write and the second loader should load the last sstable as well
        writer.close();

        loader = new SSTableLoader(dataDir, new TestClient(), new OutputHandler.SystemOutput(false, false));
        loader.stream(Collections.emptySet(), completionStreamListener(latch)).get();

        partitions = Util.getAll(Util.cmd(Keyspace.open(KEYSPACE1).getColumnFamilyStore(CF_STANDARD2)).build());
        assertEquals(NB_PARTITIONS, partitions.size());

        // The stream future is signalled when the work is complete but before releasing references. Wait for release
        // before cleanup (CASSANDRA-10118).
        latch.await();
    }

    @Test
    public void testLoadingSSTableToDifferentKeyspace() throws Exception
    {
        File dataDir = new File(tmpdir.absolutePath() + File.pathSeparator() + KEYSPACE1 + File.pathSeparator() + CF_STANDARD1);
        assert dataDir.tryCreateDirectories();
        TableMetadata metadata = Schema.instance.getTableMetadata(KEYSPACE1, CF_STANDARD1);

        String schema = "CREATE TABLE %s.%s (key ascii, name ascii, val ascii, val1 ascii, PRIMARY KEY (key, name))";
        String query = "INSERT INTO %s.%s (key, name, val) VALUES (?, ?, ?)";

        try (CQLSSTableWriter writer = CQLSSTableWriter.builder()
                .inDirectory(dataDir)
                .forTable(String.format(schema, KEYSPACE1, CF_STANDARD1))
                .using(String.format(query, KEYSPACE1, CF_STANDARD1))
                .build())
        {
            writer.addRow("key1", "col1", "100");
        }

        ColumnFamilyStore cfs = Keyspace.open(KEYSPACE1).getColumnFamilyStore(CF_STANDARD1);
        cfs.forceBlockingFlush(UNIT_TESTS); // wait for sstables to be on disk else we won't be able to stream them

        final CountDownLatch latch = new CountDownLatch(1);
        SSTableLoader loader = new SSTableLoader(dataDir, new TestClient(), new OutputHandler.SystemOutput(false, false), 1, KEYSPACE2);
        loader.stream(Collections.emptySet(), completionStreamListener(latch)).get();

        cfs = Keyspace.open(KEYSPACE2).getColumnFamilyStore(CF_STANDARD1);
        cfs.forceBlockingFlush(UNIT_TESTS);

        List<FilteredPartition> partitions = Util.getAll(Util.cmd(cfs).build());

        assertEquals(1, partitions.size());
        assertEquals("key1", AsciiType.instance.getString(partitions.get(0).partitionKey().getKey()));
        assert metadata != null;
        assertEquals(ByteBufferUtil.bytes("100"), partitions.get(0).getRow(Clustering.make(ByteBufferUtil.bytes("col1")))
                                                            .getCell(metadata.getColumn(ByteBufferUtil.bytes("val")))
                                                            .buffer());

        // The stream future is signalled when the work is complete but before releasing references. Wait for release
        // before cleanup (CASSANDRA-10118).
        latch.await();
    }

    @Test
    public void testLoadingBackupsTable() throws Exception
    {
        testLoadingTable(CF_BACKUPS);
    }

    @Test
    public void testLoadingSnapshotsTable() throws Exception
    {
        testLoadingTable(CF_SNAPSHOTS);
    }

    private void testLoadingTable(String tableName) throws Exception
    {
        testLoadingTable(CF_BACKUPS, false);
    }

    @Test
    public void testLoadingLegacyBackupsTable() throws Exception
    {
        testLoadingTable(CF_BACKUPS, true);
    }

    @Test
    public void testLoadingLegacySnapshotsTable() throws Exception
    {
        testLoadingTable(CF_SNAPSHOTS, true);
    }

    private void testLoadingTable(String tableName, boolean isLegacyTable) throws Exception
    {
        File dataDir = dataDir(tableName, isLegacyTable);
        TableMetadata metadata = Schema.instance.getTableMetadata(KEYSPACE1, tableName);

        try (CQLSSTableWriter writer = CQLSSTableWriter.builder()
                                                       .inDirectory(dataDir)
                                                       .forTable(String.format(schema, KEYSPACE1, tableName))
                                                       .using(String.format(query, KEYSPACE1, tableName))
                                                       .build())
        {
            writer.addRow("key", "col1", "100");
        }

<<<<<<< HEAD
        ColumnFamilyStore cfs = Keyspace.open(KEYSPACE1).getColumnFamilyStore(CF_BACKUPS);
        cfs.forceBlockingFlush(UNIT_TESTS); // wait for sstables to be on disk else we won't be able to stream them
=======
        ColumnFamilyStore cfs = Keyspace.open(KEYSPACE1).getColumnFamilyStore(tableName);
        cfs.forceBlockingFlush(); // wait for sstables to be on disk else we won't be able to stream them
>>>>>>> b4b9f319

        final CountDownLatch latch = new CountDownLatch(1);
        SSTableLoader loader = new SSTableLoader(dataDir, new TestClient(), new OutputHandler.SystemOutput(false, false));
        loader.stream(Collections.emptySet(), completionStreamListener(latch)).get();

        List<FilteredPartition> partitions = Util.getAll(Util.cmd(cfs).build());

        assertEquals(1, partitions.size());
        assertEquals("key", AsciiType.instance.getString(partitions.get(0).partitionKey().getKey()));
        assert metadata != null;
        assertEquals(ByteBufferUtil.bytes("100"), partitions.get(0).getRow(Clustering.make(ByteBufferUtil.bytes("col1")))
                                                            .getCell(metadata.getColumn(ByteBufferUtil.bytes("val")))
                                                            .buffer());

        // The stream future is signalled when the work is complete but before releasing references. Wait for release
        // before cleanup (CASSANDRA-10118).
        latch.await();
    }

    private File dataDir(String cf)
    {
<<<<<<< HEAD
        File dataDir = new File(tmpdir.absolutePath() + File.pathSeparator() + SSTableLoaderTest.KEYSPACE1 + File.pathSeparator() + cf);
        assert dataDir.tryCreateDirectories();
=======
        return dataDir(cf, false);
    }

    private File dataDir(String cf, boolean isLegacyTable)
    {
        // Add -{tableUuid} suffix to table dir if not a legacy table
        File dataDir = new File(tmpdir.getAbsolutePath() + File.separator + SSTableLoaderTest.KEYSPACE1 + File.separator + cf
                                + (isLegacyTable ? "" : String.format("-%s", TableId.generate().toHexString())));
        assert dataDir.mkdirs();
>>>>>>> b4b9f319
        //make sure we have no tables...
        assertEquals(Objects.requireNonNull(dataDir.tryList()).length, 0);
        return dataDir;
    }

    StreamEventHandler completionStreamListener(final CountDownLatch latch)
    {
        return new StreamEventHandler() {
            public void onFailure(Throwable arg0)
            {
                latch.countDown();
            }

            public void onSuccess(StreamState arg0)
            {
                latch.countDown();
            }

            public void handleStreamEvent(StreamEvent event) {}
        };
    }
}<|MERGE_RESOLUTION|>--- conflicted
+++ resolved
@@ -30,20 +30,11 @@
 
 import org.apache.cassandra.SchemaLoader;
 import org.apache.cassandra.Util;
-<<<<<<< HEAD
+import org.apache.cassandra.schema.TableId;
 import org.apache.cassandra.db.Clustering;
 import org.apache.cassandra.db.ColumnFamilyStore;
 import org.apache.cassandra.db.Directories;
 import org.apache.cassandra.db.Keyspace;
-=======
-import org.apache.cassandra.locator.Replica;
-import org.apache.cassandra.schema.TableId;
-import org.apache.cassandra.schema.TableMetadata;
-import org.apache.cassandra.schema.TableMetadataRef;
-import org.apache.cassandra.schema.Schema;
-import org.apache.cassandra.db.*;
-import org.apache.cassandra.db.partitions.*;
->>>>>>> b4b9f319
 import org.apache.cassandra.db.marshal.AsciiType;
 import org.apache.cassandra.db.partitions.FilteredPartition;
 import org.apache.cassandra.io.FSWriteError;
@@ -310,13 +301,8 @@
             writer.addRow("key", "col1", "100");
         }
 
-<<<<<<< HEAD
-        ColumnFamilyStore cfs = Keyspace.open(KEYSPACE1).getColumnFamilyStore(CF_BACKUPS);
+        ColumnFamilyStore cfs = Keyspace.open(KEYSPACE1).getColumnFamilyStore(tableName);
         cfs.forceBlockingFlush(UNIT_TESTS); // wait for sstables to be on disk else we won't be able to stream them
-=======
-        ColumnFamilyStore cfs = Keyspace.open(KEYSPACE1).getColumnFamilyStore(tableName);
-        cfs.forceBlockingFlush(); // wait for sstables to be on disk else we won't be able to stream them
->>>>>>> b4b9f319
 
         final CountDownLatch latch = new CountDownLatch(1);
         SSTableLoader loader = new SSTableLoader(dataDir, new TestClient(), new OutputHandler.SystemOutput(false, false));
@@ -338,20 +324,15 @@
 
     private File dataDir(String cf)
     {
-<<<<<<< HEAD
-        File dataDir = new File(tmpdir.absolutePath() + File.pathSeparator() + SSTableLoaderTest.KEYSPACE1 + File.pathSeparator() + cf);
+        return dataDir(cf, false);
+    }
+
+    private File dataDir(String cf, boolean isLegacyTable)
+    {
+        // Add -{tableUuid} suffix to table dir if not a legacy table
+        File dataDir = new File(tmpdir.absolutePath() + File.pathSeparator() + SSTableLoaderTest.KEYSPACE1 + File.pathSeparator() + cf
+                                + (isLegacyTable ? "" : String.format("-%s", TableId.generate().toHexString())));
         assert dataDir.tryCreateDirectories();
-=======
-        return dataDir(cf, false);
-    }
-
-    private File dataDir(String cf, boolean isLegacyTable)
-    {
-        // Add -{tableUuid} suffix to table dir if not a legacy table
-        File dataDir = new File(tmpdir.getAbsolutePath() + File.separator + SSTableLoaderTest.KEYSPACE1 + File.separator + cf
-                                + (isLegacyTable ? "" : String.format("-%s", TableId.generate().toHexString())));
-        assert dataDir.mkdirs();
->>>>>>> b4b9f319
         //make sure we have no tables...
         assertEquals(Objects.requireNonNull(dataDir.tryList()).length, 0);
         return dataDir;
