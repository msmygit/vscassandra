--- conflicted
+++ resolved
@@ -24,6 +24,7 @@
 import java.util.concurrent.*;
 import java.util.concurrent.atomic.AtomicReference;
 import java.util.function.Consumer;
+import java.util.stream.Collectors;
 
 import com.google.common.base.Joiner;
 import com.google.common.collect.Sets;
@@ -41,11 +42,7 @@
 import org.apache.cassandra.db.ColumnFamilyStore;
 import org.apache.cassandra.db.Keyspace;
 import org.apache.cassandra.db.RowUpdateBuilder;
-<<<<<<< HEAD
 import org.apache.cassandra.db.compaction.AbstractTableOperation;
-=======
-import org.apache.cassandra.db.compaction.CompactionInfo;
->>>>>>> 5bc9f7c7
 import org.apache.cassandra.db.compaction.CompactionInterruptedException;
 import org.apache.cassandra.db.compaction.CompactionManager;
 import org.apache.cassandra.db.compaction.TableOperation;
@@ -66,6 +63,7 @@
 import static com.google.common.collect.ImmutableMap.of;
 import static java.util.Arrays.asList;
 import static org.apache.cassandra.Util.assertOnDiskState;
+import static org.apache.cassandra.db.ColumnFamilyStore.FlushReason.UNIT_TESTS;
 import static org.apache.cassandra.io.sstable.Downsampling.BASE_SAMPLING_LEVEL;
 import static org.apache.cassandra.io.sstable.IndexSummaryRedistribution.DOWNSAMPLE_THESHOLD;
 import static org.apache.cassandra.io.sstable.IndexSummaryRedistribution.UPSAMPLE_THRESHOLD;
@@ -202,7 +200,7 @@
                     .build()
                     .applyUnsafe();
             }
-            futures.add(cfs.forceFlush(ColumnFamilyStore.FlushReason.UNIT_TESTS));
+            futures.add(cfs.forceFlush(UNIT_TESTS));
         }
         for (Future future : futures)
         {
@@ -527,7 +525,7 @@
             .applyUnsafe();
         }
 
-        cfs.forceBlockingFlush(ColumnFamilyStore.FlushReason.UNIT_TESTS);
+        cfs.forceBlockingFlush(UNIT_TESTS);
 
         List<SSTableReader> sstables = selectOnlyBigTableReaders(cfs.getLiveSSTables(), Collectors.toList());
         assertEquals(1, sstables.size());
@@ -592,7 +590,7 @@
                 .build()
                 .applyUnsafe();
             }
-            cfs.forceBlockingFlush(ColumnFamilyStore.FlushReason.UNIT_TESTS);
+            cfs.forceBlockingFlush(UNIT_TESTS);
         }
 
         assertTrue(manager.getAverageIndexInterval() >= cfs.metadata().params.minIndexInterval);
