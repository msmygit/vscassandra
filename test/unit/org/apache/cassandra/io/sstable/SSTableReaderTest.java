/*
 * Licensed to the Apache Software Foundation (ASF) under one
 * or more contributor license agreements.  See the NOTICE file
 * distributed with this work for additional information
 * regarding copyright ownership.  The ASF licenses this file
 * to you under the Apache License, Version 2.0 (the
 * "License"); you may not use this file except in compliance
 * with the License.  You may obtain a copy of the License at
 *
 *     http://www.apache.org/licenses/LICENSE-2.0
 *
 * Unless required by applicable law or agreed to in writing, software
 * distributed under the License is distributed on an "AS IS" BASIS,
 * WITHOUT WARRANTIES OR CONDITIONS OF ANY KIND, either express or implied.
 * See the License for the specific language governing permissions and
 * limitations under the License.
 */
package org.apache.cassandra.io.sstable;

import java.io.File;
import java.io.IOException;
import java.nio.ByteBuffer;
import java.nio.file.Files;
import java.nio.file.Path;
import java.nio.file.Paths;
import java.nio.file.attribute.FileTime;
import java.time.Instant;
import java.util.*;
import java.util.concurrent.*;
import java.util.stream.Collectors;

import com.google.common.collect.ImmutableList;
import com.google.common.collect.Sets;
import com.google.common.util.concurrent.Uninterruptibles;
import org.junit.After;
import org.junit.Assert;
import org.junit.Assume;
import org.junit.BeforeClass;
import org.junit.Rule;
import org.junit.Test;
import org.junit.rules.ExpectedException;
import org.junit.runner.RunWith;

import org.apache.cassandra.OrderedJUnit4ClassRunner;
import org.apache.cassandra.SchemaLoader;
import org.apache.cassandra.Util;
import org.apache.cassandra.cql3.Operator;
import org.apache.cassandra.db.*;
import org.apache.cassandra.db.compaction.CompactionManager;
import org.apache.cassandra.db.compaction.OperationType;
import org.apache.cassandra.db.lifecycle.LifecycleTransaction;
import org.apache.cassandra.db.lifecycle.SSTableSet;
import org.apache.cassandra.db.lifecycle.View;
import org.apache.cassandra.db.partitions.UnfilteredPartitionIterators;
import org.apache.cassandra.db.rows.Row;
import org.apache.cassandra.db.rows.UnfilteredRowIterator;
import org.apache.cassandra.dht.IPartitioner;
import org.apache.cassandra.dht.LocalPartitioner.LocalToken;
import org.apache.cassandra.dht.Murmur3Partitioner;
import org.apache.cassandra.dht.Range;
import org.apache.cassandra.dht.Token;
import org.apache.cassandra.index.Index;
import org.apache.cassandra.io.FSReadError;
import org.apache.cassandra.io.sstable.format.SSTableFormat;
import org.apache.cassandra.io.sstable.format.SSTableReader;
import org.apache.cassandra.io.sstable.metadata.MetadataComponent;
import org.apache.cassandra.io.sstable.metadata.MetadataType;
import org.apache.cassandra.io.sstable.metadata.ValidationMetadata;
import org.apache.cassandra.io.sstable.format.big.BigTableScanner;
import org.apache.cassandra.io.sstable.format.trieindex.TrieIndexScanner;
import org.apache.cassandra.io.util.FileDataInput;
import org.apache.cassandra.io.util.MmappedRegions;
import org.apache.cassandra.schema.CachingParams;
import org.apache.cassandra.schema.CompressionParams;
import org.apache.cassandra.schema.KeyspaceParams;
import org.apache.cassandra.schema.TableMetadata;
import org.apache.cassandra.schema.TableMetadataRef;
import org.apache.cassandra.service.CacheService;
import org.apache.cassandra.utils.BloomCalculations;
import org.apache.cassandra.utils.BloomFilter;
import org.apache.cassandra.utils.ByteBufferUtil;
import org.apache.cassandra.utils.FilterFactory;
import org.apache.cassandra.utils.IFilter;
import org.apache.cassandra.utils.PageAware;

import static org.apache.cassandra.cql3.QueryProcessor.executeInternal;
import static org.apache.cassandra.io.sstable.format.SSTableReader.selectOnlyBigTableReaders;
import static org.hamcrest.Matchers.instanceOf;
import static org.hamcrest.Matchers.is;
import static org.junit.Assert.assertEquals;
import static org.junit.Assert.assertFalse;
import static org.junit.Assert.assertNotNull;
import static org.junit.Assert.assertThat;
import static org.junit.Assert.assertTrue;

@RunWith(OrderedJUnit4ClassRunner.class)
public class SSTableReaderTest
{
    public static final String KEYSPACE1 = "SSTableReaderTest";
    public static final String CF_STANDARD = "Standard1";
    public static final String CF_STANDARD2 = "Standard2";
    public static final String CF_STANDARD3 = "Standard3";
    public static final String CF_COMPRESSED = "Compressed";
    public static final String CF_INDEXED = "Indexed1";
<<<<<<< HEAD
    public static final String CF_STANDARDLOWINDEXINTERVAL = "StandardLowIndexInterval";
    public static final String CF_STANDARDNOBLOOMFILTER = "StandardNoBloomFilter";
=======
    public static final String CF_STANDARD_LOW_INDEX_INTERVAL = "StandardLowIndexInterval";
    public static final String CF_STANDARD_SMALL_BLOOM_FILTER = "StandardSmallBloomFilter";
>>>>>>> 31ce794d

    private IPartitioner partitioner;

    Token t(int i)
    {
        return partitioner.getToken(ByteBufferUtil.bytes(String.valueOf(i)));
    }

    @BeforeClass
    public static void defineSchema() throws Exception
    {
        SchemaLoader.prepareServer();
        SchemaLoader.createKeyspace(KEYSPACE1,
                                    KeyspaceParams.simple(1),
                                    SchemaLoader.standardCFMD(KEYSPACE1, CF_STANDARD),
                                    SchemaLoader.standardCFMD(KEYSPACE1, CF_STANDARD2)
                                                .minIndexInterval(8)
                                                .maxIndexInterval(8),  // ensure close key count estimation
                                    SchemaLoader.standardCFMD(KEYSPACE1, CF_STANDARD3),
                                    SchemaLoader.standardCFMD(KEYSPACE1, CF_COMPRESSED).compression(CompressionParams.DEFAULT),
                                    SchemaLoader.compositeIndexCFMD(KEYSPACE1, CF_INDEXED, true),
                                    SchemaLoader.standardCFMD(KEYSPACE1, CF_STANDARD_LOW_INDEX_INTERVAL)
                                                .minIndexInterval(8)
                                                .maxIndexInterval(256)
                                                .caching(CachingParams.CACHE_NOTHING),
<<<<<<< HEAD
                                    SchemaLoader.standardCFMD(KEYSPACE1, CF_STANDARDNOBLOOMFILTER)
                                                .bloomFilterFpChance(1));
    }

    @After
    public void Cleanup() {
        Keyspace.open(KEYSPACE1).getColumnFamilyStore(CF_STANDARD).truncateBlocking();
        Keyspace.open(KEYSPACE1).getColumnFamilyStore(CF_STANDARD2).truncateBlocking();
        BloomFilter.recreateOnFPChanceChange = false;
=======
                                    SchemaLoader.standardCFMD(KEYSPACE1, CF_STANDARD_SMALL_BLOOM_FILTER)
                                                .minIndexInterval(4)
                                                .maxIndexInterval(4)
                                                .bloomFilterFpChance(0.99));
>>>>>>> 31ce794d
    }

    @Test
    public void testGetPositionsForRanges()
    {
        Keyspace keyspace = Keyspace.open(KEYSPACE1);
        ColumnFamilyStore store = keyspace.getColumnFamilyStore(CF_STANDARD2);
        partitioner = store.getPartitioner();

        // insert data and compact to a single sstable
        CompactionManager.instance.disableAutoCompaction();
        for (int j = 0; j < 10; j++)
        {
            new RowUpdateBuilder(store.metadata(), j, String.valueOf(j))
                .clustering("0")
                .add("val", ByteBufferUtil.EMPTY_BYTE_BUFFER)
                .build()
                .applyUnsafe();
        }
        store.forceBlockingFlush(ColumnFamilyStore.FlushReason.UNIT_TESTS);
        CompactionManager.instance.performMaximal(store, false);

        List<Range<Token>> ranges = new ArrayList<Range<Token>>();
        // 1 key
        ranges.add(new Range<>(t(0), t(1)));
        // 2 keys
        ranges.add(new Range<>(t(2), t(4)));
        // wrapping range from key to end
        ranges.add(new Range<>(t(6), partitioner.getMinimumToken()));
        // empty range (should be ignored)
        ranges.add(new Range<>(t(9), t(91)));

        // confirm that positions increase continuously
        SSTableReader sstable = store.getLiveSSTables().iterator().next();
        long previous = -1;
        for (SSTableReader.PartitionPositionBounds section : sstable.getPositionsForRanges(ranges))
        {
            assert previous <= section.lowerPosition : previous + " ! < " + section.lowerPosition;
            assert section.lowerPosition < section.upperPosition : section.lowerPosition + " ! < " + section.upperPosition;
            previous = section.upperPosition;
        }
    }

    @Test
    public void testEstimatedKeysForRangesAndKeySamples()
    {
        // prepare data
        Keyspace keyspace = Keyspace.open(KEYSPACE1);
        ColumnFamilyStore store = keyspace.getColumnFamilyStore("Standard2");
        partitioner = store.getPartitioner();

        Random random = new Random();
        List<Token> tokens = new ArrayList<>();
        tokens.add(partitioner.getMinimumToken());
        if (partitioner.splitter().isPresent())
            tokens.add(partitioner.getMaximumToken());

        for (int j = 0; j < 100; j++)
        {
            Mutation mutation = new RowUpdateBuilder(store.metadata(), j, String.valueOf(random.nextInt())).clustering("0")
                                                                                                           .add("val",
                                                                                                                ByteBufferUtil.EMPTY_BYTE_BUFFER)
                                                                                                           .build();
            if (j % 4 != 0) // skip some keys
                mutation.applyUnsafe();
            tokens.add(mutation.key().getToken());
        }

        store.forceBlockingFlush(ColumnFamilyStore.FlushReason.UNIT_TESTS);
        assertEquals(1, store.getLiveSSTables().size());
        SSTableReader sstable = store.getLiveSSTables().iterator().next();

        // verify any combination of start and end point among the keys we have, which includes empty, full and
        // wrap-around ranges
        for (int i = 0; i < tokens.size(); i++)
            for (int j = 0; j < tokens.size(); j++)
            {
                verifyEstimatedKeysAndKeySamples(sstable, new Range<Token>(tokens.get(i), tokens.get(j)));
            }
    }

    private void verifyEstimatedKeysAndKeySamples(SSTableReader sstable, Range<Token> range)
    {
        List<DecoratedKey> expectedKeys = new ArrayList<>();
        try (ISSTableScanner scanner = sstable.getScanner())
        {
            while (scanner.hasNext())
            {
                try (UnfilteredRowIterator rowIterator = scanner.next())
                {
                    if (range.contains(rowIterator.partitionKey().getToken()))
                        expectedKeys.add(rowIterator.partitionKey());
                }
            }
        }

        // check estimated key
        long estimated = sstable.estimatedKeysForRanges(Collections.singleton(range));
        assertTrue("Range: " + range + " having " + expectedKeys.size() + " partitions, but estimated "
                   + estimated, closeEstimation(expectedKeys.size(), estimated));

        // check key samples
        List<DecoratedKey> sampledKeys = new ArrayList<>();
        sstable.getKeySamples(range).forEach(sampledKeys::add);

        assertTrue("Range: " + range + " having " + expectedKeys + " keys, but keys sampled: "
                   + sampledKeys, expectedKeys.containsAll(sampledKeys));
        // no duplicate
        assertEquals(expectedKeys.size(), expectedKeys.stream().distinct().count());
        assertEquals(sampledKeys.size(), sampledKeys.stream().distinct().count());
    }

    private boolean closeEstimation(long expected, long estimated)
    {
        return expected <= estimated + 16 && expected >= estimated - 16;
    }

    @Test
    public void testSpannedIndexPositions() throws IOException
    {
        // expect to create many regions - that is, the size of index must exceed the page size multiple times
        int originalMaxSegmentSize = MmappedRegions.MAX_SEGMENT_SIZE;
        MmappedRegions.MAX_SEGMENT_SIZE = PageAware.PAGE_SIZE;

        try
        {
            Keyspace keyspace = Keyspace.open(KEYSPACE1);
            ColumnFamilyStore store = keyspace.getColumnFamilyStore(CF_STANDARD);
            partitioner = store.getPartitioner();

            // insert a bunch of data and compact to a single sstable
            CompactionManager.instance.disableAutoCompaction();
            for (int j = 0; j < 10000; j += 2)
            {
                new RowUpdateBuilder(store.metadata(), j, String.valueOf(j))
                .clustering("0")
                .add("val", ByteBufferUtil.EMPTY_BYTE_BUFFER)
                .build()
                .applyUnsafe();
            }
            store.forceBlockingFlush(ColumnFamilyStore.FlushReason.UNIT_TESTS);
            CompactionManager.instance.performMaximal(store, false);

            // check that all our keys are found correctly
            SSTableReader sstable = store.getLiveSSTables().iterator().next();
            for (int j = 0; j < 10000; j += 2)
            {
                DecoratedKey dk = Util.dk(String.valueOf(j));
                FileDataInput file = sstable.getFileDataInput(sstable.getPosition(dk, SSTableReader.Operator.EQ).position);
                DecoratedKey keyInDisk = sstable.decorateKey(ByteBufferUtil.readWithShortLength(file));
                assert keyInDisk.equals(dk) : String.format("%s != %s in %s", keyInDisk, dk, file.getPath());
            }

            // check no false positives
            for (int j = 1; j < 11000; j += 2)
            {
                DecoratedKey dk = Util.dk(String.valueOf(j));
                assert sstable.getPosition(dk, SSTableReader.Operator.EQ) == null;
            }
        }
        finally
        {
            MmappedRegions.MAX_SEGMENT_SIZE = originalMaxSegmentSize;
        }
    }

    @Test
    public void testPersistentStatistics()
    {

        Keyspace keyspace = Keyspace.open(KEYSPACE1);
        ColumnFamilyStore store = keyspace.getColumnFamilyStore(CF_STANDARD);
        partitioner = store.getPartitioner();

        for (int j = 0; j < 100; j += 2)
        {
            new RowUpdateBuilder(store.metadata(), j, String.valueOf(j))
            .clustering("0")
            .add("val", ByteBufferUtil.EMPTY_BYTE_BUFFER)
            .build()
            .applyUnsafe();
        }
        store.forceBlockingFlush(ColumnFamilyStore.FlushReason.UNIT_TESTS);

        clearAndLoad(store);
        assert store.metric.maxPartitionSize.getValue() != 0;
    }

    private void clearAndLoad(ColumnFamilyStore cfs)
    {
        cfs.clearUnsafe();
        cfs.loadNewSSTables();
    }

    @Test
    public void testReadRateTracking()
    {
        // try to make sure CASSANDRA-8239 never happens again
        Keyspace keyspace = Keyspace.open(KEYSPACE1);
        ColumnFamilyStore store = keyspace.getColumnFamilyStore(CF_STANDARD);
        partitioner = store.getPartitioner();

        for (int j = 0; j < 10; j++)
        {
            new RowUpdateBuilder(store.metadata(), j, String.valueOf(j))
            .clustering("0")
            .add("val", ByteBufferUtil.EMPTY_BYTE_BUFFER)
            .build()
            .applyUnsafe();
        }

        store.forceBlockingFlush(ColumnFamilyStore.FlushReason.UNIT_TESTS);

        SSTableReader sstable = store.getLiveSSTables().iterator().next();
        assertEquals(0, sstable.getReadMeter().count());

        DecoratedKey key = sstable.decorateKey(ByteBufferUtil.bytes("4"));
        Util.getAll(Util.cmd(store, key).build());
        assertEquals(1, sstable.getReadMeter().count());

        Util.getAll(Util.cmd(store, key).includeRow("0").build());
        assertEquals(2, sstable.getReadMeter().count());
    }

    @Test
    public void testGetPositionsForRangesWithKeyCache()
    {
        Keyspace keyspace = Keyspace.open(KEYSPACE1);
        ColumnFamilyStore store = keyspace.getColumnFamilyStore(CF_STANDARD2);
        partitioner = store.getPartitioner();
        CacheService.instance.keyCache.setCapacity(100);

        // insert data and compact to a single sstable
        CompactionManager.instance.disableAutoCompaction();
        for (int j = 0; j < 10; j++)
        {

            new RowUpdateBuilder(store.metadata(), j, String.valueOf(j))
            .clustering("0")
            .add("val", ByteBufferUtil.EMPTY_BYTE_BUFFER)
            .build()
            .applyUnsafe();

        }
        store.forceBlockingFlush(ColumnFamilyStore.FlushReason.UNIT_TESTS);
        CompactionManager.instance.performMaximal(store, false);

        SSTableReader sstable = store.getLiveSSTables().iterator().next();
        long p2 = sstable.getPosition(k(2), SSTableReader.Operator.EQ).position;
        long p3 = sstable.getPosition(k(3), SSTableReader.Operator.EQ).position;
        long p6 = sstable.getPosition(k(6), SSTableReader.Operator.EQ).position;
        long p7 = sstable.getPosition(k(7), SSTableReader.Operator.EQ).position;

        SSTableReader.PartitionPositionBounds p = sstable.getPositionsForRanges(makeRanges(t(2), t(6))).get(0);

        // range are start exclusive so we should start at 3
        assert p.lowerPosition == p3;

        // to capture 6 we have to stop at the start of 7
        assert p.upperPosition == p7;
    }

    @Test
    public void testPersistentStatisticsWithSecondaryIndex()
    {
        // Create secondary index and flush to disk
        Keyspace keyspace = Keyspace.open(KEYSPACE1);
        ColumnFamilyStore store = keyspace.getColumnFamilyStore(CF_INDEXED);
        partitioner = store.getPartitioner();

        new RowUpdateBuilder(store.metadata(), System.currentTimeMillis(), "k1")
            .clustering("0")
            .add("birthdate", 1L)
            .build()
            .applyUnsafe();

        store.forceBlockingFlush(ColumnFamilyStore.FlushReason.UNIT_TESTS);

        // check if opening and querying works
        assertIndexQueryWorks(store);
    }

    @Test
    public void testGetPositionsKeyCacheStats()
    {
        Keyspace keyspace = Keyspace.open(KEYSPACE1);
        ColumnFamilyStore store = keyspace.getColumnFamilyStore(CF_STANDARD2);
        partitioner = store.getPartitioner();
        CacheService.instance.keyCache.setCapacity(1000);

        // insert data and compact to a single sstable
        CompactionManager.instance.disableAutoCompaction();
        for (int j = 0; j < 10; j++)
        {
            new RowUpdateBuilder(store.metadata(), j, String.valueOf(j))
            .clustering("0")
            .add("val", ByteBufferUtil.EMPTY_BYTE_BUFFER)
            .build()
            .applyUnsafe();
        }
        store.forceBlockingFlush(ColumnFamilyStore.FlushReason.UNIT_TESTS);
        CompactionManager.instance.performMaximal(store, false);

        SSTableReader sstable = store.getLiveSSTables().iterator().next();
        // existing, non-cached key
        sstable.getPosition(k(2), SSTableReader.Operator.EQ);
        assertEquals(1, sstable.getKeyCacheRequest());
        assertEquals(0, sstable.getKeyCacheHit());
<<<<<<< HEAD
        assertEquals(1, store.getBloomFilterTruePositiveCount());
=======
        // existing, cached key
>>>>>>> 31ce794d
        sstable.getPosition(k(2), SSTableReader.Operator.EQ);
        assertEquals(2, sstable.getKeyCacheRequest());
        assertEquals(1, sstable.getKeyCacheHit());
<<<<<<< HEAD
        assertEquals(2, store.getBloomFilterTruePositiveCount());
        sstable.getPosition(k(15), SSTableReader.Operator.EQ);
        assertEquals(1, sstable.getKeyCacheHit());
        assertEquals(2, store.getBloomFilterTruePositiveCount());

    }

=======
        // non-existing key (it is specifically chosen to not be rejected by Bloom Filter check)
        sstable.getPosition(k(14), SSTableReader.Operator.EQ);
        assertEquals(3, sstable.getKeyCacheRequest());
        assertEquals(1, sstable.getKeyCacheHit());
    }

    @Test
    public void testGetPositionsBloomFilterStats()
    {
        Keyspace keyspace = Keyspace.open(KEYSPACE1);
        ColumnFamilyStore store = keyspace.getColumnFamilyStore(CF_STANDARD_SMALL_BLOOM_FILTER);
        partitioner = store.getPartitioner();
        CacheService.instance.keyCache.setCapacity(1000);

        // insert data and compact to a single sstable
        CompactionManager.instance.disableAutoCompaction();
        for (int j = 0; j < 10; j++)
        {
            new RowUpdateBuilder(store.metadata(), j, String.valueOf(j))
                    .clustering("0")
                    .add("val", ByteBufferUtil.EMPTY_BYTE_BUFFER)
                    .build()
                    .applyUnsafe();
        }
        store.forceBlockingFlush();
        CompactionManager.instance.performMaximal(store, false);

        SSTableReader sstable = store.getLiveSSTables().iterator().next();
        // the keys are specifically chosen to cover certain use cases
        // existing key is read from index
        sstable.getPosition(k(2), SSTableReader.Operator.EQ);
        assertEquals(1, sstable.getBloomFilterTruePositiveCount());
        assertEquals(0, sstable.getBloomFilterTrueNegativeCount());
        assertEquals(0, sstable.getBloomFilterFalsePositiveCount());
        // existing key is read from Cache Key
        sstable.getPosition(k(2), SSTableReader.Operator.EQ);
        assertEquals(2, sstable.getBloomFilterTruePositiveCount());
        assertEquals(0, sstable.getBloomFilterTrueNegativeCount());
        assertEquals(0, sstable.getBloomFilterFalsePositiveCount());
        // non-existing key is rejected by Bloom Filter check
        sstable.getPosition(k(10), SSTableReader.Operator.EQ);
        assertEquals(2, sstable.getBloomFilterTruePositiveCount());
        assertEquals(1, sstable.getBloomFilterTrueNegativeCount());
        assertEquals(0, sstable.getBloomFilterFalsePositiveCount());
        // non-existing key is rejected by sstable keys range check
        sstable.getPosition(k(99), SSTableReader.Operator.EQ);
        assertEquals(2, sstable.getBloomFilterTruePositiveCount());
        assertEquals(1, sstable.getBloomFilterTrueNegativeCount());
        assertEquals(1, sstable.getBloomFilterFalsePositiveCount());
        // non-existing key is rejected by index interval check
        sstable.getPosition(k(14), SSTableReader.Operator.EQ);
        assertEquals(2, sstable.getBloomFilterTruePositiveCount());
        assertEquals(1, sstable.getBloomFilterTrueNegativeCount());
        assertEquals(2, sstable.getBloomFilterFalsePositiveCount());
        // non-existing key is rejected by index lookup check
        sstable.getPosition(k(807), SSTableReader.Operator.EQ);
        assertEquals(2, sstable.getBloomFilterTruePositiveCount());
        assertEquals(1, sstable.getBloomFilterTrueNegativeCount());
        assertEquals(3, sstable.getBloomFilterFalsePositiveCount());
    }

>>>>>>> 31ce794d
    @Test
    public void testOpeningSSTable() throws Exception
    {
        String ks = KEYSPACE1;
        String cf = CF_STANDARD;

        // clear and create just one sstable for this test
        Keyspace keyspace = Keyspace.open(ks);
        ColumnFamilyStore store = keyspace.getColumnFamilyStore(cf);
        store.clearUnsafe();
        store.disableAutoCompaction();

        DecoratedKey firstKey = null, lastKey = null;
        long timestamp = System.currentTimeMillis();
        for (int i = 0; i < store.metadata().params.minIndexInterval; i++)
        {
            DecoratedKey key = Util.dk(String.valueOf(i));
            if (firstKey == null)
                firstKey = key;
            if (lastKey == null)
                lastKey = key;
            if (store.metadata().partitionKeyType.compare(lastKey.getKey(), key.getKey()) < 0)
                lastKey = key;


            new RowUpdateBuilder(store.metadata(), timestamp, key.getKey())
                .clustering("col")
                .add("val", ByteBufferUtil.EMPTY_BYTE_BUFFER)
                .build()
                .applyUnsafe();
        }
        store.forceBlockingFlush(ColumnFamilyStore.FlushReason.UNIT_TESTS);

        SSTableReader sstable = store.getLiveSSTables().iterator().next();
        Descriptor desc = sstable.descriptor;
        boolean hasSummary = desc.getFormat().supportedComponents().contains(Component.SUMMARY);

        // test to see if sstable can be opened as expected
        SSTableReader target = desc.getFormat().getReaderFactory().open(desc);
        assert target.first.equals(firstKey);
        assert target.last.equals(lastKey);

        executeInternal(String.format("ALTER TABLE \"%s\".\"%s\" WITH bloom_filter_fp_chance = 0.3", ks, cf));

        File summaryFile = new File(desc.filenameFor(Component.SUMMARY));
        Path bloomPath = new File(desc.filenameFor(Component.FILTER)).toPath();
        Path summaryPath = summaryFile.toPath();

        long bloomModified = Files.getLastModifiedTime(bloomPath).toMillis();
        long summaryModified = hasSummary ? Files.getLastModifiedTime(summaryPath).toMillis() : 0;

        TimeUnit.MILLISECONDS.sleep(1000); // sleep to ensure modified time will be different

        // Offline tests
        // check that bloomfilter/summary ARE NOT regenerated
        target = desc.getFormat().getReaderFactory().openNoValidation(desc, store.metadata);

        assertEquals(bloomModified, Files.getLastModifiedTime(bloomPath).toMillis());
        assertEquals(summaryModified, hasSummary ? Files.getLastModifiedTime(summaryPath).toMillis() : 0);

        target.selfRef().release();

        // check that bloomfilter/summary ARE NOT regenerated and BF=AlwaysPresent when filter component is missing
        Set<Component> components = SSTable.discoverComponentsFor(desc);
        components.remove(Component.FILTER);
        target = desc.getFormat().getReaderFactory().openNoValidation(desc, components, store);

        assertEquals(bloomModified, Files.getLastModifiedTime(bloomPath).toMillis());
        assertEquals(summaryModified, hasSummary ? Files.getLastModifiedTime(summaryPath).toMillis() : 0);
        assertEquals(FilterFactory.AlwaysPresent, target.getBloomFilter());

        target.selfRef().release();

        // #### online tests ####
        // check that summary & bloomfilter are not regenerated when SSTable is opened and BFFP has been changed
        target = desc.getFormat().getReaderFactory().open(desc, store.metadata);

        assertEquals(bloomModified, Files.getLastModifiedTime(bloomPath).toMillis());
        assertEquals(summaryModified, hasSummary ? Files.getLastModifiedTime(summaryPath).toMillis() : 0);

        target.selfRef().release();

        // check that bloomfilter is recreated when it doesn't exist and this causes the summary to be recreated
        components = SSTable.discoverComponentsFor(desc);
        components.remove(Component.FILTER);

        target = desc.getFormat().getReaderFactory().open(desc, components, store.metadata);

        assertTrue("Bloomfilter was not recreated", bloomModified < Files.getLastModifiedTime(bloomPath).toMillis());
        assertTrue("Summary was not recreated", !hasSummary || summaryModified < Files.getLastModifiedTime(summaryPath).toMillis());

        target.selfRef().release();

        // check that only the summary is regenerated when it is deleted
        components.add(Component.FILTER);
        summaryModified = hasSummary ? Files.getLastModifiedTime(summaryPath).toMillis() : 0;
        if (hasSummary)
            summaryFile.delete();

        TimeUnit.MILLISECONDS.sleep(1000); // sleep to ensure modified time will be different
        bloomModified = Files.getLastModifiedTime(bloomPath).toMillis();

        target = desc.getFormat().getReaderFactory().open(desc, components, store.metadata);

        assertEquals(bloomModified, Files.getLastModifiedTime(bloomPath).toMillis());
        assertTrue("Summary was not recreated", !hasSummary || summaryModified < Files.getLastModifiedTime(summaryPath).toMillis());

        target.selfRef().release();

        // check that summary and bloomfilter is not recreated when the INDEX is missing
        components.add(Component.SUMMARY);
        components.remove(Component.PRIMARY_INDEX);

        summaryModified = hasSummary ? Files.getLastModifiedTime(summaryPath).toMillis() : 0;
        target = desc.getFormat().getReaderFactory().open(desc, components, store.metadata, false, false);

        TimeUnit.MILLISECONDS.sleep(1000); // sleep to ensure modified time will be different
        assertEquals(bloomModified, Files.getLastModifiedTime(bloomPath).toMillis());
        assertEquals(summaryModified, hasSummary ? Files.getLastModifiedTime(summaryPath).toMillis() : 0);

        target.selfRef().release();
    }

    @Test
    public void testLoadingSummaryUsesCorrectPartitioner() throws Exception
    {
        Assume.assumeThat(SSTableFormat.Type.current(), is(SSTableFormat.Type.BIG));

        Keyspace keyspace = Keyspace.open(KEYSPACE1);
        ColumnFamilyStore store = keyspace.getColumnFamilyStore(CF_INDEXED);

        new RowUpdateBuilder(store.metadata(), System.currentTimeMillis(), "k1")
        .clustering("0")
        .add("birthdate", 1L)
        .build()
        .applyUnsafe();

        store.forceBlockingFlush(ColumnFamilyStore.FlushReason.UNIT_TESTS);

        for(ColumnFamilyStore indexCfs : store.indexManager.getAllIndexColumnFamilyStores())
        {
            assert indexCfs.isIndex();
            SSTableReader sstable = (SSTableReader) indexCfs.getLiveSSTables().iterator().next();
            assert sstable.first.getToken() instanceof LocalToken;

            SSTableReader.saveSummary(sstable.descriptor, sstable.first, sstable.last, sstable.indexSummary);
            SSTableReader reopened = sstable.descriptor.getFormat().getReaderFactory().open(sstable.descriptor);
            assert reopened.first.getToken() instanceof LocalToken;
            reopened.selfRef().release();
        }
    }

    /** see CASSANDRA-5407 */
    @Test
    public void testGetScannerForNoIntersectingRanges() throws Exception
    {
        Keyspace keyspace = Keyspace.open(KEYSPACE1);
<<<<<<< HEAD
        ColumnFamilyStore store = keyspace.getColumnFamilyStore(CF_STANDARD3);
=======
        ColumnFamilyStore store = keyspace.getColumnFamilyStore(CF_STANDARD);
>>>>>>> 31ce794d
        partitioner = store.getPartitioner();

        new RowUpdateBuilder(store.metadata(), 0, "k1")
            .clustering("xyz")
            .add("val", "abc")
            .build()
            .applyUnsafe();

        store.forceBlockingFlush(ColumnFamilyStore.FlushReason.UNIT_TESTS);

        Set<SSTableReader> liveSSTables = store.getLiveSSTables();
        assertEquals("The table should have only one sstable", 1, liveSSTables.size());

        ISSTableScanner scanner = liveSSTables.iterator().next().getScanner(new Range<>(t(0), t(1)));
        if (SSTableFormat.Type.current() == SSTableFormat.Type.BIG)
            assertThat(scanner, instanceOf(BigTableScanner.EmptySSTableScanner.class));
        else
            assertThat(scanner, instanceOf(TrieIndexScanner.EmptySSTableScanner.class));
    }

    @Test
    public void testGetPositionsForRangesFromTableOpenedForBulkLoading() throws IOException
    {
        Keyspace keyspace = Keyspace.open(KEYSPACE1);
        ColumnFamilyStore store = keyspace.getColumnFamilyStore(CF_STANDARD2);
        partitioner = store.getPartitioner();

        // insert data and compact to a single sstable. The
        // number of keys inserted is greater than index_interval
        // to ensure multiple segments in the index file
        CompactionManager.instance.disableAutoCompaction();
        for (int j = 0; j < 130; j++)
        {

            new RowUpdateBuilder(store.metadata(), j, String.valueOf(j))
            .clustering("0")
            .add("val", ByteBufferUtil.EMPTY_BYTE_BUFFER)
            .build()
            .applyUnsafe();

        }
        store.forceBlockingFlush(ColumnFamilyStore.FlushReason.UNIT_TESTS);
        CompactionManager.instance.performMaximal(store, false);

        // construct a range which is present in the sstable, but whose
        // keys are not found in the first segment of the index.
        List<Range<Token>> ranges = new ArrayList<Range<Token>>();
        ranges.add(new Range<Token>(t(98), t(99)));

        SSTableReader sstable = store.getLiveSSTables().iterator().next();
        List<SSTableReader.PartitionPositionBounds> sections = sstable.getPositionsForRanges(ranges);
        assert sections.size() == 1 : "Expected to find range in sstable" ;

        // re-open the same sstable as it would be during bulk loading
        Set<Component> components = Sets.newHashSet(sstable.descriptor.getFormat().requiredComponents());
        if (sstable.components.contains(Component.COMPRESSION_INFO))
            components.add(Component.COMPRESSION_INFO);
        SSTableReader bulkLoaded = sstable.descriptor.getFormat().getReaderFactory().openForBatch(sstable.descriptor, components, store.metadata);
        sections = bulkLoaded.getPositionsForRanges(ranges);
        assert sections.size() == 1 : "Expected to find range in sstable opened for bulk loading";
        bulkLoaded.selfRef().release();
    }

    @Test
    public void testIndexSummaryReplacement() throws IOException, ExecutionException, InterruptedException
    {
        Keyspace keyspace = Keyspace.open(KEYSPACE1);
        final ColumnFamilyStore store = keyspace.getColumnFamilyStore(CF_STANDARD_LOW_INDEX_INTERVAL); // index interval of 8, no key caching
        CompactionManager.instance.disableAutoCompaction();

        final int NUM_PARTITIONS = 512;
        for (int j = 0; j < NUM_PARTITIONS; j++)
        {
            new RowUpdateBuilder(store.metadata(), j, String.format("%3d", j))
            .clustering("0")
            .add("val", String.format("%3d", j))
            .build()
            .applyUnsafe();

        }
        store.forceBlockingFlush(ColumnFamilyStore.FlushReason.UNIT_TESTS);
        CompactionManager.instance.performMaximal(store, false);

        List<SSTableReader> sstables = ImmutableList.copyOf(store.getLiveSSTables());
        assert sstables.size() == 1;
        final SSTableReader sstable = sstables.get(0);

        ThreadPoolExecutor executor = new ScheduledThreadPoolExecutor(5);
        List<Future> futures = new ArrayList<>(NUM_PARTITIONS * 2);
        for (int i = 0; i < NUM_PARTITIONS; i++)
        {
            final ByteBuffer key = ByteBufferUtil.bytes(String.format("%3d", i));
            final int index = i;

            futures.add(executor.submit(new Runnable()
            {
                public void run()
                {
                    Row row = Util.getOnlyRowUnfiltered(Util.cmd(store, key).build());
                    assertEquals(0, ByteBufferUtil.compare(String.format("%3d", index).getBytes(), row.cells().iterator().next().buffer()));
                }
            }));

            futures.add(executor.submit(new Runnable()
            {
                public void run()
                {
                    Iterable<DecoratedKey> results = store.keySamples(
                            new Range<>(sstable.getPartitioner().getMinimumToken(), sstable.getPartitioner().getToken(key)));
                    assertTrue(results.iterator().hasNext());
                }
            }));
        }

        SSTableReader replacement;
        try (LifecycleTransaction txn = store.getTracker().tryModify(Arrays.asList(sstable), OperationType.UNKNOWN))
        {
            replacement = sstable.cloneWithNewSummarySamplingLevel(store, 1);
            txn.update(replacement, true);
            txn.finish();
        }
        for (Future future : futures)
            future.get();

        assertEquals(sstable.estimatedKeys(), replacement.estimatedKeys(), 1);
    }

    @Test
    public void testIndexSummaryUpsampleAndReload() throws Exception
    {
        Assume.assumeThat(SSTableFormat.Type.current(), is(SSTableFormat.Type.BIG));

        int originalMaxSegmentSize = MmappedRegions.MAX_SEGMENT_SIZE;
        MmappedRegions.MAX_SEGMENT_SIZE = 40; // each index entry is ~11 bytes, so this will generate lots of segments

        try
        {
            testIndexSummaryUpsampleAndReload0();
        }
        finally
        {
            MmappedRegions.MAX_SEGMENT_SIZE = originalMaxSegmentSize;
        }
    }

    private void testIndexSummaryUpsampleAndReload0() throws Exception
    {
        Keyspace keyspace = Keyspace.open(KEYSPACE1);
        final ColumnFamilyStore store = keyspace.getColumnFamilyStore(CF_STANDARD_LOW_INDEX_INTERVAL); // index interval of 8, no key caching
        CompactionManager.instance.disableAutoCompaction();

        final int NUM_PARTITIONS = 512;
        for (int j = 0; j < NUM_PARTITIONS; j++)
        {
            new RowUpdateBuilder(store.metadata(), j, String.format("%3d", j))
            .clustering("0")
            .add("val", String.format("%3d", j))
            .build()
            .applyUnsafe();

        }
        store.forceBlockingFlush(ColumnFamilyStore.FlushReason.UNIT_TESTS);
        CompactionManager.instance.performMaximal(store, false);

        Collection<SSTableReader> sstables = selectOnlyBigTableReaders(store.getLiveSSTables(), Collectors.toList());
        assert sstables.size() == 1;
        final SSTableReader sstable = sstables.iterator().next();

        try (LifecycleTransaction txn = store.getTracker().tryModify(Arrays.asList(sstable), OperationType.UNKNOWN))
        {
            SSTableReader replacement = sstable.cloneWithNewSummarySamplingLevel(store, sstable.getIndexSummarySamplingLevel() + 1);
            txn.update(replacement, true);
            txn.finish();
        }
        SSTableReader reopen = sstable.descriptor.formatType.info.getReaderFactory().open(sstable.descriptor);
        assert reopen.getIndexSummarySamplingLevel() == sstable.getIndexSummarySamplingLevel() + 1;
    }

    private void assertIndexQueryWorks(ColumnFamilyStore indexedCFS)
    {
        assert CF_INDEXED.equals(indexedCFS.name);

        // make sure all sstables including 2ary indexes load from disk
        for (ColumnFamilyStore cfs : indexedCFS.concatWithIndexes())
            clearAndLoad(cfs);


        // query using index to see if sstable for secondary index opens
        ReadCommand rc = Util.cmd(indexedCFS).fromKeyIncl("k1").toKeyIncl("k3")
                                             .columns("birthdate")
                                             .filterOn("birthdate", Operator.EQ, 1L)
                                             .build();
        Index.Searcher searcher = rc.getIndex(indexedCFS).searcherFor(rc);
        assertNotNull(searcher);
        try (ReadExecutionController executionController = rc.executionController())
        {
            assertEquals(1, Util.size(UnfilteredPartitionIterators.filter(searcher.search(executionController), rc.nowInSec())));
        }
    }

    private List<Range<Token>> makeRanges(Token left, Token right)
    {
        return Arrays.asList(new Range<>(left, right));
    }

    private DecoratedKey k(int i)
    {
        return new BufferDecoratedKey(t(i), ByteBufferUtil.bytes(String.valueOf(i)));
    }

    @Test(expected = RuntimeException.class)
    public void testMoveAndOpenLiveSSTable()
    {
        Keyspace keyspace = Keyspace.open(KEYSPACE1);
        ColumnFamilyStore cfs = keyspace.getColumnFamilyStore(CF_STANDARD);
        SSTableReader sstable = getNewSSTable(cfs);
        Descriptor notLiveDesc = new Descriptor(new File("/tmp"), "", "", 0);
        notLiveDesc.getFormat().getReaderFactory().moveAndOpenSSTable(cfs, sstable.descriptor, notLiveDesc, sstable.components, false);
    }

    @Test(expected = RuntimeException.class)
    public void testMoveAndOpenLiveSSTable2()
    {
        Keyspace keyspace = Keyspace.open(KEYSPACE1);
        ColumnFamilyStore cfs = keyspace.getColumnFamilyStore(CF_STANDARD);
        SSTableReader sstable = getNewSSTable(cfs);
        Descriptor notLiveDesc = new Descriptor(new File("/tmp"), "", "", 0);
        sstable.descriptor.getFormat().getReaderFactory().moveAndOpenSSTable(cfs, notLiveDesc, sstable.descriptor, sstable.components, false);
    }

    @Test
    public void testMoveAndOpenSSTable() throws IOException
    {
        Keyspace keyspace = Keyspace.open(KEYSPACE1);
        ColumnFamilyStore cfs = keyspace.getColumnFamilyStore(CF_STANDARD);
        SSTableReader sstable = getNewSSTable(cfs);
        cfs.clearUnsafe();
        sstable.selfRef().release();
        File tmpdir = Files.createTempDirectory("testMoveAndOpen").toFile();
        tmpdir.deleteOnExit();
        Descriptor notLiveDesc = new Descriptor(tmpdir, sstable.descriptor.ksname, sstable.descriptor.cfname, 100);
        // make sure the new directory is empty and that the old files exist:
        for (Component c : sstable.components)
        {
            File f = new File(notLiveDesc.filenameFor(c));
            assertFalse(f.exists());
            assertTrue(new File(sstable.descriptor.filenameFor(c)).exists());
        }
        notLiveDesc.getFormat().getReaderFactory().moveAndOpenSSTable(cfs, sstable.descriptor, notLiveDesc, sstable.components, false);
        // make sure the files were moved:
        for (Component c : sstable.components)
        {
            File f = new File(notLiveDesc.filenameFor(c));
            assertTrue(f.exists());
            assertTrue(f.toString().contains("-100-"));
            f.deleteOnExit();
            assertFalse(new File(sstable.descriptor.filenameFor(c)).exists());
        }
    }

    private SSTableReader getNewSSTable(ColumnFamilyStore cfs)
    {
        return getNewSSTable(cfs, 100, 2);
    }

    private SSTableReader getNewSSTable(ColumnFamilyStore cfs, int numKeys, int step)
    {
        Set<SSTableReader> before = cfs.getLiveSSTables();
        for (int j = 0; j < numKeys; j += step)
        {
            new RowUpdateBuilder(cfs.metadata(), j, String.valueOf(j))
            .clustering("0")
            .add("val", ByteBufferUtil.EMPTY_BYTE_BUFFER)
            .build()
            .applyUnsafe();
        }
        cfs.forceBlockingFlush(ColumnFamilyStore.FlushReason.UNIT_TESTS);
        return Sets.difference(cfs.getLiveSSTables(), before).iterator().next();
    }

    @Test
    public void testGetApproximateKeyCount() throws InterruptedException
    {
        Keyspace keyspace = Keyspace.open(KEYSPACE1);
        ColumnFamilyStore cfs = keyspace.getColumnFamilyStore(CF_STANDARD);
        cfs.discardSSTables(System.currentTimeMillis()); //Cleaning all existing SSTables.
        getNewSSTable(cfs);

        try (ColumnFamilyStore.RefViewFragment viewFragment1 = cfs.selectAndReference(View.selectFunction(SSTableSet.CANONICAL)))
        {
            cfs.discardSSTables(System.currentTimeMillis());

            TimeUnit.MILLISECONDS.sleep(1000); //Giving enough time to clear files.
            List<SSTableReader> sstables = new ArrayList<>(viewFragment1.sstables);
            assertEquals(50, SSTableReader.getApproximateKeyCount(sstables));
        }
    }

    @Rule
    public ExpectedException expectedException = ExpectedException.none();

    @Test
    public void testVerifyCompressionInfoExistenceThrows()
    {
        Descriptor desc = setUpForTestVerfiyCompressionInfoExistence();

        // delete the compression info, so it is corrupted.
        File compressionInfoFile = new File(desc.filenameFor(Component.COMPRESSION_INFO));
        compressionInfoFile.delete();
        assertFalse("CompressionInfo file should not exist", compressionInfoFile.exists());

        // discovert the components on disk after deletion
        Set<Component> components = SSTable.discoverComponentsFor(desc);

        expectedException.expect(CorruptSSTableException.class);
        expectedException.expectMessage("CompressionInfo.db");
        SSTableReader.verifyCompressionInfoExistenceIfApplicable(desc, components);
    }

    @Test
    public void testVerifyCompressionInfoExistenceWhenTOCUnableToOpen()
    {
        Descriptor desc = setUpForTestVerfiyCompressionInfoExistence();
        Set<Component> components = SSTable.discoverComponentsFor(desc);
        SSTableReader.verifyCompressionInfoExistenceIfApplicable(desc, components);

        // mark the toc file not readable in order to trigger the FSReadError
        File tocFile = new File(desc.filenameFor(Component.TOC));
        tocFile.setReadable(false);

        expectedException.expect(FSReadError.class);
        expectedException.expectMessage("TOC.txt");
        SSTableReader.verifyCompressionInfoExistenceIfApplicable(desc, components);
    }

    @Test
    public void testVerifyCompressionInfoExistencePasses()
    {
        Descriptor desc = setUpForTestVerfiyCompressionInfoExistence();
        Set<Component> components = SSTable.discoverComponentsFor(desc);
        SSTableReader.verifyCompressionInfoExistenceIfApplicable(desc, components);
    }

    @Test
    public void testBloomFilterIsCreatedOnLoad() throws IOException
    {
        BloomFilter.recreateOnFPChanceChange = true;

        final int numKeys = 100;
        final Keyspace keyspace = Keyspace.open(KEYSPACE1);
        final ColumnFamilyStore cfs = keyspace.getColumnFamilyStore(CF_STANDARDNOBLOOMFILTER);

        SSTableReader sstable = getNewSSTable(cfs, numKeys, 1);
        Assert.assertTrue(sstable.getBloomFilterSerializedSize() == 0);
        Assert.assertSame(FilterFactory.AlwaysPresent, sstable.getBloomFilter());

        // should do nothing
        checkSSTableOpenedWithGivenFPChance(sstable, 1, false, numKeys, false);

        // should create BF because the FP has changed
        checkSSTableOpenedWithGivenFPChance(sstable, BloomCalculations.minSupportedBloomFilterFpChance(), true, numKeys, true);
        checkSSTableOpenedWithGivenFPChance(sstable, 0.05, true, numKeys, true);
        checkSSTableOpenedWithGivenFPChance(sstable, 0.1, true, numKeys, true);

        // should deserialize the existing BF
        checkSSTableOpenedWithGivenFPChance(sstable, 0.1, true, numKeys, false);
        // should create BF because the FP has changed
        checkSSTableOpenedWithGivenFPChance(sstable, 1 - BloomFilter.fpChanceTolerance, true, numKeys, true);
        // should install empty filter without changing file or metadata
        checkSSTableOpenedWithGivenFPChance(sstable, 1, false, numKeys, false);

        // corrupted bf file should fail to deserialize and we should fall back to recreating it
        Files.write(Paths.get(sstable.descriptor.filenameFor(Component.FILTER)), new byte[] { 0, 0, 0, 0});
        checkSSTableOpenedWithGivenFPChance(sstable, 1 - BloomFilter.fpChanceTolerance, true, numKeys, true);

        // missing primary index file should make BF fail to load and we should install the empty one
        if (sstable.descriptor.getFormat().getType() == SSTableFormat.Type.BIG)
            new File(sstable.descriptor.filenameFor(Component.PRIMARY_INDEX)).delete();
        else
            new File(sstable.descriptor.filenameFor(Component.PARTITION_INDEX)).delete();

        checkSSTableOpenedWithGivenFPChance(sstable, 0.05, false, numKeys, false);
    }

    private void checkSSTableOpenedWithGivenFPChance(SSTableReader sstable, double fpChance, boolean bfShouldExist, int numKeys, boolean expectRecreated) throws IOException
    {
        Descriptor desc = sstable.descriptor;
        TableMetadata metadata = sstable.metadata.get().unbuild().bloomFilterFpChance(fpChance).build();
        ValidationMetadata prevValidationMetadata = getValidationMetadata(desc);
        Assert.assertNotNull(prevValidationMetadata);
        File bfFile = new File(desc.filenameFor(Component.FILTER));

        SSTableReader target = null;
        try
        {
            FileTime bf0Time = bfFile.exists() ? Files.getLastModifiedTime(bfFile.toPath()) : FileTime.from(Instant.MIN);

            // make sure we wait enough - some JDK implementations use seconds granularity and we need to wait a bit to actually see the change
            Uninterruptibles.sleepUninterruptibly(1, Util.supportedMTimeGranularity);

            target = desc.getFormat().getReaderFactory().open(desc,
                                                              SSTableReader.discoverComponentsFor(desc),
                                                              TableMetadataRef.forOfflineTools(metadata),
                                                              false,
                                                              false);
            IFilter bloomFilter = target.getBloomFilter();
            ValidationMetadata validationMetadata = getValidationMetadata(desc);
            Assert.assertNotNull(validationMetadata);
            FileTime bf1Time = bfFile.exists() ? Files.getLastModifiedTime(bfFile.toPath()) : FileTime.from(Instant.MIN);

            if (expectRecreated)
            {
                Assert.assertTrue(bf0Time.compareTo(bf1Time) < 0);
            }
            else
            {
                assertEquals(bf0Time, bf1Time);
            }

            if (bfShouldExist)
            {
                Assert.assertNotEquals(FilterFactory.AlwaysPresent, bloomFilter);
                Assert.assertTrue(bloomFilter.serializedSize() > 0);
                Assert.assertEquals(fpChance, validationMetadata.bloomFilterFPChance, BloomFilter.fpChanceTolerance);
                Assert.assertTrue(bfFile.exists());
                Assert.assertEquals(bloomFilter.serializedSize(), bfFile.length());
            }
            else
            {
                Assert.assertEquals(FilterFactory.AlwaysPresent, sstable.getBloomFilter());
                Assert.assertTrue(sstable.getBloomFilterSerializedSize() == 0);
                Assert.assertEquals(prevValidationMetadata.bloomFilterFPChance, validationMetadata.bloomFilterFPChance, BloomFilter.fpChanceTolerance);
                Assert.assertEquals(bfFile.exists(), bfFile.exists());
            }

            // verify all keys are present according to the BF
            Token token = new Murmur3Partitioner.LongToken(0L);
            for (int i = 0; i < numKeys; i++)
            {
                DecoratedKey key = new BufferDecoratedKey(token, ByteBufferUtil.bytes(String.valueOf(i)));
                Assert.assertTrue("Expected key to be in BF: " + i, bloomFilter.isPresent(key));
            }
        }
        finally
        {
            if (target != null)
                target.selfRef().release();
        }
    }

    private static ValidationMetadata getValidationMetadata(Descriptor descriptor)
    {
        EnumSet<MetadataType> types = EnumSet.of(MetadataType.VALIDATION);

        Map<MetadataType, MetadataComponent> sstableMetadata;
        try
        {
            sstableMetadata = descriptor.getMetadataSerializer().deserialize(descriptor, types);
        }
        catch (Throwable t)
        {
            throw new CorruptSSTableException(t, descriptor.filenameFor(Component.STATS));
        }

        return (ValidationMetadata) sstableMetadata.get(MetadataType.VALIDATION);
    }

    private Descriptor setUpForTestVerfiyCompressionInfoExistence()
    {
        Keyspace keyspace = Keyspace.open(KEYSPACE1);
        ColumnFamilyStore cfs = keyspace.getColumnFamilyStore(CF_COMPRESSED);
        SSTableReader sstable = getNewSSTable(cfs);
        cfs.clearUnsafe();
        Descriptor desc = sstable.descriptor;

        File compressionInfoFile = new File(desc.filenameFor(Component.COMPRESSION_INFO));
        File tocFile = new File(desc.filenameFor(Component.TOC));
        assertTrue("CompressionInfo file should exist", compressionInfoFile.exists());
        assertTrue("TOC file should exist", tocFile.exists());
        return desc;
    }
}<|MERGE_RESOLUTION|>--- conflicted
+++ resolved
@@ -102,13 +102,9 @@
     public static final String CF_STANDARD3 = "Standard3";
     public static final String CF_COMPRESSED = "Compressed";
     public static final String CF_INDEXED = "Indexed1";
-<<<<<<< HEAD
-    public static final String CF_STANDARDLOWINDEXINTERVAL = "StandardLowIndexInterval";
-    public static final String CF_STANDARDNOBLOOMFILTER = "StandardNoBloomFilter";
-=======
     public static final String CF_STANDARD_LOW_INDEX_INTERVAL = "StandardLowIndexInterval";
     public static final String CF_STANDARD_SMALL_BLOOM_FILTER = "StandardSmallBloomFilter";
->>>>>>> 31ce794d
+    public static final String CF_STANDARD_NO_BLOOM_FILTER = "StandardNoBloomFilter";
 
     private IPartitioner partitioner;
 
@@ -134,8 +130,11 @@
                                                 .minIndexInterval(8)
                                                 .maxIndexInterval(256)
                                                 .caching(CachingParams.CACHE_NOTHING),
-<<<<<<< HEAD
-                                    SchemaLoader.standardCFMD(KEYSPACE1, CF_STANDARDNOBLOOMFILTER)
+                                    SchemaLoader.standardCFMD(KEYSPACE1, CF_STANDARD_SMALL_BLOOM_FILTER)
+                                                .minIndexInterval(4)
+                                                .maxIndexInterval(4)
+                                                .bloomFilterFpChance(0.99),
+                                    SchemaLoader.standardCFMD(KEYSPACE1, CF_STANDARD_NO_BLOOM_FILTER)
                                                 .bloomFilterFpChance(1));
     }
 
@@ -144,12 +143,6 @@
         Keyspace.open(KEYSPACE1).getColumnFamilyStore(CF_STANDARD).truncateBlocking();
         Keyspace.open(KEYSPACE1).getColumnFamilyStore(CF_STANDARD2).truncateBlocking();
         BloomFilter.recreateOnFPChanceChange = false;
-=======
-                                    SchemaLoader.standardCFMD(KEYSPACE1, CF_STANDARD_SMALL_BLOOM_FILTER)
-                                                .minIndexInterval(4)
-                                                .maxIndexInterval(4)
-                                                .bloomFilterFpChance(0.99));
->>>>>>> 31ce794d
     }
 
     @Test
@@ -435,6 +428,7 @@
     @Test
     public void testGetPositionsKeyCacheStats()
     {
+        Assume.assumeThat(SSTableFormat.Type.current(), is(SSTableFormat.Type.BIG));
         Keyspace keyspace = Keyspace.open(KEYSPACE1);
         ColumnFamilyStore store = keyspace.getColumnFamilyStore(CF_STANDARD2);
         partitioner = store.getPartitioner();
@@ -458,26 +452,16 @@
         sstable.getPosition(k(2), SSTableReader.Operator.EQ);
         assertEquals(1, sstable.getKeyCacheRequest());
         assertEquals(0, sstable.getKeyCacheHit());
-<<<<<<< HEAD
-        assertEquals(1, store.getBloomFilterTruePositiveCount());
-=======
         // existing, cached key
->>>>>>> 31ce794d
+        assertEquals(1, store.getBloomFilterTracker().getTruePositiveCount());
         sstable.getPosition(k(2), SSTableReader.Operator.EQ);
         assertEquals(2, sstable.getKeyCacheRequest());
         assertEquals(1, sstable.getKeyCacheHit());
-<<<<<<< HEAD
-        assertEquals(2, store.getBloomFilterTruePositiveCount());
-        sstable.getPosition(k(15), SSTableReader.Operator.EQ);
-        assertEquals(1, sstable.getKeyCacheHit());
-        assertEquals(2, store.getBloomFilterTruePositiveCount());
-
-    }
-
-=======
         // non-existing key (it is specifically chosen to not be rejected by Bloom Filter check)
         sstable.getPosition(k(14), SSTableReader.Operator.EQ);
         assertEquals(3, sstable.getKeyCacheRequest());
+        assertEquals(2, store.getBloomFilterTracker().getTruePositiveCount());
+        sstable.getPosition(k(15), SSTableReader.Operator.EQ);
         assertEquals(1, sstable.getKeyCacheHit());
     }
 
@@ -499,44 +483,43 @@
                     .build()
                     .applyUnsafe();
         }
-        store.forceBlockingFlush();
+        store.forceBlockingFlush(ColumnFamilyStore.FlushReason.UNIT_TESTS);
         CompactionManager.instance.performMaximal(store, false);
 
         SSTableReader sstable = store.getLiveSSTables().iterator().next();
         // the keys are specifically chosen to cover certain use cases
         // existing key is read from index
         sstable.getPosition(k(2), SSTableReader.Operator.EQ);
-        assertEquals(1, sstable.getBloomFilterTruePositiveCount());
-        assertEquals(0, sstable.getBloomFilterTrueNegativeCount());
-        assertEquals(0, sstable.getBloomFilterFalsePositiveCount());
+        assertEquals(1, sstable.getBloomFilterTracker().getTruePositiveCount());
+        assertEquals(0, sstable.getBloomFilterTracker().getTrueNegativeCount());
+        assertEquals(0, sstable.getBloomFilterTracker().getFalsePositiveCount());
         // existing key is read from Cache Key
         sstable.getPosition(k(2), SSTableReader.Operator.EQ);
-        assertEquals(2, sstable.getBloomFilterTruePositiveCount());
-        assertEquals(0, sstable.getBloomFilterTrueNegativeCount());
-        assertEquals(0, sstable.getBloomFilterFalsePositiveCount());
+        assertEquals(2, sstable.getBloomFilterTracker().getTruePositiveCount());
+        assertEquals(0, sstable.getBloomFilterTracker().getTrueNegativeCount());
+        assertEquals(0, sstable.getBloomFilterTracker().getFalsePositiveCount());
         // non-existing key is rejected by Bloom Filter check
         sstable.getPosition(k(10), SSTableReader.Operator.EQ);
-        assertEquals(2, sstable.getBloomFilterTruePositiveCount());
-        assertEquals(1, sstable.getBloomFilterTrueNegativeCount());
-        assertEquals(0, sstable.getBloomFilterFalsePositiveCount());
+        assertEquals(2, sstable.getBloomFilterTracker().getTruePositiveCount());
+        assertEquals(1, sstable.getBloomFilterTracker().getTrueNegativeCount());
+        assertEquals(0, sstable.getBloomFilterTracker().getFalsePositiveCount());
         // non-existing key is rejected by sstable keys range check
         sstable.getPosition(k(99), SSTableReader.Operator.EQ);
-        assertEquals(2, sstable.getBloomFilterTruePositiveCount());
-        assertEquals(1, sstable.getBloomFilterTrueNegativeCount());
-        assertEquals(1, sstable.getBloomFilterFalsePositiveCount());
+        assertEquals(2, sstable.getBloomFilterTracker().getTruePositiveCount());
+        assertEquals(1, sstable.getBloomFilterTracker().getTrueNegativeCount());
+        assertEquals(1, sstable.getBloomFilterTracker().getFalsePositiveCount());
         // non-existing key is rejected by index interval check
         sstable.getPosition(k(14), SSTableReader.Operator.EQ);
-        assertEquals(2, sstable.getBloomFilterTruePositiveCount());
-        assertEquals(1, sstable.getBloomFilterTrueNegativeCount());
-        assertEquals(2, sstable.getBloomFilterFalsePositiveCount());
+        assertEquals(2, store.getBloomFilterTracker().getTruePositiveCount());
+        assertEquals(1, sstable.getBloomFilterTracker().getTrueNegativeCount());
+        assertEquals(2, sstable.getBloomFilterTracker().getFalsePositiveCount());
         // non-existing key is rejected by index lookup check
         sstable.getPosition(k(807), SSTableReader.Operator.EQ);
-        assertEquals(2, sstable.getBloomFilterTruePositiveCount());
-        assertEquals(1, sstable.getBloomFilterTrueNegativeCount());
-        assertEquals(3, sstable.getBloomFilterFalsePositiveCount());
-    }
-
->>>>>>> 31ce794d
+        assertEquals(2, sstable.getBloomFilterTracker().getTruePositiveCount());
+        assertEquals(1, sstable.getBloomFilterTracker().getTrueNegativeCount());
+        assertEquals(3, sstable.getBloomFilterTracker().getFalsePositiveCount());
+    }
+
     @Test
     public void testOpeningSSTable() throws Exception
     {
@@ -694,11 +677,7 @@
     public void testGetScannerForNoIntersectingRanges() throws Exception
     {
         Keyspace keyspace = Keyspace.open(KEYSPACE1);
-<<<<<<< HEAD
         ColumnFamilyStore store = keyspace.getColumnFamilyStore(CF_STANDARD3);
-=======
-        ColumnFamilyStore store = keyspace.getColumnFamilyStore(CF_STANDARD);
->>>>>>> 31ce794d
         partitioner = store.getPartitioner();
 
         new RowUpdateBuilder(store.metadata(), 0, "k1")
@@ -1049,7 +1028,7 @@
 
         final int numKeys = 100;
         final Keyspace keyspace = Keyspace.open(KEYSPACE1);
-        final ColumnFamilyStore cfs = keyspace.getColumnFamilyStore(CF_STANDARDNOBLOOMFILTER);
+        final ColumnFamilyStore cfs = keyspace.getColumnFamilyStore(CF_STANDARD_NO_BLOOM_FILTER);
 
         SSTableReader sstable = getNewSSTable(cfs, numKeys, 1);
         Assert.assertTrue(sstable.getBloomFilterSerializedSize() == 0);
