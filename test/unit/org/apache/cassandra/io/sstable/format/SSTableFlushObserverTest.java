--- conflicted
+++ resolved
@@ -25,12 +25,8 @@
 import java.util.Collections;
 import java.util.Iterator;
 
-<<<<<<< HEAD
 import org.apache.cassandra.concurrent.TPCScheduler;
-=======
-import org.apache.cassandra.concurrent.NettyRxScheduler;
 import org.apache.cassandra.io.util.Rebufferer;
->>>>>>> f922a6c8
 import org.apache.cassandra.schema.TableMetadata;
 import org.apache.cassandra.schema.ColumnMetadata;
 import org.apache.cassandra.config.DatabaseDescriptor;
@@ -155,13 +151,9 @@
             ByteBuffer key = e.left;
             Long indexPosition = e.right;
 
-<<<<<<< HEAD
             try
-=======
-            try (FileDataInput index = reader.ifile.createReader(indexPosition, Rebufferer.ReaderConstraint.NONE))
->>>>>>> f922a6c8
             {
-                ByteBuffer indexKey = reader.keyAt(indexPosition).getKey();
+                ByteBuffer indexKey = reader.keyAt(indexPosition, Rebufferer.ReaderConstraint.NONE).getKey();
                 Assert.assertEquals(0, UTF8Type.instance.compare(key, indexKey));
             }
             catch (IOException ex)
