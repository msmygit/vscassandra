/**
 * Licensed to the Apache Software Foundation (ASF) under one
 * or more contributor license agreements.  See the NOTICE file
 * distributed with this work for additional information
 * regarding copyright ownership.  The ASF licenses this file
 * to you under the Apache License, Version 2.0 (the
 * "License"); you may not use this file except in compliance
 * with the License.  You may obtain a copy of the License at
 *
 *    http://www.apache.org/licenses/LICENSE-2.0
 *
 * Unless required by applicable law or agreed to in writing,
 * software distributed under the License is distributed on an
 * "AS IS" BASIS, WITHOUT WARRANTIES OR CONDITIONS OF ANY
 * KIND, either express or implied.  See the License for the
 * specific language governing permissions and limitations
 * under the License.
 */
package org.apache.cassandra.config;

import java.util.ArrayList;
import java.util.List;
import java.util.HashMap;
import java.util.HashSet;

import org.apache.cassandra.SchemaLoader;
import org.apache.cassandra.cql3.QueryProcessor;
import org.apache.cassandra.cql3.UntypedResultSet;
import org.apache.cassandra.db.*;
import org.apache.cassandra.db.marshal.AsciiType;
import org.apache.cassandra.db.marshal.UTF8Type;
import org.apache.cassandra.io.compress.*;
import org.apache.cassandra.service.StorageService;
import org.apache.cassandra.thrift.CfDef;
import org.apache.cassandra.thrift.ColumnDef;
import org.apache.cassandra.thrift.IndexType;
import org.apache.cassandra.utils.ByteBufferUtil;
import org.junit.Test;

import static org.hamcrest.CoreMatchers.is;
import static org.junit.Assert.assertEquals;
import static org.junit.Assert.assertThat;

public class CFMetaDataTest extends SchemaLoader
{
    private static String KEYSPACE = "Keyspace1";
    private static String COLUMN_FAMILY = "Standard1";

    private static List<ColumnDef> columnDefs = new ArrayList<ColumnDef>();

    static
    {
        columnDefs.add(new ColumnDef(ByteBufferUtil.bytes("col1"), AsciiType.class.getCanonicalName())
                                    .setIndex_name("col1Index")
                                    .setIndex_type(IndexType.KEYS));

        columnDefs.add(new ColumnDef(ByteBufferUtil.bytes("col2"), UTF8Type.class.getCanonicalName())
                                    .setIndex_name("col2Index")
                                    .setIndex_type(IndexType.KEYS));
    }

    @Test
    public void testThriftConversion() throws Exception
    {
        CfDef cfDef = new CfDef().setDefault_validation_class(AsciiType.class.getCanonicalName())
                                 .setComment("Test comment")
                                 .setColumn_metadata(columnDefs)
                                 .setKeyspace(KEYSPACE)
                                 .setName(COLUMN_FAMILY);

        // convert Thrift to CFMetaData
        CFMetaData cfMetaData = CFMetaData.fromThrift(cfDef);

        CfDef thriftCfDef = new CfDef();
        thriftCfDef.keyspace = KEYSPACE;
        thriftCfDef.name = COLUMN_FAMILY;
        thriftCfDef.default_validation_class = cfDef.default_validation_class;
        thriftCfDef.comment = cfDef.comment;
        thriftCfDef.column_metadata = new ArrayList<ColumnDef>();
        for (ColumnDef columnDef : columnDefs)
        {
            ColumnDef c = new ColumnDef();
            c.name = ByteBufferUtil.clone(columnDef.name);
            c.validation_class = columnDef.getValidation_class();
            c.index_name = columnDef.getIndex_name();
            c.index_type = IndexType.KEYS;
            thriftCfDef.column_metadata.add(c);
        }

        CfDef converted = cfMetaData.toThrift();

        assertEquals(thriftCfDef.keyspace, converted.keyspace);
        assertEquals(thriftCfDef.name, converted.name);
        assertEquals(thriftCfDef.default_validation_class, converted.default_validation_class);
        assertEquals(thriftCfDef.comment, converted.comment);
        assertEquals(new HashSet<>(thriftCfDef.column_metadata), new HashSet<>(converted.column_metadata));
    }

    @Test
    public void testConversionsInverses() throws Exception
    {
        for (String keyspaceName : Schema.instance.getNonSystemKeyspaces())
        {
            for (ColumnFamilyStore cfs : Keyspace.open(keyspaceName).getColumnFamilyStores())
            {
                CFMetaData cfm = cfs.metadata;
                if (!cfm.isThriftCompatible())
                    continue;
<<<<<<< HEAD

=======
>>>>>>> b4337228
                checkInverses(cfm);

                // Testing with compression to catch #3558
                CFMetaData withCompression = cfm.copy();
                withCompression.compressionParameters(new CompressionParameters(SnappyCompressor.instance, 32768, new HashMap<String, String>()));
                checkInverses(withCompression);
            }
        }
    }

    private void checkInverses(CFMetaData cfm) throws Exception
    {
        DecoratedKey k = StorageService.getPartitioner().decorateKey(ByteBufferUtil.bytes(cfm.ksName));

        // Test thrift conversion
        CFMetaData before = cfm;
<<<<<<< HEAD
        CFMetaData after = CFMetaData.fromThrift(before.toThrift());
        assert before.equals(after) : String.format("%n%s%n!=%n%s", before, after);
=======
        CFMetaData after = CFMetaData.fromThriftForUpdate(before.toThrift(), before);
        assertThat(after, is(before));
>>>>>>> b4337228

        // Test schema conversion
        Mutation rm = cfm.toSchema(System.currentTimeMillis());
        ColumnFamily serializedCf = rm.getColumnFamily(Schema.instance.getId(Keyspace.SYSTEM_KS, SystemKeyspace.SCHEMA_COLUMNFAMILIES_CF));
        ColumnFamily serializedCD = rm.getColumnFamily(Schema.instance.getId(Keyspace.SYSTEM_KS, SystemKeyspace.SCHEMA_COLUMNS_CF));
        UntypedResultSet.Row result = QueryProcessor.resultify("SELECT * FROM system.schema_columnfamilies", new Row(k, serializedCf)).one();
<<<<<<< HEAD
        CFMetaData newCfm = CFMetaData.fromSchemaNoTriggers(result, ColumnDefinition.resultify(new Row(k, serializedCD)));
        assert cfm.equals(newCfm) : String.format("%n%s%n!=%n%s", cfm, newCfm);
=======
        CFMetaData newCfm = CFMetaData.addColumnDefinitionsFromSchema(CFMetaData.fromSchemaNoColumnsNoTriggers(result), new Row(k, serializedCD));
        assertThat(newCfm, is(cfm));
>>>>>>> b4337228
    }
}<|MERGE_RESOLUTION|>--- conflicted
+++ resolved
@@ -106,10 +106,7 @@
                 CFMetaData cfm = cfs.metadata;
                 if (!cfm.isThriftCompatible())
                     continue;
-<<<<<<< HEAD
 
-=======
->>>>>>> b4337228
                 checkInverses(cfm);
 
                 // Testing with compression to catch #3558
@@ -126,25 +123,15 @@
 
         // Test thrift conversion
         CFMetaData before = cfm;
-<<<<<<< HEAD
-        CFMetaData after = CFMetaData.fromThrift(before.toThrift());
+        CFMetaData after = CFMetaData.fromThriftForUpdate(before.toThrift(), before);
         assert before.equals(after) : String.format("%n%s%n!=%n%s", before, after);
-=======
-        CFMetaData after = CFMetaData.fromThriftForUpdate(before.toThrift(), before);
-        assertThat(after, is(before));
->>>>>>> b4337228
 
         // Test schema conversion
         Mutation rm = cfm.toSchema(System.currentTimeMillis());
         ColumnFamily serializedCf = rm.getColumnFamily(Schema.instance.getId(Keyspace.SYSTEM_KS, SystemKeyspace.SCHEMA_COLUMNFAMILIES_CF));
         ColumnFamily serializedCD = rm.getColumnFamily(Schema.instance.getId(Keyspace.SYSTEM_KS, SystemKeyspace.SCHEMA_COLUMNS_CF));
         UntypedResultSet.Row result = QueryProcessor.resultify("SELECT * FROM system.schema_columnfamilies", new Row(k, serializedCf)).one();
-<<<<<<< HEAD
         CFMetaData newCfm = CFMetaData.fromSchemaNoTriggers(result, ColumnDefinition.resultify(new Row(k, serializedCD)));
         assert cfm.equals(newCfm) : String.format("%n%s%n!=%n%s", cfm, newCfm);
-=======
-        CFMetaData newCfm = CFMetaData.addColumnDefinitionsFromSchema(CFMetaData.fromSchemaNoColumnsNoTriggers(result), new Row(k, serializedCD));
-        assertThat(newCfm, is(cfm));
->>>>>>> b4337228
     }
 }