--- conflicted
+++ resolved
@@ -25,8 +25,6 @@
 import java.util.Set;
 import java.util.concurrent.TimeUnit;
 import java.util.stream.Collectors;
-
-import javax.naming.OperationNotSupportedException;
 
 import com.datastax.driver.core.AsyncContinuousPagingResult;
 import com.datastax.driver.core.ColumnDefinitions;
@@ -170,11 +168,7 @@
                 SimpleStatement statement = new SimpleStatement(state.query);
                 statement.setReadTimeoutMillis((int)TimeUnit.SECONDS.toMillis(timeoutSeconds));
                 statement.setRoutingToken(state.tokenRange.getEnd());
-<<<<<<< HEAD
                 statement.setConsistencyLevel(JavaDriverClient.from(settings.command.consistencyLevel));
-                state.it = client.execute(statement, ContinuousPagingOptions.builder().withPageSize(pageSize, ContinuousPagingOptions.PageUnit.ROWS).build()).iterator();
-=======
-                statement.setConsistencyLevel(JavaDriverClient.from(ThriftConversion.fromThrift(settings.command.consistencyLevel)));
                 state.result = client.execute(statement, ContinuousPagingOptions.builder()
                                                                             .withPageSize(pageSize, ContinuousPagingOptions.PageUnit.ROWS)
                                                                             .build()).get(timeoutSeconds, TimeUnit.SECONDS);
@@ -182,7 +176,6 @@
             else
             {
                 state.result = state.result.nextPage().get(timeoutSeconds, TimeUnit.SECONDS);
->>>>>>> 36f957a9
             }
 
             for (Row row : state.result.currentPage())
